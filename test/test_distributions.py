# Copyright (c) Meta Platforms, Inc. and affiliates.
#
# This source code is licensed under the MIT license found in the
# LICENSE file in the root directory of this source tree.

import argparse

import pytest
import torch
import torch.nn.functional as F

from _utils_internal import get_available_devices
from tensordict.tensordict import TensorDictBase
from torch import autograd, nn
from torchrl.modules import (
    NormalParamWrapper,
    OneHotCategorical,
    TanhNormal,
    TruncatedNormal,
)
from torchrl.modules.distributions import Delta, MaskedCategorical, TanhDelta
from torchrl.modules.distributions.continuous import SafeTanhTransform


@pytest.mark.parametrize("device", get_available_devices())
@pytest.mark.parametrize("div_up", [1, 2])
@pytest.mark.parametrize("div_down", [1, 2])
def test_delta(device, div_up, div_down):
    x = torch.randn(1000000, 4, device=device, dtype=torch.double)
    d = Delta(x)
    assert d.log_prob(d.mode).shape == x.shape[:-1]
    assert (d.log_prob(d.mode) == float("inf")).all()

    x = torch.randn(1000000, 4, device=device, dtype=torch.double)
    d = TanhDelta(x, -1 / div_down, 1.0 / div_up, atol=1e-4, rtol=1e-4)
    xinv = d.transforms[0].inv(d.mode)
    assert d.base_dist._is_equal(xinv).all()
    assert d.log_prob(d.mode).shape == x.shape[:-1]
    assert (d.log_prob(d.mode) == float("inf")).all()

    x = torch.randn(1000000, 4, device=device, dtype=torch.double)
    d = TanhDelta(
        x,
        -torch.ones_like(x) / div_down,
        torch.ones_like(x) / div_up,
        atol=1e-4,
        rtol=1e-4,
    )
    xinv = d.transforms[0].inv(d.mode)
    assert d.base_dist._is_equal(xinv).all()
    assert d.log_prob(d.mode).shape == x.shape[:-1]
    assert (d.log_prob(d.mode) == float("inf")).all()

    x = torch.randn(1000000, 4, device=device)
    d = TanhDelta(x, -torch.ones_like(x), torch.ones_like(x), atol=1e-4, rtol=1e-4)
    xinv = d.transforms[0].inv(d.mode)
    assert d.base_dist._is_equal(xinv).all()
    assert d.log_prob(d.mode).shape == x.shape[:-1]
    assert (d.log_prob(d.mode) == float("inf")).all()


def _map_all(*tensors_or_other, device):
    for t in tensors_or_other:
        if isinstance(t, (torch.Tensor, TensorDictBase)):
            yield t.to(device)
        else:
            yield t


@pytest.mark.parametrize(
    "min", [-torch.ones(3), -1, 3 * torch.tensor([-1.0, -2.0, -0.5]), -0.1]
)
@pytest.mark.parametrize(
    "max", [torch.ones(3), 1, 3 * torch.tensor([1.0, 2.0, 0.5]), 0.1]
)
@pytest.mark.parametrize(
    "vecs",
    [
        (torch.tensor([0.1, 10.0, 5.0]), torch.tensor([0.1, 10.0, 5.0])),
        (torch.zeros(7, 3), torch.ones(7, 3)),
    ],
)
@pytest.mark.parametrize(
    "upscale", [torch.ones(3), 1, 3 * torch.tensor([1.0, 2.0, 0.5]), 3]
)
@pytest.mark.parametrize("shape", [torch.Size([]), torch.Size([3, 4])])
@pytest.mark.parametrize("device", get_available_devices())
def test_tanhnormal(min, max, vecs, upscale, shape, device):
    min, max, vecs, upscale, shape = _map_all(
        min, max, vecs, upscale, shape, device=device
    )
    torch.manual_seed(0)
    d = TanhNormal(
        *vecs,
        upscale=upscale,
        min=min,
        max=max,
    )
    for _ in range(100):
        a = d.rsample(shape)
        assert a.shape[: len(shape)] == shape
        assert (a >= d.min).all()
        assert (a <= d.max).all()
        lp = d.log_prob(a)
        assert torch.isfinite(lp).all()


@pytest.mark.parametrize(
    "min", [-torch.ones(3), -1, 3 * torch.tensor([-1.0, -2.0, -0.5]), -0.1]
)
@pytest.mark.parametrize(
    "max", [torch.ones(3), 1, 3 * torch.tensor([1.0, 2.0, 0.5]), 0.1]
)
@pytest.mark.parametrize(
    "vecs",
    [
        (torch.tensor([0.1, 10.0, 5.0]), torch.tensor([0.1, 10.0, 5.0])),
        (torch.zeros(7, 3), torch.ones(7, 3)),
    ],
)
@pytest.mark.parametrize(
    "upscale", [torch.ones(3), 1, 3 * torch.tensor([1.0, 2.0, 0.5]), 3]
)
@pytest.mark.parametrize("shape", [torch.Size([]), torch.Size([3, 4])])
@pytest.mark.parametrize("device", get_available_devices())
def test_truncnormal(min, max, vecs, upscale, shape, device):
    torch.manual_seed(0)
    min, max, vecs, upscale, shape = _map_all(
        min, max, vecs, upscale, shape, device=device
    )
    d = TruncatedNormal(
        *vecs,
        upscale=upscale,
        min=min,
        max=max,
    )
    for _ in range(100):
        a = d.rsample(shape)
        assert a.shape[: len(shape)] == shape
        assert (a >= d.min).all()
        assert (a <= d.max).all()
        lp = d.log_prob(a)
        assert torch.isfinite(lp).all()


@pytest.mark.parametrize(
    "batch_size",
    [
        (3,),
        (
            5,
            7,
        ),
    ],
)
@pytest.mark.parametrize("device", get_available_devices())
@pytest.mark.parametrize(
    "scale_mapping",
    [
        "exp",
        "biased_softplus_1.0",
        "biased_softplus_0.11",
        "biased_softplus_1.0_1e-6",
        "expln",
        "relu",
        "softplus",
        "raise_error",
    ],
)
def test_normal_mapping(batch_size, device, scale_mapping, action_dim=11, state_dim=3):
    torch.manual_seed(0)
    for _ in range(100):
        module = nn.LazyLinear(2 * action_dim).to(device)
        module = NormalParamWrapper(module, scale_mapping=scale_mapping).to(device)
        if scale_mapping != "raise_error":
            loc, scale = module(torch.randn(*batch_size, state_dim, device=device))
            assert (scale > 0).all()
        else:
            with pytest.raises(
                NotImplementedError, match="Unknown mapping " "raise_error"
            ):
                loc, scale = module(torch.randn(*batch_size, state_dim, device=device))


@pytest.mark.parametrize("shape", [torch.Size([]), torch.Size([3, 4])])
@pytest.mark.parametrize("device", get_available_devices())
def test_categorical(shape, device):
    torch.manual_seed(0)
    for i in range(100):
        logits = i * torch.randn(10)
        dist = OneHotCategorical(logits=logits)
        s = dist.sample(shape)
        assert s.shape[: len(shape)] == shape
        assert s.shape[-1] == logits.shape[-1]
        assert (s.sum(-1) == 1).all()
        assert torch.isfinite(dist.log_prob(s)).all()


@pytest.mark.parametrize("dtype", [torch.float, torch.double])
def test_tanhtrsf(dtype):
    torch.manual_seed(0)
    trsf = SafeTanhTransform()
    some_big_number = (
        torch.randn(10, dtype=dtype).sign() * torch.randn(10, dtype=dtype).pow(2) * 1e6
    )
    some_other_number = trsf(some_big_number)
    assert torch.isfinite(some_other_number).all()
    assert (some_big_number.sign() == some_other_number.sign()).all()

    ones = torch.ones(2, dtype=dtype)
    ones[1] = -1
    some_big_number = trsf.inv(ones)
    assert torch.isfinite(some_big_number).all()
    assert (some_big_number.sign() == ones.sign()).all()


@pytest.mark.parametrize("dtype", [torch.float, torch.double])
def test_tanhtrsf_grad(dtype):
    torch.manual_seed(0)
    trsf = SafeTanhTransform()
    x = torch.randn(100, requires_grad=True)
    y1 = trsf(x)
    y2 = x.tanh()
    g1 = autograd.grad(y1.sum(), x, retain_graph=True)[0]
    g2 = autograd.grad(y2.sum(), x, retain_graph=True)[0]
    torch.testing.assert_close(g1, g2)


class TestMaskedCategorical:
    def test_errs(self):
        with pytest.raises(
            ValueError,
            match="Either `probs` or `logits` must be specified, but not both",
        ):
<<<<<<< HEAD
            MaskedCategorical(
                logits=torch.tensor(()), probs=torch.tensor(()), mask=torch.tensor(())
            )
        with pytest.raises(ValueError, match="must be provided"):
            MaskedCategorical(probs=torch.tensor(()), mask=None)
        with pytest.raises(ValueError, match="must be provided"):
            MaskedCategorical(
                probs=torch.tensor(()), mask=torch.tensor(()), indices=torch.tensor(())
            )
=======
            MaskedCategorical(logits=torch.tensor(()),
                              probs=torch.tensor(()),
                              mask=torch.tensor(()))
>>>>>>> 12365380

    @pytest.mark.parametrize("neg_inf", [-10, -float("inf")])
    def test_logits(self, neg_inf):
        torch.manual_seed(0)
        logits = torch.randn(4) / 100  # almost equal probabilities
        mask = torch.tensor([True, False, True, True])
        dist = MaskedCategorical(logits=logits, mask=mask, neg_inf=neg_inf)
        for _ in range(10):
            sample = dist.sample((100,))
            assert not (sample == 1).any()
        if neg_inf == -float("inf"):
            assert (dist.log_prob(torch.ones_like(sample)) == neg_inf).all()
        else:
            assert (dist.log_prob(torch.ones_like(sample)) > -float("inf")).all()

    @pytest.mark.parametrize("neg_inf", [-10, -float("inf")])
    def test_logits_sparse(self, neg_inf):
        torch.manual_seed(0)
        logits = torch.randn(4) / 100  # almost equal probabilities
        indices = torch.tensor([0, 2, 3])
        dist = MaskedCategorical(
            logits=logits,
            indices=indices,
            neg_inf=neg_inf,
        )
        for _ in range(10):
            sample = dist.sample((100,))
            assert not (sample == 1).any()
        if neg_inf == -float("inf"):
            assert (dist.log_prob(torch.ones_like(sample)) == neg_inf).all()
        else:
            assert (dist.log_prob(torch.ones_like(sample)) > -float("inf")).all()

    @pytest.mark.parametrize("neg_inf", [-100.0, float("-inf")])
    def test_prob(self, neg_inf):
        torch.manual_seed(0)
        logits = torch.randn(4) / 100  # almost equal probabilities
        probs = logits.softmax(-1)
        mask = torch.tensor([True, False, True, True])
        dist = MaskedCategorical(probs=probs, mask=mask, neg_inf=neg_inf)
        for _ in range(10):
            sample = dist.sample((100,))
            assert not (sample == 1).any()
        torch.testing.assert_close(
            dist.log_prob(torch.ones_like(sample)).exp(),
            torch.zeros_like(sample, dtype=torch.float32))

    @pytest.mark.parametrize("neg_inf", [-100.0, float("-inf")])
    def test_probs_sparse(self, neg_inf):
        torch.manual_seed(0)
        logits = torch.randn(4) / 100  # almost equal probabilities
<<<<<<< HEAD
        prob = logits.softmax(-1)
        indices = torch.tensor([0, 2, 3])
        dist = MaskedCategorical(
            probs=prob,
            indices=indices,
            neg_inf=neg_inf,
        )
=======
        probs = logits.softmax(-1)
        mask = torch.tensor([0, 2, 3])
        dist = MaskedCategorical(probs=probs,
                                 mask=mask,
                                 neg_inf=neg_inf,
                                 sparse_mask=True)
>>>>>>> 12365380
        for _ in range(10):
            sample = dist.sample((100,))
            assert not (sample == 1).any()
        torch.testing.assert_close(
            dist.log_prob(torch.ones_like(sample)).exp(),
            torch.zeros_like(sample, dtype=torch.float32))


    @pytest.mark.parametrize("neg_inf", [-1e20, float("-inf")])
    def test_sample(self, neg_inf: float) -> None:
        torch.manual_seed(0)
        logits = torch.randn(4)
        probs = F.softmax(logits, dim=-1)
        mask = torch.tensor([True, False, True, True])
        ref_probs = torch.where(mask, probs, 0.0)
        ref_probs /= ref_probs.sum(dim=-1, keepdim=True)

        dist = MaskedCategorical(probs=probs,
                                 mask=mask,
                                 neg_inf=neg_inf,
                                 sparse_mask=False)
        num_samples = 10000
        samples = dist.sample([num_samples])
        sample_probs = torch.bincount(samples) / num_samples
        torch.testing.assert_close(sample_probs,
                                   ref_probs,
                                   rtol=1e-5,
                                   atol=1e-2)

    @pytest.mark.parametrize("neg_inf", [-1e20, float("-inf")])
    def test_sample_sparse(self, neg_inf: float) -> None:
        torch.manual_seed(0)
        logits = torch.randn(4)
        probs = F.softmax(logits, dim=-1)
        mask = torch.tensor([True, False, True, True])
        sparse_mask = torch.tensor([0, 2, 3])
        ref_probs = torch.where(mask, probs, 0.0)
        ref_probs /= ref_probs.sum(dim=-1, keepdim=True)

        dist = MaskedCategorical(logits=logits,
                                 mask=sparse_mask,
                                 neg_inf=neg_inf,
                                 sparse_mask=True)
        num_samples = 10000
        samples = dist.sample([num_samples])
        sample_probs = torch.bincount(samples) / num_samples
        torch.testing.assert_close(sample_probs,
                                   ref_probs,
                                   rtol=1e-5,
                                   atol=1e-2)


if __name__ == "__main__":
    args, unknown = argparse.ArgumentParser().parse_known_args()
    pytest.main([__file__, "--capture", "no", "--exitfirst"] + unknown)<|MERGE_RESOLUTION|>--- conflicted
+++ resolved
@@ -232,7 +232,6 @@
             ValueError,
             match="Either `probs` or `logits` must be specified, but not both",
         ):
-<<<<<<< HEAD
             MaskedCategorical(
                 logits=torch.tensor(()), probs=torch.tensor(()), mask=torch.tensor(())
             )
@@ -242,11 +241,6 @@
             MaskedCategorical(
                 probs=torch.tensor(()), mask=torch.tensor(()), indices=torch.tensor(())
             )
-=======
-            MaskedCategorical(logits=torch.tensor(()),
-                              probs=torch.tensor(()),
-                              mask=torch.tensor(()))
->>>>>>> 12365380
 
     @pytest.mark.parametrize("neg_inf", [-10, -float("inf")])
     def test_logits(self, neg_inf):
@@ -280,25 +274,25 @@
         else:
             assert (dist.log_prob(torch.ones_like(sample)) > -float("inf")).all()
 
-    @pytest.mark.parametrize("neg_inf", [-100.0, float("-inf")])
+    @pytest.mark.parametrize("neg_inf", [-10, -float("inf")])
     def test_prob(self, neg_inf):
         torch.manual_seed(0)
         logits = torch.randn(4) / 100  # almost equal probabilities
-        probs = logits.softmax(-1)
+        prob = logits.softmax(-1)
         mask = torch.tensor([True, False, True, True])
-        dist = MaskedCategorical(probs=probs, mask=mask, neg_inf=neg_inf)
+        dist = MaskedCategorical(probs=prob, mask=mask, neg_inf=neg_inf)
         for _ in range(10):
             sample = dist.sample((100,))
             assert not (sample == 1).any()
-        torch.testing.assert_close(
-            dist.log_prob(torch.ones_like(sample)).exp(),
-            torch.zeros_like(sample, dtype=torch.float32))
+        if neg_inf == -float("inf"):
+            assert (dist.log_prob(torch.ones_like(sample)) == neg_inf).all()
+        else:
+            assert (dist.log_prob(torch.ones_like(sample)) > -float("inf")).all()
 
     @pytest.mark.parametrize("neg_inf", [-100.0, float("-inf")])
     def test_probs_sparse(self, neg_inf):
         torch.manual_seed(0)
         logits = torch.randn(4) / 100  # almost equal probabilities
-<<<<<<< HEAD
         prob = logits.softmax(-1)
         indices = torch.tensor([0, 2, 3])
         dist = MaskedCategorical(
@@ -306,21 +300,13 @@
             indices=indices,
             neg_inf=neg_inf,
         )
-=======
-        probs = logits.softmax(-1)
-        mask = torch.tensor([0, 2, 3])
-        dist = MaskedCategorical(probs=probs,
-                                 mask=mask,
-                                 neg_inf=neg_inf,
-                                 sparse_mask=True)
->>>>>>> 12365380
         for _ in range(10):
             sample = dist.sample((100,))
             assert not (sample == 1).any()
-        torch.testing.assert_close(
-            dist.log_prob(torch.ones_like(sample)).exp(),
-            torch.zeros_like(sample, dtype=torch.float32))
-
+        if neg_inf == -float("inf"):
+            assert (dist.log_prob(torch.ones_like(sample)) == neg_inf).all()
+        else:
+            assert (dist.log_prob(torch.ones_like(sample)) > -float("inf")).all()
 
     @pytest.mark.parametrize("neg_inf", [-1e20, float("-inf")])
     def test_sample(self, neg_inf: float) -> None:
