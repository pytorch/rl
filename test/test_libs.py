# Copyright (c) Meta Platforms, Inc. and affiliates.
#
# This source code is licensed under the MIT license found in the
# LICENSE file in the root directory of this source tree.
from __future__ import annotations

import collections
import functools
import gc
import importlib.util
import os
import urllib.error


_has_isaac = importlib.util.find_spec("isaacgym") is not None

if _has_isaac:
    # isaac gym asks to be imported before torch...
    import isaacgym  # noqa
    import isaacgymenvs  # noqa
    from torchrl.envs.libs.isaacgym import IsaacGymEnv
import argparse
import importlib
import time
import urllib
from contextlib import nullcontext
from functools import partial
from pathlib import Path
from sys import platform
from unittest import mock

import numpy as np
import pytest
import torch

from packaging import version
from tensordict import (
    assert_allclose_td,
    is_tensor_collection,
    LazyStackedTensorDict,
    TensorDict,
)
from tensordict.nn import (
    ProbabilisticTensorDictModule,
    TensorDictModule,
    TensorDictSequential,
)
from torch import nn

from torchrl._utils import implement_for, logger as torchrl_logger
from torchrl.collectors import SyncDataCollector
from torchrl.data import (
    Binary,
    Bounded,
    Categorical,
    Composite,
    MultiCategorical,
    MultiOneHot,
    NonTensor,
    OneHot,
    ReplayBuffer,
    ReplayBufferEnsemble,
    Unbounded,
    UnboundedDiscreteTensorSpec,
)
from torchrl.data.datasets.atari_dqn import AtariDQNExperienceReplay
from torchrl.data.datasets.d4rl import D4RLExperienceReplay

from torchrl.data.datasets.gen_dgrl import GenDGRLExperienceReplay
from torchrl.data.datasets.minari_data import MinariExperienceReplay
from torchrl.data.datasets.openml import OpenMLExperienceReplay
from torchrl.data.datasets.openx import OpenXExperienceReplay
from torchrl.data.datasets.roboset import RobosetExperienceReplay
from torchrl.data.datasets.vd4rl import VD4RLExperienceReplay
from torchrl.data.replay_buffers import SamplerWithoutReplacement
from torchrl.data.replay_buffers.samplers import SliceSampler
from torchrl.data.replay_buffers.storages import LazyTensorStorage
from torchrl.data.utils import CloudpickleWrapper
from torchrl.envs import (
    CatTensors,
    Compose,
    DoubleToFloat,
    EnvBase,
    EnvCreator,
    RemoveEmptySpecs,
    RenameTransform,
    StepCounter,
)
from torchrl.envs.batched_envs import SerialEnv
from torchrl.envs.libs.brax import _has_brax, BraxEnv, BraxWrapper
from torchrl.envs.libs.dm_control import _has_dmc, DMControlEnv, DMControlWrapper
from torchrl.envs.libs.envpool import _has_envpool, MultiThreadedEnvWrapper
from torchrl.envs.libs.gym import (
    _gym_to_torchrl_spec_transform,
    _has_gym,
    _is_from_pixels,
    _torchrl_to_gym_spec_transform,
    gym_backend,
    GymEnv,
    GymWrapper,
    MOGymEnv,
    MOGymWrapper,
    register_gym_spec_conversion,
    set_gym_backend,
)
from torchrl.envs.libs.habitat import _has_habitat, HabitatEnv
from torchrl.envs.libs.jumanji import _has_jumanji, JumanjiEnv
from torchrl.envs.libs.meltingpot import MeltingpotEnv, MeltingpotWrapper
from torchrl.envs.libs.openml import OpenMLEnv
from torchrl.envs.libs.openspiel import _has_pyspiel, OpenSpielEnv, OpenSpielWrapper
from torchrl.envs.libs.pettingzoo import _has_pettingzoo, PettingZooEnv
from torchrl.envs.libs.robohive import _has_robohive, RoboHiveEnv
from torchrl.envs.libs.smacv2 import _has_smacv2, SMACv2Env
from torchrl.envs.libs.unity_mlagents import (
    _has_unity_mlagents,
    UnityMLAgentsEnv,
    UnityMLAgentsWrapper,
)
from torchrl.envs.libs.vmas import _has_vmas, VmasEnv, VmasWrapper

from torchrl.envs.transforms import ActionMask, TransformedEnv
from torchrl.envs.utils import (
    check_env_specs,
    ExplorationType,
    MarlGroupMapType,
    RandomPolicy,
)
from torchrl.modules import (
    ActorCriticOperator,
    MaskedCategorical,
    MLP,
    SafeModule,
    ValueOperator,
)

if os.getenv("PYTORCH_TEST_FBCODE"):
    from pytorch.rl.test._utils_internal import (
        _make_multithreaded_env,
        CARTPOLE_VERSIONED,
        CLIFFWALKING_VERSIONED,
        get_available_devices,
        get_default_devices,
        HALFCHEETAH_VERSIONED,
        PENDULUM_VERSIONED,
        PONG_VERSIONED,
        rand_reset,
        retry,
        rollout_consistency_assertion,
    )
else:
    from _utils_internal import (
        _make_multithreaded_env,
        CARTPOLE_VERSIONED,
        CLIFFWALKING_VERSIONED,
        get_available_devices,
        get_default_devices,
        HALFCHEETAH_VERSIONED,
        PENDULUM_VERSIONED,
        PONG_VERSIONED,
        rand_reset,
        retry,
        rollout_consistency_assertion,
    )

TORCH_VERSION = version.parse(version.parse(torch.__version__).base_version)

_has_d4rl = importlib.util.find_spec("d4rl") is not None

_has_mo = importlib.util.find_spec("mo_gymnasium") is not None

_has_sklearn = importlib.util.find_spec("sklearn") is not None

_has_gym_robotics = importlib.util.find_spec("gymnasium_robotics") is not None

_has_minari = importlib.util.find_spec("minari") is not None

_has_gymnasium = importlib.util.find_spec("gymnasium") is not None

_has_isaaclab = importlib.util.find_spec("isaaclab") is not None

_has_gym_regular = importlib.util.find_spec("gym") is not None
if _has_gymnasium:
    set_gym_backend("gymnasium").set()
    import gymnasium

    assert gym_backend() is gymnasium
elif _has_gym:
    set_gym_backend("gym").set()
    import gym

    assert gym_backend() is gym

_has_meltingpot = importlib.util.find_spec("meltingpot") is not None

_has_minigrid = importlib.util.find_spec("minigrid") is not None


@pytest.fixture(scope="session", autouse=True)
def maybe_init_minigrid():
    if _has_minigrid and _has_gymnasium:
        import minigrid

        minigrid.register_minigrid_envs()


@implement_for("gym")
def get_gym_pixel_wrapper():
    try:
        # works whenever gym_version > version.parse("0.19")
        PixelObservationWrapper = gym_backend(
            "wrappers.pixel_observation"
        ).PixelObservationWrapper
    except Exception:
        from torchrl.envs.libs.utils import (
            GymPixelObservationWrapper as PixelObservationWrapper,
        )
    return PixelObservationWrapper


@implement_for("gymnasium", None, "1.1.0")
def get_gym_pixel_wrapper():  # noqa: F811
    try:
        # works whenever gym_version > version.parse("0.19")
        PixelObservationWrapper = gym_backend(
            "wrappers.pixel_observation"
        ).PixelObservationWrapper
    except Exception:
        from torchrl.envs.libs.utils import (
            GymPixelObservationWrapper as PixelObservationWrapper,
        )
    return PixelObservationWrapper


@implement_for("gymnasium", "1.1.0")
def get_gym_pixel_wrapper():  # noqa: F811
    # works whenever gym_version > version.parse("0.19")
    def PixelObservationWrapper(*args, pixels_only=False, **kwargs):
        return gym_backend("wrappers").AddRenderObservation(
            *args, render_only=pixels_only, **kwargs
        )

    return PixelObservationWrapper


if _has_gym:
    try:
        from gymnasium import __version__ as gym_version

        gym_version = version.parse(gym_version)
    except ModuleNotFoundError:
        from gym import __version__ as gym_version

        gym_version = version.parse(gym_version)


if _has_envpool:
    import envpool

_has_pytree = True
try:
    from torch.utils._pytree import tree_flatten, tree_map
except ImportError:
    _has_pytree = False
IS_OSX = platform == "darwin"
RTOL = 1e-1
ATOL = 1e-1


@pytest.mark.skipif(not _has_gym, reason="no gym library found")
class TestGym:
    class DummyEnv(EnvBase):
        def __init__(self, arg1, *, arg2, **kwargs):
            super().__init__(**kwargs)

            assert arg1 == 1
            assert arg2 == 2

            self.observation_spec = Composite(
                observation=Unbounded((*self.batch_size, 3)),
                other=Composite(
                    another_other=Unbounded((*self.batch_size, 3)),
                    shape=self.batch_size,
                ),
                shape=self.batch_size,
            )
            self.action_spec = Unbounded((*self.batch_size, 3))
            self.done_spec = Categorical(2, (*self.batch_size, 1), dtype=torch.bool)
            self.full_done_spec["truncated"] = self.full_done_spec["terminated"].clone()

        def _reset(self, tensordict):
            return self.observation_spec.rand()

        def _step(self, tensordict):
            action = tensordict.get("action")
            return TensorDict(
                {
                    "observation": action.clone(),
                    "other": {"another_other": torch.zeros_like(action)},
                    "reward": action.sum(-1, True),
                    "done": ~action.any(-1, True),
                    "terminated": ~action.any(-1, True),
                    "truncated": torch.zeros((*self.batch_size, 1), dtype=torch.bool),
                },
                batch_size=[],
            )

        def _set_seed(self, seed: int | None) -> None:
            ...

    @implement_for("gym", None, "0.18")
    def _make_spec(self, batch_size, cat, cat_shape, multicat, multicat_shape):
        return Composite(
            a=Unbounded(shape=(*batch_size, 1)),
            b=Composite(c=cat(5, shape=cat_shape, dtype=torch.int64), shape=batch_size),
            d=cat(5, shape=cat_shape, dtype=torch.int64),
            e=multicat([2, 3], shape=(*batch_size, multicat_shape), dtype=torch.int64),
            f=Bounded(-3, 4, shape=(*batch_size, 1)),
            # g=UnboundedDiscreteTensorSpec(shape=(*batch_size, 1), dtype=torch.long),
            h=Binary(n=5, shape=(*batch_size, 5)),
            shape=batch_size,
        )

    @implement_for("gym", "0.18", None)
    def _make_spec(  # noqa: F811
        self, batch_size, cat, cat_shape, multicat, multicat_shape
    ):
        return Composite(
            a=Unbounded(shape=(*batch_size, 1)),
            b=Composite(c=cat(5, shape=cat_shape, dtype=torch.int64), shape=batch_size),
            d=cat(5, shape=cat_shape, dtype=torch.int64),
            e=multicat([2, 3], shape=(*batch_size, multicat_shape), dtype=torch.int64),
            f=Bounded(-3, 4, shape=(*batch_size, 1)),
            g=UnboundedDiscreteTensorSpec(shape=(*batch_size, 1), dtype=torch.long),
            h=Binary(n=5, shape=(*batch_size, 5)),
            shape=batch_size,
        )

    @implement_for("gymnasium", None, "1.0.0")
    def _make_spec(  # noqa: F811
        self, batch_size, cat, cat_shape, multicat, multicat_shape
    ):
        return Composite(
            a=Unbounded(shape=(*batch_size, 1)),
            b=Composite(c=cat(5, shape=cat_shape, dtype=torch.int64), shape=batch_size),
            d=cat(5, shape=cat_shape, dtype=torch.int64),
            e=multicat([2, 3], shape=(*batch_size, multicat_shape), dtype=torch.int64),
            f=Bounded(-3, 4, shape=(*batch_size, 1)),
            g=UnboundedDiscreteTensorSpec(shape=(*batch_size, 1), dtype=torch.long),
            h=Binary(n=5, shape=(*batch_size, 5)),
            shape=batch_size,
        )

    @implement_for("gymnasium", "1.1.0")
    def _make_spec(  # noqa: F811
        self, batch_size, cat, cat_shape, multicat, multicat_shape
    ):
        return Composite(
            a=Unbounded(shape=(*batch_size, 1)),
            b=Composite(c=cat(5, shape=cat_shape, dtype=torch.int64), shape=batch_size),
            d=cat(5, shape=cat_shape, dtype=torch.int64),
            e=multicat([2, 3], shape=(*batch_size, multicat_shape), dtype=torch.int64),
            f=Bounded(-3, 4, shape=(*batch_size, 1)),
            g=UnboundedDiscreteTensorSpec(shape=(*batch_size, 1), dtype=torch.long),
            h=Binary(n=5, shape=(*batch_size, 5)),
            shape=batch_size,
        )

    @pytest.mark.parametrize("categorical", [True, False])
    def test_gym_spec_cast(self, categorical):
        batch_size = [3, 4]
        cat = Categorical if categorical else OneHot
        cat_shape = batch_size if categorical else (*batch_size, 5)
        multicat = MultiCategorical if categorical else MultiOneHot
        multicat_shape = 2 if categorical else 5
        spec = self._make_spec(batch_size, cat, cat_shape, multicat, multicat_shape)
        recon = _gym_to_torchrl_spec_transform(
            _torchrl_to_gym_spec_transform(
                spec, categorical_action_encoding=categorical
            ),
            categorical_action_encoding=categorical,
            batch_size=batch_size,
        )
        for (key0, spec0), (key1, spec1) in zip(
            spec.items(True, True), recon.items(True, True)
        ):
            assert spec0 == spec1, (key0, key1, spec0, spec1)
        assert spec == recon
        assert recon.shape == spec.shape

    def test_gym_new_spec_reg(self):
        Space = gym_backend("spaces").Space

        class MySpaceParent(Space):
            ...

        s_parent = MySpaceParent()

        class MySpaceChild(MySpaceParent):
            ...

        # We intentionally register first the child then the parent
        @register_gym_spec_conversion(MySpaceChild)
        def convert_myspace_child(spec, **kwargs):
            return NonTensor((), example_data="child")

        @register_gym_spec_conversion(MySpaceParent)
        def convert_myspace_parent(spec, **kwargs):
            return NonTensor((), example_data="parent")

        s_child = MySpaceChild()
        assert _gym_to_torchrl_spec_transform(s_parent).example_data == "parent"
        assert _gym_to_torchrl_spec_transform(s_child).example_data == "child"

        class NoConversionSpace(Space):
            ...

        s_no_conv = NoConversionSpace()
        with pytest.raises(
            KeyError, match="No conversion tool could be found with the gym space"
        ):
            _gym_to_torchrl_spec_transform(s_no_conv)

    @pytest.mark.parametrize("order", ["tuple_seq"])
    @implement_for("gym")
    def test_gym_spec_cast_tuple_sequential(self, order):
        torchrl_logger.info("Sequence not available in gym")
        return

    @pytest.mark.parametrize("order", ["tuple_seq"])
    @implement_for("gymnasium", "1.1.0")
    def test_gym_spec_cast_tuple_sequential(self, order):  # noqa: F811
        self._test_gym_spec_cast_tuple_sequential(order)

    @pytest.mark.parametrize("order", ["tuple_seq"])
    @implement_for("gymnasium", None, "1.0.0")
    def test_gym_spec_cast_tuple_sequential(self, order):  # noqa: F811
        self._test_gym_spec_cast_tuple_sequential(order)

    def _test_gym_spec_cast_tuple_sequential(self, order):  # noqa: F811
        with set_gym_backend("gymnasium"):
            if order == "seq_tuple":
                # Requires nested tensors to be created along dim=1, disabling
                space = gym_backend("spaces").Dict(
                    feature=gym_backend("spaces").Sequence(
                        gym_backend("spaces").Tuple(
                            (
                                gym_backend("spaces").Box(-1, 1, shape=(2, 2)),
                                gym_backend("spaces").Box(-1, 1, shape=(1, 2)),
                            )
                        ),
                        stack=True,
                    )
                )
            elif order == "tuple_seq":
                space = gym_backend("spaces").Dict(
                    feature=gym_backend("spaces").Tuple(
                        (
                            gym_backend("spaces").Sequence(
                                gym_backend("spaces").Box(-1, 1, shape=(2, 2)),
                                stack=True,
                            ),
                            gym_backend("spaces").Sequence(
                                gym_backend("spaces").Box(-1, 1, shape=(1, 2)),
                                stack=True,
                            ),
                        ),
                    )
                )
            else:
                raise NotImplementedError
            sample = space.sample()
            partial_tree_map = functools.partial(
                tree_map, is_leaf=lambda x: isinstance(x, (tuple, torch.Tensor))
            )

            def stack_tuples(item):
                if isinstance(item, tuple):
                    try:
                        return torch.stack(
                            [partial_tree_map(stack_tuples, x) for x in item]
                        )
                    except RuntimeError:
                        item = [partial_tree_map(stack_tuples, x) for x in item]
                        try:
                            return torch.nested.nested_tensor(item)
                        except RuntimeError:
                            return tuple(item)
                return torch.as_tensor(item)

            sample_pt = partial_tree_map(stack_tuples, sample)
            # sample_pt = torch.utils._pytree.tree_map(lambda x: torch.stack(list(x)), sample_pt, is_leaf=lambda x: isinstance(x, tuple))
            spec = _gym_to_torchrl_spec_transform(space)
            rand = spec.rand()

            assert spec.contains(rand), (rand, spec)
            assert spec.contains(sample_pt), (rand, sample_pt)

            space_recon = _torchrl_to_gym_spec_transform(spec)
            assert space_recon == space, (space_recon, space)
            rand_numpy = rand.numpy()
            assert space.contains(rand_numpy)

    _BACKENDS = [None]
    if _has_gymnasium:
        _BACKENDS += ["gymnasium"]
    if _has_gym_regular:
        _BACKENDS += ["gym"]

    @pytest.mark.skipif(not _has_pytree, reason="pytree needed for torchrl_to_gym test")
    @pytest.mark.parametrize("backend", _BACKENDS)
    @pytest.mark.parametrize("numpy", [True, False])
    def test_torchrl_to_gym(self, backend, numpy):
        from torchrl.envs.libs.gym import gym_backend, set_gym_backend

        gb = gym_backend()
        try:
            EnvBase.register_gym(
                f"Dummy-{numpy}-{backend}-v0",
                entry_point=self.DummyEnv,
                to_numpy=numpy,
                backend=backend,
                arg1=1,
                arg2=2,
            )

            with set_gym_backend(backend) if backend is not None else nullcontext():
                envgym = gym_backend().make(f"Dummy-{numpy}-{backend}-v0")
                envgym.reset()
                obs, *_ = envgym.step(envgym.action_space.sample())
                assert "observation" in obs
                assert "other" in obs
                if numpy:
                    assert all(
                        isinstance(val, np.ndarray) for val in tree_flatten(obs)[0]
                    )
                else:
                    assert all(
                        isinstance(val, torch.Tensor) for val in tree_flatten(obs)[0]
                    )

                # with a transform
                transform = Compose(
                    CatTensors(["observation", ("other", "another_other")]),
                    RemoveEmptySpecs(),
                )
                envgym = gym_backend().make(
                    f"Dummy-{numpy}-{backend}-v0",
                    transform=transform,
                )
                envgym.reset()
                obs, *_ = envgym.step(envgym.action_space.sample())
                assert "observation_other" not in obs
                assert "observation" not in obs
                assert "other" not in obs
                if numpy:
                    assert all(
                        isinstance(val, np.ndarray) for val in tree_flatten(obs)[0]
                    )
                else:
                    assert all(
                        isinstance(val, torch.Tensor) for val in tree_flatten(obs)[0]
                    )

            # register with transform
            transform = Compose(
                CatTensors(["observation", ("other", "another_other")]),
                RemoveEmptySpecs(),
            )
            EnvBase.register_gym(
                f"Dummy-{numpy}-{backend}-transform-v0",
                entry_point=self.DummyEnv,
                backend=backend,
                to_numpy=numpy,
                arg1=1,
                arg2=2,
                transform=transform,
            )

            with set_gym_backend(backend) if backend is not None else nullcontext():
                envgym = gym_backend().make(f"Dummy-{numpy}-{backend}-transform-v0")
                envgym.reset()
                obs, *_ = envgym.step(envgym.action_space.sample())
                assert "observation_other" not in obs
                assert "observation" not in obs
                assert "other" not in obs
                if numpy:
                    assert all(
                        isinstance(val, np.ndarray) for val in tree_flatten(obs)[0]
                    )
                else:
                    assert all(
                        isinstance(val, torch.Tensor) for val in tree_flatten(obs)[0]
                    )

            # register with transform
            EnvBase.register_gym(
                f"Dummy-{numpy}-{backend}-noarg-v0",
                entry_point=self.DummyEnv,
                backend=backend,
                to_numpy=numpy,
            )
            with set_gym_backend(backend) if backend is not None else nullcontext():
                with pytest.raises(AssertionError):
                    envgym = gym_backend().make(
                        f"Dummy-{numpy}-{backend}-noarg-v0", arg1=None, arg2=None
                    )
                envgym = gym_backend().make(
                    f"Dummy-{numpy}-{backend}-noarg-v0", arg1=1, arg2=2
                )

            # Get info dict
            gym_info_at_reset = version.parse(
                gym_backend().__version__
            ) >= version.parse("0.26.0")
            with set_gym_backend(backend) if backend is not None else nullcontext():
                envgym = gym_backend().make(
                    f"Dummy-{numpy}-{backend}-noarg-v0",
                    arg1=1,
                    arg2=2,
                    info_keys=("other",),
                )
                if gym_info_at_reset:
                    out, info = envgym.reset()
                    if numpy:
                        assert all(
                            isinstance(val, np.ndarray)
                            for val in tree_flatten((obs, info))[0]
                        )
                    else:
                        assert all(
                            isinstance(val, torch.Tensor)
                            for val in tree_flatten((obs, info))[0]
                        )
                else:
                    out = envgym.reset()
                    info = {}
                    if numpy:
                        assert all(
                            isinstance(val, np.ndarray)
                            for val in tree_flatten((obs, info))[0]
                        )
                    else:
                        assert all(
                            isinstance(val, torch.Tensor)
                            for val in tree_flatten((obs, info))[0]
                        )
                assert "observation" in out
                assert "other" not in out

                if gym_info_at_reset:
                    assert "other" in info

                out, *_, info = envgym.step(envgym.action_space.sample())
                assert "observation" in out
                assert "other" not in out
                assert "other" in info
                if numpy:
                    assert all(
                        isinstance(val, np.ndarray)
                        for val in tree_flatten((obs, info))[0]
                    )
                else:
                    assert all(
                        isinstance(val, torch.Tensor)
                        for val in tree_flatten((obs, info))[0]
                    )

            EnvBase.register_gym(
                f"Dummy-{numpy}-{backend}-info-v0",
                entry_point=self.DummyEnv,
                backend=backend,
                to_numpy=numpy,
                info_keys=("other",),
            )
            with set_gym_backend(backend) if backend is not None else nullcontext():
                envgym = gym_backend().make(
                    f"Dummy-{numpy}-{backend}-info-v0", arg1=1, arg2=2
                )
                if gym_info_at_reset:
                    out, info = envgym.reset()
                    if numpy:
                        assert all(
                            isinstance(val, np.ndarray)
                            for val in tree_flatten((obs, info))[0]
                        )
                    else:
                        assert all(
                            isinstance(val, torch.Tensor)
                            for val in tree_flatten((obs, info))[0]
                        )
                else:
                    out = envgym.reset()
                    info = {}
                    if numpy:
                        assert all(
                            isinstance(val, np.ndarray)
                            for val in tree_flatten((obs, info))[0]
                        )
                    else:
                        assert all(
                            isinstance(val, torch.Tensor)
                            for val in tree_flatten((obs, info))[0]
                        )
                assert "observation" in out
                assert "other" not in out

                if gym_info_at_reset:
                    assert "other" in info

                out, *_, info = envgym.step(envgym.action_space.sample())
                assert "observation" in out
                assert "other" not in out
                assert "other" in info
                if numpy:
                    assert all(
                        isinstance(val, np.ndarray)
                        for val in tree_flatten((obs, info))[0]
                    )
                else:
                    assert all(
                        isinstance(val, torch.Tensor)
                        for val in tree_flatten((obs, info))[0]
                    )
        finally:
            set_gym_backend(gb).set()

    @implement_for("gym", None, "0.26")
    def test_gym_dict_action_space(self):
        torchrl_logger.info("tested for gym > 0.26 - no backward issue")
        return

    @implement_for("gym", "0.26", None)
    def test_gym_dict_action_space(self):  # noqa: F811
        import gym
        from gym import Env

        class CompositeActionEnv(Env):
            def __init__(self):
                self.action_space = gym.spaces.Dict(
                    a0=gym.spaces.Discrete(2), a1=gym.spaces.Box(-1, 1)
                )
                self.observation_space = gym.spaces.Box(-1, 1)

            def step(self, action):
                assert isinstance(action, dict)
                assert isinstance(action["a0"], np.ndarray)
                assert isinstance(action["a1"], np.ndarray)
                return (0.5, 0.0, False, False, {})

            def reset(
                self,
                *,
                seed: int | None = None,
                options: dict | None = None,
            ):
                return (0.0, {})

        env = CompositeActionEnv()
        torchrl_env = GymWrapper(env)
        assert isinstance(torchrl_env.action_spec, Composite)
        assert len(torchrl_env.action_keys) == 2
        r = torchrl_env.rollout(10)
        assert isinstance(r[0]["a0"], torch.Tensor)
        assert isinstance(r[0]["a1"], torch.Tensor)
        assert r[0]["observation"] == 0
        assert r[1]["observation"] == 0.5

    @implement_for("gymnasium")
    def test_gym_dict_action_space(self):  # noqa: F811
        import gymnasium as gym
        from gymnasium import Env

        class CompositeActionEnv(Env):
            def __init__(self):
                self.action_space = gym.spaces.Dict(
                    a0=gym.spaces.Discrete(2), a1=gym.spaces.Box(-1, 1)
                )
                self.observation_space = gym.spaces.Box(-1, 1)

            def step(self, action):
                assert isinstance(action, dict)
                assert isinstance(action["a0"], np.ndarray)
                assert isinstance(action["a1"], np.ndarray)
                return (0.5, 0.0, False, False, {})

            def reset(
                self,
                *,
                seed: int | None = None,
                options: dict | None = None,
            ):
                return (0.0, {})

        env = CompositeActionEnv()
        torchrl_env = GymWrapper(env)
        assert isinstance(torchrl_env.action_spec, Composite)
        assert len(torchrl_env.action_keys) == 2
        r = torchrl_env.rollout(10)
        assert isinstance(r[0]["a0"], torch.Tensor)
        assert isinstance(r[0]["a1"], torch.Tensor)
        assert r[0]["observation"] == 0
        assert r[1]["observation"] == 0.5

    @pytest.mark.parametrize(
        "env_name",
        [
            HALFCHEETAH_VERSIONED(),
            PONG_VERSIONED(),
            # PENDULUM_VERSIONED,
        ],
    )
    @pytest.mark.parametrize("frame_skip", [1, 3])
    @pytest.mark.parametrize(
        "from_pixels,pixels_only",
        [
            [True, True],
            [True, False],
            [False, False],
        ],
    )
    def test_gym(self, env_name, frame_skip, from_pixels, pixels_only):
        if env_name == PONG_VERSIONED() and not from_pixels:
            # raise pytest.skip("already pixel")
            # we don't skip because that would raise an exception
            return
        elif (
            env_name != PONG_VERSIONED()
            and from_pixels
            and torch.cuda.device_count() < 1
        ):
            raise pytest.skip("no cuda device")

        def non_null_obs(batched_td):
            if from_pixels:
                pix_norm = batched_td.get("pixels").flatten(-3, -1).float().norm(dim=-1)
                pix_norm_next = (
                    batched_td.get(("next", "pixels"))
                    .flatten(-3, -1)
                    .float()
                    .norm(dim=-1)
                )
                idx = (pix_norm > 1) & (pix_norm_next > 1)
                # eliminate batch size: all idx must be True (otherwise one could be filled with 0s)
                while idx.ndim > 1:
                    idx = idx.all(0)
                idx = idx.nonzero().squeeze(-1)
                assert idx.numel(), "Did not find pixels with norm > 1"
                return idx
            return slice(None)

        tdreset = []
        tdrollout = []
        final_seed = []
        for _ in range(2):
            env0 = GymEnv(
                env_name,
                frame_skip=frame_skip,
                from_pixels=from_pixels,
                pixels_only=pixels_only,
            )
            torch.manual_seed(0)
            np.random.seed(0)
            final_seed.append(env0.set_seed(0))
            tdreset.append(env0.reset())
            rollout = env0.rollout(max_steps=50)
            tdrollout.append(rollout)
            assert env0.from_pixels is from_pixels
            env0.close()
            env_type = type(env0._env)

        assert_allclose_td(*tdreset, rtol=RTOL, atol=ATOL)
        tdrollout = torch.stack(tdrollout, 0)

        # custom filtering of non-null obs: mujoco rendering sometimes fails
        # and renders black images. To counter this in the tests, we select
        # tensordicts with all non-null observations
        idx = non_null_obs(tdrollout)
        assert_allclose_td(
            tdrollout[0][..., idx], tdrollout[1][..., idx], rtol=RTOL, atol=ATOL
        )
        final_seed0, final_seed1 = final_seed
        assert final_seed0 == final_seed1

        if env_name == PONG_VERSIONED():
            base_env = gym_backend().make(env_name, frameskip=frame_skip)
            frame_skip = 1
        else:
            base_env = _make_gym_environment(env_name)

        if from_pixels and not _is_from_pixels(base_env):
            PixelObservationWrapper = get_gym_pixel_wrapper()
            base_env = PixelObservationWrapper(base_env, pixels_only=pixels_only)
        assert type(base_env) is env_type

        # Compare GymEnv output with GymWrapper output
        env1 = GymWrapper(base_env, frame_skip=frame_skip)
        assert env0.get_library_name(env0._env) == env1.get_library_name(env1._env)
        # check that we didn't do more wrapping
        assert type(env0._env) == type(env1._env)  # noqa: E721
        assert env0.output_spec == env1.output_spec
        assert env0.input_spec == env1.input_spec
        del env0
        torch.manual_seed(0)
        np.random.seed(0)
        final_seed2 = env1.set_seed(0)
        tdreset2 = env1.reset()
        rollout2 = env1.rollout(max_steps=50)
        assert env1.from_pixels is from_pixels
        env1.close()
        del env1, base_env

        assert_allclose_td(tdreset[0], tdreset2, rtol=RTOL, atol=ATOL)
        assert final_seed0 == final_seed2
        # same magic trick for mujoco as above
        tdrollout = torch.stack([tdrollout[0], rollout2], 0)
        idx = non_null_obs(tdrollout)
        assert_allclose_td(
            tdrollout[0][..., idx], tdrollout[1][..., idx], rtol=RTOL, atol=ATOL
        )

    @pytest.mark.parametrize(
        "env_name",
        [
            PONG_VERSIONED(),
            # PENDULUM_VERSIONED,
            HALFCHEETAH_VERSIONED(),
        ],
    )
    @pytest.mark.parametrize("frame_skip", [1, 3])
    @pytest.mark.parametrize(
        "from_pixels,pixels_only",
        [
            [False, False],
            [True, True],
            [True, False],
        ],
    )
    def test_gym_fake_td(self, env_name, frame_skip, from_pixels, pixels_only):
        if env_name == PONG_VERSIONED() and not from_pixels:
            # raise pytest.skip("already pixel")
            return
        elif (
            env_name != PONG_VERSIONED()
            and from_pixels
            and (not torch.has_cuda or not torch.cuda.device_count())
        ):
            raise pytest.skip("no cuda device")

        env = GymEnv(
            env_name,
            frame_skip=frame_skip,
            from_pixels=from_pixels,
            pixels_only=pixels_only,
        )
        check_env_specs(env)

    @pytest.mark.parametrize("frame_skip", [1, 3])
    @pytest.mark.parametrize(
        "from_pixels,pixels_only",
        [
            [False, False],
            [True, True],
            [True, False],
        ],
    )
    @pytest.mark.parametrize("wrapper", [True, False])
    def test_mo(self, frame_skip, from_pixels, pixels_only, wrapper):
        if importlib.util.find_spec("gymnasium") is not None and not _has_mo:
            raise pytest.skip("mo-gym not found")
        else:
            # avoid skipping, which we consider as errors in the gym CI
            return

        def make_env():
            import mo_gymnasium

            if wrapper:
                return MOGymWrapper(
                    mo_gymnasium.make("minecart-v0"),
                    frame_skip=frame_skip,
                    from_pixels=from_pixels,
                    pixels_only=pixels_only,
                )
            else:
                return MOGymEnv(
                    "minecart-v0",
                    frame_skip=frame_skip,
                    from_pixels=from_pixels,
                    pixels_only=pixels_only,
                )

        env = make_env()
        check_env_specs(env)
        env = SerialEnv(2, make_env)
        check_env_specs(env)

    def test_info_reader_mario(self):
        try:
            import gym_super_mario_bros as mario_gym
        except ImportError as err:
            try:
                gym = gym_backend()

                # with 0.26 we must have installed gym_super_mario_bros
                # Since we capture the skips as errors, we raise a skip in this case
                # Otherwise, we just return
                gym_version = version.parse(gym.__version__)
                if version.parse(
                    "0.26.0"
                ) <= gym_version and gym_version < version.parse("0.27"):
                    raise pytest.skip(f"no super mario bros: error=\n{err}")
            except ImportError:
                pass
            return

        gb = gym_backend()
        try:
            with set_gym_backend("gym"):
                env = mario_gym.make("SuperMarioBros-v0")
                env = GymWrapper(env)
                check_env_specs(env)

                def info_reader(info, tensordict):
                    assert isinstance(info, dict)  # failed before bugfix

                env.info_dict_reader = info_reader
                check_env_specs(env)
        finally:
            set_gym_backend(gb).set()

    @implement_for("gymnasium", "1.1.0")
    def test_one_hot_and_categorical(self):
        self._test_one_hot_and_categorical()

    @implement_for("gymnasium", None, "1.0.0")
    def test_one_hot_and_categorical(self):  # noqa
        self._test_one_hot_and_categorical()

    def _test_one_hot_and_categorical(self):
        # tests that one-hot and categorical work ok when an integer is expected as action
        cliff_walking = GymEnv(
            CLIFFWALKING_VERSIONED(), categorical_action_encoding=True
        )
        cliff_walking.rollout(10)
        check_env_specs(cliff_walking)

        cliff_walking = GymEnv(
            CLIFFWALKING_VERSIONED(), categorical_action_encoding=False
        )
        cliff_walking.rollout(10)
        check_env_specs(cliff_walking)

    @implement_for("gym")
    def test_one_hot_and_categorical(self):  # noqa: F811
        # we do not skip (bc we may want to make sure nothing is skipped)
        # but CliffWalking-v0 in earlier Gym versions uses np.bool, which
        # was deprecated after np 1.20, and we don't want to install multiple np
        # versions.
        return

    @implement_for("gymnasium", "1.1.0")
    @pytest.mark.parametrize(
        "envname",
        ["HalfCheetah-v4", "CartPole-v1", "ALE/Pong-v5"]
        + (["FetchReach-v2"] if _has_gym_robotics else []),
    )
    @pytest.mark.flaky(reruns=5, reruns_delay=1)
    def test_vecenvs_wrapper(self, envname):
        import gymnasium

        with set_gym_backend("gymnasium"):
            self._test_vecenvs_wrapper(
                envname,
                kwargs={"autoreset_mode": gymnasium.vector.AutoresetMode.SAME_STEP},
            )

    @implement_for("gymnasium", None, "1.0.0")
    @pytest.mark.parametrize(
        "envname",
        ["HalfCheetah-v4", "CartPole-v1", "ALE/Pong-v5"]
        + (["FetchReach-v2"] if _has_gym_robotics else []),
    )
    @pytest.mark.flaky(reruns=5, reruns_delay=1)
    def test_vecenvs_wrapper(self, envname):  # noqa
        with set_gym_backend("gymnasium"):
            self._test_vecenvs_wrapper(envname)

    def _test_vecenvs_wrapper(self, envname, kwargs=None):
        import gymnasium

        if kwargs is None:
            kwargs = {}
        # we can't use parametrize with implement_for
        env = GymWrapper(
            gymnasium.vector.SyncVectorEnv(
                2 * [lambda envname=envname: gymnasium.make(envname)], **kwargs
            )
        )
        assert env.batch_size == torch.Size([2])
        check_env_specs(env)
        env = GymWrapper(
            gymnasium.vector.AsyncVectorEnv(
                2 * [lambda envname=envname: gymnasium.make(envname)], **kwargs
            )
        )
        assert env.batch_size == torch.Size([2])
        check_env_specs(env)

    @implement_for("gymnasium", "1.1.0")
    # this env has Dict-based observation which is a nice thing to test
    @pytest.mark.parametrize(
        "envname",
        ["HalfCheetah-v4", "CartPole-v1", "ALE/Pong-v5"]
        + (["FetchReach-v2"] if _has_gym_robotics else []),
    )
    @pytest.mark.flaky(reruns=5, reruns_delay=1)
    def test_vecenvs_env(self, envname):
        self._test_vecenvs_env(envname)

    @implement_for("gymnasium", None, "1.0.0")
    # this env has Dict-based observation which is a nice thing to test
    @pytest.mark.parametrize(
        "envname",
        ["HalfCheetah-v4", "CartPole-v1", "ALE/Pong-v5"]
        + (["FetchReach-v2"] if _has_gym_robotics else []),
    )
    @pytest.mark.flaky(reruns=5, reruns_delay=1)
    def test_vecenvs_env(self, envname):  # noqa
        self._test_vecenvs_env(envname)

    def _test_vecenvs_env(self, envname):

        gb = gym_backend()
        try:
            with set_gym_backend("gymnasium"):
                env = GymEnv(envname, num_envs=2, from_pixels=False)
                env.set_seed(0)
                assert env.get_library_name(env._env) == "gymnasium"
            # rollouts can be executed without decorator
            check_env_specs(env)
            rollout = env.rollout(100, break_when_any_done=False)
            for obs_key in env.observation_spec.keys(True, True):
                rollout_consistency_assertion(
                    rollout,
                    done_key="done",
                    observation_key=obs_key,
                    done_strict="CartPole" in envname,
                )
            env.close()
            del env
        finally:
            set_gym_backend(gb).set()

    @implement_for("gym", "0.18")
    @pytest.mark.parametrize(
        "envname",
        ["CartPole-v1", "HalfCheetah-v4"],
    )
    @pytest.mark.flaky(reruns=5, reruns_delay=1)
    def test_vecenvs_wrapper(self, envname):  # noqa: F811
        with set_gym_backend("gym"):
            gym = gym_backend()
            # we can't use parametrize with implement_for
            for envname in ["CartPole-v1", "HalfCheetah-v4"]:
                env = GymWrapper(
                    gym.vector.SyncVectorEnv(
                        2 * [lambda envname=envname: gym.make(envname)]
                    )
                )
                assert env.batch_size == torch.Size([2])
                check_env_specs(env)
                env = GymWrapper(
                    gym.vector.AsyncVectorEnv(
                        2 * [lambda envname=envname: gym.make(envname)]
                    )
                )
                assert env.batch_size == torch.Size([2])
                check_env_specs(env)
                env.close()
                del env

    @implement_for("gym", "0.18")
    @pytest.mark.parametrize(
        "envname",
        ["cp", "hc"],
    )
    @pytest.mark.flaky(reruns=5, reruns_delay=1)
    def test_vecenvs_env(self, envname):  # noqa: F811
        gb = gym_backend()
        try:
            with set_gym_backend("gym"):
                if envname == "hc":
                    envname = HALFCHEETAH_VERSIONED()
                else:
                    envname = CARTPOLE_VERSIONED()
                env = GymEnv(envname, num_envs=2, from_pixels=False)
                env.set_seed(0)
                assert env.get_library_name(env._env) == "gym"
                # rollouts can be executed without decorator
                check_env_specs(env)
                rollout = env.rollout(100, break_when_any_done=False)
                for obs_key in env.observation_spec.keys(True, True):
                    rollout_consistency_assertion(
                        rollout,
                        done_key="done",
                        observation_key=obs_key,
                        done_strict="CartPole" in envname,
                    )
                env.close()
            del env
            if envname != "CartPole-v1":
                with set_gym_backend("gym"):
                    env = GymEnv(envname, num_envs=2, from_pixels=True)
                    env.set_seed(0)
                # rollouts can be executed without decorator
                check_env_specs(env)
                env.close()
                del env
        finally:
            set_gym_backend(gb).set()

    @implement_for("gym", None, "0.18")
    @pytest.mark.parametrize(
        "envname",
        ["CartPole-v1", "HalfCheetah-v4"],
    )
    def test_vecenvs_wrapper(self, envname):  # noqa: F811
        # skipping tests for older versions of gym
        ...

    @implement_for("gym", None, "0.18")
    @pytest.mark.parametrize(
        "envname",
        ["CartPole-v1", "HalfCheetah-v4"],
    )
    def test_vecenvs_env(self, envname):  # noqa: F811
        # skipping tests for older versions of gym
        ...

    @implement_for("gym", None, "0.26")
    @pytest.mark.parametrize("wrapper", [True, False])
    def test_gym_output_num(self, wrapper):
        # gym has 4 outputs, no truncation
        gym = gym_backend()
        try:
            if wrapper:
                env = GymWrapper(gym.make(PENDULUM_VERSIONED()))
            else:
                with set_gym_backend("gym"):
                    env = GymEnv(PENDULUM_VERSIONED())
            # truncated is read from the info
            assert "truncated" in env.done_keys
            assert "terminated" in env.done_keys
            assert "done" in env.done_keys
            check_env_specs(env)
        finally:
            set_gym_backend(gym).set()

    @implement_for("gym", "0.26")
    @pytest.mark.parametrize("wrapper", [True, False])
    def test_gym_output_num(self, wrapper):  # noqa: F811
        # gym has 5 outputs, with truncation
        gym = gym_backend()
        try:
            if wrapper:
                env = GymWrapper(gym.make(PENDULUM_VERSIONED()))
            else:
                with set_gym_backend("gym"):
                    env = GymEnv(PENDULUM_VERSIONED())
            assert "truncated" in env.done_keys
            assert "terminated" in env.done_keys
            assert "done" in env.done_keys
            check_env_specs(env)

            if wrapper:
                # let's further test with a wrapper that exposes the env with old API
                from gym.wrappers.compatibility import EnvCompatibility

                with pytest.raises(
                    ValueError,
                    match="GymWrapper does not support the gym.wrapper.compatibility.EnvCompatibility",
                ):
                    GymWrapper(EnvCompatibility(gym.make("CartPole-v1")))
        finally:
            set_gym_backend(gym).set()

    @implement_for("gymnasium", "1.1.0")
    @pytest.mark.parametrize("wrapper", [True, False])
    def test_gym_output_num(self, wrapper):  # noqa: F811
        self._test_gym_output_num(wrapper)

    @implement_for("gymnasium", None, "1.0.0")
    @pytest.mark.parametrize("wrapper", [True, False])
    def test_gym_output_num(self, wrapper):  # noqa: F811
        self._test_gym_output_num(wrapper)

    def _test_gym_output_num(self, wrapper):  # noqa: F811
        # gym has 5 outputs, with truncation
        gym = gym_backend()
        try:
            if wrapper:
                env = GymWrapper(gym.make(PENDULUM_VERSIONED()))
            else:
                with set_gym_backend("gymnasium"):
                    env = GymEnv(PENDULUM_VERSIONED())
            assert "truncated" in env.done_keys
            assert "terminated" in env.done_keys
            assert "done" in env.done_keys
            check_env_specs(env)
        finally:
            set_gym_backend(gym).set()

    def test_gym_gymnasium_parallel(self, maybe_fork_ParallelEnv):
        # tests that both gym and gymnasium work with wrappers without
        # decorating with set_gym_backend during execution
        gym = gym_backend()
        try:
            if importlib.util.find_spec("gym") is not None:
                with set_gym_backend("gym"):
                    gym = gym_backend()

                old_api = version.parse(gym.__version__) < version.parse("0.26")
                make_fun = EnvCreator(
                    lambda: GymWrapper(gym.make(PENDULUM_VERSIONED()))
                )
            elif importlib.util.find_spec("gymnasium") is not None:
                import gymnasium

                old_api = False
                make_fun = EnvCreator(
                    lambda: GymWrapper(gymnasium.make(PENDULUM_VERSIONED()))
                )
            else:
                raise ImportError  # unreachable under pytest.skipif
            penv = maybe_fork_ParallelEnv(2, make_fun)
            rollout = penv.rollout(2)
            if old_api:
                assert "terminated" in rollout.keys()
                # truncated is read from info
                assert "truncated" in rollout.keys()
            else:
                assert "terminated" in rollout.keys()
                assert "truncated" in rollout.keys()
            check_env_specs(penv)
        finally:
            set_gym_backend(gym).set()

    @implement_for("gym", None, "0.22.0")
    def test_vecenvs_nan(self):  # noqa: F811
        # old versions of gym must return nan for next values when there is a done state
        torch.manual_seed(0)
        env = GymEnv("CartPole-v0", num_envs=2)
        env.set_seed(0)
        rollout = env.rollout(200)
        assert torch.isfinite(rollout.get("observation")).all()
        assert not torch.isfinite(rollout.get(("next", "observation"))).all()
        env.close()
        del env

        # same with collector
        env = GymEnv("CartPole-v0", num_envs=2)
        env.set_seed(0)
        c = SyncDataCollector(
            env, RandomPolicy(env.action_spec), total_frames=2000, frames_per_batch=200
        )
        for rollout in c:
            assert torch.isfinite(rollout.get("observation")).all()
            assert not torch.isfinite(rollout.get(("next", "observation"))).all()
            break
        del c
        return

    @implement_for("gym", "0.22.0", None)
    def test_vecenvs_nan(self):  # noqa: F811
        # new versions of gym must never return nan for next values when there is a done state
        torch.manual_seed(0)
        env = GymEnv("CartPole-v0", num_envs=2)
        env.set_seed(0)
        rollout = env.rollout(200)
        assert torch.isfinite(rollout.get("observation")).all()
        assert torch.isfinite(rollout.get(("next", "observation"))).all()
        env.close()
        del env

        # same with collector
        env = GymEnv("CartPole-v0", num_envs=2)
        env.set_seed(0)
        c = SyncDataCollector(
            env, RandomPolicy(env.action_spec), total_frames=2000, frames_per_batch=200
        )
        for rollout in c:
            assert torch.isfinite(rollout.get("observation")).all()
            assert torch.isfinite(rollout.get(("next", "observation"))).all()
            break
        del c
        return

    @implement_for("gymnasium", "1.1.0")
    def test_vecenvs_nan(self):  # noqa: F811
        self._test_vecenvs_nan()

    @implement_for("gymnasium", None, "1.0.0")
    def test_vecenvs_nan(self):  # noqa: F811
        self._test_vecenvs_nan()

    def _test_vecenvs_nan(self):  # noqa: F811
        # new versions of gym must never return nan for next values when there is a done state
        torch.manual_seed(0)
        env = GymEnv("CartPole-v1", num_envs=2)
        env.set_seed(0)
        rollout = env.rollout(200)
        assert torch.isfinite(rollout.get("observation")).all()
        assert torch.isfinite(rollout.get(("next", "observation"))).all()
        env.close()
        del env

        # same with collector
        env = GymEnv("CartPole-v1", num_envs=2)
        env.set_seed(0)
        c = SyncDataCollector(
            env, RandomPolicy(env.action_spec), total_frames=2000, frames_per_batch=200
        )
        for rollout in c:
            assert torch.isfinite(rollout.get("observation")).all()
            assert torch.isfinite(rollout.get(("next", "observation"))).all()
            break
        del c
        return

    def _get_dummy_gym_env(self, backend, **kwargs):
        with set_gym_backend(backend):

            class CustomEnv(gym_backend().Env):
                def __init__(self, dim=3, use_termination=True, max_steps=4):
                    self.dim = dim
                    self.use_termination = use_termination
                    self.observation_space = gym_backend("spaces").Box(
                        low=-np.inf, high=np.inf, shape=(self.dim,), dtype=np.float32
                    )
                    self.action_space = gym_backend("spaces").Box(
                        low=-np.inf, high=np.inf, shape=(1,), dtype=np.float32
                    )
                    self.max_steps = max_steps

                def _get_info(self):
                    return {"field1": self.state**2}

                def _get_obs(self):
                    return self.state.copy()

                def reset(self, seed=0, options=None):
                    self.state = np.zeros(
                        self.observation_space.shape, dtype=np.float32
                    )
                    observation = self._get_obs()
                    info = self._get_info()
                    assert (observation < self.max_steps).all()
                    return observation, info

                def step(self, action):
                    # self.state += action.item()
                    self.state += 1
                    truncated, terminated = False, False
                    if self.use_termination:
                        terminated = self.state[0] == 4
                    reward = 1 if terminated else 0  # Binary sparse rewards
                    observation = self._get_obs()
                    info = self._get_info()
                    return observation, reward, terminated, truncated, info

            return CustomEnv(**kwargs)

    def counting_env(self):
        import gymnasium as gym
        from gymnasium import Env

        class CountingEnvRandomReset(Env):
            def __init__(self, i=0):
                self.counter = 1
                self.i = i
                self.observation_space = gym.spaces.Box(-np.inf, np.inf, shape=(1,))
                self.action_space = gym.spaces.Box(-np.inf, np.inf, shape=(1,))
                self.rng = np.random.RandomState(0)

            def step(self, action):
                self.counter += 1
                done = bool(self.rng.random() < 0.05)
                return (
                    np.asarray(
                        [
                            self.counter,
                        ]
                    ),
                    0,
                    done,
                    done,
                    {},
                )

            def reset(
                self,
                *,
                seed: int | None = None,
                options=None,
            ):
                self.counter = 1
                if seed is not None:
                    self.rng = np.random.RandomState(seed)
                return (
                    np.asarray(
                        [
                            self.counter,
                        ]
                    ),
                    {},
                )

        return CountingEnvRandomReset

    @implement_for("gym")
    def test_gymnasium_autoreset(self, venv):
        return

    @implement_for("gymnasium", None, "1.1.0")
    def test_gymnasium_autoreset(self, venv):  # noqa
        return

    @implement_for("gymnasium", "1.1.0")
    @pytest.mark.parametrize("venv", ["sync", "async"])
    def test_gymnasium_autoreset(self, venv):  # noqa
        import gymnasium as gym

        set_gym_backend("gymnasium").set()

        counting_env = self.counting_env()
        if venv == "sync":
            venv = gym.vector.SyncVectorEnv
        else:
            venv = gym.vector.AsyncVectorEnv
        envs0 = venv(
            [lambda i=i: counting_env(i) for i in range(2)],
            autoreset_mode=gym.vector.AutoresetMode.DISABLED,
        )
        env = GymWrapper(envs0)
        envs0.reset(seed=0)
        torch.manual_seed(0)
        r0 = env.rollout(20, break_when_any_done=False)
        envs1 = venv(
            [lambda i=i: counting_env(i) for i in range(2)],
            autoreset_mode=gym.vector.AutoresetMode.SAME_STEP,
        )
        env = GymWrapper(envs1)
        envs1.reset(seed=0)
        # env.set_seed(0)
        torch.manual_seed(0)
        r1 = []
        t_ = env.reset()
        for s in r0.unbind(-1):
            t_.set("action", s["action"])
            t, t_ = env.step_and_maybe_reset(t_)
            r1.append(t)
        r1 = torch.stack(r1, -1)
        torch.testing.assert_close(r0["observation"], r1["observation"])
        torch.testing.assert_close(r0["next", "observation"], r1["next", "observation"])
        torch.testing.assert_close(r0["next", "done"], r1["next", "done"])

    @implement_for("gym")
    @pytest.mark.parametrize("heterogeneous", [False, True])
    def test_resetting_strategies(self, heterogeneous):
        return

    @implement_for("gymnasium", None, "1.0.0")
    @pytest.mark.parametrize("heterogeneous", [False, True])
    def test_resetting_strategies(self, heterogeneous):  # noqa
        self._test_resetting_strategies(heterogeneous, {})

    @implement_for("gymnasium", "1.1.0")
    @pytest.mark.parametrize("heterogeneous", [False, True])
    def test_resetting_strategies(self, heterogeneous):  # noqa
        import gymnasium as gym

        self._test_resetting_strategies(
            heterogeneous, {"autoreset_mode": gym.vector.AutoresetMode.SAME_STEP}
        )

    def _test_resetting_strategies(self, heterogeneous, kwargs):
        if _has_gymnasium:
            backend = "gymnasium"
        else:
            backend = "gym"
        with set_gym_backend(backend):
            if version.parse(gym_backend().__version__) < version.parse("0.26"):
                torchrl_logger.info(
                    "Running into unrelated errors with older versions of gym."
                )
                return
            steps = 5
            if not heterogeneous:
                env = GymWrapper(
                    gym_backend().vector.AsyncVectorEnv(
                        [functools.partial(self._get_dummy_gym_env, backend=backend)]
                        * 4,
                        **kwargs,
                    )
                )
            else:
                env = GymWrapper(
                    gym_backend().vector.AsyncVectorEnv(
                        [
                            functools.partial(
                                self._get_dummy_gym_env,
                                max_steps=i + 4,
                                backend=backend,
                            )
                            for i in range(4)
                        ],
                        **kwargs,
                    )
                )
            try:
                check_env_specs(env)
                td = env.rollout(steps, break_when_any_done=False)
                if not heterogeneous:
                    assert not (td["observation"] == 4).any()
                    assert (td["next", "observation"] == 4).sum() == 3 * 4

                # check with manual reset
                torch.manual_seed(0)
                env.set_seed(0)
                reset = env.reset(
                    TensorDict({"_reset": torch.ones(4, 1, dtype=torch.bool)}, [4])
                )
                r0 = env.rollout(
                    10, break_when_any_done=False, auto_reset=False, tensordict=reset
                )
                torch.manual_seed(0)
                env.set_seed(0)
                reset = env.reset()
                r1 = env.rollout(
                    10, break_when_any_done=False, auto_reset=False, tensordict=reset
                )
                torch.manual_seed(0)
                env.set_seed(0)
                r2 = env.rollout(10, break_when_any_done=False)
                assert_allclose_td(r0, r1)
                assert_allclose_td(r1, r2)
                for r in (r0, r1, r2):
                    torch.testing.assert_close(r["field1"], r["observation"].pow(2))
                    torch.testing.assert_close(
                        r["next", "field1"], r["next", "observation"].pow(2)
                    )

            finally:
                if not env.is_closed:
                    env.close()
                del env
                gc.collect()

    def test_is_from_pixels_simple_env(self):
        """Test that _is_from_pixels correctly identifies non-pixel environments."""
        from torchrl.envs.libs.gym import _is_from_pixels

        # Test with a simple environment that doesn't have pixels
        class SimpleEnv:
            def __init__(self):
                try:
                    import gymnasium as gym
                except ImportError:
                    import gym
                self.observation_space = gym.spaces.Box(low=-1, high=1, shape=(3,))

        env = SimpleEnv()

        # This should return False since it's not a pixel environment
        result = _is_from_pixels(env)
        assert result is False, f"Expected False for simple environment, got {result}"

    def test_is_from_pixels_box_env(self):
        """Test that _is_from_pixels correctly identifies pixel Box environments."""
        from torchrl.envs.libs.gym import _is_from_pixels

        # Test with a pixel-like environment
        class PixelEnv:
            def __init__(self):
                try:
                    import gymnasium as gym
                except ImportError:
                    import gym
                self.observation_space = gym.spaces.Box(
                    low=0, high=255, shape=(64, 64, 3)
                )

        pixel_env = PixelEnv()

        # This should return True since it's a pixel environment
        result = _is_from_pixels(pixel_env)
        assert result is True, f"Expected True for pixel environment, got {result}"

    def test_is_from_pixels_dict_env(self):
        """Test that _is_from_pixels correctly identifies Dict environments with pixels."""
        from torchrl.envs.libs.gym import _is_from_pixels

        # Test with a Dict environment that has pixels
        class DictPixelEnv:
            def __init__(self):
                try:
                    import gymnasium as gym
                except ImportError:
                    import gym
                self.observation_space = gym.spaces.Dict(
                    {
                        "pixels": gym.spaces.Box(low=0, high=255, shape=(64, 64, 3)),
                        "state": gym.spaces.Box(low=-1, high=1, shape=(3,)),
                    }
                )

        dict_pixel_env = DictPixelEnv()

        # This should return True since it has a "pixels" key
        result = _is_from_pixels(dict_pixel_env)
        assert (
            result is True
        ), f"Expected True for Dict environment with pixels, got {result}"

    def test_is_from_pixels_dict_env_no_pixels(self):
        """Test that _is_from_pixels correctly identifies Dict environments without pixels."""
        from torchrl.envs.libs.gym import _is_from_pixels

        # Test with a Dict environment that doesn't have pixels
        class DictNoPixelEnv:
            def __init__(self):
                try:
                    import gymnasium as gym
                except ImportError:
                    import gym
                self.observation_space = gym.spaces.Dict(
                    {
                        "state": gym.spaces.Box(low=-1, high=1, shape=(3,)),
                        "features": gym.spaces.Box(low=0, high=1, shape=(5,)),
                    }
                )

        dict_no_pixel_env = DictNoPixelEnv()

        # This should return False since it doesn't have a "pixels" key
        result = _is_from_pixels(dict_no_pixel_env)
        assert (
            result is False
        ), f"Expected False for Dict environment without pixels, got {result}"

    def test_is_from_pixels_wrapper_env(self):
        """Test that _is_from_pixels correctly identifies wrapped environments."""
        from torchrl.envs.libs.gym import _is_from_pixels

        # Test with a mock environment that simulates being wrapped with a pixel wrapper
        class MockWrappedEnv:
            def __init__(self):
                try:
                    import gymnasium as gym
                except ImportError:
                    import gym
                self.observation_space = gym.spaces.Box(
                    low=0, high=255, shape=(64, 64, 3)
                )

        # Mock the isinstance check to simulate the wrapper detection
        import torchrl.envs.libs.utils

        original_isinstance = isinstance

        def mock_isinstance(obj, cls):
            if cls == torchrl.envs.libs.utils.GymPixelObservationWrapper:
                return True
            return original_isinstance(obj, cls)

        # Temporarily patch isinstance
        import builtins

        builtins.isinstance = mock_isinstance

        try:
            wrapped_env = MockWrappedEnv()

            # This should return True since it's detected as a pixel wrapper
            result = _is_from_pixels(wrapped_env)
            assert (
                result is True
            ), f"Expected True for wrapped environment, got {result}"
        finally:
            # Restore original isinstance
            builtins.isinstance = original_isinstance


@pytest.mark.skipif(
    not _has_minigrid or not _has_gymnasium, reason="MiniGrid not found"
)
class TestMiniGrid:
    @pytest.mark.parametrize(
        "id",
        [
            "BabyAI-KeyCorridorS6R3-v0",
            "MiniGrid-Empty-16x16-v0",
            "MiniGrid-BlockedUnlockPickup-v0",
        ],
    )
    def test_minigrid(self, id):
        env_base = gymnasium.make(id)
        env = GymWrapper(env_base)
        check_env_specs(env)


@implement_for("gym", None, "0.26")
def _make_gym_environment(env_name):  # noqa: F811
    gym = gym_backend()
    return gym.make(env_name)


@implement_for("gym", "0.26", None)
def _make_gym_environment(env_name):  # noqa: F811
    gym = gym_backend()
    return gym.make(env_name, render_mode="rgb_array")


@implement_for("gymnasium", None, "1.0.0")
def _make_gym_environment(env_name):  # noqa: F811
    gym = gym_backend()
    return gym.make(env_name, render_mode="rgb_array")


@implement_for("gymnasium", "1.1.0")
def _make_gym_environment(env_name):  # noqa: F811
    gym = gym_backend()
    return gym.make(env_name, render_mode="rgb_array")


@pytest.mark.skipif(not _has_dmc, reason="no dm_control library found")
class TestDMControl:
    @pytest.mark.parametrize("env_name,task", [["cheetah", "run"]])
    @pytest.mark.parametrize("frame_skip", [1, 3])
    @pytest.mark.parametrize(
        "from_pixels,pixels_only", [[True, True], [True, False], [False, False]]
    )
    def test_dmcontrol(self, env_name, task, frame_skip, from_pixels, pixels_only):
        if from_pixels and (not torch.has_cuda or not torch.cuda.device_count()):
            raise pytest.skip("no cuda device")

        tds = []
        tds_reset = []
        final_seed = []
        for _ in range(2):
            env0 = DMControlEnv(
                env_name,
                task,
                frame_skip=frame_skip,
                from_pixels=from_pixels,
                pixels_only=pixels_only,
            )
            torch.manual_seed(0)
            np.random.seed(0)
            final_seed0 = env0.set_seed(0)
            tdreset0 = env0.reset()
            rollout0 = env0.rollout(max_steps=50)
            env0.close()
            del env0
            tds_reset.append(tdreset0)
            tds.append(rollout0)
            final_seed.append(final_seed0)

        tdreset1, tdreset0 = tds_reset
        rollout0, rollout1 = tds
        final_seed0, final_seed1 = final_seed

        assert_allclose_td(tdreset1, tdreset0)
        assert final_seed0 == final_seed1
        assert_allclose_td(rollout0, rollout1)

        env1 = DMControlEnv(
            env_name,
            task,
            frame_skip=frame_skip,
            from_pixels=from_pixels,
            pixels_only=pixels_only,
        )
        torch.manual_seed(1)
        np.random.seed(1)
        final_seed1 = env1.set_seed(1)
        tdreset1 = env1.reset()
        rollout1 = env1.rollout(max_steps=50)
        env1.close()
        del env1

        with pytest.raises(AssertionError):
            assert_allclose_td(tdreset1, tdreset0)
            assert final_seed0 == final_seed1
            assert_allclose_td(rollout0, rollout1)

        from dm_control import suite

        base_env = suite.load(env_name, task)
        if from_pixels:
            from dm_control.suite.wrappers import pixels

            render_kwargs = {"camera_id": 0}
            base_env = pixels.Wrapper(
                base_env, pixels_only=pixels_only, render_kwargs=render_kwargs
            )
        env2 = DMControlWrapper(base_env, frame_skip=frame_skip)
        torch.manual_seed(0)
        np.random.seed(0)
        final_seed2 = env2.set_seed(0)
        tdreset2 = env2.reset()
        rollout2 = env2.rollout(max_steps=50)

        assert_allclose_td(tdreset0, tdreset2)
        assert final_seed0 == final_seed2
        assert_allclose_td(rollout0, rollout2)

    @pytest.mark.skipif(not torch.cuda.is_available(), reason="requires cuda")
    @pytest.mark.parametrize("env_name,task", [["cheetah", "run"]])
    @pytest.mark.parametrize("frame_skip", [1, 3])
    @pytest.mark.parametrize(
        "from_pixels,pixels_only", [[True, True], [True, False], [False, False]]
    )
    def test_dmcontrol_device_consistency(
        self, env_name, task, frame_skip, from_pixels, pixels_only
    ):
        env0 = DMControlEnv(
            env_name,
            task,
            frame_skip=frame_skip,
            from_pixels=from_pixels,
            pixels_only=pixels_only,
            device="cpu",
        )

        env1 = DMControlEnv(
            env_name,
            task,
            frame_skip=frame_skip,
            from_pixels=from_pixels,
            pixels_only=pixels_only,
            device="cuda",
        )

        env0.set_seed(0)
        r0 = env0.rollout(100, break_when_any_done=False)
        assert r0.device == torch.device("cpu")
        actions = collections.deque(r0["action"].unbind(0))

        def policy(td):
            return td.set("action", actions.popleft())

        env1.set_seed(0)
        r1 = env1.rollout(100, policy, break_when_any_done=False)
        assert r1.device == torch.device("cuda:0")
        assert_allclose_td(r0, r1.cpu())

    @pytest.mark.parametrize("env_name,task", [["cheetah", "run"]])
    @pytest.mark.parametrize("frame_skip", [1, 3])
    @pytest.mark.parametrize(
        "from_pixels,pixels_only", [[True, True], [True, False], [False, False]]
    )
    def test_faketd(self, env_name, task, frame_skip, from_pixels, pixels_only):
        if from_pixels and not torch.cuda.device_count():
            raise pytest.skip("no cuda device")

        env = DMControlEnv(
            env_name,
            task,
            frame_skip=frame_skip,
            from_pixels=from_pixels,
            pixels_only=pixels_only,
        )
        check_env_specs(env)

    def test_truncated(self):
        env = DMControlEnv("walker", "walk")
        r = env.rollout(1001)
        assert r.shape == (1000,)
        assert r[-1]["next", "truncated"]
        assert r[-1]["next", "done"]
        assert not r[-1]["next", "terminated"]


params = []
if _has_dmc:
    params = [
        # [DMControlEnv, ("cheetah", "run"), {"from_pixels": True}],
        [DMControlEnv, ("cheetah", "run"), {"from_pixels": False}],
    ]
if _has_gym:
    params += [
        # [GymEnv, (HALFCHEETAH_VERSIONED,), {"from_pixels": True}],
        [GymEnv, (HALFCHEETAH_VERSIONED(),), {"from_pixels": False}],
        [GymEnv, (PONG_VERSIONED(),), {}],
    ]


@pytest.mark.skipif(
    IS_OSX,
    reason="rendering unstable on osx, skipping (mujoco.FatalError: gladLoadGL error)",
)
@pytest.mark.skipif(
    TORCH_VERSION < version.parse("2.5.0"), reason="requires Torch >= 2.5.0"
)
@pytest.mark.parametrize("env_lib,env_args,env_kwargs", params)
def test_td_creation_from_spec(env_lib, env_args, env_kwargs):
    if (
        gym_version < version.parse("0.26.0")
        and env_kwargs.get("from_pixels", False)
        and torch.cuda.device_count() == 0
    ):
        raise pytest.skip(
            "Skipping test as rendering is not supported in tests before gym 0.26."
        )
    env = env_lib(*env_args, **env_kwargs)
    td = env.rollout(max_steps=5)
    td0 = td[0]
    fake_td = env.fake_tensordict()

    assert set(fake_td.keys(include_nested=True, leaves_only=True)) == set(
        td.keys(include_nested=True, leaves_only=True)
    )
    for key in fake_td.keys(include_nested=True, leaves_only=True):
        assert fake_td.get(key).shape == td.get(key)[0].shape
    for key in fake_td.keys(include_nested=True, leaves_only=True):
        assert fake_td.get(key).shape == td0.get(key).shape
        assert fake_td.get(key).dtype == td0.get(key).dtype
        assert fake_td.get(key).device == td0.get(key).device


params = []
if _has_dmc:
    params += [
        # [DMControlEnv, ("cheetah", "run"), {"from_pixels": True}],
        [DMControlEnv, ("cheetah", "run"), {"from_pixels": False}],
    ]
if _has_gym:
    params += [
        # [GymEnv, (HALFCHEETAH_VERSIONED,), {"from_pixels": True}],
        [GymEnv, (HALFCHEETAH_VERSIONED,), {"from_pixels": False}],
        # [GymEnv, (PONG_VERSIONED,), {}],  # 1226: skipping
    ]


# @pytest.mark.skipif(IS_OSX, reason="rendering unstable on osx, skipping")
@pytest.mark.parametrize("env_lib,env_args,env_kwargs", params)
@pytest.mark.parametrize(
    "device",
    [torch.device("cuda:0") if torch.cuda.device_count() else torch.device("cpu")],
)
class TestCollectorLib:
    @pytest.mark.skipif(
        TORCH_VERSION < version.parse("2.5.0"), reason="requires Torch >= 2.5.0"
    )
    def test_collector_run(self, env_lib, env_args, env_kwargs, device):
        env_args = tuple(arg() if callable(arg) else arg for arg in env_args)
        if not _has_dmc and env_lib is DMControlEnv:
            raise pytest.skip("no dmc")
        if not _has_gym and env_lib is GymEnv:
            raise pytest.skip("no gym")

        from_pixels = env_kwargs.get("from_pixels", False)
        if from_pixels and (not torch.has_cuda or not torch.cuda.device_count()):
            raise pytest.skip("no cuda device")

        env_fn = EnvCreator(lambda: env_lib(*env_args, **env_kwargs, device=device))
        env = SerialEnv(3, env_fn)
        # env = ParallelEnv(3, env_fn)  # 1226: Serial for efficiency reasons
        # check_env_specs(env)

        # env = ParallelEnv(3, env_fn)
        frames_per_batch = 21
        collector = SyncDataCollector(  # 1226: not using MultiaSync for perf reasons
            create_env_fn=env,
            policy=RandomPolicy(action_spec=env.action_spec),
            total_frames=-1,
            max_frames_per_traj=100,
            frames_per_batch=frames_per_batch,
            init_random_frames=-1,
            reset_at_each_iter=False,
            split_trajs=True,
            device=device,
            storing_device=device,
            exploration_type=ExplorationType.RANDOM,
        )
        for i, _data in enumerate(collector):
            if i == 3:
                break
        collector.shutdown()
        assert _data.shape[1] == -(frames_per_batch // -env.num_workers)
        assert _data.shape[0] == frames_per_batch // _data.shape[1]
        del env


@pytest.mark.skipif(not _has_habitat, reason="habitat not installed")
@pytest.mark.parametrize("envname", ["HabitatRenderPick-v0", "HabitatPick-v0"])
class TestHabitat:
    def test_habitat(self, envname):
        env = HabitatEnv(envname)
        _ = env.rollout(3)
        check_env_specs(env)

    @pytest.mark.parametrize("from_pixels", [True, False])
    def test_habitat_render(self, envname, from_pixels):
        env = HabitatEnv(envname, from_pixels=from_pixels)
        rollout = env.rollout(3)
        check_env_specs(env)
        if from_pixels:
            assert "pixels" in rollout.keys()


def _jumanji_envs():
    if not _has_jumanji:
        return ()
    return JumanjiEnv.available_envs[-10:-5]


@pytest.mark.skipif(not _has_jumanji, reason="jumanji not installed")
@pytest.mark.slow
@pytest.mark.parametrize("envname", _jumanji_envs())
class TestJumanji:
    def test_jumanji_seeding(self, envname):
        final_seed = []
        tdreset = []
        tdrollout = []
        for _ in range(2):
            env = JumanjiEnv(envname)
            torch.manual_seed(0)
            np.random.seed(0)
            final_seed.append(env.set_seed(0))
            tdreset.append(env.reset())
            rollout = env.rollout(max_steps=50)
            tdrollout.append(rollout)
            env.close()
            del env
        assert final_seed[0] == final_seed[1]
        assert_allclose_td(*tdreset)
        assert_allclose_td(*tdrollout)

    @pytest.mark.parametrize("batch_size", [(), (5,), (5, 4)])
    def test_jumanji_batch_size(self, envname, batch_size):
        env = JumanjiEnv(envname, batch_size=batch_size, jit=True)
        env.set_seed(0)
        tdreset = env.reset()
        tdrollout = env.rollout(max_steps=50)
        env.close()
        del env
        assert tdreset.batch_size == batch_size
        assert tdrollout.batch_size[:-1] == batch_size

    @pytest.mark.parametrize("batch_size", [(), (5,), (5, 4)])
    def test_jumanji_spec_rollout(self, envname, batch_size):
        env = JumanjiEnv(envname, batch_size=batch_size, jit=True)
        env.set_seed(0)
        check_env_specs(env)

    @pytest.mark.parametrize("batch_size", [(), (5,), (5, 4)])
    def test_jumanji_consistency(self, envname, batch_size):
        import jax
        import jax.numpy as jnp
        import numpy as onp
        from torchrl.envs.libs.jax_utils import _tree_flatten

        env = JumanjiEnv(envname, batch_size=batch_size, jit=True)
        obs_keys = list(env.observation_spec.keys(True))
        env.set_seed(1)
        rollout = env.rollout(10)

        env.set_seed(1)
        key = env.key
        base_env = env._env
        key, *keys = jax.random.split(key, int(np.prod(batch_size) + 1))
        state, timestep = jax.vmap(base_env.reset)(jnp.stack(keys))
        # state = env._reshape(state)
        # timesteps.append(timestep)
        for i in range(rollout.shape[-1]):
            action = rollout[..., i]["action"]
            # state = env._flatten(state)
            action = _tree_flatten(env.read_action(action), env.batch_size)
            state, timestep = jax.vmap(base_env.step)(state, action)
            # state = env._reshape(state)
            # timesteps.append(timestep)
            for _key in obs_keys:
                if isinstance(_key, str):
                    _key = (_key,)
                try:
                    t2 = getattr(timestep, _key[0])
                except AttributeError:
                    try:
                        t2 = getattr(timestep.observation, _key[0])
                    except AttributeError:
                        continue
                t1 = rollout[..., i][("next", *_key)]
                for __key in _key[1:]:
                    t2 = getattr(t2, _key)
                t2 = torch.tensor(onp.asarray(t2)).view_as(t1)
                torch.testing.assert_close(t1, t2)

    @pytest.mark.parametrize("batch_size", [[3], []])
    def test_jumanji_rendering(self, envname, batch_size):
        # check that this works with a batch-size
        env = JumanjiEnv(envname, from_pixels=True, batch_size=batch_size, jit=True)
        env.set_seed(0)
        env.transform.transform_observation_spec(env.base_env.observation_spec.clone())

        r = env.rollout(10)
        pixels = r["pixels"]
        if not isinstance(pixels, torch.Tensor):
            pixels = torch.as_tensor(np.asarray(pixels))
            assert batch_size
        else:
            assert not batch_size
        assert pixels.unique().numel() > 1
        assert pixels.dtype == torch.uint8

        check_env_specs(env)

    @pytest.mark.parametrize("jit", [True, False])
    def test_jumanji_batch_unlocked(self, envname, jit):
        torch.manual_seed(0)
        env = JumanjiEnv(envname, jit=jit)
        env.set_seed(0)
        assert not env.batch_locked
        reset = env.reset(TensorDict(batch_size=[16]))
        assert reset.batch_size == (16,)
        env.rand_step(reset)
        r = env.rollout(
            2000, auto_reset=False, tensordict=reset, break_when_all_done=True
        )
        assert r.batch_size[0] == 16
        done = r["next", "done"]
        assert done.any(-2).all() or (r.shape[-1] == 2000)


ENVPOOL_CLASSIC_CONTROL_ENVS = [
    PENDULUM_VERSIONED(),
    "MountainCar-v0",
    "MountainCarContinuous-v0",
    "Acrobot-v1",
    CARTPOLE_VERSIONED(),
]
ENVPOOL_ATARI_ENVS = []  # PONG_VERSIONED]
ENVPOOL_GYM_ENVS = ENVPOOL_CLASSIC_CONTROL_ENVS + ENVPOOL_ATARI_ENVS
ENVPOOL_DM_ENVS = ["CheetahRun-v1"]
ENVPOOL_ALL_ENVS = ENVPOOL_GYM_ENVS + ENVPOOL_DM_ENVS


@pytest.mark.skipif(not _has_envpool, reason="No envpool library found")
class TestEnvPool:
    def test_lib(self):
        import envpool

        assert MultiThreadedEnvWrapper.lib is envpool

    @pytest.mark.parametrize("env_name", ENVPOOL_ALL_ENVS)
    def test_env_wrapper_creation(self, env_name):
        env_name = env_name.replace("ALE/", "")  # EnvPool naming convention
        envpool_env = envpool.make(
            task_id=env_name, env_type="gym", num_envs=4, gym_reset_return_info=True
        )
        env = MultiThreadedEnvWrapper(envpool_env)
        env.reset()
        env.rand_step()

    @pytest.mark.skipif(not _has_gym, reason="no gym")
    @pytest.mark.parametrize(
        "env_name", ENVPOOL_GYM_ENVS
    )  # Not working for CheetahRun-v1 yet
    @pytest.mark.parametrize("frame_skip", [4, 1])
    @pytest.mark.parametrize("transformed_out", [False, True])
    def test_specs(self, env_name, frame_skip, transformed_out, T=10, N=3):
        env_multithreaded = _make_multithreaded_env(
            env_name,
            frame_skip,
            transformed_out=transformed_out,
            N=N,
        )
        check_env_specs(env_multithreaded)

    @pytest.mark.skipif(not _has_gym, reason="no gym")
    @pytest.mark.parametrize("env_name", ENVPOOL_ALL_ENVS)
    @pytest.mark.parametrize("frame_skip", [4, 1])
    @pytest.mark.parametrize("transformed_out", [False, True])
    def test_env_basic_operation(
        self, env_name, frame_skip, transformed_out, T=10, N=3
    ):
        torch.manual_seed(0)
        env_multithreaded = _make_multithreaded_env(
            env_name,
            frame_skip,
            transformed_out=transformed_out,
            N=N,
        )
        td = TensorDict(
            source={"action": env_multithreaded.action_spec.rand()},
            batch_size=[
                N,
            ],
        )
        td1 = env_multithreaded.step(td)
        assert not td1.is_shared()
        assert ("next", "done") in td1.keys(True)
        assert ("next", "reward") in td1.keys(True)

        with pytest.raises(RuntimeError):
            # number of actions does not match number of workers
            td = TensorDict(
                source={"action": env_multithreaded.action_spec.rand()},
                batch_size=[N - 1],
            )
            _ = env_multithreaded.step(td)

        _reset = torch.zeros(N, dtype=torch.bool).bernoulli_()
        td_reset = TensorDict(
            source={"_reset": _reset},
            batch_size=[N],
        )
        env_multithreaded.reset(tensordict=td_reset)

        td = env_multithreaded.rollout(
            policy=None, max_steps=T, break_when_any_done=False
        )
        assert (
            td.shape == torch.Size([N, T]) or td.get("done").sum(1).all()
        ), f"{td.shape}, {td.get('done').sum(1)}"

        env_multithreaded.close()

    # Don't run on Atari envs because output is uint8
    @pytest.mark.skipif(not _has_gym, reason="no gym")
    @pytest.mark.parametrize("env_name", ENVPOOL_CLASSIC_CONTROL_ENVS + ENVPOOL_DM_ENVS)
    @pytest.mark.parametrize("frame_skip", [4, 1])
    @pytest.mark.parametrize("transformed_out", [True, False])
    def test_env_with_policy(
        self,
        env_name,
        frame_skip,
        transformed_out,
        T=10,
        N=3,
    ):
        class DiscreteChoice(torch.nn.Module):
            """Dummy module producing discrete output. Necessary when the action space is discrete."""

            def __init__(self, out_dim: int, dtype: torch.dtype | str | None):
                super().__init__()
                self.lin = torch.nn.LazyLinear(out_dim, dtype=dtype)

            def forward(self, x):
                res = torch.argmax(self.lin(x), axis=-1, keepdim=True)
                return res

        env_multithreaded = _make_multithreaded_env(
            env_name,
            frame_skip,
            transformed_out=transformed_out,
            N=N,
        )
        if env_name == "CheetahRun-v1":
            in_keys = [("velocity")]
            dtype = torch.float64
        else:
            in_keys = ["observation"]
            dtype = torch.float32

        if env_multithreaded.action_spec.shape:
            module = torch.nn.LazyLinear(
                env_multithreaded.action_spec.shape[-1], dtype=dtype
            )
        else:
            # Action space is discrete
            module = DiscreteChoice(env_multithreaded.action_spec.space.n, dtype=dtype)

        policy = ActorCriticOperator(
            SafeModule(
                spec=None,
                module=torch.nn.LazyLinear(12, dtype=dtype),
                in_keys=in_keys,
                out_keys=["hidden"],
            ),
            SafeModule(
                spec=None,
                module=module,
                in_keys=["hidden"],
                out_keys=["action"],
            ),
            ValueOperator(
                module=MLP(out_features=1, num_cells=[], layer_kwargs={"dtype": dtype}),
                in_keys=["hidden", "action"],
            ),
        )

        td = TensorDict(
            source={"action": env_multithreaded.action_spec.rand()},
            batch_size=[
                N,
            ],
        )

        td1 = env_multithreaded.step(td)
        assert not td1.is_shared()
        assert ("next", "done") in td1.keys(True)
        assert ("next", "reward") in td1.keys(True)

        with pytest.raises(RuntimeError):
            # number of actions does not match number of workers
            td = TensorDict(
                source={"action": env_multithreaded.action_spec.rand()},
                batch_size=[N - 1],
            )
            _ = env_multithreaded.step(td)

        reset = torch.zeros(N, dtype=torch.bool).bernoulli_()
        td_reset = TensorDict(
            source={"_reset": reset},
            batch_size=[N],
        )
        env_multithreaded.reset(tensordict=td_reset)
        td = env_multithreaded.rollout(
            policy=policy, max_steps=T, break_when_any_done=False
        )
        assert (
            td.shape == torch.Size([N, T]) or td.get("done").sum(1).all()
        ), f"{td.shape}, {td.get('done').sum(1)}"

        env_multithreaded.close()

    @pytest.mark.skipif(not _has_gym, reason="no gym")
    @pytest.mark.parametrize("env_name", ENVPOOL_ALL_ENVS)
    @pytest.mark.parametrize("frame_skip", [4, 1])
    @pytest.mark.parametrize("transformed_out", [True, False])
    def test_multithreaded_env_seed(
        self, env_name, frame_skip, transformed_out, seed=100, N=4
    ):
        # Create the first env, set the seed, and perform a sequence of operations
        env = _make_multithreaded_env(
            env_name,
            frame_skip,
            transformed_out=True,
            N=N,
        )
        action = env.action_spec.rand()
        env.set_seed(seed)
        td0a = env.reset()
        td1a = env.step(td0a.clone().set("action", action))
        td2a = env.rollout(max_steps=10)

        # Create a new env, set the seed, and repeat same operations
        env = _make_multithreaded_env(
            env_name,
            frame_skip,
            transformed_out=True,
            N=N,
        )
        env.set_seed(seed)
        td0b = env.reset()
        td1b = env.step(td0b.clone().set("action", action))
        td2b = env.rollout(max_steps=10)

        # Check that results on two envs are identical
        assert_allclose_td(td0a, td0b.select(*td0a.keys()))
        assert_allclose_td(td1a, td1b)
        assert_allclose_td(td2a, td2b)

        # Check that results are different if seed is different
        # Skip Pong, since there different actions can lead to the same result
        if env_name != PONG_VERSIONED():
            env.set_seed(
                seed=seed + 10,
            )
            td0c = env.reset()
            td1c = env.step(td0c.clone().set("action", action))
            with pytest.raises(AssertionError):
                assert_allclose_td(td0a, td0c.select(*td0a.keys()))
            with pytest.raises(AssertionError):
                assert_allclose_td(td1a, td1c)
        env.close()

    @pytest.mark.skipif(not _has_gym, reason="no gym")
    def test_multithread_env_shutdown(self):
        env = _make_multithreaded_env(
            PENDULUM_VERSIONED(),
            1,
            transformed_out=False,
            N=3,
        )
        env.reset()
        assert not env.is_closed
        env.rand_step()
        assert not env.is_closed
        env.close()
        assert env.is_closed
        env.reset()
        assert not env.is_closed
        env.close()

    @pytest.mark.skipif(not torch.cuda.device_count(), reason="no cuda to test on")
    @pytest.mark.skipif(not _has_gym, reason="no gym")
    @pytest.mark.parametrize("frame_skip", [4])
    @pytest.mark.parametrize("device", [0])
    @pytest.mark.parametrize("env_name", ENVPOOL_ALL_ENVS)
    @pytest.mark.parametrize("transformed_out", [False, True])
    @pytest.mark.parametrize("open_before", [False, True])
    def test_multithreaded_env_cast(
        self,
        env_name,
        frame_skip,
        transformed_out,
        device,
        open_before,
        T=10,
        N=3,
    ):
        # tests casting to device
        env_multithread = _make_multithreaded_env(
            env_name,
            frame_skip,
            transformed_out=transformed_out,
            N=N,
        )
        if open_before:
            td_cpu = env_multithread.rollout(max_steps=10)
            assert td_cpu.device == torch.device("cpu")
        env_multithread = env_multithread.to(device)
        assert env_multithread.observation_spec.device == torch.device(device)
        assert env_multithread.action_spec.device == torch.device(device)
        assert env_multithread.reward_spec.device == torch.device(device)
        assert env_multithread.device == torch.device(device)
        td_device = env_multithread.reset()
        assert td_device.device == torch.device(device), env_multithread
        td_device = env_multithread.rand_step()
        assert td_device.device == torch.device(device), env_multithread
        td_device = env_multithread.rollout(max_steps=10)
        assert td_device.device == torch.device(device), env_multithread
        env_multithread.close()

    @pytest.mark.skipif(not _has_gym, reason="no gym")
    @pytest.mark.skipif(not torch.cuda.device_count(), reason="no cuda device detected")
    @pytest.mark.parametrize("frame_skip", [4])
    @pytest.mark.parametrize("device", [0])
    @pytest.mark.parametrize("env_name", ENVPOOL_ALL_ENVS)
    @pytest.mark.parametrize("transformed_out", [True, False])
    def test_env_device(self, env_name, frame_skip, transformed_out, device):
        # tests creation on device
        torch.manual_seed(0)
        N = 3

        env_multithreaded = _make_multithreaded_env(
            env_name,
            frame_skip,
            transformed_out=transformed_out,
            device=device,
            N=N,
        )

        assert env_multithreaded.device == torch.device(device)
        out = env_multithreaded.rollout(max_steps=20)
        assert out.device == torch.device(device)

        env_multithreaded.close()


@pytest.mark.skipif(not _has_brax, reason="brax not installed")
@pytest.mark.parametrize("device", get_available_devices())
@pytest.mark.parametrize("envname", ["fast"])
class TestBrax:
    @pytest.fixture(autouse=True)
    def _setup_jax(self):
        """Configure JAX for proper GPU initialization."""
        import os

        import jax

        # Set JAX environment variables for better GPU handling
        os.environ.setdefault("XLA_PYTHON_CLIENT_PREALLOCATE", "false")
        os.environ.setdefault("XLA_PYTHON_CLIENT_ALLOCATOR", "platform")
        os.environ.setdefault("TF_FORCE_GPU_ALLOW_GROWTH", "true")

        # Try to initialize JAX with GPU, fallback to CPU if it fails
        try:
            jax.devices()
        except Exception:
            # Fallback to CPU
            os.environ["JAX_PLATFORM_NAME"] = "cpu"
            jax.config.update("jax_platform_name", "cpu")

        yield

    @pytest.mark.parametrize("requires_grad", [False, True])
    def test_brax_constructor(self, envname, requires_grad, device):
        env0 = BraxEnv(envname, requires_grad=requires_grad, device=device)
        env1 = BraxWrapper(env0._env, requires_grad=requires_grad, device=device)

        env0.set_seed(0)
        torch.manual_seed(0)
        init = env0.reset()
        if requires_grad:
            init = init.apply(
                lambda x: x.requires_grad_(True) if x.is_floating_point() else x
            )
        r0 = env0.rollout(10, tensordict=init, auto_reset=False)
        assert r0.requires_grad == requires_grad

        env1.set_seed(0)
        torch.manual_seed(0)
        init = env1.reset()
        if requires_grad:
            init = init.apply(
                lambda x: x.requires_grad_(True) if x.is_floating_point() else x
            )
        r1 = env1.rollout(10, tensordict=init, auto_reset=False)
        assert r1.requires_grad == requires_grad
        assert_allclose_td(r0.data, r1.data)

    def test_brax_seeding(self, envname, device):
        final_seed = []
        tdreset = []
        tdrollout = []
        for _ in range(2):
            env = BraxEnv(envname, device=device)
            torch.manual_seed(0)
            np.random.seed(0)
            final_seed.append(env.set_seed(0))
            tdreset.append(env.reset())
            tdrollout.append(env.rollout(max_steps=50))
            env.close()
            del env
        assert final_seed[0] == final_seed[1]
        assert_allclose_td(*tdreset)
        assert_allclose_td(*tdrollout)

    @pytest.mark.parametrize("batch_size", [(), (5,), (5, 4)])
    def test_brax_batch_size(self, envname, batch_size, device):
        env = BraxEnv(envname, batch_size=batch_size, device=device)
        env.set_seed(0)
        tdreset = env.reset()
        tdrollout = env.rollout(max_steps=50)
        env.close()
        del env
        assert tdreset.batch_size == batch_size
        assert tdrollout.batch_size[:-1] == batch_size

    @pytest.mark.parametrize("batch_size", [(), (5,), (5, 4)])
    def test_brax_spec_rollout(self, envname, batch_size, device):
        env = BraxEnv(envname, batch_size=batch_size, device=device)
        env.set_seed(0)
        check_env_specs(env)

    @pytest.mark.parametrize("batch_size", [(), (5,), (5, 4)])
    @pytest.mark.parametrize(
        "requires_grad",
        [
            True,
            False,
        ],
    )
    def test_brax_consistency(self, envname, batch_size, requires_grad, device):
        import jax
        import jax.numpy as jnp
        from torchrl.envs.libs.jax_utils import (
            _ndarray_to_tensor,
            _tensor_to_ndarray,
            _tree_flatten,
        )

        env = BraxEnv(
            envname, batch_size=batch_size, requires_grad=requires_grad, device=device
        )
        env.set_seed(1)
        rollout = env.rollout(10)

        env.set_seed(1)
        key = env._key
        base_env = env._env
        key, *keys = jax.random.split(key, int(np.prod(batch_size) + 1))
        state = jax.vmap(base_env.reset)(jnp.stack(keys))
        for i in range(rollout.shape[-1]):
            action = rollout[..., i]["action"]
            action = _tensor_to_ndarray(action.clone())
            action = _tree_flatten(action, env.batch_size)
            state = jax.vmap(base_env.step)(state, action)
            t1 = rollout[..., i][("next", "observation")]
            t2 = _ndarray_to_tensor(state.obs).view_as(t1)
            torch.testing.assert_close(t1, t2)

    @pytest.mark.parametrize("batch_size", [(), (5,), (5, 4)])
    def test_brax_grad(self, envname, batch_size, device):
        batch_size = (1,)
        env = BraxEnv(envname, batch_size=batch_size, requires_grad=True, device=device)
        env.set_seed(0)
        td1 = env.reset()
        action = torch.randn(env.action_spec.shape)
        action.requires_grad_(True)
        td1["action"] = action
        td2 = env.step(td1)
        td2[("next", "reward")].mean().backward()
        env.close()
        del env

    @pytest.mark.parametrize("batch_size", [(), (5,), (5, 4)])
    @pytest.mark.parametrize("parallel", [False, True])
    def test_brax_parallel(
        self, envname, batch_size, parallel, maybe_fork_ParallelEnv, device, n=1
    ):
        def make_brax():
            env = BraxEnv(
                envname, batch_size=batch_size, requires_grad=False, device=device
            )
            env.set_seed(1)
            return env

        if parallel:
            env = maybe_fork_ParallelEnv(n, make_brax)
        else:
            env = SerialEnv(n, make_brax)
        check_env_specs(env)
        tensordict = env.rollout(3)
        assert tensordict.shape == torch.Size([n, *batch_size, 3])

    def test_brax_memory_leak(self, envname, device):
        """Test memory usage with different cache clearing strategies."""
        import psutil

        process = psutil.Process(os.getpid())
        env = BraxEnv(
            envname,
            batch_size=[10],
            requires_grad=True,
            device=device,
        )
        env.clear_cache()
        gc.collect()
        env.set_seed(0)
        next_td = env.reset()
        num_steps = 200
        policy = TensorDictModule(
            torch.nn.Linear(
                env.observation_spec[env.observation_keys[0]].shape[-1],
                env.action_spec.shape[-1],
                device=device,
            ),
            in_keys=env.observation_keys[:1],
            out_keys=["action"],
        )
        initial_memory = process.memory_info().rss / 1024 / 1024  # MB
        for i in range(num_steps):
            policy(next_td)
            out_td, next_td = env.step_and_maybe_reset(next_td)
            if i % 50 == 0:
                loss = out_td["next", "observation"].sum()
                loss.backward()
                next_td = next_td.detach().clone()
            # gc.collect()
        final_memory = process.memory_info().rss / 1024 / 1024  # MB
        memory_increase = final_memory - initial_memory
        assert (
            memory_increase < 100
        ), f"Memory leak with automatic clearing: {memory_increase:.2f} MB"

    def test_brax_cache_clearing(self, envname, device):
        env = BraxEnv(envname, batch_size=[1], requires_grad=True, device=device)
        env.clear_cache()
        for _ in range(5):
            env.clear_cache()

    @pytest.mark.parametrize("freq", [10, None, False])
    def test_brax_automatic_cache_clearing_parameter(self, envname, device, freq):
        env = BraxEnv(
            envname,
            batch_size=[1],
            requires_grad=True,
            device=device,
            cache_clear_frequency=freq,
        )
        if freq is False:
            assert env._cache_clear_frequency is False
        elif freq is None:
            assert env._cache_clear_frequency == 20  # Default value
        else:
            assert env._cache_clear_frequency == freq
        env.set_seed(0)
        next_td = env.reset()
        for i in range(10):
            action = env.action_spec.rand()
            next_td["action"] = action
            out_td, next_td = env.step_and_maybe_reset(next_td)
            assert env._step_count == i + 1


@pytest.mark.skipif(not _has_vmas, reason="vmas not installed")
class TestVmas:
    @pytest.mark.parametrize("scenario_name", VmasWrapper.available_envs)
    @pytest.mark.parametrize("continuous_actions", [True, False])
    def test_all_vmas_scenarios(self, scenario_name, continuous_actions):
<<<<<<< HEAD

=======
>>>>>>> 071d079f
        env = VmasEnv(
            scenario=scenario_name,
            continuous_actions=continuous_actions,
            num_envs=4,
        )
        env.set_seed(0)
        env.check_env_specs()
        env.rollout(10, break_when_any_done=False)
        env.check_env_specs()
        env.close()

    @pytest.mark.parametrize(
        "scenario_name", ["simple_reference", "waterfall", "flocking", "discovery"]
    )
    def test_vmas_seeding(self, scenario_name):
        final_seed = []
        tdreset = []
        tdrollout = []
        for _ in range(2):
            env = VmasEnv(
                scenario=scenario_name,
                num_envs=4,
            )
            final_seed.append(env.set_seed(0))
            tdreset.append(env.reset())
            tdrollout.append(env.rollout(max_steps=10))
            env.close()
            del env
        assert final_seed[0] == final_seed[1]
        assert_allclose_td(*tdreset)
        assert_allclose_td(*tdrollout)

    @pytest.mark.parametrize(
        "batch_size", [(), (12,), (12, 2), (12, 3), (12, 3, 1), (12, 3, 4)]
    )
    @pytest.mark.parametrize("scenario_name", VmasWrapper.available_envs)
    def test_vmas_batch_size_error(self, scenario_name, batch_size):
        num_envs = 12
        if len(batch_size) > 1:
            with pytest.raises(
                TypeError,
                match="Batch size used in constructor is not compatible with vmas.",
            ):
                _ = VmasEnv(
                    scenario=scenario_name,
                    num_envs=num_envs,
                    batch_size=batch_size,
                )
        elif len(batch_size) == 1 and batch_size != (num_envs,):
            with pytest.raises(
                TypeError,
                match="Batch size used in constructor does not match vmas batch size.",
            ):
                _ = VmasEnv(
                    scenario=scenario_name,
                    num_envs=num_envs,
                    batch_size=batch_size,
                )
        else:
            env = VmasEnv(
                scenario=scenario_name,
                num_envs=num_envs,
                batch_size=batch_size,
            )
            env.close()

    @pytest.mark.parametrize("num_envs", [1, 20])
    @pytest.mark.parametrize("n_agents", [1, 5])
    @pytest.mark.parametrize(
        "scenario_name",
        ["simple_reference", "simple_tag", "waterfall", "flocking", "discovery"],
    )
    def test_vmas_batch_size(self, scenario_name, num_envs, n_agents):
        torch.manual_seed(0)
        n_rollout_samples = 5
        env = VmasEnv(
            scenario=scenario_name,
            num_envs=num_envs,
            n_agents=n_agents,
            group_map=MarlGroupMapType.ALL_IN_ONE_GROUP,
        )
        env.set_seed(0)
        tdreset = env.reset()
        tdrollout = env.rollout(
            max_steps=n_rollout_samples,
            return_contiguous=False if env.het_specs else True,
        )
        assert (
            env.full_action_spec_unbatched.shape == env.unbatched_action_spec.shape
        ), (
            env.action_spec,
            env.batch_size,
        )

        env.close()

        if env.het_specs:
            assert isinstance(tdreset["agents"], LazyStackedTensorDict)
        else:
            assert isinstance(tdreset["agents"], TensorDict)

        assert tdreset.batch_size == (num_envs,)
        assert tdreset["agents"].batch_size == (num_envs, env.n_agents)
        if not env.het_specs:
            assert tdreset["agents", "observation"].shape[1] == env.n_agents
        assert tdreset["done"].shape[1] == 1

        assert tdrollout.batch_size == (num_envs, n_rollout_samples)
        assert tdrollout["agents"].batch_size == (
            num_envs,
            n_rollout_samples,
            env.n_agents,
        )
        if not env.het_specs:
            assert tdrollout["agents", "observation"].shape[2] == env.n_agents
        assert tdrollout["next", "agents", "reward"].shape[2] == env.n_agents
        assert tdrollout["agents", "action"].shape[2] == env.n_agents
        assert tdrollout["done"].shape[2] == 1
        del env

    @pytest.mark.parametrize("num_envs", [1, 20])
    @pytest.mark.parametrize("n_agents", [1, 5])
    @pytest.mark.parametrize("continuous_actions", [True, False])
    @pytest.mark.parametrize(
        "scenario_name",
        ["simple_reference", "simple_tag", "waterfall", "flocking", "discovery"],
    )
    def test_vmas_spec_rollout(
        self, scenario_name, num_envs, n_agents, continuous_actions
    ):
        import vmas

        vmas_env = VmasEnv(
            scenario=scenario_name,
            num_envs=num_envs,
            n_agents=n_agents,
            continuous_actions=continuous_actions,
        )
        vmas_wrapped_env = VmasWrapper(
            vmas.make_env(
                scenario=scenario_name,
                num_envs=num_envs,
                n_agents=n_agents,
                continuous_actions=continuous_actions,
            )
        )
        for env in [vmas_env, vmas_wrapped_env]:
            env.set_seed(0)
            check_env_specs(env, return_contiguous=False if env.het_specs else True)
            env.close()

    @pytest.mark.parametrize("num_envs", [1, 20])
    @pytest.mark.parametrize("scenario_name", VmasWrapper.available_envs)
    def test_vmas_repr(self, scenario_name, num_envs):
        env = VmasEnv(
            scenario=scenario_name,
            num_envs=num_envs,
        )
        assert str(env) == (
            f"{VmasEnv.__name__}(num_envs={num_envs}, n_agents={env.n_agents},"
            f" batch_size={torch.Size((num_envs,))}, device={env.device}) (scenario={scenario_name})"
        )
        env.close()

    @pytest.mark.parametrize("num_envs", [1, 10])
    @pytest.mark.parametrize("n_workers", [1, 3])
    @pytest.mark.parametrize("continuous_actions", [True, False])
    @pytest.mark.parametrize(
        "scenario_name", ["simple_reference", "waterfall", "flocking", "discovery"]
    )
    def test_vmas_parallel(
        self,
        scenario_name,
        num_envs,
        n_workers,
        continuous_actions,
        maybe_fork_ParallelEnv,
        n_agents=5,
        n_rollout_samples=3,
    ):
        torch.manual_seed(0)

        def make_vmas():
            env = VmasEnv(
                scenario=scenario_name,
                num_envs=num_envs,
                n_agents=n_agents,
                continuous_actions=continuous_actions,
            )
            env.set_seed(0)
            return env

        env = maybe_fork_ParallelEnv(n_workers, make_vmas)
        tensordict = env.rollout(max_steps=n_rollout_samples)

        assert tensordict.shape == torch.Size(
            [n_workers, list(env.num_envs)[0], n_rollout_samples]
        )
        env.close()

    @pytest.mark.parametrize("num_envs", [1, 2])
    @pytest.mark.parametrize("n_workers", [1, 3])
    @pytest.mark.parametrize(
        "scenario_name", ["simple_reference", "waterfall", "flocking", "discovery"]
    )
    def test_vmas_reset(
        self,
        scenario_name,
        num_envs,
        n_workers,
        maybe_fork_ParallelEnv,
        n_agents=5,
        n_rollout_samples=3,
        max_steps=3,
    ):
        torch.manual_seed(0)

        def make_vmas():
            env = VmasEnv(
                scenario=scenario_name,
                num_envs=num_envs,
                n_agents=n_agents,
                max_steps=max_steps,
            )
            env.set_seed(0)
            return env

        env = maybe_fork_ParallelEnv(n_workers, make_vmas)
        tensordict = env.rollout(max_steps=n_rollout_samples)

        assert (
            tensordict["next", "done"]
            .sum(
                tuple(range(tensordict.batch_dims, tensordict["next", "done"].ndim)),
                dtype=torch.bool,
            )[..., -1]
            .all()
        )

        td_reset = TensorDict(
            rand_reset(env), batch_size=env.batch_size, device=env.device
        )
        # it is good practice to have a "complete" input tensordict for reset
        for done_key in env.done_keys:
            td_reset.set(done_key, tensordict[..., -1].get(("next", done_key)))
        reset = td_reset["_reset"]
        tensordict = env.reset(td_reset)

        assert not tensordict.get("done")[reset].any()
        assert tensordict.get("done")[~reset].all()
        env.close()

    @pytest.mark.skipif(len(get_available_devices()) < 2, reason="not enough devices")
    @pytest.mark.parametrize("first", [0, 1])
    @pytest.mark.parametrize(
        "scenario_name", ["simple_reference", "waterfall", "flocking", "discovery"]
    )
    def test_to_device(self, scenario_name: str, first: int):
        torch.manual_seed(0)
        devices = get_available_devices()

        def make_vmas():
            env = VmasEnv(
                scenario=scenario_name,
                num_envs=7,
                n_agents=3,
                seed=0,
                device=devices[first],
            )
            return env

        env = make_vmas()

        assert env.rollout(max_steps=3).device == devices[first]

        env.to(devices[1 - first])

        assert env.rollout(max_steps=3).device == devices[1 - first]
        env.close()

    @pytest.mark.parametrize("n_envs", [1, 4])
    @pytest.mark.parametrize("n_workers", [1, 2])
    @pytest.mark.parametrize("n_agents", [1, 3])
    def test_collector(
        self, n_envs, n_workers, n_agents, maybe_fork_ParallelEnv, frames_per_batch=80
    ):
        torch.manual_seed(1)
        env_fun = partial(
            VmasEnv,
            scenario="flocking",
            num_envs=n_envs,
            n_agents=n_agents,
            max_steps=7,
        )

        env = maybe_fork_ParallelEnv(n_workers, env_fun)

        n_actions_per_agent = env.full_action_spec[env.action_key].shape[-1]
        n_observations_per_agent = env.observation_spec["agents", "observation"].shape[
            -1
        ]

        policy = SafeModule(
            nn.Linear(
                n_observations_per_agent,
                n_actions_per_agent,
            ),
            in_keys=[("agents", "observation")],
            out_keys=[env.action_key],
            spec=env.full_action_spec[env.action_key],
            safe=True,
        )
        ccollector = SyncDataCollector(
            create_env_fn=env,
            policy=policy,
            frames_per_batch=frames_per_batch,
            total_frames=1000,
            device="cpu",
        )

        for i, _td in enumerate(ccollector):
            if i == 1:
                break
        ccollector.shutdown()

        td_batch = (n_workers, n_envs, frames_per_batch // (n_workers * n_envs))
        agents_td_batch = td_batch + (n_agents,)

        assert _td.shape == td_batch
        assert _td["next"].shape == td_batch
        assert _td["agents"].shape == agents_td_batch
        assert _td["agents", "info"].shape == agents_td_batch
        assert _td["next", "agents"].shape == agents_td_batch
        assert _td["next", "agents", "info"].shape == agents_td_batch
        assert _td["collector"].shape == td_batch

        assert _td[env.action_key].shape == agents_td_batch + (n_actions_per_agent,)
        assert _td["agents", "observation"].shape == agents_td_batch + (
            n_observations_per_agent,
        )
        assert _td["next", "agents", "observation"].shape == agents_td_batch + (
            n_observations_per_agent,
        )
        assert _td["next", env.reward_key].shape == agents_td_batch + (1,)
        for done_key in env.done_keys:
            assert _td[done_key].shape == td_batch + (1,)
            assert _td["next", done_key].shape == td_batch + (1,)

        assert env.reward_key not in _td.keys(True, True)
        assert env.action_key not in _td["next"].keys(True, True)

    def test_collector_heterogeneous(self, n_envs=10, frames_per_batch=20):
        env = VmasEnv(
            scenario="simple_tag",
            num_envs=n_envs,
            group_map=MarlGroupMapType.ALL_IN_ONE_GROUP,
        )
        torch.manual_seed(1)

        ccollector = SyncDataCollector(
            create_env_fn=env,
            policy=None,
            frames_per_batch=frames_per_batch,
            total_frames=1000,
            device="cpu",
        )

        for i, _td in enumerate(ccollector):
            if i == 1:
                break
        ccollector.shutdown()

        td_batch = (n_envs, frames_per_batch // n_envs)
        agents_td_batch = td_batch + (env.n_agents,)

        assert _td.shape == td_batch
        assert _td["next"].shape == td_batch
        assert _td["agents"].shape == agents_td_batch
        assert _td["next", "agents"].shape == agents_td_batch
        assert _td["collector"].shape == td_batch
        assert _td["next", env.reward_key].shape == agents_td_batch + (1,)
        for done_key in env.done_keys:
            assert _td[done_key].shape == td_batch + (1,)
            assert _td["next", done_key].shape == td_batch + (1,)

        assert env.reward_key not in _td.keys(True, True)
        assert env.action_key not in _td["next"].keys(True, True)

    @pytest.mark.parametrize("n_agents", [1, 5])
    def test_grouping(self, n_agents, scenario_name="dispersion", n_envs=2):
        env = VmasEnv(
            scenario=scenario_name,
            num_envs=n_envs,
            n_agents=n_agents,
        )
        env = VmasEnv(
            scenario=scenario_name,
            num_envs=n_envs,
            n_agents=n_agents,
            # Put each agent in a group with its name
            group_map={
                agent_name: [agent_name] for agent_name in reversed(env.agent_names)
            },
        )

        # Check that when setting the action for a specific group, it is reflected to the right agent in the backend
        for group in env.group_map.keys():
            env.reset()
            action = env.full_action_spec.zero()
            action.set((group, "action"), action.get((group, "action")) + 1.0)
            prev_pos = {agent.name: agent.state.pos.clone() for agent in env.agents}
            env.step(action)
            pos = {agent.name: agent.state.pos.clone() for agent in env.agents}
            for agent_name in env.agent_names:
                if agent_name == group:
                    assert (pos[agent_name] > prev_pos[agent_name]).all()
                else:
                    assert (pos[agent_name] == prev_pos[agent_name]).all()


@pytest.mark.slow
class TestGenDGRL:
    @staticmethod
    @pytest.fixture
    def _patch_traj_len():
        # avoids processing the entire dataset
        _get_category_len = GenDGRLExperienceReplay._get_category_len

        def new_get_category_len(cls, category_name):
            return 100

        GenDGRLExperienceReplay._get_category_len = classmethod(new_get_category_len)

        yield
        GenDGRLExperienceReplay._get_category_len = _get_category_len

    @pytest.mark.parametrize("dataset_num", [4])
    def test_gen_dgrl_preproc(self, dataset_num, tmpdir, _patch_traj_len):
        dataset_id = GenDGRLExperienceReplay.available_datasets[dataset_num]
        tmpdir = Path(tmpdir)
        dataset = GenDGRLExperienceReplay(
            dataset_id, batch_size=32, root=tmpdir / "1", download="force"
        )
        from torchrl.envs import Compose, GrayScale, Resize

        t = Compose(
            Resize(32, in_keys=["observation", ("next", "observation")]),
            GrayScale(in_keys=["observation", ("next", "observation")]),
        )

        def fn(data):
            return t(data)

        new_storage = dataset.preprocess(
            fn,
            num_workers=max(1, os.cpu_count() - 2),
            num_chunks=1000,
            num_frames=100,
            dest=tmpdir / "2",
        )
        dataset = ReplayBuffer(storage=new_storage, batch_size=32)
        assert len(dataset) == 100
        sample = dataset.sample()
        assert sample["observation"].shape == torch.Size([32, 1, 32, 32])
        assert sample["next", "observation"].shape == torch.Size([32, 1, 32, 32])

    @pytest.mark.parametrize("dataset_num", [0, 4, 8])
    def test_gen_dgrl(self, dataset_num, tmpdir, _patch_traj_len):
        dataset_id = GenDGRLExperienceReplay.available_datasets[dataset_num]
        dataset = GenDGRLExperienceReplay(dataset_id, batch_size=32, root=tmpdir)
        for batch in dataset:  # noqa: B007
            break
        assert batch.get(("next", "observation")).shape[-3] == 3
        for key in (
            ("next", "done"),
            ("next", "truncated"),
            ("next", "terminated"),
            "observation",
            "action",
            ("next", "reward"),
        ):
            assert key in batch.keys(True, True)
        for key in (
            ("next", "done"),
            ("next", "truncated"),
            ("next", "terminated"),
            "terminated",
            "truncated",
            "done",
            ("next", "reward"),
        ):
            val = batch.get(key)
            assert val.shape[:-1] == batch.shape


@pytest.mark.skipif(not _has_d4rl, reason="D4RL not found")
@pytest.mark.slow
class TestD4RL:
    def test_d4rl_preproc(self, tmpdir):
        dataset_id = "walker2d-medium-replay-v2"
        tmpdir = Path(tmpdir)
        dataset = D4RLExperienceReplay(
            dataset_id,
            batch_size=32,
            root=tmpdir / "1",
            download="force",
            direct_download=True,
        )
        from torchrl.envs import CatTensors, Compose

        t = Compose(
            CatTensors(
                in_keys=["observation", ("info", "qpos"), ("info", "qvel")],
                out_key="data",
            ),
            CatTensors(
                in_keys=[
                    ("next", "observation"),
                    ("next", "info", "qpos"),
                    ("next", "info", "qvel"),
                ],
                out_key=("next", "data"),
            ),
        )

        def fn(data):
            return t(data)

        new_storage = dataset.preprocess(
            fn,
            num_workers=max(1, os.cpu_count() - 2),
            num_chunks=1000,
            mp_start_method="fork",
            dest=tmpdir / "2",
            num_frames=100,
        )
        dataset = ReplayBuffer(storage=new_storage, batch_size=32)
        assert len(dataset) == 100
        sample = dataset.sample()
        assert sample["data"].shape == torch.Size([32, 35])
        assert sample["next", "data"].shape == torch.Size([32, 35])

    @pytest.mark.parametrize("task", ["walker2d-medium-replay-v2"])
    @pytest.mark.parametrize("use_truncated_as_done", [True, False])
    @pytest.mark.parametrize("split_trajs", [True, False])
    def test_terminate_on_end(self, task, use_truncated_as_done, split_trajs, tmpdir):
        root1 = tmpdir / "1"
        root2 = tmpdir / "2"
        root3 = tmpdir / "3"

        with pytest.warns(
            UserWarning, match="Using use_truncated_as_done=True"
        ) if use_truncated_as_done else nullcontext():
            data_true = D4RLExperienceReplay(
                task,
                split_trajs=split_trajs,
                from_env=False,
                terminate_on_end=True,
                batch_size=2,
                use_truncated_as_done=use_truncated_as_done,
                download="force",
                root=root1,
            )
        _ = D4RLExperienceReplay(
            task,
            split_trajs=split_trajs,
            from_env=False,
            terminate_on_end=False,
            batch_size=2,
            use_truncated_as_done=use_truncated_as_done,
            download="force",
            root=root2,
        )
        data_from_env = D4RLExperienceReplay(
            task,
            split_trajs=split_trajs,
            from_env=True,
            batch_size=2,
            use_truncated_as_done=use_truncated_as_done,
            download="force",
            root=root3,
        )
        if not use_truncated_as_done:
            keys = set(data_from_env[:].keys(True, True))
            keys = keys.intersection(data_true[:].keys(True, True))
            assert data_true[:].shape == data_from_env[:].shape
            # for some reason, qlearning_dataset overwrites the next obs that is contained in the buffer,
            # resulting in tiny changes in the value contained for that key. Over 99.99% of the values
            # match, but the test still fails because of this.
            # We exclude that entry from the comparison.
            keys.discard(("next", "observation"))
            assert_allclose_td(
                data_true[:].select(*keys),
                data_from_env[:].select(*keys),
            )
        else:
            leaf_names = data_from_env[:].keys(True)
            leaf_names = [
                name[-1] if isinstance(name, tuple) else name for name in leaf_names
            ]
            assert "truncated" in leaf_names
            leaf_names = data_true[:].keys(True)
            leaf_names = [
                name[-1] if isinstance(name, tuple) else name for name in leaf_names
            ]
            assert "truncated" not in leaf_names

    @pytest.mark.parametrize("task", ["walker2d-medium-replay-v2"])
    def test_direct_download(self, task, tmpdir):
        root1 = tmpdir / "1"
        root2 = tmpdir / "2"
        data_direct = D4RLExperienceReplay(
            task,
            split_trajs=False,
            from_env=False,
            batch_size=2,
            use_truncated_as_done=True,
            direct_download=True,
            download="force",
            root=root1,
        )
        data_d4rl = D4RLExperienceReplay(
            task,
            split_trajs=False,
            from_env=True,
            batch_size=2,
            use_truncated_as_done=True,
            direct_download=False,
            terminate_on_end=True,  # keep the last time step
            download="force",
            root=root2,
        )
        keys = set(data_direct[:].keys(True, True))
        keys = keys.intersection(data_d4rl[:].keys(True, True))
        assert len(keys)
        assert_allclose_td(
            data_direct[:].select(*keys).apply(lambda t: t.float()),
            data_d4rl[:].select(*keys).apply(lambda t: t.float()),
        )

    @pytest.mark.parametrize(
        "task",
        [
            # "antmaze-medium-play-v0",
            # "hammer-cloned-v1",
            # "maze2d-open-v0",
            # "maze2d-open-dense-v0",
            # "relocate-human-v1",
            "walker2d-medium-replay-v2",
            # "ant-medium-v2",
            # # "flow-merge-random-v0",
            # "kitchen-partial-v0",
            # # "carla-town-v0",
        ],
    )
    def test_d4rl_dummy(self, task):
        t0 = time.time()
        _ = D4RLExperienceReplay(task, split_trajs=True, from_env=True, batch_size=2)
        torchrl_logger.info(f"terminated test after {time.time() - t0}s")

    @pytest.mark.parametrize("task", ["walker2d-medium-replay-v2"])
    @pytest.mark.parametrize("split_trajs", [True, False])
    @pytest.mark.parametrize("from_env", [True, False])
    def test_dataset_build(self, task, split_trajs, from_env):
        import d4rl  # noqa: F401

        t0 = time.time()
        data = D4RLExperienceReplay(
            task, split_trajs=split_trajs, from_env=from_env, batch_size=2
        )
        sample = data.sample()
        # D4RL environments are registered with gym, not gymnasium
        with set_gym_backend("gym"):
            env = GymWrapper(gym.make(task))
        rollout = env.rollout(2)
        for key in rollout.keys(True, True):
            if "truncated" in key:
                # truncated is missing from static datasets
                continue
            sim = rollout.get(key)
            offline = sample.get(key)
            # assert sim.dtype == offline.dtype, key
            assert sim.shape[-1] == offline.shape[-1], key
        torchrl_logger.info(f"terminated test after {time.time() - t0}s")

    @pytest.mark.parametrize("task", ["walker2d-medium-replay-v2"])
    @pytest.mark.parametrize("split_trajs", [True, False])
    def test_d4rl_iteration(self, task, split_trajs):
        t0 = time.time()
        batch_size = 3
        data = D4RLExperienceReplay(
            task,
            split_trajs=split_trajs,
            from_env=False,
            terminate_on_end=True,
            batch_size=batch_size,
            sampler=SamplerWithoutReplacement(drop_last=True),
        )
        i = 0
        for sample in data:  # noqa: B007
            i += 1
        assert len(data) // i == batch_size
        torchrl_logger.info(f"terminated test after {time.time() - t0}s")


_MINARI_DATASETS = []

MUJOCO_ENVIRONMENTS = [
    "Hopper-v5",
    "Pusher-v4",
    "Humanoid-v5",
    "InvertedDoublePendulum-v5",
    "HalfCheetah-v5",
    "Swimmer-v5",
    "Walker2d-v5",
    "ALE/Ant-v5",
    "Reacher-v5",
]

D4RL_ENVIRONMENTS = [
    "AntMaze_UMaze-v5",
    "AdroitHandPen-v1",
    "AntMaze_Medium-v4",
    "AntMaze_Large_Diverse_GR-v4",
    "AntMaze_Large-v4",
    "AntMaze_Medium_Diverse_GR-v4",
    "PointMaze_OpenDense-v3",
    "PointMaze_UMaze-v3",
    "PointMaze_LargeDense-v3",
    "PointMaze_Medium-v3",
    "PointMaze_UMazeDense-v3",
    "PointMaze_MediumDense-v3",
    "PointMaze_Large-v3",
    "PointMaze_Open-v3",
    "FrankaKitchen-v1",
    "AdroitHandDoor-v1",
    "AdroitHandHammer-v1",
    "AdroitHandRelocate-v1",
]

MUJOCO_ENVIRONMENTS = [
    "Hopper-v5",
    "Pusher-v5",
    "Humanoid-v5",
    "InvertedDoublePendulum-v5",
    "HalfCheetah-v5",
    "Swimmer-v5",
    "Walker2d-v5",
    "Ant-v5",
    "Reacher-v5",
]

D4RL_ENVIRONMENTS = [
    "AntMaze_UMaze-v5",
    "AdroitHandPen-v1",
    "AntMaze_Medium-v4",
    "AntMaze_Large_Diverse_GR-v4",
    "AntMaze_Large-v4",
    "AntMaze_Medium_Diverse_GR-v4",
    "PointMaze_OpenDense-v3",
    "PointMaze_UMaze-v3",
    "PointMaze_LargeDense-v3",
    "PointMaze_Medium-v3",
    "PointMaze_UMazeDense-v3",
    "PointMaze_MediumDense-v3",
    "PointMaze_Large-v3",
    "PointMaze_Open-v3",
    "FrankaKitchen-v1",
    "AdroitHandDoor-v1",
    "AdroitHandHammer-v1",
    "AdroitHandRelocate-v1",
]


def _minari_init() -> tuple[bool, Exception | None]:
    """Initialize Minari datasets list. Returns True if already initialized."""
    global _MINARI_DATASETS  # noqa: F824
    if _MINARI_DATASETS and not all(
        isinstance(x, str) and x.isdigit() for x in _MINARI_DATASETS
    ):
        return True, None  # Already initialized with real dataset names

    if not _has_minari or not _has_gymnasium:
        return False, ImportError("Minari or Gymnasium not found")

    try:
        import minari

        torch.manual_seed(0)

        total_keys = sorted(
            minari.list_remote_datasets(
                latest_version=True, compatible_minari_version=True
            )
        )
        indices = torch.randperm(len(total_keys))[:20]
        keys = [total_keys[idx] for idx in indices]

        assert len(keys) > 5, keys
        _MINARI_DATASETS[:] = keys  # Replace the placeholder values
        return True, None
    except Exception as err:
        return False, err


def get_random_minigrid_datasets():
    """
    Fetch 5 random Minigrid datasets from the Minari server.
    """
    import minari

    all_minigrid = [
        dataset
        for dataset in minari.list_remote_datasets(
            latest_version=True, compatible_minari_version=True
        ).keys()
        if dataset.startswith("minigrid/")
    ]

    # 3 random datasets
    indices = torch.randperm(len(all_minigrid))[:3]
    return [all_minigrid[idx] for idx in indices]


def get_random_atari_envs():
    """
    Fetch 3 random Atari environments using ale_py and torch.
    """
    import ale_py
    import gymnasium as gym

    gym.register_envs(ale_py)

    env_specs = gym.envs.registry.values()
    all_env_ids = [env_spec.id for env_spec in env_specs]
    atari_env_ids = [env_id for env_id in all_env_ids if env_id.startswith("ALE")]
    if len(atari_env_ids) < 3:
        raise RuntimeError("Not enough Atari environments found.")
    indices = torch.randperm(len(atari_env_ids))[:3]
    return [atari_env_ids[idx] for idx in indices]


def custom_minari_init(custom_envs, num_episodes=5):
    """
    Initialize custom Minari datasets for the given environments.
    """
    import gymnasium
    import gymnasium_robotics
    from minari import DataCollector

    gymnasium.register_envs(gymnasium_robotics)

    custom_dataset_ids = []
    for env_id in custom_envs:
        dataset_id = f"{env_id.lower()}/test-custom-local-v1"
        env = gymnasium.make(env_id)
        collector = DataCollector(env)

        for ep in range(num_episodes):
            collector.reset(seed=123 + ep)

            while True:
                action = collector.action_space.sample()
                _, _, terminated, truncated, _ = collector.step(action)
                if terminated or truncated:
                    break

        collector.create_dataset(
            dataset_id=dataset_id,
            algorithm_name="RandomPolicy",
            code_permalink="https://github.com/Farama-Foundation/Minari",
            author="Farama",
            author_email="contact@farama.org",
            eval_env=env_id,
        )
        custom_dataset_ids.append(dataset_id)

    return custom_dataset_ids


@pytest.mark.skipif(not _has_minari or not _has_gymnasium, reason="Minari not found")
@pytest.mark.slow
class TestMinari:
    @pytest.mark.parametrize("split", [False, True])
    @pytest.mark.parametrize(
        "dataset_idx",
        # Only use a static upper bound; do not call any function that imports minari globally.
        range(4),
    )
    def test_load(self, dataset_idx, split):
        """
        Test loading from custom datasets for Mujoco and D4RL,
        Minari remote datasets for Minigrid, and random Atari environments.
        """
        import minari

        num_custom_to_select = 4
        custom_envs = MUJOCO_ENVIRONMENTS + D4RL_ENVIRONMENTS

        # Randomly select a subset of custom environments
        indices = torch.randperm(len(custom_envs))[:num_custom_to_select]
        custom_envs_subset = [custom_envs[i] for i in indices]

        num_custom = len(custom_envs_subset)
        try:
            minigrid_datasets = get_random_minigrid_datasets()
        except Exception:
            minigrid_datasets = []
        num_minigrid = len(minigrid_datasets)
        try:
            atari_envs = get_random_atari_envs()
        except Exception:
            atari_envs = []
        num_atari = len(atari_envs)
        total_datasets = num_custom + num_minigrid + num_atari

        if dataset_idx >= total_datasets:
            pytest.skip("Index out of range for available datasets")

        if dataset_idx < num_custom:
            # Custom dataset for Mujoco/D4RL
            custom_dataset_ids = custom_minari_init(
                [custom_envs_subset[dataset_idx]], num_episodes=5
            )
            dataset_id = custom_dataset_ids[0]
            data = MinariExperienceReplay(
                dataset_id=dataset_id,
                split_trajs=split,
                batch_size=32,
                load_from_local_minari=True,
            )
            cleanup_needed = True

        elif dataset_idx < num_custom + num_minigrid:
            # Minigrid datasets from Minari server
            minigrid_idx = dataset_idx - num_custom
            dataset_id = minigrid_datasets[minigrid_idx]
            data = MinariExperienceReplay(
                dataset_id=dataset_id,
                batch_size=32,
                split_trajs=split,
                download="force",
            )
            cleanup_needed = False

        else:
            # Atari environment datasets
            atari_idx = dataset_idx - num_custom - num_minigrid
            env_id = atari_envs[atari_idx]
            custom_dataset_ids = custom_minari_init([env_id], num_episodes=5)
            dataset_id = custom_dataset_ids[0]
            data = MinariExperienceReplay(
                dataset_id=dataset_id,
                split_trajs=split,
                batch_size=32,
                load_from_local_minari=True,
            )
            cleanup_needed = True

        t0 = time.time()
        for i, sample in enumerate(data):
            t1 = time.time()
            torchrl_logger.info(f"sampling time {1000 * (t1 - t0): 4.4f}ms")
            assert data.metadata["action_space"].is_in(sample["action"])
            assert data.metadata["observation_space"].is_in(sample["observation"])
            t0 = time.time()
            if i == 10:
                break

        # Clean up custom datasets after running local dataset tests
        if cleanup_needed:
            minari.delete_dataset(dataset_id=dataset_id)

    @retry(Exception, tries=3, delay=1)
    def test_minari_preproc(self, tmpdir):
        dataset = MinariExperienceReplay(
            "D4RL/pointmaze/large-v2",
            batch_size=32,
            split_trajs=False,
            download="force",
        )

        from torchrl.envs import CatTensors, Compose

        t = Compose(
            CatTensors(
                in_keys=[
                    ("observation", "observation"),
                    ("info", "qpos"),
                    ("info", "qvel"),
                ],
                out_key="data",
            ),
            CatTensors(
                in_keys=[
                    ("next", "observation", "observation"),
                    ("next", "info", "qpos"),
                    ("next", "info", "qvel"),
                ],
                out_key=("next", "data"),
            ),
        )

        def fn(data):
            return t(data)

        new_storage = dataset.preprocess(
            fn,
            num_workers=max(1, os.cpu_count() - 2),
            num_chunks=1000,
            mp_start_method="fork",
            num_frames=100,
            dest=tmpdir,
        )
        dataset = ReplayBuffer(storage=new_storage, batch_size=32)
        sample = dataset.sample()
        assert len(dataset) == 100
        assert sample["data"].shape == torch.Size([32, 8])
        assert sample["next", "data"].shape == torch.Size([32, 8])

    @pytest.mark.skipif(
        not _has_minari or not _has_gymnasium, reason="Minari or Gym not available"
    )
    def test_local_minari_dataset_loading(self, tmpdir):
        MINARI_DATASETS_PATH = os.environ.get("MINARI_DATASETS_PATH")
        os.environ["MINARI_DATASETS_PATH"] = str(tmpdir)
        try:
            import minari
            from minari import DataCollector

            success, err = _minari_init()
            if not success:
                pytest.skip(f"Failed to initialize Minari datasets: {err}")

            dataset_id = "cartpole/test-local-v1"

            # Create dataset using Gym + DataCollector
            env = gymnasium.make("CartPole-v1")
            env = DataCollector(env, record_infos=True)
            for _ in range(50):
                env.reset(seed=123)
                while True:
                    action = env.action_space.sample()
                    obs, rew, terminated, truncated, info = env.step(action)
                    if terminated or truncated:
                        break

            env.create_dataset(
                dataset_id=dataset_id,
                algorithm_name="RandomPolicy",
                code_permalink="https://github.com/Farama-Foundation/Minari",
                author="Farama",
                author_email="contact@farama.org",
                eval_env="CartPole-v1",
            )

            # Load from local cache
            data = MinariExperienceReplay(
                dataset_id=dataset_id,
                split_trajs=False,
                batch_size=32,
                download=False,
                sampler=SamplerWithoutReplacement(drop_last=True),
                prefetch=2,
                load_from_local_minari=True,
            )

            t0 = time.time()
            for i, sample in enumerate(data):
                t1 = time.time()
                torchrl_logger.info(
                    f"[Local Minari] Sampling time {1000 * (t1 - t0):4.4f} ms"
                )
                assert data.metadata["action_space"].is_in(
                    sample["action"]
                ), "Invalid action sample"
                assert data.metadata["observation_space"].is_in(
                    sample["observation"]
                ), "Invalid observation sample"
                t0 = time.time()
                if i == 10:
                    break

            minari.delete_dataset(dataset_id="cartpole/test-local-v1")
        finally:
            if MINARI_DATASETS_PATH:
                os.environ["MINARI_DATASETS_PATH"] = MINARI_DATASETS_PATH


@pytest.mark.slow
class TestRoboset:
    def test_load(self):
        selected_dataset = RobosetExperienceReplay.available_datasets[0]
        data = RobosetExperienceReplay(
            selected_dataset,
            batch_size=32,
        )
        t0 = time.time()
        for i, _ in enumerate(data):
            t1 = time.time()
            torchrl_logger.info(f"sampling time {1000 * (t1 - t0): 4.4f}ms")
            t0 = time.time()
            if i == 10:
                break

    def test_roboset_preproc(self, tmpdir):
        dataset = RobosetExperienceReplay(
            "FK1-v4(expert)/FK1_MicroOpenRandom_v2d-v4", batch_size=32, download="force"
        )

        def func(data):
            return data.set("obs_norm", data.get("observation").norm(dim=-1))

        new_storage = dataset.preprocess(
            func,
            num_workers=max(1, os.cpu_count() - 2),
            num_chunks=1000,
            mp_start_method="fork",
            dest=tmpdir,
            num_frames=100,
        )
        dataset = ReplayBuffer(storage=new_storage, batch_size=32)
        assert len(dataset) == 100
        sample = dataset.sample()
        assert "obs_norm" in sample.keys()


@pytest.mark.slow
class TestVD4RL:
    @pytest.mark.parametrize("image_size", [None, (37, 33)])
    def test_load(self, image_size):
        torch.manual_seed(0)
        datasets = VD4RLExperienceReplay.available_datasets
        for idx in torch.randperm(len(datasets)).tolist()[:4]:
            selected_dataset = datasets[idx]
            data = VD4RLExperienceReplay(
                selected_dataset,
                batch_size=32,
                image_size=image_size,
            )
            t0 = time.time()
            for i, batch in enumerate(data):
                if image_size:
                    assert batch.get("pixels").shape == (32, 3, *image_size)
                    assert batch.get(("next", "pixels")).shape == (32, 3, *image_size)
                else:
                    assert batch.get("pixels").shape[:2] == (32, 3)
                    assert batch.get(("next", "pixels")).shape[:2] == (32, 3)

                assert batch.get("pixels").dtype is torch.float32
                assert batch.get(("next", "pixels")).dtype is torch.float32
                assert (batch.get("pixels") != 0).any()
                assert (batch.get(("next", "pixels")) != 0).any()
                t1 = time.time()
                torchrl_logger.info(f"sampling time {1000 * (t1 - t0): 4.4f}ms")
                t0 = time.time()
                if i == 10:
                    break

    def test_vd4rl_preproc(self, tmpdir):
        torch.manual_seed(0)
        datasets = VD4RLExperienceReplay.available_datasets
        dataset_id = list(datasets)[4]
        dataset = VD4RLExperienceReplay(dataset_id, batch_size=32, download="force")
        from torchrl.envs import Compose, GrayScale, ToTensorImage

        func = Compose(
            ToTensorImage(in_keys=["pixels", ("next", "pixels")]),
            GrayScale(in_keys=["pixels", ("next", "pixels")]),
        )
        new_storage = dataset.preprocess(
            func,
            num_workers=max(1, os.cpu_count() - 2),
            num_chunks=1000,
            mp_start_method="fork",
            dest=tmpdir,
            num_frames=100,
        )
        dataset = ReplayBuffer(storage=new_storage, batch_size=32)
        assert len(dataset) == 100
        sample = dataset.sample()
        assert sample["next", "pixels"].shape == torch.Size([32, 1, 64, 64])


@pytest.mark.slow
class TestAtariDQN:
    @pytest.fixture(scope="class")
    def limit_max_runs(self):
        prev_val = AtariDQNExperienceReplay._max_runs
        AtariDQNExperienceReplay._max_runs = 3
        yield
        AtariDQNExperienceReplay._max_runs = prev_val

    @pytest.mark.parametrize("dataset_id", ["Asterix/1", "Pong/4"])
    @pytest.mark.parametrize(
        "num_slices,slice_len", [[None, None], [None, 8], [2, None]]
    )
    def test_single_dataset(self, dataset_id, slice_len, num_slices, limit_max_runs):
        dataset = AtariDQNExperienceReplay(
            dataset_id, slice_len=slice_len, num_slices=num_slices
        )
        sample = dataset.sample(64)
        for key in (
            ("next", "observation"),
            ("next", "truncated"),
            ("next", "terminated"),
            ("next", "done"),
            ("next", "reward"),
            "observation",
            "action",
            "done",
            "truncated",
            "terminated",
        ):
            assert key in sample.keys(True)
        assert sample.shape == (64,)
        assert sample.get_non_tensor("metadata")["dataset_id"] == dataset_id

    @pytest.mark.parametrize(
        "num_slices,slice_len", [[None, None], [None, 8], [2, None]]
    )
    def test_double_dataset(self, slice_len, num_slices, limit_max_runs):
        dataset_pong = AtariDQNExperienceReplay(
            "Pong/4", slice_len=slice_len, num_slices=num_slices
        )
        dataset_asterix = AtariDQNExperienceReplay(
            "Asterix/1", slice_len=slice_len, num_slices=num_slices
        )
        dataset = ReplayBufferEnsemble(
            dataset_pong, dataset_asterix, sample_from_all=True, batch_size=128
        )
        sample = dataset.sample()
        assert sample.shape == (2, 64)
        assert sample[0].get_non_tensor("metadata")["dataset_id"] == "Pong/4"
        assert sample[1].get_non_tensor("metadata")["dataset_id"] == "Asterix/1"

    @pytest.mark.parametrize("dataset_id", ["Pong/4"])
    def test_atari_preproc(self, dataset_id, tmpdir):
        from torchrl.envs import Compose, RenameTransform, Resize, UnsqueezeTransform

        dataset = AtariDQNExperienceReplay(
            dataset_id,
            slice_len=None,
            num_slices=8,
            batch_size=64,
            # num_procs=max(0, os.cpu_count() - 4),
            num_procs=0,
        )

        t = Compose(
            UnsqueezeTransform(
                dim=-3, in_keys=["observation", ("next", "observation")]
            ),
            Resize(32, in_keys=["observation", ("next", "observation")]),
            RenameTransform(in_keys=["action"], out_keys=["other_action"]),
        )

        def preproc(data):
            return t(data)

        new_storage = dataset.preprocess(
            preproc,
            num_workers=max(1, os.cpu_count() - 4),
            num_chunks=1000,
            # mp_start_method="fork",
            pbar=True,
            dest=tmpdir,
            num_frames=100,
        )

        dataset = ReplayBuffer(storage=new_storage, batch_size=32)
        assert len(dataset) == 100


@pytest.mark.slow
class TestOpenX:
    @pytest.mark.parametrize(
        "download,padding",
        [[True, None], [False, None], [False, 0], [False, True], [False, False]],
    )
    @pytest.mark.parametrize("shuffle", [True, False])
    @pytest.mark.parametrize("replacement", [True, False])
    @pytest.mark.parametrize(
        "batch_size,num_slices,slice_len",
        [
            [3000, 2, None],
            [32, 32, None],
            [32, None, 1],
            [3000, None, 1500],
            [None, None, 32],
            [None, None, 1500],
        ],
    )
    def test_openx(
        self, download, shuffle, replacement, padding, batch_size, num_slices, slice_len
    ):
        torch.manual_seed(0)
        np.random.seed(0)

        streaming = not download
        cm = (
            pytest.raises(RuntimeError, match="shuffle=False")
            if not streaming and not shuffle and replacement
            else pytest.raises(
                RuntimeError,
                match="replacement=True is not available with streamed datasets",
            )
            if streaming and replacement
            else nullcontext()
        )
        dataset = None
        with cm:
            dataset = OpenXExperienceReplay(
                "cmu_stretch",
                download=download,
                streaming=streaming,
                batch_size=batch_size,
                shuffle=shuffle,
                num_slices=num_slices,
                slice_len=slice_len,
                pad=padding,
                replacement=replacement,
            )
        if dataset is None:
            return
        # iterating
        if padding is None and (
            (batch_size is not None and batch_size > 1000)
            or (slice_len is not None and slice_len > 1000)
        ):
            raises_cm = pytest.raises(
                RuntimeError,
                match="The trajectory length (.*) is shorter than the slice length|"
                #       "Some stored trajectories have a length shorter than the slice that was asked for|"
                "Did not find a single trajectory with sufficient length",
            )
            with raises_cm:
                for data in dataset:  # noqa: B007
                    break
            if batch_size is None and slice_len is not None:
                with raises_cm:
                    dataset.sample(2 * slice_len)
                return

        else:
            for data in dataset:  # noqa: B007
                break
            # check data shape
            if batch_size is not None:
                assert data.shape[0] == batch_size
            elif slice_len is not None:
                assert data.shape[0] == slice_len
            if batch_size is not None:
                if num_slices is not None:
                    assert data.get(("next", "done")).sum(-2) == num_slices
                elif streaming:
                    assert (
                        data.get(("next", "done")).sum(-2)
                        == data.get("episode").unique().numel()
                    )

        # sampling
        if batch_size is None:
            if slice_len is not None:
                batch_size = 2 * slice_len
            elif num_slices is not None:
                batch_size = num_slices * 32
            sample = dataset.sample(batch_size)
        else:
            if padding is None and (batch_size > 1000):
                with pytest.raises(
                    RuntimeError,
                    match="Did not find a single trajectory with sufficient length"
                    if not streaming
                    else "The trajectory length (.*) is shorter than the slice length",
                ):
                    sample = dataset.sample()
                return
            else:
                sample = dataset.sample()
                assert sample.shape == (batch_size,)
        if slice_len is not None:
            assert sample.get(("next", "done")).sum() == int(
                batch_size // slice_len
            ), sample.get(("next", "done"))
        elif num_slices is not None:
            assert sample.get(("next", "done")).sum() == num_slices

    def test_openx_preproc(self, tmpdir):
        dataset = OpenXExperienceReplay(
            "cmu_stretch",
            download=True,
            streaming=False,
            batch_size=64,
            shuffle=True,
            num_slices=8,
            slice_len=None,
        )
        from torchrl.envs import Compose, RenameTransform, Resize

        t = Compose(
            Resize(
                64,
                64,
                in_keys=[("observation", "image"), ("next", "observation", "image")],
            ),
            RenameTransform(
                in_keys=[
                    ("observation", "image"),
                    ("next", "observation", "image"),
                    ("observation", "state"),
                    ("next", "observation", "state"),
                ],
                out_keys=["pixels", ("next", "pixels"), "state", ("next", "state")],
            ),
        )

        def fn(data: TensorDict):
            data.unlock_()
            data = data.select(
                "action",
                "done",
                "episode",
                ("next", "done"),
                ("next", "observation"),
                ("next", "reward"),
                ("next", "terminated"),
                ("next", "truncated"),
                "observation",
                "terminated",
                "truncated",
            )
            data = t(data)
            data = data.select(*data.keys(True, True))
            return data

        new_storage = dataset.preprocess(
            CloudpickleWrapper(fn),
            num_workers=max(1, os.cpu_count() - 2),
            num_chunks=500,
            # mp_start_method="fork",
            dest=tmpdir,
        )
        dataset = ReplayBuffer(storage=new_storage)
        sample = dataset.sample(32)
        assert "observation" not in sample.keys()
        assert "pixels" in sample.keys()
        assert ("next", "pixels") in sample.keys(True)
        assert "state" in sample.keys()
        assert ("next", "state") in sample.keys(True)
        assert sample["pixels"].shape == torch.Size([32, 3, 64, 64])


@pytest.mark.skipif(not _has_sklearn, reason="Scikit-learn not found")
@pytest.mark.parametrize(
    "dataset",
    [
        # "adult_num", # 1226: Expensive to test
        # "adult_onehot", # 1226: Expensive to test
        "mushroom_num",
        "mushroom_onehot",
        # "covertype",  # 1226: Expensive to test
        "shuttle",
        "magic",
    ],
)
@pytest.mark.slow
class TestOpenML:
    @pytest.mark.parametrize("batch_size", [(), (2,), (2, 3)])
    def test_env(self, dataset, batch_size):
        env = OpenMLEnv(dataset, batch_size=batch_size)
        td = env.reset()
        assert td.shape == torch.Size(batch_size)
        td = env.rand_step(td)
        assert td.shape == torch.Size(batch_size)
        assert "index" not in td.keys()
        check_env_specs(env)

    def test_data(self, dataset):
        data = OpenMLExperienceReplay(
            dataset,
            batch_size=2048,
            transform=Compose(
                RenameTransform(["X"], ["observation"]),
                DoubleToFloat(["observation"]),
            ),
        )
        # check that dataset eventually runs out
        for i, _ in enumerate(data):  # noqa: B007
            continue
        assert len(data) // 2048 in (i, i - 1)


@pytest.mark.skipif(not _has_isaac, reason="IsaacGym not found")
@pytest.mark.parametrize(
    "task",
    [
        "AllegroHand",
        # "AllegroKuka",
        # "AllegroKukaTwoArms",
        # "AllegroHandManualDR",
        # "AllegroHandADR",
        "Ant",
        # "Anymal",
        # "AnymalTerrain",
        # "BallBalance",
        # "Cartpole",
        # "FactoryTaskGears",
        # "FactoryTaskInsertion",
        # "FactoryTaskNutBoltPick",
        # "FactoryTaskNutBoltPlace",
        # "FactoryTaskNutBoltScrew",
        # "FrankaCabinet",
        # "FrankaCubeStack",
        "Humanoid",
        # "HumanoidAMP",
        # "Ingenuity",
        # "Quadcopter",
        # "ShadowHand",
        "Trifinger",
    ],
)
@pytest.mark.parametrize("num_envs", [10, 20])
@pytest.mark.parametrize("device", get_default_devices())
@pytest.mark.parametrize("from_pixels", [False])
class TestIsaacGym:
    @classmethod
    def _run_on_proc(cls, q, task, num_envs, device, from_pixels):
        try:
            env = IsaacGymEnv(
                task=task, num_envs=num_envs, device=device, from_pixels=from_pixels
            )
            check_env_specs(env)
            q.put(("succeeded!", None))
        except Exception as err:
            q.put(("failed!", err))
            raise err

    def test_env(self, task, num_envs, device, from_pixels):
        from torch import multiprocessing as mp

        q = mp.Queue(1)
        self._run_on_proc(q, task, num_envs, device, from_pixels)
        proc = mp.Process(
            target=self._run_on_proc, args=(q, task, num_envs, device, from_pixels)
        )
        try:
            proc.start()
            msg, error = q.get()
            if msg != "succeeded!":
                raise error
        finally:
            q.close()
            proc.join()

    #
    # def test_collector(self, task, num_envs, device):
    #     env = IsaacGymEnv(task=task, num_envs=num_envs, device=device)
    #     collector = SyncDataCollector(
    #         env,
    #         policy=SafeModule(nn.LazyLinear(out_features=env.observation_spec['obs'].shape[-1]), in_keys=["obs"], out_keys=["action"]),
    #         frames_per_batch=20,
    #         total_frames=-1
    #     )
    #     for c in collector:
    #         assert c.shape == torch.Size([num_envs, 20])
    #         break


@pytest.mark.skipif(not _has_pettingzoo, reason="PettingZoo not found")
class TestPettingZoo:
    @pytest.mark.parametrize("parallel", [True, False])
    @pytest.mark.parametrize("continuous_actions", [True, False])
    @pytest.mark.parametrize("use_mask", [True])
    @pytest.mark.parametrize("return_state", [True, False])
    @pytest.mark.parametrize(
        "group_map",
        [None, MarlGroupMapType.ALL_IN_ONE_GROUP, MarlGroupMapType.ONE_GROUP_PER_AGENT],
    )
    def test_pistonball(
        self, parallel, continuous_actions, use_mask, return_state, group_map
    ):
        kwargs = {"n_pistons": 21, "continuous": continuous_actions}

        env = PettingZooEnv(
            task="pistonball_v6",
            parallel=parallel,
            seed=0,
            return_state=return_state,
            use_mask=use_mask,
            group_map=group_map,
            **kwargs,
        )

        check_env_specs(env)

    def test_dead_agents_done(self, seed=0):
        scenario_args = {"n_walkers": 3, "terminate_on_fall": False}

        env = PettingZooEnv(
            task="multiwalker_v9",
            parallel=True,
            seed=seed,
            use_mask=False,
            done_on_any=False,
            **scenario_args,
        )
        td_reset = env.reset(seed=seed)
        with pytest.raises(
            ValueError,
            match="Dead agents found in the environment, "
            "you need to set use_mask=True to allow this.",
        ):
            env.rollout(
                max_steps=500,
                break_when_any_done=True,  # This looks at root done set with done_on_any
                auto_reset=False,
                tensordict=td_reset,
            )

        for done_on_any in [True, False]:
            env = PettingZooEnv(
                task="multiwalker_v9",
                parallel=True,
                seed=seed,
                use_mask=True,
                done_on_any=done_on_any,
                **scenario_args,
            )
            td_reset = env.reset(seed=seed)
            td = env.rollout(
                max_steps=500,
                break_when_any_done=True,  # This looks at root done set with done_on_any
                auto_reset=False,
                tensordict=td_reset,
            )
            done = td.get(("next", "walker", "done"))
            mask = td.get(("next", "walker", "mask"))

            if done_on_any:
                assert not done[-1].all()  # Done triggered on any
            else:
                assert done[-1].all()  # Done triggered on all
            assert not done[
                mask
            ].any()  # When mask is true (alive agent), all agents are not done
            assert done[
                ~mask
            ].all()  # When mask is false (dead agent), all agents are done

    @pytest.mark.parametrize(
        "wins_player_0",
        [True, False],
    )
    def test_tic_tac_toe(self, wins_player_0):
        env = PettingZooEnv(
            task="tictactoe_v3",
            parallel=False,
            group_map={"player": ["player_1", "player_2"]},
            categorical_actions=False,
            seed=0,
            use_mask=True,
        )

        class Policy:
            action = 0
            t = 0

            def __call__(self, td):
                new_td = env.input_spec["full_action_spec"].zero()

                player_acting = 0 if self.t % 2 == 0 else 1
                other_player = 1 if self.t % 2 == 0 else 0
                # The acting player has "mask" True and "action_mask" set to the available actions
                assert td["player", "mask"][player_acting].all()
                assert td["player", "action_mask"][player_acting].any()
                # The non-acting player has "mask" False and "action_mask" set to all Trues
                assert not td["player", "mask"][other_player].any()
                assert td["player", "action_mask"][other_player].all()

                if self.t % 2 == 0:
                    if not wins_player_0 and self.t == 4:
                        new_td["player", "action"][0][self.action + 1] = 1
                    else:
                        new_td["player", "action"][0][self.action] = 1
                else:
                    new_td["player", "action"][1][self.action + 6] = 1
                if td["player", "mask"][1].all():
                    self.action += 1
                self.t += 1
                return td.update(new_td)

        td = env.rollout(100, policy=Policy())

        assert td.batch_size[0] == (5 if wins_player_0 else 6)
        assert (td[:-1]["next", "player", "reward"] == 0).all()
        if wins_player_0:
            assert (
                td[-1]["next", "player", "reward"] == torch.tensor([[1], [-1]])
            ).all()
        else:
            assert (
                td[-1]["next", "player", "reward"] == torch.tensor([[-1], [1]])
            ).all()

    @pytest.mark.parametrize("task", ["simple_v3"])
    def test_return_state(self, task):
        env = PettingZooEnv(
            task=task,
            parallel=True,
            seed=0,
            use_mask=False,
            return_state=True,
        )
        check_env_specs(env)
        r = env.rollout(10)
        assert (r["state"] != 0).any()
        assert (r["next", "state"] != 0).any()

    @pytest.mark.parametrize(
        "task",
        [
            "multiwalker_v9",
            "waterworld_v4",
            "pursuit_v4",
            "simple_spread_v3",
            "simple_v3",
            "rps_v2",
            "cooperative_pong_v5",
            "pistonball_v6",
        ],
    )
    def test_envs_one_group_parallel(self, task):
        env = PettingZooEnv(
            task=task,
            parallel=True,
            seed=0,
            use_mask=False,
        )
        check_env_specs(env)
        env.rollout(100, break_when_any_done=False)

    @pytest.mark.parametrize(
        "task",
        [
            "multiwalker_v9",
            "waterworld_v4",
            "pursuit_v4",
            "simple_spread_v3",
            "simple_v3",
            "rps_v2",
            "cooperative_pong_v5",
            "pistonball_v6",
            "connect_four_v3",
            "tictactoe_v3",
            "chess_v6",
            "gin_rummy_v4",
            "tictactoe_v3",
        ],
    )
    def test_envs_one_group_aec(self, task):
        env = PettingZooEnv(
            task=task,
            parallel=False,
            seed=0,
            use_mask=True,
        )
        check_env_specs(env)
        env.rollout(100, break_when_any_done=False)

    @pytest.mark.parametrize(
        "task",
        [
            "simple_adversary_v3",
            "simple_crypto_v3",
            "simple_push_v3",
            "simple_reference_v3",
            "simple_speaker_listener_v4",
            "simple_tag_v3",
            "simple_world_comm_v3",
            "knights_archers_zombies_v10",
            "basketball_pong_v3",
            "boxing_v2",
            "foozpong_v3",
        ],
    )
    def test_envs_more_groups_parallel(self, task):
        env = PettingZooEnv(
            task=task,
            parallel=True,
            seed=0,
            use_mask=False,
        )
        check_env_specs(env)
        env.rollout(100, break_when_any_done=False)

    @pytest.mark.parametrize(
        "task",
        [
            "simple_adversary_v3",
            "simple_crypto_v3",
            "simple_push_v3",
            "simple_reference_v3",
            "simple_speaker_listener_v4",
            "simple_tag_v3",
            "simple_world_comm_v3",
            "knights_archers_zombies_v10",
            "basketball_pong_v3",
            "boxing_v2",
            "foozpong_v3",
            "go_v5",
        ],
    )
    def test_envs_more_groups_aec(self, task):
        env = PettingZooEnv(
            task=task,
            parallel=False,
            seed=0,
            use_mask=True,
        )
        check_env_specs(env)
        env.rollout(100, break_when_any_done=False)

    @pytest.mark.parametrize("task", ["knights_archers_zombies_v10", "pistonball_v6"])
    @pytest.mark.parametrize("parallel", [True, False])
    def test_vec_env(self, task, parallel, maybe_fork_ParallelEnv):
        env_fun = partial(
            PettingZooEnv,
            task=task,
            parallel=parallel,
            seed=0,
            use_mask=not parallel,
        )
        vec_env = maybe_fork_ParallelEnv(2, create_env_fn=env_fun)
        vec_env.rollout(100, break_when_any_done=False)

    def test_reset_parallel_env(self, maybe_fork_ParallelEnv):
        def base_env_fn():
            return PettingZooEnv(
                task="multiwalker_v9",
                parallel=True,
                seed=0,
                n_walkers=3,
                max_cycles=1000,
            )

        collector = SyncDataCollector(
            lambda: maybe_fork_ParallelEnv(
                num_workers=2,
                create_env_fn=base_env_fn,
                device="cpu",
            ),
            policy=None,
            frames_per_batch=100,
            max_frames_per_traj=50,
            total_frames=200,
            reset_at_each_iter=False,
        )
        for _ in collector:
            pass
        collector.shutdown()

    @pytest.mark.parametrize("task", ["knights_archers_zombies_v10", "pistonball_v6"])
    @pytest.mark.parametrize("parallel", [True, False])
    def test_collector(self, task, parallel):
        env_fun = partial(
            PettingZooEnv,
            task=task,
            parallel=parallel,
            seed=0,
            use_mask=not parallel,
        )
        collector = SyncDataCollector(
            create_env_fn=env_fun, frames_per_batch=30, total_frames=60, policy=None
        )
        for _ in collector:
            break


@pytest.mark.skipif(not _has_robohive, reason="RoboHive not found")
class TestRoboHive:
    # unfortunately we must import robohive to get the available envs
    # and this import will occur whenever pytest is run on this file.
    # The other option would be not to use parametrize but that also
    # means less informative error trace stacks.
    # In the CI, robohive should not coexist with other libs so that's fine.
    # Robohive logging behavior can be controlled via ROBOHIVE_VERBOSITY=ALL/INFO/(WARN)/ERROR/ONCE/ALWAYS/SILENT
    @pytest.mark.parametrize("from_pixels", [False, True])
    @pytest.mark.parametrize("from_depths", [False, True])
    @pytest.mark.parametrize("envname", RoboHiveEnv.available_envs)
    def test_robohive(self, envname, from_pixels, from_depths):
        with set_gym_backend("gymnasium"):
            torchrl_logger.info(f"{envname}-{from_pixels}-{from_depths}")
            if any(
                substr in envname for substr in ("_vr3m", "_vrrl", "_vflat", "_vvc1s")
            ):
                torchrl_logger.info("not testing envs with prebuilt rendering")
                return
            if "Adroit" in envname:
                torchrl_logger.info("tcdm are broken")
                return
            if (
                from_pixels
                and len(RoboHiveEnv.get_available_cams(env_name=envname)) == 0
            ):
                torchrl_logger.info("no camera")
                return
            try:
                env = RoboHiveEnv(
                    envname, from_pixels=from_pixels, from_depths=from_depths
                )
            except AttributeError as err:
                if "'MjData' object has no attribute 'get_body_xipos'" in str(err):
                    torchrl_logger.info("tcdm are broken")
                    return
                else:
                    raise err
            # Make sure that the stack is dense
            for val in env.rollout(4).values(True):
                if is_tensor_collection(val):
                    assert not isinstance(val, LazyStackedTensorDict)
                    assert not val.is_empty()
            check_env_specs(env)


@pytest.mark.skipif(not _has_smacv2, reason="SMACv2 not found")
class TestSmacv2:
    def test_env_procedural(self):
        distribution_config = {
            "n_units": 5,
            "n_enemies": 6,
            "team_gen": {
                "dist_type": "weighted_teams",
                "unit_types": ["marine", "marauder", "medivac"],
                "exception_unit_types": ["medivac"],
                "weights": [0.5, 0.2, 0.3],
                "observe": True,
            },
            "start_positions": {
                "dist_type": "surrounded_and_reflect",
                "p": 0.5,
                "n_enemies": 5,
                "map_x": 32,
                "map_y": 32,
            },
        }
        env = SMACv2Env(
            map_name="10gen_terran",
            capability_config=distribution_config,
            seed=0,
        )
        check_env_specs(env, seed=None)
        env.close()

    @pytest.mark.parametrize("categorical_actions", [True, False])
    @pytest.mark.parametrize("map", ["MMM2", "3s_vs_5z"])
    def test_env(self, map: str, categorical_actions):
        env = SMACv2Env(
            map_name=map,
            categorical_actions=categorical_actions,
            seed=0,
        )
        check_env_specs(env, seed=None)
        env.close()

    def test_parallel_env(self, maybe_fork_ParallelEnv):
        env = TransformedEnv(
            maybe_fork_ParallelEnv(
                num_workers=2,
                create_env_fn=lambda: SMACv2Env(
                    map_name="3s_vs_5z",
                    seed=0,
                ),
            ),
            ActionMask(
                action_key=("agents", "action"), mask_key=("agents", "action_mask")
            ),
        )
        check_env_specs(env, seed=None)
        env.close()

    def test_collector(self):
        env = SMACv2Env(map_name="MMM2", seed=0, categorical_actions=True)
        in_feats = env.observation_spec["agents", "observation"].shape[-1]
        out_feats = env.full_action_spec[env.action_key].space.n

        module = TensorDictModule(
            nn.Linear(in_feats, out_feats),
            in_keys=[("agents", "observation")],
            out_keys=[("agents", "logits")],
        )
        prob = ProbabilisticTensorDictModule(
            in_keys={"logits": ("agents", "logits"), "mask": ("agents", "action_mask")},
            out_keys=[("agents", "action")],
            distribution_class=MaskedCategorical,
        )
        actor = TensorDictSequential(module, prob)

        collector = SyncDataCollector(
            env, policy=actor, frames_per_batch=20, total_frames=40
        )
        for _ in collector:
            break
        collector.shutdown()


# List of OpenSpiel games to test
# TODO: Some of the games in `OpenSpielWrapper.available_envs` raise errors for
# a few different reasons, mostly because we do not support chance nodes yet. So
# we cannot run tests on all of them yet.
_openspiel_games = [
    # ----------------
    # Sequential games
    # 1-player
    "morpion_solitaire",
    # 2-player
    "amazons",
    "battleship",
    "breakthrough",
    "checkers",
    "chess",
    "cliff_walking",
    "clobber",
    "connect_four",
    "cursor_go",
    "dark_chess",
    "dark_hex",
    "dark_hex_ir",
    "dots_and_boxes",
    "go",
    "havannah",
    "hex",
    "kriegspiel",
    "mancala",
    "nim",
    "nine_mens_morris",
    "othello",
    "oware",
    "pentago",
    "phantom_go",
    "phantom_ttt",
    "phantom_ttt_ir",
    "sheriff",
    "tic_tac_toe",
    "twixt",
    "ultimate_tic_tac_toe",
    "y",
    # --------------
    # Parallel games
    # 2-player
    "blotto",
    "matrix_bos",
    "matrix_brps",
    "matrix_cd",
    "matrix_coordination",
    "matrix_mp",
    "matrix_pd",
    "matrix_rps",
    "matrix_rpsw",
    "matrix_sh",
    "matrix_shapleys_game",
    "oshi_zumo",
    # 3-player
    "matching_pennies_3p",
]


@pytest.mark.skipif(not _has_pyspiel, reason="open_spiel not found")
class TestOpenSpiel:
    @pytest.mark.parametrize("game_string", _openspiel_games)
    @pytest.mark.parametrize("return_state", [False, True])
    @pytest.mark.parametrize("categorical_actions", [False, True])
    def test_all_envs(self, game_string, return_state, categorical_actions):
        env = OpenSpielEnv(
            game_string,
            categorical_actions=categorical_actions,
            return_state=return_state,
        )
        check_env_specs(env)

    @pytest.mark.parametrize("game_string", _openspiel_games)
    @pytest.mark.parametrize("return_state", [False, True])
    @pytest.mark.parametrize("categorical_actions", [False, True])
    def test_wrapper(self, game_string, return_state, categorical_actions):
        import pyspiel

        base_env = pyspiel.load_game(game_string).new_initial_state()
        env_torchrl = OpenSpielWrapper(
            base_env, categorical_actions=categorical_actions, return_state=return_state
        )
        env_torchrl.rollout(max_steps=5)

    @pytest.mark.parametrize("game_string", _openspiel_games)
    @pytest.mark.parametrize("return_state", [False, True])
    @pytest.mark.parametrize("categorical_actions", [False, True])
    def test_reset_state(self, game_string, return_state, categorical_actions):
        env = OpenSpielEnv(
            game_string,
            categorical_actions=categorical_actions,
            return_state=return_state,
        )
        td = env.reset()
        td_init = td.clone()

        # Perform an action
        td = env.step(env.full_action_spec.rand())

        # Save the current td for reset
        td_reset = td["next"].clone()

        # Perform a second action
        td = env.step(env.full_action_spec.rand())

        # Resetting to a specific state can only happen if `return_state` is
        # enabled. Otherwise, it is reset to the initial state.
        if return_state:
            # Check that the state was reset to the specified state
            td = env.reset(td_reset)
            assert (td == td_reset).all()
        else:
            # Check that the state was reset to the initial state
            td = env.reset()
            assert (td == td_init).all()

    def test_chance_not_implemented(self):
        with pytest.raises(
            NotImplementedError,
            match="not yet supported",
        ):
            OpenSpielEnv("bridge")


# NOTE: Each of the registered envs are around 180 MB, so only test a few.
_mlagents_registered_envs = [
    "3DBall",
    "StrikersVsGoalie",
]


@pytest.mark.skipif(not _has_unity_mlagents, reason="mlagents_envs not found")
class TestUnityMLAgents:
    @mock.patch("mlagents_envs.env_utils.launch_executable")
    @mock.patch("mlagents_envs.environment.UnityEnvironment._get_communicator")
    @pytest.mark.parametrize(
        "group_map",
        [None, MarlGroupMapType.ONE_GROUP_PER_AGENT, MarlGroupMapType.ALL_IN_ONE_GROUP],
    )
    def test_env(self, mock_communicator, mock_launcher, group_map):
        from mlagents_envs.mock_communicator import MockCommunicator

        mock_communicator.return_value = MockCommunicator(
            discrete_action=False, visual_inputs=0
        )
        env = UnityMLAgentsEnv(" ", group_map=group_map)
        try:
            check_env_specs(env)
        finally:
            env.close()

    @mock.patch("mlagents_envs.env_utils.launch_executable")
    @mock.patch("mlagents_envs.environment.UnityEnvironment._get_communicator")
    @pytest.mark.parametrize(
        "group_map",
        [None, MarlGroupMapType.ONE_GROUP_PER_AGENT, MarlGroupMapType.ALL_IN_ONE_GROUP],
    )
    def test_wrapper(self, mock_communicator, mock_launcher, group_map):
        from mlagents_envs.environment import UnityEnvironment
        from mlagents_envs.mock_communicator import MockCommunicator

        mock_communicator.return_value = MockCommunicator(
            discrete_action=False, visual_inputs=0
        )
        env = UnityMLAgentsWrapper(UnityEnvironment(" "), group_map=group_map)
        try:
            check_env_specs(env)
        finally:
            env.close()

    @mock.patch("mlagents_envs.env_utils.launch_executable")
    @mock.patch("mlagents_envs.environment.UnityEnvironment._get_communicator")
    @pytest.mark.parametrize(
        "group_map",
        [None, MarlGroupMapType.ONE_GROUP_PER_AGENT, MarlGroupMapType.ALL_IN_ONE_GROUP],
    )
    def test_rollout(self, mock_communicator, mock_launcher, group_map):
        from mlagents_envs.environment import UnityEnvironment
        from mlagents_envs.mock_communicator import MockCommunicator

        mock_communicator.return_value = MockCommunicator(
            discrete_action=False, visual_inputs=0
        )
        env = UnityMLAgentsWrapper(UnityEnvironment(" "), group_map=group_map)
        try:
            env.rollout(
                max_steps=500, break_when_any_done=False, break_when_all_done=False
            )
        finally:
            env.close()

    @pytest.mark.unity_editor
    def test_with_editor(self):
        print("Please press play in the Unity editor")  # noqa: T201
        env = UnityMLAgentsEnv(timeout_wait=30)
        try:
            env.reset()
            check_env_specs(env)

            # Perform a rollout
            td = env.reset()
            env.rollout(
                max_steps=100, break_when_any_done=False, break_when_all_done=False
            )

            # Step manually
            tensordicts = []
            td = env.reset()
            tensordicts.append(td)
            traj_len = 200
            for _ in range(traj_len - 1):
                td = env.step(td.update(env.full_action_spec.rand()))
                tensordicts.append(td)

            traj = torch.stack(tensordicts)
            assert traj.batch_size == torch.Size([traj_len])
        finally:
            env.close()

    @retry(
        (
            urllib.error.HTTPError,
            urllib.error.URLError,
            urllib.error.ContentTooShortError,
        ),
        5,
    )
    @pytest.mark.parametrize("registered_name", _mlagents_registered_envs)
    @pytest.mark.parametrize(
        "group_map",
        [None, MarlGroupMapType.ONE_GROUP_PER_AGENT, MarlGroupMapType.ALL_IN_ONE_GROUP],
    )
    def test_registered_envs(self, registered_name, group_map):
        env = UnityMLAgentsEnv(
            registered_name=registered_name,
            no_graphics=True,
            group_map=group_map,
        )
        try:
            check_env_specs(env)

            # Perform a rollout
            td = env.reset()
            env.rollout(
                max_steps=20, break_when_any_done=False, break_when_all_done=False
            )

            # Step manually
            tensordicts = []
            td = env.reset()
            tensordicts.append(td)
            traj_len = 20
            for _ in range(traj_len - 1):
                td = env.step(td.update(env.full_action_spec.rand()))
                tensordicts.append(td)

            traj = torch.stack(tensordicts)
            assert traj.batch_size == torch.Size([traj_len])
        finally:
            env.close()


@pytest.mark.skipif(not _has_meltingpot, reason="Meltingpot not found")
class TestMeltingpot:
    @pytest.mark.parametrize("substrate", MeltingpotWrapper.available_envs)
    def test_all_envs(self, substrate):
        env = MeltingpotEnv(substrate=substrate)
        check_env_specs(env)

    def test_passing_config(self, substrate="commons_harvest__open"):
        from meltingpot import substrate as mp_substrate

        substrate_config = mp_substrate.get_config(substrate)
        env_torchrl = MeltingpotEnv(substrate_config)
        env_torchrl.rollout(max_steps=5)

    def test_wrapper(self, substrate="commons_harvest__open"):
        from meltingpot import substrate as mp_substrate

        substrate_config = mp_substrate.get_config(substrate)
        mp_env = mp_substrate.build_from_config(
            substrate_config, roles=substrate_config.default_player_roles
        )
        env_torchrl = MeltingpotWrapper(env=mp_env)
        env_torchrl.rollout(max_steps=5)

    @pytest.mark.parametrize("max_steps", [1, 5])
    def test_max_steps(self, max_steps):
        env = MeltingpotEnv(substrate="commons_harvest__open", max_steps=max_steps)
        td = env.rollout(max_steps=100, break_when_any_done=True)
        assert td.batch_size[0] == max_steps

    @pytest.mark.parametrize("categorical_actions", [True, False])
    def test_categorical_actions(self, categorical_actions):
        env = MeltingpotEnv(
            substrate="commons_harvest__open", categorical_actions=categorical_actions
        )
        check_env_specs(env)

    @pytest.mark.parametrize("rollout_steps", [1, 3])
    def test_render(self, rollout_steps):
        env = MeltingpotEnv(substrate="commons_harvest__open")
        td = env.rollout(2)
        rollout_penultimate_image = td[-1].get("RGB")
        rollout_last_image = td[-1].get(("next", "RGB"))
        image_from_env = env.get_rgb_image()
        assert torch.equal(rollout_last_image, image_from_env)
        assert not torch.equal(rollout_penultimate_image, image_from_env)


@pytest.mark.skipif(not _has_isaaclab, reason="Isaaclab not found")
class TestIsaacLab:
    @pytest.fixture(scope="class")
    def env(self):
        torch.manual_seed(0)
        import argparse

        # This code block ensures that the Isaac app is started in headless mode
        from isaaclab.app import AppLauncher

        parser = argparse.ArgumentParser(description="Train an RL agent with TorchRL.")
        AppLauncher.add_app_launcher_args(parser)
        args_cli, hydra_args = parser.parse_known_args(["--headless"])
        AppLauncher(args_cli)

        # Imports and env
        import gymnasium as gym
        import isaaclab_tasks  # noqa: F401
        from isaaclab_tasks.manager_based.classic.ant.ant_env_cfg import AntEnvCfg
        from torchrl.envs.libs.isaac_lab import IsaacLabWrapper

        torchrl_logger.info("Making IsaacLab env...")
        env = gym.make("Isaac-Ant-v0", cfg=AntEnvCfg())
        torchrl_logger.info("Wrapping IsaacLab env...")
        try:
            env = IsaacLabWrapper(env)
            yield env
        finally:
            torchrl_logger.info("Closing IsaacLab env...")
            env.close()
            torchrl_logger.info("Closed")

    def test_isaaclab(self, env):
        assert env.batch_size == (4096,)
        assert env._is_batched
        torchrl_logger.info("Checking env specs...")
        env.check_env_specs(break_when_any_done="both")
        torchrl_logger.info("Check succeeded!")

    def test_isaaclab_rb(self, env):
        env = env.append_transform(StepCounter())
        rb = ReplayBuffer(
            storage=LazyTensorStorage(50, ndim=2), sampler=SliceSampler(num_slices=5)
        )
        rb.extend(env.rollout(20))
        # check that rb["step_count"].flatten() is made of sequences of 4 consecutive numbers
        flat_ranges = rb["step_count"].flatten() % 4
        arange = torch.arange(flat_ranges.numel(), device=flat_ranges.device) % 4
        assert (flat_ranges == arange).all()

    def test_isaac_collector(self, env):
        col = SyncDataCollector(
            env, env.rand_action, frames_per_batch=1000, total_frames=100_000_000
        )
        try:
            for data in col:
                assert data.shape == (4096, 1)
                break
        finally:
            # We must do that, otherwise `__del__` calls `shutdown` and the next test will fail
            col.shutdown(close_env=False)

    def test_isaaclab_reset(self, env):
        # Make a rollout that will stop as soon as a trajectory reaches a done state
        r = env.rollout(1_000_000)

        # Check that done obs are None
        assert not r["next", "policy"][r["next", "done"].squeeze(-1)].isfinite().any()


if __name__ == "__main__":
    args, unknown = argparse.ArgumentParser().parse_known_args()
    pytest.main([__file__, "--capture", "no", "--exitfirst"] + unknown)<|MERGE_RESOLUTION|>--- conflicted
+++ resolved
@@ -2793,10 +2793,6 @@
     @pytest.mark.parametrize("scenario_name", VmasWrapper.available_envs)
     @pytest.mark.parametrize("continuous_actions", [True, False])
     def test_all_vmas_scenarios(self, scenario_name, continuous_actions):
-<<<<<<< HEAD
-
-=======
->>>>>>> 071d079f
         env = VmasEnv(
             scenario=scenario_name,
             continuous_actions=continuous_actions,
