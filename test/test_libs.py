# Copyright (c) Meta Platforms, Inc. and affiliates.
#
# This source code is licensed under the MIT license found in the
# LICENSE file in the root directory of this source tree.
import importlib
import os
from contextlib import nullcontext
from pathlib import Path

from torchrl._utils import logger as torchrl_logger

from torchrl.data.datasets.gen_dgrl import GenDGRLExperienceReplay

from torchrl.envs.transforms import ActionMask, TransformedEnv
from torchrl.modules import MaskedCategorical

_has_isaac = importlib.util.find_spec("isaacgym") is not None

if _has_isaac:
    # isaac gym asks to be imported before torch...
    import isaacgym  # noqa
    import isaacgymenvs  # noqa
    from torchrl.envs.libs.isaacgym import IsaacGymEnv

import argparse
import importlib

import time
from sys import platform
from typing import Optional, Union

import numpy as np
import pytest
import torch

from _utils_internal import (
    _make_multithreaded_env,
    CARTPOLE_VERSIONED,
    get_available_devices,
    get_default_devices,
    HALFCHEETAH_VERSIONED,
    PENDULUM_VERSIONED,
    PONG_VERSIONED,
    rand_reset,
    rollout_consistency_assertion,
)
from packaging import version
from tensordict import assert_allclose_td, LazyStackedTensorDict, TensorDict
from tensordict.nn import (
    ProbabilisticTensorDictModule,
    TensorDictModule,
    TensorDictSequential,
)
from torch import nn
from torchrl._utils import implement_for
from torchrl.collectors.collectors import SyncDataCollector
from torchrl.data import (
    BinaryDiscreteTensorSpec,
    BoundedTensorSpec,
    CompositeSpec,
    DiscreteTensorSpec,
    MultiDiscreteTensorSpec,
    MultiOneHotDiscreteTensorSpec,
    OneHotDiscreteTensorSpec,
    ReplayBuffer,
    ReplayBufferEnsemble,
    UnboundedContinuousTensorSpec,
    UnboundedDiscreteTensorSpec,
)
from torchrl.data.datasets.atari_dqn import AtariDQNExperienceReplay
from torchrl.data.datasets.d4rl import D4RLExperienceReplay
from torchrl.data.datasets.minari_data import MinariExperienceReplay
from torchrl.data.datasets.openml import OpenMLExperienceReplay
from torchrl.data.datasets.openx import OpenXExperienceReplay
from torchrl.data.datasets.roboset import RobosetExperienceReplay
from torchrl.data.datasets.vd4rl import VD4RLExperienceReplay
from torchrl.data.replay_buffers import SamplerWithoutReplacement
from torchrl.data.utils import CloudpickleWrapper
from torchrl.envs import (
    CatTensors,
    Compose,
    DoubleToFloat,
    EnvBase,
    EnvCreator,
    RemoveEmptySpecs,
    RenameTransform,
)
from torchrl.envs.batched_envs import SerialEnv
from torchrl.envs.libs.brax import _has_brax, BraxEnv
from torchrl.envs.libs.dm_control import _has_dmc, DMControlEnv, DMControlWrapper
from torchrl.envs.libs.envpool import _has_envpool, MultiThreadedEnvWrapper
from torchrl.envs.libs.gym import (
    _gym_to_torchrl_spec_transform,
    _has_gym,
    _is_from_pixels,
    _torchrl_to_gym_spec_transform,
    gym_backend,
    GymEnv,
    GymWrapper,
    MOGymEnv,
    MOGymWrapper,
    set_gym_backend,
)
from torchrl.envs.libs.habitat import _has_habitat, HabitatEnv
from torchrl.envs.libs.jumanji import _has_jumanji, JumanjiEnv
from torchrl.envs.libs.openml import OpenMLEnv
from torchrl.envs.libs.pettingzoo import _has_pettingzoo, PettingZooEnv
from torchrl.envs.libs.robohive import _has_robohive, RoboHiveEnv
from torchrl.envs.libs.smacv2 import _has_smacv2, SMACv2Env
from torchrl.envs.libs.vmas import _has_vmas, VmasEnv, VmasWrapper
from torchrl.envs.utils import (
    check_env_specs,
    ExplorationType,
    MarlGroupMapType,
    RandomPolicy,
)
from torchrl.modules import ActorCriticOperator, MLP, SafeModule, ValueOperator

_has_d4rl = importlib.util.find_spec("d4rl") is not None

_has_mo = importlib.util.find_spec("mo_gymnasium") is not None

_has_sklearn = importlib.util.find_spec("sklearn") is not None

_has_gym_robotics = importlib.util.find_spec("gymnasium_robotics") is not None

_has_minari = importlib.util.find_spec("minari") is not None

_has_gymnasium = importlib.util.find_spec("gymnasium") is not None
_has_gym_regular = importlib.util.find_spec("gym") is not None
if _has_gymnasium:
    set_gym_backend("gymnasium").set()
    import gymnasium

    assert gym_backend() is gymnasium
elif _has_gym:
    set_gym_backend("gym").set()
    import gym

    assert gym_backend() is gym


def get_gym_pixel_wrapper():
    try:
        # works whenever gym_version > version.parse("0.19")
        PixelObservationWrapper = gym_backend(
            "wrappers.pixel_observation"
        ).PixelObservationWrapper
    except Exception as err:
        from torchrl.envs.libs.utils import (
            GymPixelObservationWrapper as PixelObservationWrapper,
        )
    return PixelObservationWrapper


if _has_gym:
    try:
        from gymnasium import __version__ as gym_version

        gym_version = version.parse(gym_version)
    except ModuleNotFoundError:
        from gym import __version__ as gym_version

        gym_version = version.parse(gym_version)

if _has_dmc:
    from dm_control import suite
    from dm_control.suite.wrappers import pixels

if _has_vmas:
    import vmas


if _has_envpool:
    import envpool

_has_pytree = True
try:
    from torch.utils._pytree import tree_flatten
except ImportError:
    _has_pytree = False
IS_OSX = platform == "darwin"
RTOL = 1e-1
ATOL = 1e-1


@pytest.mark.skipif(not _has_gym, reason="no gym library found")
class TestGym:
    class DummyEnv(EnvBase):
        def __init__(self, arg1, *, arg2, **kwargs):
            super().__init__(**kwargs)

            assert arg1 == 1
            assert arg2 == 2

            self.observation_spec = CompositeSpec(
                observation=UnboundedContinuousTensorSpec((*self.batch_size, 3)),
                other=CompositeSpec(
                    another_other=UnboundedContinuousTensorSpec((*self.batch_size, 3)),
                    shape=self.batch_size,
                ),
                shape=self.batch_size,
            )
            self.action_spec = UnboundedContinuousTensorSpec((*self.batch_size, 3))
            self.done_spec = DiscreteTensorSpec(
                2, (*self.batch_size, 1), dtype=torch.bool
            )
            self.full_done_spec["truncated"] = self.full_done_spec["terminated"].clone()

        def _reset(self, tensordict):
            return self.observation_spec.rand()

        def _step(self, tensordict):
            action = tensordict.get("action")
            return TensorDict(
                {
                    "observation": action.clone(),
                    "other": {"another_other": torch.zeros_like(action)},
                    "reward": action.sum(-1, True),
                    "done": ~action.any(-1, True),
                    "terminated": ~action.any(-1, True),
                    "truncated": torch.zeros((*self.batch_size, 1), dtype=torch.bool),
                },
                batch_size=[],
            )

        def _set_seed(self, seed):
            return seed + 1

    @implement_for("gym", None, "0.18")
    def _make_spec(self, batch_size, cat, cat_shape, multicat, multicat_shape):
        return CompositeSpec(
            a=UnboundedContinuousTensorSpec(shape=(*batch_size, 1)),
            b=CompositeSpec(
                c=cat(5, shape=cat_shape, dtype=torch.int64), shape=batch_size
            ),
            d=cat(5, shape=cat_shape, dtype=torch.int64),
            e=multicat([2, 3], shape=(*batch_size, multicat_shape), dtype=torch.int64),
            f=BoundedTensorSpec(-3, 4, shape=(*batch_size, 1)),
            # g=UnboundedDiscreteTensorSpec(shape=(*batch_size, 1), dtype=torch.long),
            h=BinaryDiscreteTensorSpec(n=5, shape=(*batch_size, 5)),
            shape=batch_size,
        )

    @implement_for("gym", "0.18", None)
    def _make_spec(  # noqa: F811
        self, batch_size, cat, cat_shape, multicat, multicat_shape
    ):
        return CompositeSpec(
            a=UnboundedContinuousTensorSpec(shape=(*batch_size, 1)),
            b=CompositeSpec(
                c=cat(5, shape=cat_shape, dtype=torch.int64), shape=batch_size
            ),
            d=cat(5, shape=cat_shape, dtype=torch.int64),
            e=multicat([2, 3], shape=(*batch_size, multicat_shape), dtype=torch.int64),
            f=BoundedTensorSpec(-3, 4, shape=(*batch_size, 1)),
            g=UnboundedDiscreteTensorSpec(shape=(*batch_size, 1), dtype=torch.long),
            h=BinaryDiscreteTensorSpec(n=5, shape=(*batch_size, 5)),
            shape=batch_size,
        )

    @implement_for("gymnasium")
    def _make_spec(  # noqa: F811
        self, batch_size, cat, cat_shape, multicat, multicat_shape
    ):
        return CompositeSpec(
            a=UnboundedContinuousTensorSpec(shape=(*batch_size, 1)),
            b=CompositeSpec(
                c=cat(5, shape=cat_shape, dtype=torch.int64), shape=batch_size
            ),
            d=cat(5, shape=cat_shape, dtype=torch.int64),
            e=multicat([2, 3], shape=(*batch_size, multicat_shape), dtype=torch.int64),
            f=BoundedTensorSpec(-3, 4, shape=(*batch_size, 1)),
            g=UnboundedDiscreteTensorSpec(shape=(*batch_size, 1), dtype=torch.long),
            h=BinaryDiscreteTensorSpec(n=5, shape=(*batch_size, 5)),
            shape=batch_size,
        )

    @pytest.mark.parametrize("categorical", [True, False])
    def test_gym_spec_cast(self, categorical):

        batch_size = [3, 4]
        cat = DiscreteTensorSpec if categorical else OneHotDiscreteTensorSpec
        cat_shape = batch_size if categorical else (*batch_size, 5)
        multicat = (
            MultiDiscreteTensorSpec if categorical else MultiOneHotDiscreteTensorSpec
        )
        multicat_shape = 2 if categorical else 5
        spec = self._make_spec(batch_size, cat, cat_shape, multicat, multicat_shape)
        recon = _gym_to_torchrl_spec_transform(
            _torchrl_to_gym_spec_transform(
                spec, categorical_action_encoding=categorical
            ),
            categorical_action_encoding=categorical,
            batch_size=batch_size,
        )
        for (key0, spec0), (key1, spec1) in zip(
            spec.items(True, True), recon.items(True, True)
        ):
            assert spec0 == spec1, (key0, key1, spec0, spec1)
        assert spec == recon
        assert recon.shape == spec.shape

    _BACKENDS = [None]
    if _has_gymnasium:
        _BACKENDS += ["gymnasium"]
    if _has_gym_regular:
        _BACKENDS += ["gym"]

    @pytest.mark.skipif(not _has_pytree, reason="pytree needed for torchrl_to_gym test")
    @pytest.mark.parametrize("backend", _BACKENDS)
    @pytest.mark.parametrize("numpy", [True, False])
    def test_torchrl_to_gym(self, backend, numpy):
        from torchrl.envs.libs.gym import gym_backend, set_gym_backend

        gb = gym_backend()
        try:
            EnvBase.register_gym(
                f"Dummy-{numpy}-{backend}-v0",
                entry_point=self.DummyEnv,
                to_numpy=numpy,
                backend=backend,
                arg1=1,
                arg2=2,
            )

            with set_gym_backend(backend) if backend is not None else nullcontext():
                envgym = gym_backend().make(f"Dummy-{numpy}-{backend}-v0")
                envgym.reset()
                obs, *_ = envgym.step(envgym.action_space.sample())
                assert "observation" in obs
                assert "other" in obs
                if numpy:
                    assert all(
                        isinstance(val, np.ndarray) for val in tree_flatten(obs)[0]
                    )
                else:
                    assert all(
                        isinstance(val, torch.Tensor) for val in tree_flatten(obs)[0]
                    )

                # with a transform
                transform = Compose(
                    CatTensors(["observation", ("other", "another_other")]),
                    RemoveEmptySpecs(),
                )
                envgym = gym_backend().make(
                    f"Dummy-{numpy}-{backend}-v0",
                    transform=transform,
                )
                envgym.reset()
                obs, *_ = envgym.step(envgym.action_space.sample())
                assert "observation_other" not in obs
                assert "observation" not in obs
                assert "other" not in obs
                if numpy:
                    assert all(
                        isinstance(val, np.ndarray) for val in tree_flatten(obs)[0]
                    )
                else:
                    assert all(
                        isinstance(val, torch.Tensor) for val in tree_flatten(obs)[0]
                    )

            # register with transform
            transform = Compose(
                CatTensors(["observation", ("other", "another_other")]),
                RemoveEmptySpecs(),
            )
            EnvBase.register_gym(
                f"Dummy-{numpy}-{backend}-transform-v0",
                entry_point=self.DummyEnv,
                backend=backend,
                to_numpy=numpy,
                arg1=1,
                arg2=2,
                transform=transform,
            )

            with set_gym_backend(backend) if backend is not None else nullcontext():
                envgym = gym_backend().make(f"Dummy-{numpy}-{backend}-transform-v0")
                envgym.reset()
                obs, *_ = envgym.step(envgym.action_space.sample())
                assert "observation_other" not in obs
                assert "observation" not in obs
                assert "other" not in obs
                if numpy:
                    assert all(
                        isinstance(val, np.ndarray) for val in tree_flatten(obs)[0]
                    )
                else:
                    assert all(
                        isinstance(val, torch.Tensor) for val in tree_flatten(obs)[0]
                    )

            # register with transform
            EnvBase.register_gym(
                f"Dummy-{numpy}-{backend}-noarg-v0",
                entry_point=self.DummyEnv,
                backend=backend,
                to_numpy=numpy,
            )
            with set_gym_backend(backend) if backend is not None else nullcontext():
                with pytest.raises(AssertionError):
                    envgym = gym_backend().make(
                        f"Dummy-{numpy}-{backend}-noarg-v0", arg1=None, arg2=None
                    )
                envgym = gym_backend().make(
                    f"Dummy-{numpy}-{backend}-noarg-v0", arg1=1, arg2=2
                )

            # Get info dict
            gym_info_at_reset = version.parse(
                gym_backend().__version__
            ) >= version.parse("0.26.0")
            with set_gym_backend(backend) if backend is not None else nullcontext():
                envgym = gym_backend().make(
                    f"Dummy-{numpy}-{backend}-noarg-v0",
                    arg1=1,
                    arg2=2,
                    info_keys=("other",),
                )
                if gym_info_at_reset:
                    out, info = envgym.reset()
                    if numpy:
                        assert all(
                            isinstance(val, np.ndarray)
                            for val in tree_flatten((obs, info))[0]
                        )
                    else:
                        assert all(
                            isinstance(val, torch.Tensor)
                            for val in tree_flatten((obs, info))[0]
                        )
                else:
                    out = envgym.reset()
                    info = {}
                    if numpy:
                        assert all(
                            isinstance(val, np.ndarray)
                            for val in tree_flatten((obs, info))[0]
                        )
                    else:
                        assert all(
                            isinstance(val, torch.Tensor)
                            for val in tree_flatten((obs, info))[0]
                        )
                assert "observation" in out
                assert "other" not in out

                if gym_info_at_reset:
                    assert "other" in info

                out, *_, info = envgym.step(envgym.action_space.sample())
                assert "observation" in out
                assert "other" not in out
                assert "other" in info
                if numpy:
                    assert all(
                        isinstance(val, np.ndarray)
                        for val in tree_flatten((obs, info))[0]
                    )
                else:
                    assert all(
                        isinstance(val, torch.Tensor)
                        for val in tree_flatten((obs, info))[0]
                    )

            EnvBase.register_gym(
                f"Dummy-{numpy}-{backend}-info-v0",
                entry_point=self.DummyEnv,
                backend=backend,
                to_numpy=numpy,
                info_keys=("other",),
            )
            with set_gym_backend(backend) if backend is not None else nullcontext():
                envgym = gym_backend().make(
                    f"Dummy-{numpy}-{backend}-info-v0", arg1=1, arg2=2
                )
                if gym_info_at_reset:
                    out, info = envgym.reset()
                    if numpy:
                        assert all(
                            isinstance(val, np.ndarray)
                            for val in tree_flatten((obs, info))[0]
                        )
                    else:
                        assert all(
                            isinstance(val, torch.Tensor)
                            for val in tree_flatten((obs, info))[0]
                        )
                else:
                    out = envgym.reset()
                    info = {}
                    if numpy:
                        assert all(
                            isinstance(val, np.ndarray)
                            for val in tree_flatten((obs, info))[0]
                        )
                    else:
                        assert all(
                            isinstance(val, torch.Tensor)
                            for val in tree_flatten((obs, info))[0]
                        )
                assert "observation" in out
                assert "other" not in out

                if gym_info_at_reset:
                    assert "other" in info

                out, *_, info = envgym.step(envgym.action_space.sample())
                assert "observation" in out
                assert "other" not in out
                assert "other" in info
                if numpy:
                    assert all(
                        isinstance(val, np.ndarray)
                        for val in tree_flatten((obs, info))[0]
                    )
                else:
                    assert all(
                        isinstance(val, torch.Tensor)
                        for val in tree_flatten((obs, info))[0]
                    )
        finally:
            set_gym_backend(gb).set()

    @pytest.mark.parametrize(
        "env_name",
        [
            HALFCHEETAH_VERSIONED(),
            PONG_VERSIONED(),
            # PENDULUM_VERSIONED,
        ],
    )
    @pytest.mark.parametrize("frame_skip", [1, 3])
    @pytest.mark.parametrize(
        "from_pixels,pixels_only",
        [
            [True, True],
            [True, False],
            [False, False],
        ],
    )
    def test_gym(self, env_name, frame_skip, from_pixels, pixels_only):

        if env_name == PONG_VERSIONED() and not from_pixels:
            # raise pytest.skip("already pixel")
            # we don't skip because that would raise an exception
            return
        elif (
            env_name != PONG_VERSIONED()
            and from_pixels
            and torch.cuda.device_count() < 1
        ):
            raise pytest.skip("no cuda device")

        def non_null_obs(batched_td):
            if from_pixels:
                pix_norm = batched_td.get("pixels").flatten(-3, -1).float().norm(dim=-1)
                pix_norm_next = (
                    batched_td.get(("next", "pixels"))
                    .flatten(-3, -1)
                    .float()
                    .norm(dim=-1)
                )
                idx = (pix_norm > 1) & (pix_norm_next > 1)
                # eliminate batch size: all idx must be True (otherwise one could be filled with 0s)
                while idx.ndim > 1:
                    idx = idx.all(0)
                idx = idx.nonzero().squeeze(-1)
                assert idx.numel(), "Did not find pixels with norm > 1"
                return idx
            return slice(None)

        tdreset = []
        tdrollout = []
        final_seed = []
        for _ in range(2):
            env0 = GymEnv(
                env_name,
                frame_skip=frame_skip,
                from_pixels=from_pixels,
                pixels_only=pixels_only,
            )
            torch.manual_seed(0)
            np.random.seed(0)
            final_seed.append(env0.set_seed(0))
            tdreset.append(env0.reset())
            rollout = env0.rollout(max_steps=50)
            tdrollout.append(rollout)
            assert env0.from_pixels is from_pixels
            env0.close()
            env_type = type(env0._env)

        assert_allclose_td(*tdreset, rtol=RTOL, atol=ATOL)
        tdrollout = torch.stack(tdrollout, 0)

        # custom filtering of non-null obs: mujoco rendering sometimes fails
        # and renders black images. To counter this in the tests, we select
        # tensordicts with all non-null observations
        idx = non_null_obs(tdrollout)
        assert_allclose_td(
            tdrollout[0][..., idx], tdrollout[1][..., idx], rtol=RTOL, atol=ATOL
        )
        final_seed0, final_seed1 = final_seed
        assert final_seed0 == final_seed1

        if env_name == PONG_VERSIONED():
            base_env = gym_backend().make(env_name, frameskip=frame_skip)
            frame_skip = 1
        else:
            base_env = _make_gym_environment(env_name)

        if from_pixels and not _is_from_pixels(base_env):
            PixelObservationWrapper = get_gym_pixel_wrapper()
            base_env = PixelObservationWrapper(base_env, pixels_only=pixels_only)
        assert type(base_env) is env_type

        # Compare GymEnv output with GymWrapper output
        env1 = GymWrapper(base_env, frame_skip=frame_skip)
        assert env0.get_library_name(env0._env) == env1.get_library_name(env1._env)
        # check that we didn't do more wrapping
        assert type(env0._env) == type(env1._env)  # noqa: E721
        assert env0.output_spec == env1.output_spec
        assert env0.input_spec == env1.input_spec
        del env0
        torch.manual_seed(0)
        np.random.seed(0)
        final_seed2 = env1.set_seed(0)
        tdreset2 = env1.reset()
        rollout2 = env1.rollout(max_steps=50)
        assert env1.from_pixels is from_pixels
        env1.close()
        del env1, base_env

        assert_allclose_td(tdreset[0], tdreset2, rtol=RTOL, atol=ATOL)
        assert final_seed0 == final_seed2
        # same magic trick for mujoco as above
        tdrollout = torch.stack([tdrollout[0], rollout2], 0)
        idx = non_null_obs(tdrollout)
        assert_allclose_td(
            tdrollout[0][..., idx], tdrollout[1][..., idx], rtol=RTOL, atol=ATOL
        )

    @pytest.mark.parametrize(
        "env_name",
        [
            PONG_VERSIONED(),
            # PENDULUM_VERSIONED,
            HALFCHEETAH_VERSIONED(),
        ],
    )
    @pytest.mark.parametrize("frame_skip", [1, 3])
    @pytest.mark.parametrize(
        "from_pixels,pixels_only",
        [
            [False, False],
            [True, True],
            [True, False],
        ],
    )
    def test_gym_fake_td(self, env_name, frame_skip, from_pixels, pixels_only):
        if env_name == PONG_VERSIONED() and not from_pixels:
            # raise pytest.skip("already pixel")
            return
        elif (
            env_name != PONG_VERSIONED()
            and from_pixels
            and (not torch.has_cuda or not torch.cuda.device_count())
        ):
            raise pytest.skip("no cuda device")

        env = GymEnv(
            env_name,
            frame_skip=frame_skip,
            from_pixels=from_pixels,
            pixels_only=pixels_only,
        )
        check_env_specs(env)

    @pytest.mark.parametrize("frame_skip", [1, 3])
    @pytest.mark.parametrize(
        "from_pixels,pixels_only",
        [
            [False, False],
            [True, True],
            [True, False],
        ],
    )
    @pytest.mark.parametrize("wrapper", [True, False])
    def test_mo(self, frame_skip, from_pixels, pixels_only, wrapper):
        if importlib.util.find_spec("gymnasium") is not None and not _has_mo:
            raise pytest.skip("mo-gym not found")
        else:
            # avoid skipping, which we consider as errors in the gym CI
            return

        def make_env():
            import mo_gymnasium

            if wrapper:
                return MOGymWrapper(
                    mo_gymnasium.make("minecart-v0"),
                    frame_skip=frame_skip,
                    from_pixels=from_pixels,
                    pixels_only=pixels_only,
                )
            else:
                return MOGymEnv(
                    "minecart-v0",
                    frame_skip=frame_skip,
                    from_pixels=from_pixels,
                    pixels_only=pixels_only,
                )

        env = make_env()
        check_env_specs(env)
        env = SerialEnv(2, make_env)
        check_env_specs(env)

    def test_info_reader_mario(self):
        try:
            import gym_super_mario_bros as mario_gym
        except ImportError as err:
            try:
                gym = gym_backend()

                # with 0.26 we must have installed gym_super_mario_bros
                # Since we capture the skips as errors, we raise a skip in this case
                # Otherwise, we just return
                gym_version = version.parse(gym.__version__)
                if version.parse(
                    "0.26.0"
                ) <= gym_version and gym_version < version.parse("0.27"):
                    raise pytest.skip(f"no super mario bros: error=\n{err}")
            except ImportError:
                pass
            return

        gb = gym_backend()
        try:
            with set_gym_backend("gym"):
                env = mario_gym.make("SuperMarioBros-v0")
                env = GymWrapper(env)
                check_env_specs(env)

                def info_reader(info, tensordict):
                    assert isinstance(info, dict)  # failed before bugfix

                env.info_dict_reader = info_reader
                check_env_specs(env)
        finally:
            set_gym_backend(gb).set()

    @implement_for("gymnasium")
    def test_one_hot_and_categorical(self):
        # tests that one-hot and categorical work ok when an integer is expected as action
        cliff_walking = GymEnv("CliffWalking-v0", categorical_action_encoding=True)
        cliff_walking.rollout(10)
        check_env_specs(cliff_walking)

        cliff_walking = GymEnv("CliffWalking-v0", categorical_action_encoding=False)
        cliff_walking.rollout(10)
        check_env_specs(cliff_walking)

    @implement_for("gym")
    def test_one_hot_and_categorical(self):  # noqa: F811
        # we do not skip (bc we may want to make sure nothing is skipped)
        # but CliffWalking-v0 in earlier Gym versions uses np.bool, which
        # was deprecated after np 1.20, and we don't want to install multiple np
        # versions.
        return

    @implement_for("gymnasium")
    @pytest.mark.parametrize(
        "envname",
        ["HalfCheetah-v4", "CartPole-v1", "ALE/Pong-v5"]
        + (["FetchReach-v2"] if _has_gym_robotics else []),
    )
    @pytest.mark.flaky(reruns=5, reruns_delay=1)
    def test_vecenvs_wrapper(self, envname):
        import gymnasium

        # we can't use parametrize with implement_for
        env = GymWrapper(
            gymnasium.vector.SyncVectorEnv(
                2 * [lambda envname=envname: gymnasium.make(envname)]
            )
        )
        assert env.batch_size == torch.Size([2])
        check_env_specs(env)
        env = GymWrapper(
            gymnasium.vector.AsyncVectorEnv(
                2 * [lambda envname=envname: gymnasium.make(envname)]
            )
        )
        assert env.batch_size == torch.Size([2])
        check_env_specs(env)

    @implement_for("gymnasium")
    # this env has Dict-based observation which is a nice thing to test
    @pytest.mark.parametrize(
        "envname",
        ["HalfCheetah-v4", "CartPole-v1", "ALE/Pong-v5"]
        + (["FetchReach-v2"] if _has_gym_robotics else []),
    )
    @pytest.mark.flaky(reruns=5, reruns_delay=1)
    def test_vecenvs_env(self, envname):
        gb = gym_backend()
        try:
            with set_gym_backend("gymnasium"):
                env = GymEnv(envname, num_envs=2, from_pixels=False)
                env.set_seed(0)
                assert env.get_library_name(env._env) == "gymnasium"
            # rollouts can be executed without decorator
            check_env_specs(env)
            rollout = env.rollout(100, break_when_any_done=False)
            for obs_key in env.observation_spec.keys(True, True):
                rollout_consistency_assertion(
                    rollout,
                    done_key="done",
                    observation_key=obs_key,
                    done_strict="CartPole" in envname,
                )
            env.close()
            del env
        finally:
            set_gym_backend(gb).set()

    @implement_for("gym", "0.18")
    @pytest.mark.parametrize(
        "envname",
        ["CartPole-v1", "HalfCheetah-v4"],
    )
    @pytest.mark.flaky(reruns=5, reruns_delay=1)
    def test_vecenvs_wrapper(self, envname):  # noqa: F811
        gym = gym_backend()
        # we can't use parametrize with implement_for
        for envname in ["CartPole-v1", "HalfCheetah-v4"]:
            env = GymWrapper(
                gym.vector.SyncVectorEnv(
                    2 * [lambda envname=envname: gym.make(envname)]
                )
            )
            assert env.batch_size == torch.Size([2])
            check_env_specs(env)
            env = GymWrapper(
                gym.vector.AsyncVectorEnv(
                    2 * [lambda envname=envname: gym.make(envname)]
                )
            )
            assert env.batch_size == torch.Size([2])
            check_env_specs(env)
            env.close()
            del env

    @implement_for("gym", "0.18")
    @pytest.mark.parametrize(
        "envname",
        ["cp", "hc"],
    )
    @pytest.mark.flaky(reruns=5, reruns_delay=1)
    def test_vecenvs_env(self, envname):  # noqa: F811
        gb = gym_backend()
        try:
            with set_gym_backend("gym"):
                if envname == "hc":
                    envname = HALFCHEETAH_VERSIONED()
                else:
                    envname = CARTPOLE_VERSIONED()
                env = GymEnv(envname, num_envs=2, from_pixels=False)
                env.set_seed(0)
                assert env.get_library_name(env._env) == "gym"
            # rollouts can be executed without decorator
            check_env_specs(env)
            rollout = env.rollout(100, break_when_any_done=False)
            for obs_key in env.observation_spec.keys(True, True):
                rollout_consistency_assertion(
                    rollout,
                    done_key="done",
                    observation_key=obs_key,
                    done_strict="CartPole" in envname,
                )
            env.close()
            del env
            if envname != "CartPole-v1":
                with set_gym_backend("gym"):
                    env = GymEnv(envname, num_envs=2, from_pixels=True)
                    env.set_seed(0)
                # rollouts can be executed without decorator
                check_env_specs(env)
                env.close()
                del env
        finally:
            set_gym_backend(gb).set()

    @implement_for("gym", None, "0.18")
    @pytest.mark.parametrize(
        "envname",
        ["CartPole-v1", "HalfCheetah-v4"],
    )
    def test_vecenvs_wrapper(self, envname):  # noqa: F811
        # skipping tests for older versions of gym
        ...

    @implement_for("gym", None, "0.18")
    @pytest.mark.parametrize(
        "envname",
        ["CartPole-v1", "HalfCheetah-v4"],
    )
    def test_vecenvs_env(self, envname):  # noqa: F811
        # skipping tests for older versions of gym
        ...

    @implement_for("gym", None, "0.26")
    @pytest.mark.parametrize("wrapper", [True, False])
    def test_gym_output_num(self, wrapper):
        # gym has 4 outputs, no truncation
        gym = gym_backend()
        try:
            if wrapper:
                env = GymWrapper(gym.make(PENDULUM_VERSIONED()))
            else:
                with set_gym_backend("gym"):
                    env = GymEnv(PENDULUM_VERSIONED())
            # truncated is read from the info
            assert "truncated" in env.done_keys
            assert "terminated" in env.done_keys
            assert "done" in env.done_keys
            check_env_specs(env)
        finally:
            set_gym_backend(gym).set()

    @implement_for("gym", "0.26")
    @pytest.mark.parametrize("wrapper", [True, False])
    def test_gym_output_num(self, wrapper):  # noqa: F811
        # gym has 5 outputs, with truncation
        gym = gym_backend()
        try:
            if wrapper:
                env = GymWrapper(gym.make(PENDULUM_VERSIONED()))
            else:
                with set_gym_backend("gym"):
                    env = GymEnv(PENDULUM_VERSIONED())
            assert "truncated" in env.done_keys
            assert "terminated" in env.done_keys
            assert "done" in env.done_keys
            check_env_specs(env)

            if wrapper:
                # let's further test with a wrapper that exposes the env with old API
                from gym.wrappers.compatibility import EnvCompatibility

                with pytest.raises(
                    ValueError,
                    match="GymWrapper does not support the gym.wrapper.compatibility.EnvCompatibility",
                ):
                    GymWrapper(EnvCompatibility(gym.make("CartPole-v1")))
        finally:
            set_gym_backend(gym).set()

    @implement_for("gymnasium")
    @pytest.mark.parametrize("wrapper", [True, False])
    def test_gym_output_num(self, wrapper):  # noqa: F811
        # gym has 5 outputs, with truncation
        gym = gym_backend()
        try:
            if wrapper:
                env = GymWrapper(gym.make(PENDULUM_VERSIONED()))
            else:
                with set_gym_backend("gymnasium"):
                    env = GymEnv(PENDULUM_VERSIONED())
            assert "truncated" in env.done_keys
            assert "terminated" in env.done_keys
            assert "done" in env.done_keys
            check_env_specs(env)
        finally:
            set_gym_backend(gym).set()

    def test_gym_gymnasium_parallel(self, maybe_fork_ParallelEnv):
        # tests that both gym and gymnasium work with wrappers without
        # decorating with set_gym_backend during execution
        gym = gym_backend()
        try:
            if importlib.util.find_spec("gym") is not None:
                with set_gym_backend("gym"):
                    gym = gym_backend()

                old_api = version.parse(gym.__version__) < version.parse("0.26")
                make_fun = EnvCreator(
                    lambda: GymWrapper(gym.make(PENDULUM_VERSIONED()))
                )
            elif importlib.util.find_spec("gymnasium") is not None:
                import gymnasium

                old_api = False
                make_fun = EnvCreator(
                    lambda: GymWrapper(gymnasium.make(PENDULUM_VERSIONED()))
                )
            else:
                raise ImportError  # unreachable under pytest.skipif
            penv = maybe_fork_ParallelEnv(2, make_fun)
            rollout = penv.rollout(2)
            if old_api:
                assert "terminated" in rollout.keys()
                # truncated is read from info
                assert "truncated" in rollout.keys()
            else:
                assert "terminated" in rollout.keys()
                assert "truncated" in rollout.keys()
            check_env_specs(penv)
        finally:
            set_gym_backend(gym).set()

    @implement_for("gym", None, "0.22.0")
    def test_vecenvs_nan(self):  # noqa: F811
        # old versions of gym must return nan for next values when there is a done state
        torch.manual_seed(0)
        env = GymEnv("CartPole-v0", num_envs=2)
        env.set_seed(0)
        rollout = env.rollout(200)
        assert torch.isfinite(rollout.get("observation")).all()
        assert not torch.isfinite(rollout.get(("next", "observation"))).all()
        env.close()
        del env

        # same with collector
        env = GymEnv("CartPole-v0", num_envs=2)
        env.set_seed(0)
        c = SyncDataCollector(
            env, RandomPolicy(env.action_spec), total_frames=2000, frames_per_batch=200
        )
        for rollout in c:
            assert torch.isfinite(rollout.get("observation")).all()
            assert not torch.isfinite(rollout.get(("next", "observation"))).all()
            break
        del c
        return

    @implement_for("gym", "0.22.0", None)
    def test_vecenvs_nan(self):  # noqa: F811
        # new versions of gym must never return nan for next values when there is a done state
        torch.manual_seed(0)
        env = GymEnv("CartPole-v0", num_envs=2)
        env.set_seed(0)
        rollout = env.rollout(200)
        assert torch.isfinite(rollout.get("observation")).all()
        assert torch.isfinite(rollout.get(("next", "observation"))).all()
        env.close()
        del env

        # same with collector
        env = GymEnv("CartPole-v0", num_envs=2)
        env.set_seed(0)
        c = SyncDataCollector(
            env, RandomPolicy(env.action_spec), total_frames=2000, frames_per_batch=200
        )
        for rollout in c:
            assert torch.isfinite(rollout.get("observation")).all()
            assert torch.isfinite(rollout.get(("next", "observation"))).all()
            break
        del c
        return

    @implement_for("gymnasium")
    def test_vecenvs_nan(self):  # noqa: F811
        # new versions of gym must never return nan for next values when there is a done state
        torch.manual_seed(0)
        env = GymEnv("CartPole-v1", num_envs=2)
        env.set_seed(0)
        rollout = env.rollout(200)
        assert torch.isfinite(rollout.get("observation")).all()
        assert torch.isfinite(rollout.get(("next", "observation"))).all()
        env.close()
        del env

        # same with collector
        env = GymEnv("CartPole-v1", num_envs=2)
        env.set_seed(0)
        c = SyncDataCollector(
            env, RandomPolicy(env.action_spec), total_frames=2000, frames_per_batch=200
        )
        for rollout in c:
            assert torch.isfinite(rollout.get("observation")).all()
            assert torch.isfinite(rollout.get(("next", "observation"))).all()
            break
        del c
        return


@implement_for("gym", None, "0.26")
def _make_gym_environment(env_name):  # noqa: F811
    gym = gym_backend()
    return gym.make(env_name)


@implement_for("gym", "0.26", None)
def _make_gym_environment(env_name):  # noqa: F811
    gym = gym_backend()
    return gym.make(env_name, render_mode="rgb_array")


@implement_for("gymnasium")
def _make_gym_environment(env_name):  # noqa: F811
    gym = gym_backend()
    return gym.make(env_name, render_mode="rgb_array")


@pytest.mark.skipif(not _has_dmc, reason="no dm_control library found")
@pytest.mark.parametrize("env_name,task", [["cheetah", "run"]])
@pytest.mark.parametrize("frame_skip", [1, 3])
@pytest.mark.parametrize(
    "from_pixels,pixels_only", [[True, True], [True, False], [False, False]]
)
class TestDMControl:
    def test_dmcontrol(self, env_name, task, frame_skip, from_pixels, pixels_only):
        if from_pixels and (not torch.has_cuda or not torch.cuda.device_count()):
            raise pytest.skip("no cuda device")

        tds = []
        tds_reset = []
        final_seed = []
        for _ in range(2):
            env0 = DMControlEnv(
                env_name,
                task,
                frame_skip=frame_skip,
                from_pixels=from_pixels,
                pixels_only=pixels_only,
            )
            torch.manual_seed(0)
            np.random.seed(0)
            final_seed0 = env0.set_seed(0)
            tdreset0 = env0.reset()
            rollout0 = env0.rollout(max_steps=50)
            env0.close()
            del env0
            tds_reset.append(tdreset0)
            tds.append(rollout0)
            final_seed.append(final_seed0)

        tdreset1, tdreset0 = tds_reset
        rollout0, rollout1 = tds
        final_seed0, final_seed1 = final_seed

        assert_allclose_td(tdreset1, tdreset0)
        assert final_seed0 == final_seed1
        assert_allclose_td(rollout0, rollout1)

        env1 = DMControlEnv(
            env_name,
            task,
            frame_skip=frame_skip,
            from_pixels=from_pixels,
            pixels_only=pixels_only,
        )
        torch.manual_seed(1)
        np.random.seed(1)
        final_seed1 = env1.set_seed(1)
        tdreset1 = env1.reset()
        rollout1 = env1.rollout(max_steps=50)
        env1.close()
        del env1

        with pytest.raises(AssertionError):
            assert_allclose_td(tdreset1, tdreset0)
            assert final_seed0 == final_seed1
            assert_allclose_td(rollout0, rollout1)

        base_env = suite.load(env_name, task)
        if from_pixels:
            render_kwargs = {"camera_id": 0}
            base_env = pixels.Wrapper(
                base_env, pixels_only=pixels_only, render_kwargs=render_kwargs
            )
        env2 = DMControlWrapper(base_env, frame_skip=frame_skip)
        torch.manual_seed(0)
        np.random.seed(0)
        final_seed2 = env2.set_seed(0)
        tdreset2 = env2.reset()
        rollout2 = env2.rollout(max_steps=50)

        assert_allclose_td(tdreset0, tdreset2)
        assert final_seed0 == final_seed2
        assert_allclose_td(rollout0, rollout2)

    def test_faketd(self, env_name, task, frame_skip, from_pixels, pixels_only):
        if from_pixels and not torch.cuda.device_count():
            raise pytest.skip("no cuda device")

        env = DMControlEnv(
            env_name,
            task,
            frame_skip=frame_skip,
            from_pixels=from_pixels,
            pixels_only=pixels_only,
        )
        check_env_specs(env)


params = []
if _has_dmc:
    params = [
        # [DMControlEnv, ("cheetah", "run"), {"from_pixels": True}],
        [DMControlEnv, ("cheetah", "run"), {"from_pixels": False}],
    ]
if _has_gym:
    params += [
        # [GymEnv, (HALFCHEETAH_VERSIONED,), {"from_pixels": True}],
        [GymEnv, (HALFCHEETAH_VERSIONED(),), {"from_pixels": False}],
        [GymEnv, (PONG_VERSIONED(),), {}],
    ]


@pytest.mark.skipif(
    IS_OSX,
    reason="rendering unstable on osx, skipping (mujoco.FatalError: gladLoadGL error)",
)
@pytest.mark.parametrize("env_lib,env_args,env_kwargs", params)
def test_td_creation_from_spec(env_lib, env_args, env_kwargs):
    if (
        gym_version < version.parse("0.26.0")
        and env_kwargs.get("from_pixels", False)
        and torch.cuda.device_count() == 0
    ):
        raise pytest.skip(
            "Skipping test as rendering is not supported in tests before gym 0.26."
        )
    env = env_lib(*env_args, **env_kwargs)
    td = env.rollout(max_steps=5)
    td0 = td[0]
    fake_td = env.fake_tensordict()

    assert set(fake_td.keys(include_nested=True, leaves_only=True)) == set(
        td.keys(include_nested=True, leaves_only=True)
    )
    for key in fake_td.keys(include_nested=True, leaves_only=True):
        assert fake_td.get(key).shape == td.get(key)[0].shape
    for key in fake_td.keys(include_nested=True, leaves_only=True):
        assert fake_td.get(key).shape == td0.get(key).shape
        assert fake_td.get(key).dtype == td0.get(key).dtype
        assert fake_td.get(key).device == td0.get(key).device


params = []
if _has_dmc:
    params += [
        # [DMControlEnv, ("cheetah", "run"), {"from_pixels": True}],
        [DMControlEnv, ("cheetah", "run"), {"from_pixels": False}],
    ]
if _has_gym:
    params += [
        # [GymEnv, (HALFCHEETAH_VERSIONED,), {"from_pixels": True}],
        [GymEnv, (HALFCHEETAH_VERSIONED,), {"from_pixels": False}],
        # [GymEnv, (PONG_VERSIONED,), {}],  # 1226: skipping
    ]


# @pytest.mark.skipif(IS_OSX, reason="rendering unstable on osx, skipping")
@pytest.mark.parametrize("env_lib,env_args,env_kwargs", params)
@pytest.mark.parametrize(
    "device",
    [torch.device("cuda:0") if torch.cuda.device_count() else torch.device("cpu")],
)
class TestCollectorLib:
    def test_collector_run(self, env_lib, env_args, env_kwargs, device):
        env_args = tuple(arg() if callable(arg) else arg for arg in env_args)
        if not _has_dmc and env_lib is DMControlEnv:
            raise pytest.skip("no dmc")
        if not _has_gym and env_lib is GymEnv:
            raise pytest.skip("no gym")

        from_pixels = env_kwargs.get("from_pixels", False)
        if from_pixels and (not torch.has_cuda or not torch.cuda.device_count()):
            raise pytest.skip("no cuda device")

        env_fn = EnvCreator(lambda: env_lib(*env_args, **env_kwargs, device=device))
        env = SerialEnv(3, env_fn)
        # env = ParallelEnv(3, env_fn)  # 1226: Serial for efficiency reasons
        # check_env_specs(env)

        # env = ParallelEnv(3, env_fn)
        frames_per_batch = 21
        collector = SyncDataCollector(  # 1226: not using MultiaSync for perf reasons
            create_env_fn=env,
            policy=RandomPolicy(action_spec=env.action_spec),
            total_frames=-1,
            max_frames_per_traj=100,
            frames_per_batch=frames_per_batch,
            init_random_frames=-1,
            reset_at_each_iter=False,
            split_trajs=True,
            device=device,
            storing_device=device,
            exploration_type=ExplorationType.RANDOM,
        )
        for i, _data in enumerate(collector):
            if i == 3:
                break
        collector.shutdown()
        assert _data.shape[1] == -(frames_per_batch // -env.num_workers)
        assert _data.shape[0] == frames_per_batch // _data.shape[1]
        del env


@pytest.mark.skipif(not _has_habitat, reason="habitat not installed")
@pytest.mark.parametrize("envname", ["HabitatRenderPick-v0", "HabitatPick-v0"])
class TestHabitat:
    def test_habitat(self, envname):
        env = HabitatEnv(envname)
        _ = env.rollout(3)
        check_env_specs(env)

    @pytest.mark.parametrize("from_pixels", [True, False])
    def test_habitat_render(self, envname, from_pixels):
        env = HabitatEnv(envname, from_pixels=from_pixels)
        rollout = env.rollout(3)
        check_env_specs(env)
        if from_pixels:
            assert "pixels" in rollout.keys()


@pytest.mark.skipif(not _has_jumanji, reason="jumanji not installed")
@pytest.mark.parametrize(
    "envname",
    [
        "TSP-v1",
        "Snake-v1",
    ],
)
class TestJumanji:
    def test_jumanji_seeding(self, envname):
        final_seed = []
        tdreset = []
        tdrollout = []
        for _ in range(2):
            env = JumanjiEnv(envname)
            torch.manual_seed(0)
            np.random.seed(0)
            final_seed.append(env.set_seed(0))
            tdreset.append(env.reset())
            rollout = env.rollout(max_steps=50)
            tdrollout.append(rollout)
            env.close()
            del env
        assert final_seed[0] == final_seed[1]
        assert_allclose_td(*tdreset)
        assert_allclose_td(*tdrollout)

    @pytest.mark.parametrize("batch_size", [(), (5,), (5, 4)])
    def test_jumanji_batch_size(self, envname, batch_size):
        env = JumanjiEnv(envname, batch_size=batch_size)
        env.set_seed(0)
        tdreset = env.reset()
        tdrollout = env.rollout(max_steps=50)
        env.close()
        del env
        assert tdreset.batch_size == batch_size
        assert tdrollout.batch_size[:-1] == batch_size

    @pytest.mark.parametrize("batch_size", [(), (5,), (5, 4)])
    def test_jumanji_spec_rollout(self, envname, batch_size):
        env = JumanjiEnv(envname, batch_size=batch_size)
        env.set_seed(0)
        check_env_specs(env)

    @pytest.mark.parametrize("batch_size", [(), (5,), (5, 4)])
    def test_jumanji_consistency(self, envname, batch_size):
        import jax
        import jax.numpy as jnp
        import numpy as onp
        from torchrl.envs.libs.jax_utils import _tree_flatten

        env = JumanjiEnv(envname, batch_size=batch_size)
        obs_keys = list(env.observation_spec.keys(True))
        env.set_seed(1)
        rollout = env.rollout(10)

        env.set_seed(1)
        key = env.key
        base_env = env._env
        key, *keys = jax.random.split(key, int(np.prod(batch_size) + 1))
        state, timestep = jax.vmap(base_env.reset)(jnp.stack(keys))
        # state = env._reshape(state)
        # timesteps.append(timestep)
        for i in range(rollout.shape[-1]):
            action = rollout[..., i]["action"]
            # state = env._flatten(state)
            action = _tree_flatten(env.read_action(action), env.batch_size)
            state, timestep = jax.vmap(base_env.step)(state, action)
            # state = env._reshape(state)
            # timesteps.append(timestep)
            for _key in obs_keys:
                if isinstance(_key, str):
                    _key = (_key,)
                try:
                    t2 = getattr(timestep, _key[0])
                except AttributeError:
                    try:
                        t2 = getattr(timestep.observation, _key[0])
                    except AttributeError:
                        continue
                t1 = rollout[..., i][("next", *_key)]
                for __key in _key[1:]:
                    t2 = getattr(t2, _key)
                t2 = torch.tensor(onp.asarray(t2)).view_as(t1)
                torch.testing.assert_close(t1, t2)


ENVPOOL_CLASSIC_CONTROL_ENVS = [
    PENDULUM_VERSIONED(),
    "MountainCar-v0",
    "MountainCarContinuous-v0",
    "Acrobot-v1",
    CARTPOLE_VERSIONED(),
]
ENVPOOL_ATARI_ENVS = []  # PONG_VERSIONED]
ENVPOOL_GYM_ENVS = ENVPOOL_CLASSIC_CONTROL_ENVS + ENVPOOL_ATARI_ENVS
ENVPOOL_DM_ENVS = ["CheetahRun-v1"]
ENVPOOL_ALL_ENVS = ENVPOOL_GYM_ENVS + ENVPOOL_DM_ENVS


@pytest.mark.skipif(not _has_envpool, reason="No envpool library found")
class TestEnvPool:
    def test_lib(self):
        import envpool

        assert MultiThreadedEnvWrapper.lib is envpool

    @pytest.mark.parametrize("env_name", ENVPOOL_ALL_ENVS)
    def test_env_wrapper_creation(self, env_name):
        env_name = env_name.replace("ALE/", "")  # EnvPool naming convention
        envpool_env = envpool.make(
            task_id=env_name, env_type="gym", num_envs=4, gym_reset_return_info=True
        )
        env = MultiThreadedEnvWrapper(envpool_env)
        env.reset()
        env.rand_step()

    @pytest.mark.skipif(not _has_gym, reason="no gym")
    @pytest.mark.parametrize(
        "env_name", ENVPOOL_GYM_ENVS
    )  # Not working for CheetahRun-v1 yet
    @pytest.mark.parametrize("frame_skip", [4, 1])
    @pytest.mark.parametrize("transformed_out", [False, True])
    def test_specs(self, env_name, frame_skip, transformed_out, T=10, N=3):
        env_multithreaded = _make_multithreaded_env(
            env_name,
            frame_skip,
            transformed_out=transformed_out,
            N=N,
        )
        check_env_specs(env_multithreaded)

    @pytest.mark.skipif(not _has_gym, reason="no gym")
    @pytest.mark.parametrize("env_name", ENVPOOL_ALL_ENVS)
    @pytest.mark.parametrize("frame_skip", [4, 1])
    @pytest.mark.parametrize("transformed_out", [False, True])
    def test_env_basic_operation(
        self, env_name, frame_skip, transformed_out, T=10, N=3
    ):
        torch.manual_seed(0)
        env_multithreaded = _make_multithreaded_env(
            env_name,
            frame_skip,
            transformed_out=transformed_out,
            N=N,
        )
        td = TensorDict(
            source={"action": env_multithreaded.action_spec.rand()},
            batch_size=[
                N,
            ],
        )
        td1 = env_multithreaded.step(td)
        assert not td1.is_shared()
        assert ("next", "done") in td1.keys(True)
        assert ("next", "reward") in td1.keys(True)

        with pytest.raises(RuntimeError):
            # number of actions does not match number of workers
            td = TensorDict(
                source={"action": env_multithreaded.action_spec.rand()},
                batch_size=[N - 1],
            )
            _ = env_multithreaded.step(td)

        _reset = torch.zeros(N, dtype=torch.bool).bernoulli_()
        td_reset = TensorDict(
            source={"_reset": _reset},
            batch_size=[N],
        )
        env_multithreaded.reset(tensordict=td_reset)

        td = env_multithreaded.rollout(
            policy=None, max_steps=T, break_when_any_done=False
        )
        assert (
            td.shape == torch.Size([N, T]) or td.get("done").sum(1).all()
        ), f"{td.shape}, {td.get('done').sum(1)}"

        env_multithreaded.close()

    # Don't run on Atari envs because output is uint8
    @pytest.mark.skipif(not _has_gym, reason="no gym")
    @pytest.mark.parametrize("env_name", ENVPOOL_CLASSIC_CONTROL_ENVS + ENVPOOL_DM_ENVS)
    @pytest.mark.parametrize("frame_skip", [4, 1])
    @pytest.mark.parametrize("transformed_out", [True, False])
    def test_env_with_policy(
        self,
        env_name,
        frame_skip,
        transformed_out,
        T=10,
        N=3,
    ):
        class DiscreteChoice(torch.nn.Module):
            """Dummy module producing discrete output. Necessary when the action space is discrete."""

            def __init__(self, out_dim: int, dtype: Optional[Union[torch.dtype, str]]):
                super().__init__()
                self.lin = torch.nn.LazyLinear(out_dim, dtype=dtype)

            def forward(self, x):
                res = torch.argmax(self.lin(x), axis=-1, keepdim=True)
                return res

        env_multithreaded = _make_multithreaded_env(
            env_name,
            frame_skip,
            transformed_out=transformed_out,
            N=N,
        )
        if env_name == "CheetahRun-v1":
            in_keys = [("velocity")]
            dtype = torch.float64
        else:
            in_keys = ["observation"]
            dtype = torch.float32

        if env_multithreaded.action_spec.shape:
            module = torch.nn.LazyLinear(
                env_multithreaded.action_spec.shape[-1], dtype=dtype
            )
        else:
            # Action space is discrete
            module = DiscreteChoice(env_multithreaded.action_spec.space.n, dtype=dtype)

        policy = ActorCriticOperator(
            SafeModule(
                spec=None,
                module=torch.nn.LazyLinear(12, dtype=dtype),
                in_keys=in_keys,
                out_keys=["hidden"],
            ),
            SafeModule(
                spec=None,
                module=module,
                in_keys=["hidden"],
                out_keys=["action"],
            ),
            ValueOperator(
                module=MLP(out_features=1, num_cells=[], layer_kwargs={"dtype": dtype}),
                in_keys=["hidden", "action"],
            ),
        )

        td = TensorDict(
            source={"action": env_multithreaded.action_spec.rand()},
            batch_size=[
                N,
            ],
        )

        td1 = env_multithreaded.step(td)
        assert not td1.is_shared()
        assert ("next", "done") in td1.keys(True)
        assert ("next", "reward") in td1.keys(True)

        with pytest.raises(RuntimeError):
            # number of actions does not match number of workers
            td = TensorDict(
                source={"action": env_multithreaded.action_spec.rand()},
                batch_size=[N - 1],
            )
            _ = env_multithreaded.step(td)

        reset = torch.zeros(N, dtype=torch.bool).bernoulli_()
        td_reset = TensorDict(
            source={"_reset": reset},
            batch_size=[N],
        )
        env_multithreaded.reset(tensordict=td_reset)
        td = env_multithreaded.rollout(
            policy=policy, max_steps=T, break_when_any_done=False
        )
        assert (
            td.shape == torch.Size([N, T]) or td.get("done").sum(1).all()
        ), f"{td.shape}, {td.get('done').sum(1)}"

        env_multithreaded.close()

    @pytest.mark.skipif(not _has_gym, reason="no gym")
    @pytest.mark.parametrize("env_name", ENVPOOL_ALL_ENVS)
    @pytest.mark.parametrize("frame_skip", [4, 1])
    @pytest.mark.parametrize("transformed_out", [True, False])
    def test_multithreaded_env_seed(
        self, env_name, frame_skip, transformed_out, seed=100, N=4
    ):
        # Create the first env, set the seed, and perform a sequence of operations
        env = _make_multithreaded_env(
            env_name,
            frame_skip,
            transformed_out=True,
            N=N,
        )
        action = env.action_spec.rand()
        env.set_seed(seed)
        td0a = env.reset()
        td1a = env.step(td0a.clone().set("action", action))
        td2a = env.rollout(max_steps=10)

        # Create a new env, set the seed, and repeat same operations
        env = _make_multithreaded_env(
            env_name,
            frame_skip,
            transformed_out=True,
            N=N,
        )
        env.set_seed(seed)
        td0b = env.reset()
        td1b = env.step(td0b.clone().set("action", action))
        td2b = env.rollout(max_steps=10)

        # Check that results on two envs are identical
        assert_allclose_td(td0a, td0b.select(*td0a.keys()))
        assert_allclose_td(td1a, td1b)
        assert_allclose_td(td2a, td2b)

        # Check that results are different if seed is different
        # Skip Pong, since there different actions can lead to the same result
        if env_name != PONG_VERSIONED():
            env.set_seed(
                seed=seed + 10,
            )
            td0c = env.reset()
            td1c = env.step(td0c.clone().set("action", action))
            with pytest.raises(AssertionError):
                assert_allclose_td(td0a, td0c.select(*td0a.keys()))
            with pytest.raises(AssertionError):
                assert_allclose_td(td1a, td1c)
        env.close()

    @pytest.mark.skipif(not _has_gym, reason="no gym")
    def test_multithread_env_shutdown(self):
        env = _make_multithreaded_env(
            PENDULUM_VERSIONED(),
            1,
            transformed_out=False,
            N=3,
        )
        env.reset()
        assert not env.is_closed
        env.rand_step()
        assert not env.is_closed
        env.close()
        assert env.is_closed
        env.reset()
        assert not env.is_closed
        env.close()

    @pytest.mark.skipif(not torch.cuda.device_count(), reason="no cuda to test on")
    @pytest.mark.skipif(not _has_gym, reason="no gym")
    @pytest.mark.parametrize("frame_skip", [4])
    @pytest.mark.parametrize("device", [0])
    @pytest.mark.parametrize("env_name", ENVPOOL_ALL_ENVS)
    @pytest.mark.parametrize("transformed_out", [False, True])
    @pytest.mark.parametrize("open_before", [False, True])
    def test_multithreaded_env_cast(
        self,
        env_name,
        frame_skip,
        transformed_out,
        device,
        open_before,
        T=10,
        N=3,
    ):
        # tests casting to device
        env_multithread = _make_multithreaded_env(
            env_name,
            frame_skip,
            transformed_out=transformed_out,
            N=N,
        )
        if open_before:
            td_cpu = env_multithread.rollout(max_steps=10)
            assert td_cpu.device == torch.device("cpu")
        env_multithread = env_multithread.to(device)
        assert env_multithread.observation_spec.device == torch.device(device)
        assert env_multithread.action_spec.device == torch.device(device)
        assert env_multithread.reward_spec.device == torch.device(device)
        assert env_multithread.device == torch.device(device)
        td_device = env_multithread.reset()
        assert td_device.device == torch.device(device), env_multithread
        td_device = env_multithread.rand_step()
        assert td_device.device == torch.device(device), env_multithread
        td_device = env_multithread.rollout(max_steps=10)
        assert td_device.device == torch.device(device), env_multithread
        env_multithread.close()

    @pytest.mark.skipif(not _has_gym, reason="no gym")
    @pytest.mark.skipif(not torch.cuda.device_count(), reason="no cuda device detected")
    @pytest.mark.parametrize("frame_skip", [4])
    @pytest.mark.parametrize("device", [0])
    @pytest.mark.parametrize("env_name", ENVPOOL_ALL_ENVS)
    @pytest.mark.parametrize("transformed_out", [True, False])
    def test_env_device(self, env_name, frame_skip, transformed_out, device):
        # tests creation on device
        torch.manual_seed(0)
        N = 3

        env_multithreaded = _make_multithreaded_env(
            env_name,
            frame_skip,
            transformed_out=transformed_out,
            device=device,
            N=N,
        )

        assert env_multithreaded.device == torch.device(device)
        out = env_multithreaded.rollout(max_steps=20)
        assert out.device == torch.device(device)

        env_multithreaded.close()


@pytest.mark.skipif(not _has_brax, reason="brax not installed")
@pytest.mark.parametrize("envname", ["fast"])
class TestBrax:
    def test_brax_seeding(self, envname):
        final_seed = []
        tdreset = []
        tdrollout = []
        for _ in range(2):
            env = BraxEnv(envname)
            torch.manual_seed(0)
            np.random.seed(0)
            final_seed.append(env.set_seed(0))
            tdreset.append(env.reset())
            tdrollout.append(env.rollout(max_steps=50))
            env.close()
            del env
        assert final_seed[0] == final_seed[1]
        assert_allclose_td(*tdreset)
        assert_allclose_td(*tdrollout)

    @pytest.mark.parametrize("batch_size", [(), (5,), (5, 4)])
    def test_brax_batch_size(self, envname, batch_size):
        env = BraxEnv(envname, batch_size=batch_size)
        env.set_seed(0)
        tdreset = env.reset()
        tdrollout = env.rollout(max_steps=50)
        env.close()
        del env
        assert tdreset.batch_size == batch_size
        assert tdrollout.batch_size[:-1] == batch_size

    @pytest.mark.parametrize("batch_size", [(), (5,), (5, 4)])
    def test_brax_spec_rollout(self, envname, batch_size):
        env = BraxEnv(envname, batch_size=batch_size)
        env.set_seed(0)
        check_env_specs(env)

    @pytest.mark.parametrize("batch_size", [(), (5,), (5, 4)])
    @pytest.mark.parametrize(
        "requires_grad",
        [
            True,
            False,
        ],
    )
    def test_brax_consistency(self, envname, batch_size, requires_grad):
        import jax
        import jax.numpy as jnp
        from torchrl.envs.libs.jax_utils import (
            _ndarray_to_tensor,
            _tensor_to_ndarray,
            _tree_flatten,
        )

        env = BraxEnv(envname, batch_size=batch_size, requires_grad=requires_grad)
        env.set_seed(1)
        rollout = env.rollout(10)

        env.set_seed(1)
        key = env._key
        base_env = env._env
        key, *keys = jax.random.split(key, int(np.prod(batch_size) + 1))
        state = jax.vmap(base_env.reset)(jnp.stack(keys))
        for i in range(rollout.shape[-1]):
            action = rollout[..., i]["action"]
            action = _tensor_to_ndarray(action.clone())
            action = _tree_flatten(action, env.batch_size)
            state = jax.vmap(base_env.step)(state, action)
            t1 = rollout[..., i][("next", "observation")]
            t2 = _ndarray_to_tensor(state.obs).view_as(t1)
            torch.testing.assert_close(t1, t2)

    @pytest.mark.parametrize("batch_size", [(), (5,), (5, 4)])
    def test_brax_grad(self, envname, batch_size):
        batch_size = (1,)
        env = BraxEnv(envname, batch_size=batch_size, requires_grad=True)
        env.set_seed(0)
        td1 = env.reset()
        action = torch.randn(env.action_spec.shape)
        action.requires_grad_(True)
        td1["action"] = action
        td2 = env.step(td1)
        td2[("next", "reward")].mean().backward()
        env.close()
        del env

    @pytest.mark.parametrize("batch_size", [(), (5,), (5, 4)])
    @pytest.mark.parametrize("parallel", [False, True])
    def test_brax_parallel(
        self, envname, batch_size, parallel, maybe_fork_ParallelEnv, n=1
    ):
        def make_brax():
            env = BraxEnv(envname, batch_size=batch_size, requires_grad=False)
            env.set_seed(1)
            return env

        if parallel:
            env = maybe_fork_ParallelEnv(n, make_brax)
        else:
            env = SerialEnv(n, make_brax)
        check_env_specs(env)
        tensordict = env.rollout(3)
        assert tensordict.shape == torch.Size([n, *batch_size, 3])


@pytest.mark.skipif(not _has_vmas, reason="vmas not installed")
class TestVmas:
    @pytest.mark.parametrize("scenario_name", VmasWrapper.available_envs)
    @pytest.mark.parametrize("continuous_actions", [True, False])
    def test_all_vmas_scenarios(self, scenario_name, continuous_actions):
        env = VmasEnv(
            scenario=scenario_name,
            continuous_actions=continuous_actions,
            num_envs=4,
        )
        env.set_seed(0)
        env.reset()
        env.rollout(10)
        env.close()

    @pytest.mark.parametrize(
        "scenario_name", ["simple_reference", "waterfall", "flocking", "discovery"]
    )
    def test_vmas_seeding(self, scenario_name):
        final_seed = []
        tdreset = []
        tdrollout = []
        for _ in range(2):
            env = VmasEnv(
                scenario=scenario_name,
                num_envs=4,
            )
            final_seed.append(env.set_seed(0))
            tdreset.append(env.reset())
            tdrollout.append(env.rollout(max_steps=10))
            env.close()
            del env
        assert final_seed[0] == final_seed[1]
        assert_allclose_td(*tdreset)
        assert_allclose_td(*tdrollout)

    @pytest.mark.parametrize(
        "batch_size", [(), (12,), (12, 2), (12, 3), (12, 3, 1), (12, 3, 4)]
    )
    @pytest.mark.parametrize("scenario_name", VmasWrapper.available_envs)
    def test_vmas_batch_size_error(self, scenario_name, batch_size):
        num_envs = 12
        n_agents = 2
        if len(batch_size) > 1:
            with pytest.raises(
                TypeError,
                match="Batch size used in constructor is not compatible with vmas.",
            ):
                _ = VmasEnv(
                    scenario=scenario_name,
                    num_envs=num_envs,
                    n_agents=n_agents,
                    batch_size=batch_size,
                )
        elif len(batch_size) == 1 and batch_size != (num_envs,):
            with pytest.raises(
                TypeError,
                match="Batch size used in constructor does not match vmas batch size.",
            ):
                _ = VmasEnv(
                    scenario=scenario_name,
                    num_envs=num_envs,
                    n_agents=n_agents,
                    batch_size=batch_size,
                )
        else:
            env = VmasEnv(
                scenario=scenario_name,
                num_envs=num_envs,
                n_agents=n_agents,
                batch_size=batch_size,
            )
            env.close()

    @pytest.mark.parametrize("num_envs", [1, 20])
    @pytest.mark.parametrize("n_agents", [1, 5])
    @pytest.mark.parametrize(
        "scenario_name",
        ["simple_reference", "simple_tag", "waterfall", "flocking", "discovery"],
    )
    def test_vmas_batch_size(self, scenario_name, num_envs, n_agents):
        torch.manual_seed(0)
        n_rollout_samples = 5
        env = VmasEnv(
            scenario=scenario_name,
            num_envs=num_envs,
            n_agents=n_agents,
            group_map=MarlGroupMapType.ALL_IN_ONE_GROUP,
        )
        env.set_seed(0)
        tdreset = env.reset()
        tdrollout = env.rollout(
            max_steps=n_rollout_samples,
            return_contiguous=False if env.het_specs else True,
        )
        env.close()

        if env.het_specs:
            assert isinstance(tdreset["agents"], LazyStackedTensorDict)
        else:
            assert isinstance(tdreset["agents"], TensorDict)

        assert tdreset.batch_size == (num_envs,)
        assert tdreset["agents"].batch_size == (num_envs, env.n_agents)
        if not env.het_specs:
            assert tdreset["agents", "observation"].shape[1] == env.n_agents
        assert tdreset["done"].shape[1] == 1

        assert tdrollout.batch_size == (num_envs, n_rollout_samples)
        assert tdrollout["agents"].batch_size == (
            num_envs,
            n_rollout_samples,
            env.n_agents,
        )
        if not env.het_specs:
            assert tdrollout["agents", "observation"].shape[2] == env.n_agents
        assert tdrollout["next", "agents", "reward"].shape[2] == env.n_agents
        assert tdrollout["agents", "action"].shape[2] == env.n_agents
        assert tdrollout["done"].shape[2] == 1
        del env

    @pytest.mark.parametrize("num_envs", [1, 20])
    @pytest.mark.parametrize("n_agents", [1, 5])
    @pytest.mark.parametrize("continuous_actions", [True, False])
    @pytest.mark.parametrize(
        "scenario_name",
        ["simple_reference", "simple_tag", "waterfall", "flocking", "discovery"],
    )
    def test_vmas_spec_rollout(
        self, scenario_name, num_envs, n_agents, continuous_actions
    ):
        vmas_env = VmasEnv(
            scenario=scenario_name,
            num_envs=num_envs,
            n_agents=n_agents,
            continuous_actions=continuous_actions,
        )
        vmas_wrapped_env = VmasWrapper(
            vmas.make_env(
                scenario=scenario_name,
                num_envs=num_envs,
                n_agents=n_agents,
                continuous_actions=continuous_actions,
            )
        )
        for env in [vmas_env, vmas_wrapped_env]:
            env.set_seed(0)
            check_env_specs(env, return_contiguous=False if env.het_specs else True)
            env.close()

    @pytest.mark.parametrize("num_envs", [1, 20])
    @pytest.mark.parametrize("n_agents", [1, 5])
    @pytest.mark.parametrize("scenario_name", VmasWrapper.available_envs)
    def test_vmas_repr(self, scenario_name, num_envs, n_agents):
        if (
            n_agents == 1
            and scenario_name == "balance"
            or scenario_name == "simple_adversary"
        ):
            return
        env = VmasEnv(
            scenario=scenario_name,
            num_envs=num_envs,
            n_agents=n_agents,
        )
        assert str(env) == (
            f"{VmasEnv.__name__}(num_envs={num_envs}, n_agents={env.n_agents},"
            f" batch_size={torch.Size((num_envs,))}, device={env.device}) (scenario={scenario_name})"
        )
        env.close()

    @pytest.mark.parametrize("num_envs", [1, 10])
    @pytest.mark.parametrize("n_workers", [1, 3])
    @pytest.mark.parametrize("continuous_actions", [True, False])
    @pytest.mark.parametrize(
        "scenario_name", ["simple_reference", "waterfall", "flocking", "discovery"]
    )
    def test_vmas_parallel(
        self,
        scenario_name,
        num_envs,
        n_workers,
        continuous_actions,
        maybe_fork_ParallelEnv,
        n_agents=5,
        n_rollout_samples=3,
    ):
        torch.manual_seed(0)

        def make_vmas():
            env = VmasEnv(
                scenario=scenario_name,
                num_envs=num_envs,
                n_agents=n_agents,
                continuous_actions=continuous_actions,
            )
            env.set_seed(0)
            return env

        env = maybe_fork_ParallelEnv(n_workers, make_vmas)
        tensordict = env.rollout(max_steps=n_rollout_samples)

        assert tensordict.shape == torch.Size(
            [n_workers, list(env.num_envs)[0], n_rollout_samples]
        )
        env.close()

    @pytest.mark.parametrize("num_envs", [1, 2])
    @pytest.mark.parametrize("n_workers", [1, 3])
    @pytest.mark.parametrize(
        "scenario_name", ["simple_reference", "waterfall", "flocking", "discovery"]
    )
    def test_vmas_reset(
        self,
        scenario_name,
        num_envs,
        n_workers,
        maybe_fork_ParallelEnv,
        n_agents=5,
        n_rollout_samples=3,
        max_steps=3,
    ):
        torch.manual_seed(0)

        def make_vmas():
            env = VmasEnv(
                scenario=scenario_name,
                num_envs=num_envs,
                n_agents=n_agents,
                max_steps=max_steps,
            )
            env.set_seed(0)
            return env

        env = maybe_fork_ParallelEnv(n_workers, make_vmas)
        tensordict = env.rollout(max_steps=n_rollout_samples)

        assert (
            tensordict["next", "done"]
            .sum(
                tuple(range(tensordict.batch_dims, tensordict["next", "done"].ndim)),
                dtype=torch.bool,
            )[..., -1]
            .all()
        )

        td_reset = TensorDict(
            rand_reset(env), batch_size=env.batch_size, device=env.device
        )
        # it is good practice to have a "complete" input tensordict for reset
        for done_key in env.done_keys:
            td_reset.set(done_key, tensordict[..., -1].get(("next", done_key)))
        reset = td_reset["_reset"]
        tensordict = env.reset(td_reset)

        assert not tensordict.get("done")[reset].any()
        assert tensordict.get("done")[~reset].all()
        env.close()

    @pytest.mark.skipif(len(get_available_devices()) < 2, reason="not enough devices")
    @pytest.mark.parametrize("first", [0, 1])
    @pytest.mark.parametrize(
        "scenario_name", ["simple_reference", "waterfall", "flocking", "discovery"]
    )
    def test_to_device(self, scenario_name: str, first: int):
        torch.manual_seed(0)
        devices = get_available_devices()

        def make_vmas():
            env = VmasEnv(
                scenario=scenario_name,
                num_envs=7,
                n_agents=3,
                seed=0,
                device=devices[first],
            )
            return env

        env = make_vmas()

        assert env.rollout(max_steps=3).device == devices[first]

        env.to(devices[1 - first])

        assert env.rollout(max_steps=3).device == devices[1 - first]
        env.close()

    @pytest.mark.parametrize("n_envs", [1, 4])
    @pytest.mark.parametrize("n_workers", [1, 2])
    @pytest.mark.parametrize("n_agents", [1, 3])
    def test_collector(
        self, n_envs, n_workers, n_agents, maybe_fork_ParallelEnv, frames_per_batch=80
    ):
        torch.manual_seed(1)
        env_fun = lambda: VmasEnv(
            scenario="flocking", num_envs=n_envs, n_agents=n_agents, max_steps=7
        )

        env = maybe_fork_ParallelEnv(n_workers, env_fun)

        n_actions_per_agent = env.action_spec.shape[-1]
        n_observations_per_agent = env.observation_spec["agents", "observation"].shape[
            -1
        ]

        policy = SafeModule(
            nn.Linear(
                n_observations_per_agent,
                n_actions_per_agent,
            ),
            in_keys=[("agents", "observation")],
            out_keys=[env.action_key],
            spec=env.action_spec,
            safe=True,
        )
        ccollector = SyncDataCollector(
            create_env_fn=env,
            policy=policy,
            frames_per_batch=frames_per_batch,
            total_frames=1000,
            device="cpu",
        )

        for i, _td in enumerate(ccollector):
            if i == 1:
                break
        ccollector.shutdown()

        td_batch = (n_workers, n_envs, frames_per_batch // (n_workers * n_envs))
        agents_td_batch = td_batch + (n_agents,)

        assert _td.shape == td_batch
        assert _td["next"].shape == td_batch
        assert _td["agents"].shape == agents_td_batch
        assert _td["agents", "info"].shape == agents_td_batch
        assert _td["next", "agents"].shape == agents_td_batch
        assert _td["next", "agents", "info"].shape == agents_td_batch
        assert _td["collector"].shape == td_batch

        assert _td[env.action_key].shape == agents_td_batch + (n_actions_per_agent,)
        assert _td["agents", "observation"].shape == agents_td_batch + (
            n_observations_per_agent,
        )
        assert _td["next", "agents", "observation"].shape == agents_td_batch + (
            n_observations_per_agent,
        )
        assert _td["next", env.reward_key].shape == agents_td_batch + (1,)
        for done_key in env.done_keys:
            assert _td[done_key].shape == td_batch + (1,)
            assert _td["next", done_key].shape == td_batch + (1,)

        assert env.reward_key not in _td.keys(True, True)
        assert env.action_key not in _td["next"].keys(True, True)

    def test_collector_heterogeneous(self, n_envs=10, frames_per_batch=20):
        env = VmasEnv(
            scenario="simple_tag",
            num_envs=n_envs,
            group_map=MarlGroupMapType.ALL_IN_ONE_GROUP,
        )
        torch.manual_seed(1)

        ccollector = SyncDataCollector(
            create_env_fn=env,
            policy=None,
            frames_per_batch=frames_per_batch,
            total_frames=1000,
            device="cpu",
        )

        for i, _td in enumerate(ccollector):
            if i == 1:
                break
        ccollector.shutdown()

        td_batch = (n_envs, frames_per_batch // n_envs)
        agents_td_batch = td_batch + (env.n_agents,)

        assert _td.shape == td_batch
        assert _td["next"].shape == td_batch
        assert _td["agents"].shape == agents_td_batch
        assert _td["next", "agents"].shape == agents_td_batch
        assert _td["collector"].shape == td_batch
        assert _td["next", env.reward_key].shape == agents_td_batch + (1,)
        for done_key in env.done_keys:
            assert _td[done_key].shape == td_batch + (1,)
            assert _td["next", done_key].shape == td_batch + (1,)

        assert env.reward_key not in _td.keys(True, True)
        assert env.action_key not in _td["next"].keys(True, True)

    @pytest.mark.parametrize("n_agents", [1, 5])
    def test_grouping(self, n_agents, scenario_name="dispersion", n_envs=2):
        env = VmasEnv(
            scenario=scenario_name,
            num_envs=n_envs,
            n_agents=n_agents,
        )
        env = VmasEnv(
            scenario=scenario_name,
            num_envs=n_envs,
            n_agents=n_agents,
            # Put each agent in a group with its name
            group_map={
                agent_name: [agent_name] for agent_name in reversed(env.agent_names)
            },
        )

        # Check that when setting the action for a specific group, it is reflected to the right agent in the backend
        for group in env.group_map.keys():
            env.reset()
            action = env.full_action_spec.zero()
            action.set((group, "action"), action.get((group, "action")) + 1.0)
            prev_pos = {agent.name: agent.state.pos.clone() for agent in env.agents}
            env.step(action)
            pos = {agent.name: agent.state.pos.clone() for agent in env.agents}
            for agent_name in env.agent_names:
                if agent_name == group:
                    assert (pos[agent_name] > prev_pos[agent_name]).all()
                else:
                    assert (pos[agent_name] == prev_pos[agent_name]).all()


@pytest.mark.slow
class TestGenDGRL:
    @staticmethod
    @pytest.fixture
    def _patch_traj_len():
        # avoids processing the entire dataset
        _get_category_len = GenDGRLExperienceReplay._get_category_len

        def new_get_category_len(cls, category_name):
            return 100

        GenDGRLExperienceReplay._get_category_len = classmethod(new_get_category_len)

        yield
        GenDGRLExperienceReplay._get_category_len = _get_category_len

    @pytest.mark.parametrize("dataset_num", [4])
    def test_gen_dgrl_preproc(self, dataset_num, tmpdir, _patch_traj_len):
        dataset_id = GenDGRLExperienceReplay.available_datasets[dataset_num]
        tmpdir = Path(tmpdir)
        dataset = GenDGRLExperienceReplay(
            dataset_id, batch_size=32, root=tmpdir / "1", download="force"
        )
        from torchrl.envs import Compose, GrayScale, Resize

        t = Compose(
            Resize(32, in_keys=["observation", ("next", "observation")]),
            GrayScale(in_keys=["observation", ("next", "observation")]),
        )

        def fn(data):
            return t(data)

        new_storage = dataset.preprocess(
            fn,
            num_workers=max(1, os.cpu_count() - 2),
            num_chunks=1000,
            num_frames=100,
            dest=tmpdir / "2",
        )
        dataset = ReplayBuffer(storage=new_storage, batch_size=32)
        assert len(dataset) == 100
        sample = dataset.sample()
        assert sample["observation"].shape == torch.Size([32, 1, 32, 32])
        assert sample["next", "observation"].shape == torch.Size([32, 1, 32, 32])

    @pytest.mark.parametrize("dataset_num", [0, 4, 8])
    def test_gen_dgrl(self, dataset_num, tmpdir, _patch_traj_len):
        dataset_id = GenDGRLExperienceReplay.available_datasets[dataset_num]
        dataset = GenDGRLExperienceReplay(dataset_id, batch_size=32, root=tmpdir)
        for batch in dataset:  # noqa: B007
            break
        assert batch.get(("next", "observation")).shape[-3] == 3
        for key in (
            ("next", "done"),
            ("next", "truncated"),
            ("next", "terminated"),
            "observation",
            "action",
            ("next", "reward"),
        ):
            assert key in batch.keys(True, True)
        for key in (
            ("next", "done"),
            ("next", "truncated"),
            ("next", "terminated"),
            "terminated",
            "truncated",
            "done",
            ("next", "reward"),
        ):
            val = batch.get(key)
            assert val.shape[:-1] == batch.shape


@pytest.mark.skipif(not _has_d4rl, reason="D4RL not found")
@pytest.mark.slow
class TestD4RL:
    def test_d4rl_preproc(self, tmpdir):
        dataset_id = "walker2d-medium-replay-v2"
        tmpdir = Path(tmpdir)
        dataset = D4RLExperienceReplay(
            dataset_id,
            batch_size=32,
            root=tmpdir / "1",
            download="force",
            direct_download=True,
        )
        from torchrl.envs import CatTensors, Compose

        t = Compose(
            CatTensors(
                in_keys=["observation", ("info", "qpos"), ("info", "qvel")],
                out_key="data",
            ),
            CatTensors(
                in_keys=[
                    ("next", "observation"),
                    ("next", "info", "qpos"),
                    ("next", "info", "qvel"),
                ],
                out_key=("next", "data"),
            ),
        )

        def fn(data):
            return t(data)

        new_storage = dataset.preprocess(
            fn,
            num_workers=max(1, os.cpu_count() - 2),
            num_chunks=1000,
            mp_start_method="fork",
            dest=tmpdir / "2",
            num_frames=100,
        )
        dataset = ReplayBuffer(storage=new_storage, batch_size=32)
        assert len(dataset) == 100
        sample = dataset.sample()
        assert sample["data"].shape == torch.Size([32, 35])
        assert sample["next", "data"].shape == torch.Size([32, 35])

    @pytest.mark.parametrize("task", ["walker2d-medium-replay-v2"])
    @pytest.mark.parametrize("use_truncated_as_done", [True, False])
    @pytest.mark.parametrize("split_trajs", [True, False])
    def test_terminate_on_end(self, task, use_truncated_as_done, split_trajs, tmpdir):
        root1 = tmpdir / "1"
        root2 = tmpdir / "2"
        root3 = tmpdir / "3"

        with pytest.warns(
            UserWarning, match="Using use_truncated_as_done=True"
        ) if use_truncated_as_done else nullcontext():
            data_true = D4RLExperienceReplay(
                task,
                split_trajs=split_trajs,
                from_env=False,
                terminate_on_end=True,
                batch_size=2,
                use_truncated_as_done=use_truncated_as_done,
                download="force",
                root=root1,
            )
        _ = D4RLExperienceReplay(
            task,
            split_trajs=split_trajs,
            from_env=False,
            terminate_on_end=False,
            batch_size=2,
            use_truncated_as_done=use_truncated_as_done,
            download="force",
            root=root2,
        )
        data_from_env = D4RLExperienceReplay(
            task,
            split_trajs=split_trajs,
            from_env=True,
            batch_size=2,
            use_truncated_as_done=use_truncated_as_done,
            download="force",
            root=root3,
        )
        if not use_truncated_as_done:
            keys = set(data_from_env[:].keys(True, True))
            keys = keys.intersection(data_true[:].keys(True, True))
            assert data_true[:].shape == data_from_env[:].shape
            # for some reason, qlearning_dataset overwrites the next obs that is contained in the buffer,
            # resulting in tiny changes in the value contained for that key. Over 99.99% of the values
            # match, but the test still fails because of this.
            # We exclude that entry from the comparison.
            keys.discard(("next", "observation"))
            assert_allclose_td(
                data_true[:].select(*keys),
                data_from_env[:].select(*keys),
            )
        else:
            leaf_names = data_from_env[:].keys(True)
            leaf_names = [
                name[-1] if isinstance(name, tuple) else name for name in leaf_names
            ]
            assert "truncated" in leaf_names
            leaf_names = data_true[:].keys(True)
            leaf_names = [
                name[-1] if isinstance(name, tuple) else name for name in leaf_names
            ]
            assert "truncated" not in leaf_names

    @pytest.mark.parametrize("task", ["walker2d-medium-replay-v2"])
    def test_direct_download(self, task, tmpdir):
        root1 = tmpdir / "1"
        root2 = tmpdir / "2"
        data_direct = D4RLExperienceReplay(
            task,
            split_trajs=False,
            from_env=False,
            batch_size=2,
            use_truncated_as_done=True,
            direct_download=True,
            download="force",
            root=root1,
        )
        data_d4rl = D4RLExperienceReplay(
            task,
            split_trajs=False,
            from_env=True,
            batch_size=2,
            use_truncated_as_done=True,
            direct_download=False,
            terminate_on_end=True,  # keep the last time step
            download="force",
            root=root2,
        )
        keys = set(data_direct[:].keys(True, True))
        keys = keys.intersection(data_d4rl[:].keys(True, True))
        assert len(keys)
        assert_allclose_td(
            data_direct[:].select(*keys).apply(lambda t: t.float()),
            data_d4rl[:].select(*keys).apply(lambda t: t.float()),
        )

    @pytest.mark.parametrize(
        "task",
        [
            # "antmaze-medium-play-v0",
            # "hammer-cloned-v1",
            # "maze2d-open-v0",
            # "maze2d-open-dense-v0",
            # "relocate-human-v1",
            "walker2d-medium-replay-v2",
            # "ant-medium-v2",
            # # "flow-merge-random-v0",
            # "kitchen-partial-v0",
            # # "carla-town-v0",
        ],
    )
    def test_d4rl_dummy(self, task):
        t0 = time.time()
        _ = D4RLExperienceReplay(task, split_trajs=True, from_env=True, batch_size=2)
        torchrl_logger.info(f"terminated test after {time.time()-t0}s")

    @pytest.mark.parametrize("task", ["walker2d-medium-replay-v2"])
    @pytest.mark.parametrize("split_trajs", [True, False])
    @pytest.mark.parametrize("from_env", [True, False])
    def test_dataset_build(self, task, split_trajs, from_env):
        t0 = time.time()
        data = D4RLExperienceReplay(
            task, split_trajs=split_trajs, from_env=from_env, batch_size=2
        )
        sample = data.sample()
        env = GymWrapper(gym.make(task))
        rollout = env.rollout(2)
        for key in rollout.keys(True, True):
            if "truncated" in key:
                # truncated is missing from static datasets
                continue
            sim = rollout.get(key)
            offline = sample.get(key)
            # assert sim.dtype == offline.dtype, key
            assert sim.shape[-1] == offline.shape[-1], key
        torchrl_logger.info(f"terminated test after {time.time()-t0}s")

    @pytest.mark.parametrize("task", ["walker2d-medium-replay-v2"])
    @pytest.mark.parametrize("split_trajs", [True, False])
    def test_d4rl_iteration(self, task, split_trajs):
        t0 = time.time()
        batch_size = 3
        data = D4RLExperienceReplay(
            task,
            split_trajs=split_trajs,
            from_env=False,
            terminate_on_end=True,
            batch_size=batch_size,
            sampler=SamplerWithoutReplacement(drop_last=True),
        )
        i = 0
        for sample in data:  # noqa: B007
            i += 1
        assert len(data) // i == batch_size
        torchrl_logger.info(f"terminated test after {time.time()-t0}s")


_MINARI_DATASETS = []


def _minari_selected_datasets():
    if not _has_minari or not _has_gymnasium:
        return
    global _MINARI_DATASETS
    import minari

    torch.manual_seed(0)

    keys = list(minari.list_remote_datasets())
    indices = torch.randperm(len(keys))[:10]
    keys = [keys[idx] for idx in indices]
    keys = [
        key
        for key in keys
        if "=0.4" in minari.list_remote_datasets()[key]["minari_version"]
    ]
    assert len(keys) > 5
    _MINARI_DATASETS += keys


_minari_selected_datasets()


@pytest.mark.skipif(not _has_minari or not _has_gymnasium, reason="Minari not found")
@pytest.mark.slow
class TestMinari:
    @pytest.mark.parametrize("split", [False, True])
    @pytest.mark.parametrize("selected_dataset", _MINARI_DATASETS)
    def test_load(self, selected_dataset, split):
        torchrl_logger.info(f"dataset {selected_dataset}")
        data = MinariExperienceReplay(
            selected_dataset, batch_size=32, split_trajs=split
        )
        t0 = time.time()
        for i, sample in enumerate(data):
            t1 = time.time()
            torchrl_logger.info(f"sampling time {1000 * (t1-t0): 4.4f}ms")
            assert data.metadata["action_space"].is_in(sample["action"])
            assert data.metadata["observation_space"].is_in(sample["observation"])
            t0 = time.time()
            if i == 10:
                break

    def test_minari_preproc(self, tmpdir):
        selected_dataset = _MINARI_DATASETS[0]
        dataset = MinariExperienceReplay(
            selected_dataset,
            batch_size=32,
            split_trajs=False,
            download="force",
        )

        from torchrl.envs import CatTensors, Compose

        t = Compose(
            CatTensors(
                in_keys=[
                    ("observation", "observation"),
                    ("info", "qpos"),
                    ("info", "qvel"),
                ],
                out_key="data",
            ),
            CatTensors(
                in_keys=[
                    ("next", "observation", "observation"),
                    ("next", "info", "qpos"),
                    ("next", "info", "qvel"),
                ],
                out_key=("next", "data"),
            ),
        )

        def fn(data):
            return t(data)

        new_storage = dataset.preprocess(
            fn,
            num_workers=max(1, os.cpu_count() - 2),
            num_chunks=1000,
            mp_start_method="fork",
            num_frames=100,
            dest=tmpdir,
        )
        dataset = ReplayBuffer(storage=new_storage, batch_size=32)
        sample = dataset.sample()
        assert len(dataset) == 100
        assert sample["data"].shape == torch.Size([32, 8])
        assert sample["next", "data"].shape == torch.Size([32, 8])


@pytest.mark.slow
class TestRoboset:
    def test_load(self):
        selected_dataset = RobosetExperienceReplay.available_datasets[0]
        data = RobosetExperienceReplay(
            selected_dataset,
            batch_size=32,
        )
        t0 = time.time()
        for i, _ in enumerate(data):
            t1 = time.time()
            torchrl_logger.info(f"sampling time {1000 * (t1-t0): 4.4f}ms")
            t0 = time.time()
            if i == 10:
                break

    def test_roboset_preproc(self, tmpdir):
        dataset = RobosetExperienceReplay(
            "FK1-v4(expert)/FK1_MicroOpenRandom_v2d-v4", batch_size=32, download="force"
        )

        def func(data):
            return data.set("obs_norm", data.get("observation").norm(dim=-1))

        new_storage = dataset.preprocess(
            func,
            num_workers=max(1, os.cpu_count() - 2),
            num_chunks=1000,
            mp_start_method="fork",
            dest=tmpdir,
            num_frames=100,
        )
        dataset = ReplayBuffer(storage=new_storage, batch_size=32)
        assert len(dataset) == 100
        sample = dataset.sample()
        assert "obs_norm" in sample.keys()


@pytest.mark.slow
class TestVD4RL:
    @pytest.mark.parametrize("image_size", [None, (37, 33)])
    def test_load(self, image_size):
        torch.manual_seed(0)
        datasets = VD4RLExperienceReplay.available_datasets
        for idx in torch.randperm(len(datasets)).tolist()[:4]:
            selected_dataset = datasets[idx]
            data = VD4RLExperienceReplay(
                selected_dataset,
                batch_size=32,
                image_size=image_size,
            )
            t0 = time.time()
            for i, batch in enumerate(data):
                if image_size:
                    assert batch.get("pixels").shape == (32, 3, *image_size)
                    assert batch.get(("next", "pixels")).shape == (32, 3, *image_size)
                else:
                    assert batch.get("pixels").shape[:2] == (32, 3)
                    assert batch.get(("next", "pixels")).shape[:2] == (32, 3)

                assert batch.get("pixels").dtype is torch.float32
                assert batch.get(("next", "pixels")).dtype is torch.float32
                assert (batch.get("pixels") != 0).any()
                assert (batch.get(("next", "pixels")) != 0).any()
                t1 = time.time()
                torchrl_logger.info(f"sampling time {1000 * (t1-t0): 4.4f}ms")
                t0 = time.time()
                if i == 10:
                    break

    def test_vd4rl_preproc(self, tmpdir):
        torch.manual_seed(0)
        datasets = VD4RLExperienceReplay.available_datasets
        dataset_id = list(datasets)[4]
        dataset = VD4RLExperienceReplay(dataset_id, batch_size=32, download="force")
        from torchrl.envs import Compose, GrayScale, ToTensorImage

        func = Compose(
            ToTensorImage(in_keys=["pixels", ("next", "pixels")]),
            GrayScale(in_keys=["pixels", ("next", "pixels")]),
        )
        new_storage = dataset.preprocess(
            func,
            num_workers=max(1, os.cpu_count() - 2),
            num_chunks=1000,
            mp_start_method="fork",
            dest=tmpdir,
            num_frames=100,
        )
        dataset = ReplayBuffer(storage=new_storage, batch_size=32)
        assert len(dataset) == 100
        sample = dataset.sample()
        assert sample["next", "pixels"].shape == torch.Size([32, 1, 64, 64])


@pytest.mark.slow
class TestAtariDQN:
    @pytest.fixture(scope="class")
    def limit_max_runs(self):
        prev_val = AtariDQNExperienceReplay._max_runs
        AtariDQNExperienceReplay._max_runs = 3
        yield
        AtariDQNExperienceReplay._max_runs = prev_val

    @pytest.mark.parametrize("dataset_id", ["Asterix/1", "Pong/4"])
    @pytest.mark.parametrize(
        "num_slices,slice_len", [[None, None], [None, 8], [2, None]]
    )
    def test_single_dataset(self, dataset_id, slice_len, num_slices, limit_max_runs):
        dataset = AtariDQNExperienceReplay(
            dataset_id, slice_len=slice_len, num_slices=num_slices
        )
        sample = dataset.sample(64)
        for key in (
            ("next", "observation"),
            ("next", "truncated"),
            ("next", "terminated"),
            ("next", "done"),
            ("next", "reward"),
            "observation",
            "action",
            "done",
            "truncated",
            "terminated",
        ):
            assert key in sample.keys(True)
        assert sample.shape == (64,)
        assert sample.get_non_tensor("metadata")["dataset_id"] == dataset_id

    @pytest.mark.parametrize(
        "num_slices,slice_len", [[None, None], [None, 8], [2, None]]
    )
    def test_double_dataset(self, slice_len, num_slices, limit_max_runs):
        dataset_pong = AtariDQNExperienceReplay(
            "Pong/4", slice_len=slice_len, num_slices=num_slices
        )
        dataset_asterix = AtariDQNExperienceReplay(
            "Asterix/1", slice_len=slice_len, num_slices=num_slices
        )
        dataset = ReplayBufferEnsemble(
            dataset_pong, dataset_asterix, sample_from_all=True, batch_size=128
        )
        sample = dataset.sample()
        assert sample.shape == (2, 64)
        assert sample[0].get_non_tensor("metadata")["dataset_id"] == "Pong/4"
        assert sample[1].get_non_tensor("metadata")["dataset_id"] == "Asterix/1"

    @pytest.mark.parametrize("dataset_id", ["Pong/4"])
    def test_atari_preproc(self, dataset_id, tmpdir):
        from torchrl.envs import Compose, RenameTransform, Resize, UnsqueezeTransform

        dataset = AtariDQNExperienceReplay(
            dataset_id,
            slice_len=None,
            num_slices=8,
            batch_size=64,
            # num_procs=max(0, os.cpu_count() - 4),
            num_procs=0,
        )

        t = Compose(
            UnsqueezeTransform(
                unsqueeze_dim=-3, in_keys=["observation", ("next", "observation")]
            ),
            Resize(32, in_keys=["observation", ("next", "observation")]),
            RenameTransform(in_keys=["action"], out_keys=["other_action"]),
        )

        def preproc(data):
            return t(data)

        new_storage = dataset.preprocess(
            preproc,
            num_workers=max(1, os.cpu_count() - 4),
            num_chunks=1000,
            mp_start_method="fork",
            pbar=True,
            dest=tmpdir,
            num_frames=100,
        )

        dataset = ReplayBuffer(storage=new_storage, batch_size=32)
        assert len(dataset) == 100


@pytest.mark.slow
class TestOpenX:
    @pytest.mark.parametrize(
        "download,padding",
        [[True, None], [False, None], [False, 0], [False, True], [False, False]],
    )
    @pytest.mark.parametrize("shuffle", [True, False])
    @pytest.mark.parametrize("replacement", [True, False])
    @pytest.mark.parametrize(
        "batch_size,num_slices,slice_len",
        [
            [3000, 2, None],
            [32, 32, None],
            [32, None, 1],
            [3000, None, 1500],
            [None, None, 32],
            [None, None, 1500],
        ],
    )
    def test_openx(
        self, download, shuffle, replacement, padding, batch_size, num_slices, slice_len
    ):
        torch.manual_seed(0)
        np.random.seed(0)

        streaming = not download
        cm = (
            pytest.raises(RuntimeError, match="shuffle=False")
            if not streaming and not shuffle and replacement
            else pytest.raises(
                RuntimeError,
                match="replacement=True is not available with streamed datasets",
            )
            if streaming and replacement
            else nullcontext()
        )
        dataset = None
        with cm:
            dataset = OpenXExperienceReplay(
                "cmu_stretch",
                download=download,
                streaming=streaming,
                batch_size=batch_size,
                shuffle=shuffle,
                num_slices=num_slices,
                slice_len=slice_len,
                pad=padding,
                replacement=replacement,
            )
        if dataset is None:
            return
        # iterating
        if padding is None and (
            (batch_size is not None and batch_size > 1000)
            or (slice_len is not None and slice_len > 1000)
        ):
            raises_cm = pytest.raises(
                RuntimeError,
                match="The trajectory length (.*) is shorter than the slice length|"
                #       "Some stored trajectories have a length shorter than the slice that was asked for|"
                "Did not find a single trajectory with sufficient length",
            )
            with raises_cm:
                for data in dataset:  # noqa: B007
                    break
            if batch_size is None and slice_len is not None:
                with raises_cm:
                    dataset.sample(2 * slice_len)
                return

        else:
            for data in dataset:  # noqa: B007
                break
            # check data shape
            if batch_size is not None:
                assert data.shape[0] == batch_size
            elif slice_len is not None:
                assert data.shape[0] == slice_len
            if batch_size is not None:
                if num_slices is not None:
                    assert data.get(("next", "done")).sum(-2) == num_slices
                elif streaming:
                    assert (
                        data.get(("next", "done")).sum(-2)
                        == data.get("episode").unique().numel()
                    )

        # sampling
        if batch_size is None:
            if slice_len is not None:
                batch_size = 2 * slice_len
            elif num_slices is not None:
                batch_size = num_slices * 32
            sample = dataset.sample(batch_size)
        else:
            if padding is None and (batch_size > 1000):
                with pytest.raises(
                    RuntimeError,
                    match="Did not find a single trajectory with sufficient length"
                    if not streaming
                    else "The trajectory length (.*) is shorter than the slice length",
                ):
                    sample = dataset.sample()
                return
            else:
                sample = dataset.sample()
                assert sample.shape == (batch_size,)
        if slice_len is not None:
            assert sample.get(("next", "done")).sum() == int(
                batch_size // slice_len
            ), sample.get(("next", "done"))
        elif num_slices is not None:
            assert sample.get(("next", "done")).sum() == num_slices

    def test_openx_preproc(self, tmpdir):
        dataset = OpenXExperienceReplay(
            "cmu_stretch",
            download=True,
            streaming=False,
            batch_size=64,
            shuffle=True,
            num_slices=8,
            slice_len=None,
        )
        from torchrl.envs import Compose, RenameTransform, Resize

        t = Compose(
            Resize(
                64,
                64,
                in_keys=[("observation", "image"), ("next", "observation", "image")],
            ),
            RenameTransform(
                in_keys=[
                    ("observation", "image"),
                    ("next", "observation", "image"),
                    ("observation", "state"),
                    ("next", "observation", "state"),
                ],
                out_keys=["pixels", ("next", "pixels"), "state", ("next", "state")],
            ),
        )

        def fn(data: TensorDict):
            data.unlock_()
            data = data.select(
                "action",
                "done",
                "episode",
                ("next", "done"),
                ("next", "observation"),
                ("next", "reward"),
                ("next", "terminated"),
                ("next", "truncated"),
                "observation",
                "terminated",
                "truncated",
            )
            data = t(data)
            data = data.select(*data.keys(True, True))
            return data

        new_storage = dataset.preprocess(
            CloudpickleWrapper(fn),
            num_workers=max(1, os.cpu_count() - 2),
            num_chunks=500,
            mp_start_method="fork",
            dest=tmpdir,
        )
        dataset = ReplayBuffer(storage=new_storage)
        sample = dataset.sample(32)
        assert "observation" not in sample.keys()
        assert "pixels" in sample.keys()
        assert ("next", "pixels") in sample.keys(True)
        assert "state" in sample.keys()
        assert ("next", "state") in sample.keys(True)
        assert sample["pixels"].shape == torch.Size([32, 3, 64, 64])


@pytest.mark.skipif(not _has_sklearn, reason="Scikit-learn not found")
@pytest.mark.parametrize(
    "dataset",
    [
        # "adult_num", # 1226: Expensive to test
        # "adult_onehot", # 1226: Expensive to test
        "mushroom_num",
        "mushroom_onehot",
        # "covertype",  # 1226: Expensive to test
        "shuttle",
        "magic",
    ],
)
@pytest.mark.slow
class TestOpenML:
    @pytest.mark.parametrize("batch_size", [(), (2,), (2, 3)])
    def test_env(self, dataset, batch_size):
        env = OpenMLEnv(dataset, batch_size=batch_size)
        td = env.reset()
        assert td.shape == torch.Size(batch_size)
        td = env.rand_step(td)
        assert td.shape == torch.Size(batch_size)
        assert "index" not in td.keys()
        check_env_specs(env)

    def test_data(self, dataset):
        data = OpenMLExperienceReplay(
            dataset,
            batch_size=2048,
            transform=Compose(
                RenameTransform(["X"], ["observation"]),
                DoubleToFloat(["observation"]),
            ),
        )
        # check that dataset eventually runs out
        for i, _ in enumerate(data):  # noqa: B007
            continue
        assert len(data) // 2048 in (i, i - 1)


@pytest.mark.skipif(not _has_isaac, reason="IsaacGym not found")
@pytest.mark.parametrize(
    "task",
    [
        "AllegroHand",
        # "AllegroKuka",
        # "AllegroKukaTwoArms",
        # "AllegroHandManualDR",
        # "AllegroHandADR",
        "Ant",
        # "Anymal",
        # "AnymalTerrain",
        # "BallBalance",
        # "Cartpole",
        # "FactoryTaskGears",
        # "FactoryTaskInsertion",
        # "FactoryTaskNutBoltPick",
        # "FactoryTaskNutBoltPlace",
        # "FactoryTaskNutBoltScrew",
        # "FrankaCabinet",
        # "FrankaCubeStack",
        "Humanoid",
        # "HumanoidAMP",
        # "Ingenuity",
        # "Quadcopter",
        # "ShadowHand",
        "Trifinger",
    ],
)
@pytest.mark.parametrize("num_envs", [10, 20])
@pytest.mark.parametrize("device", get_default_devices())
class TestIsaacGym:
    @classmethod
    def _run_on_proc(cls, q, task, num_envs, device):
        try:
            env = IsaacGymEnv(task=task, num_envs=num_envs, device=device)
            check_env_specs(env)
            q.put(("succeeded!", None))
        except Exception as err:
            q.put(("failed!", err))
            raise err

    def test_env(self, task, num_envs, device):
        from torch import multiprocessing as mp

        q = mp.Queue(1)
        proc = mp.Process(target=self._run_on_proc, args=(q, task, num_envs, device))
        try:
            proc.start()
            msg, error = q.get()
            if msg != "succeeded!":
                raise error
        finally:
            q.close()
            proc.join()

    #
    # def test_collector(self, task, num_envs, device):
    #     env = IsaacGymEnv(task=task, num_envs=num_envs, device=device)
    #     collector = SyncDataCollector(
    #         env,
    #         policy=SafeModule(nn.LazyLinear(out_features=env.observation_spec['obs'].shape[-1]), in_keys=["obs"], out_keys=["action"]),
    #         frames_per_batch=20,
    #         total_frames=-1
    #     )
    #     for c in collector:
    #         assert c.shape == torch.Size([num_envs, 20])
    #         break


@pytest.mark.skipif(not _has_pettingzoo, reason="PettingZoo not found")
class TestPettingZoo:
    @pytest.mark.parametrize("parallel", [True, False])
    @pytest.mark.parametrize("continuous_actions", [True, False])
    @pytest.mark.parametrize("use_mask", [True])
    @pytest.mark.parametrize("return_state", [True, False])
    @pytest.mark.parametrize(
        "group_map",
        [None, MarlGroupMapType.ALL_IN_ONE_GROUP, MarlGroupMapType.ONE_GROUP_PER_AGENT],
    )
    def test_pistonball(
        self, parallel, continuous_actions, use_mask, return_state, group_map
    ):

        kwargs = {"n_pistons": 21, "continuous": continuous_actions}

        env = PettingZooEnv(
            task="pistonball_v6",
            parallel=parallel,
            seed=0,
            return_state=return_state,
            use_mask=use_mask,
            group_map=group_map,
            **kwargs,
        )

        check_env_specs(env)

    @pytest.mark.parametrize(
        "wins_player_0",
        [True, False],
    )
    def test_tic_tac_toe(self, wins_player_0):
        env = PettingZooEnv(
            task="tictactoe_v3",
            parallel=False,
            group_map={"player": ["player_1", "player_2"]},
            categorical_actions=False,
            seed=0,
            use_mask=True,
        )

        class Policy:

            action = 0
            t = 0

            def __call__(self, td):
                new_td = env.input_spec["full_action_spec"].zero()

                player_acting = 0 if self.t % 2 == 0 else 1
                other_player = 1 if self.t % 2 == 0 else 0
                # The acting player has "mask" True and "action_mask" set to the available actions
                assert td["player", "mask"][player_acting].all()
                assert td["player", "action_mask"][player_acting].any()
                # The non-acting player has "mask" False and "action_mask" set to all Trues
                assert not td["player", "mask"][other_player].any()
                assert td["player", "action_mask"][other_player].all()

                if self.t % 2 == 0:
                    if not wins_player_0 and self.t == 4:
                        new_td["player", "action"][0][self.action + 1] = 1
                    else:
                        new_td["player", "action"][0][self.action] = 1
                else:
                    new_td["player", "action"][1][self.action + 6] = 1
                if td["player", "mask"][1].all():
                    self.action += 1
                self.t += 1
                return td.update(new_td)

        td = env.rollout(100, policy=Policy())

        assert td.batch_size[0] == (5 if wins_player_0 else 6)
        assert (td[:-1]["next", "player", "reward"] == 0).all()
        if wins_player_0:
            assert (
                td[-1]["next", "player", "reward"] == torch.tensor([[1], [-1]])
            ).all()
        else:
            assert (
                td[-1]["next", "player", "reward"] == torch.tensor([[-1], [1]])
            ).all()

    @pytest.mark.parametrize(
        "task",
        [
            "multiwalker_v9",
            "waterworld_v4",
            "pursuit_v4",
            "simple_spread_v3",
            "simple_v3",
            "rps_v2",
            "cooperative_pong_v5",
            "pistonball_v6",
        ],
    )
    def test_envs_one_group_parallel(self, task):
        env = PettingZooEnv(
            task=task,
            parallel=True,
            seed=0,
            use_mask=False,
        )
        check_env_specs(env)
        env.rollout(100, break_when_any_done=False)

    @pytest.mark.parametrize(
        "task",
        [
            "multiwalker_v9",
            "waterworld_v4",
            "pursuit_v4",
            "simple_spread_v3",
            "simple_v3",
            "rps_v2",
            "cooperative_pong_v5",
            "pistonball_v6",
            "connect_four_v3",
            "tictactoe_v3",
            "chess_v6",
            "gin_rummy_v4",
            "tictactoe_v3",
        ],
    )
    def test_envs_one_group_aec(self, task):
        env = PettingZooEnv(
            task=task,
            parallel=False,
            seed=0,
            use_mask=True,
        )
        check_env_specs(env)
        env.rollout(100, break_when_any_done=False)

    @pytest.mark.parametrize(
        "task",
        [
            "simple_adversary_v3",
            "simple_crypto_v3",
            "simple_push_v3",
            "simple_reference_v3",
            "simple_speaker_listener_v4",
            "simple_tag_v3",
            "simple_world_comm_v3",
            "knights_archers_zombies_v10",
            "basketball_pong_v3",
            "boxing_v2",
            "foozpong_v3",
        ],
    )
    def test_envs_more_groups_parallel(self, task):
        env = PettingZooEnv(
            task=task,
            parallel=True,
            seed=0,
            use_mask=False,
        )
        check_env_specs(env)
        env.rollout(100, break_when_any_done=False)

    @pytest.mark.parametrize(
        "task",
        [
            "simple_adversary_v3",
            "simple_crypto_v3",
            "simple_push_v3",
            "simple_reference_v3",
            "simple_speaker_listener_v4",
            "simple_tag_v3",
            "simple_world_comm_v3",
            "knights_archers_zombies_v10",
            "basketball_pong_v3",
            "boxing_v2",
            "foozpong_v3",
            "go_v5",
        ],
    )
    def test_envs_more_groups_aec(self, task):
        env = PettingZooEnv(
            task=task,
            parallel=False,
            seed=0,
            use_mask=True,
        )
        check_env_specs(env)
        env.rollout(100, break_when_any_done=False)

    @pytest.mark.parametrize("task", ["knights_archers_zombies_v10", "pistonball_v6"])
    @pytest.mark.parametrize("parallel", [True, False])
    def test_vec_env(self, task, parallel, maybe_fork_ParallelEnv):
        env_fun = lambda: PettingZooEnv(
            task=task,
            parallel=parallel,
            seed=0,
            use_mask=not parallel,
        )
        vec_env = maybe_fork_ParallelEnv(2, create_env_fn=env_fun)
        vec_env.rollout(100, break_when_any_done=False)

    @pytest.mark.parametrize("task", ["knights_archers_zombies_v10", "pistonball_v6"])
    @pytest.mark.parametrize("parallel", [True, False])
    def test_collector(self, task, parallel):
        env_fun = lambda: PettingZooEnv(
            task=task,
            parallel=parallel,
            seed=0,
            use_mask=not parallel,
        )
        coll = SyncDataCollector(
            create_env_fn=env_fun, frames_per_batch=30, total_frames=60, policy=None
        )
        for _ in coll:
            break


@pytest.mark.skipif(not _has_robohive, reason="RoboHive not found")
class TestRoboHive:
    # unfortunately we must import robohive to get the available envs
    # and this import will occur whenever pytest is run on this file.
    # The other option would be not to use parametrize but that also
    # means less informative error trace stacks.
    # In the CI, robohive should not coexist with other libs so that's fine.
    # Locally these imports can be annoying, especially given the amount of
    # stuff printed by robohive.
<<<<<<< HEAD
    @pytest.mark.parametrize("from_pixels", [False, True])
    @pytest.mark.parametrize("envname", RoboHiveEnv.available_envs[:10])
=======
    @pytest.mark.parametrize("from_pixels", [True, False])
    @pytest.mark.parametrize("envname", RoboHiveEnv.available_envs)
    @set_gym_backend("gym")
>>>>>>> b8a2e4d4
    def test_robohive(self, envname, from_pixels):
        torchrl_logger.info(f"{envname}-{from_pixels}")
        if any(substr in envname for substr in ("_vr3m", "_vrrl", "_vflat", "_vvc1s")):
            torchrl_logger.info("not testing envs with prebuilt rendering")
            return
        if "Adroit" in envname:
            torchrl_logger.info("tcdm are broken")
            return
        if from_pixels and len(RoboHiveEnv.get_available_cams(env_name=envname)) == 0:
            torchrl_logger.info("no camera")
            return
        try:
            env = RoboHiveEnv(envname, from_pixels=from_pixels)
        except AttributeError as err:
            if "'MjData' object has no attribute 'get_body_xipos'" in str(err):
                torchrl_logger.info("tcdm are broken")
                return
            else:
                raise err
        check_env_specs(env)


@pytest.mark.skipif(not _has_smacv2, reason="SMACv2 not found")
class TestSmacv2:
    def test_env_procedural(self):
        distribution_config = {
            "n_units": 5,
            "n_enemies": 6,
            "team_gen": {
                "dist_type": "weighted_teams",
                "unit_types": ["marine", "marauder", "medivac"],
                "exception_unit_types": ["medivac"],
                "weights": [0.5, 0.2, 0.3],
                "observe": True,
            },
            "start_positions": {
                "dist_type": "surrounded_and_reflect",
                "p": 0.5,
                "n_enemies": 5,
                "map_x": 32,
                "map_y": 32,
            },
        }
        env = SMACv2Env(
            map_name="10gen_terran",
            capability_config=distribution_config,
            seed=0,
        )
        check_env_specs(env, seed=None)
        env.close()

    @pytest.mark.parametrize("categorical_actions", [True, False])
    @pytest.mark.parametrize("map", ["MMM2", "3s_vs_5z"])
    def test_env(self, map: str, categorical_actions):
        env = SMACv2Env(
            map_name=map,
            categorical_actions=categorical_actions,
            seed=0,
        )
        check_env_specs(env, seed=None)
        env.close()

    def test_parallel_env(self, maybe_fork_ParallelEnv):
        env = TransformedEnv(
            maybe_fork_ParallelEnv(
                num_workers=2,
                create_env_fn=lambda: SMACv2Env(
                    map_name="3s_vs_5z",
                    seed=0,
                ),
            ),
            ActionMask(
                action_key=("agents", "action"), mask_key=("agents", "action_mask")
            ),
        )
        check_env_specs(env, seed=None)
        env.close()

    def test_collector(self):
        env = SMACv2Env(map_name="MMM2", seed=0, categorical_actions=True)
        in_feats = env.observation_spec["agents", "observation"].shape[-1]
        out_feats = env.action_spec.space.n

        module = TensorDictModule(
            nn.Linear(in_feats, out_feats),
            in_keys=[("agents", "observation")],
            out_keys=[("agents", "logits")],
        )
        prob = ProbabilisticTensorDictModule(
            in_keys={"logits": ("agents", "logits"), "mask": ("agents", "action_mask")},
            out_keys=[("agents", "action")],
            distribution_class=MaskedCategorical,
        )
        actor = TensorDictSequential(module, prob)

        collector = SyncDataCollector(
            env, policy=actor, frames_per_batch=20, total_frames=40
        )
        for _ in collector:
            break
        collector.shutdown()


if __name__ == "__main__":
    args, unknown = argparse.ArgumentParser().parse_known_args()
    pytest.main([__file__, "--capture", "no", "--exitfirst"] + unknown)<|MERGE_RESOLUTION|>--- conflicted
+++ resolved
@@ -3338,14 +3338,8 @@
     # In the CI, robohive should not coexist with other libs so that's fine.
     # Locally these imports can be annoying, especially given the amount of
     # stuff printed by robohive.
-<<<<<<< HEAD
     @pytest.mark.parametrize("from_pixels", [False, True])
-    @pytest.mark.parametrize("envname", RoboHiveEnv.available_envs[:10])
-=======
-    @pytest.mark.parametrize("from_pixels", [True, False])
     @pytest.mark.parametrize("envname", RoboHiveEnv.available_envs)
-    @set_gym_backend("gym")
->>>>>>> b8a2e4d4
     def test_robohive(self, envname, from_pixels):
         torchrl_logger.info(f"{envname}-{from_pixels}")
         if any(substr in envname for substr in ("_vr3m", "_vrrl", "_vflat", "_vvc1s")):
