# Copyright (c) Meta Platforms, Inc. and affiliates.
#
# This source code is licensed under the MIT license found in the
# LICENSE file in the root directory of this source tree.
import argparse
import importlib

import time
from sys import platform
from typing import Optional, Union

import numpy as np
import pytest
import torch

import torchrl
from _utils_internal import (
    _make_multithreaded_env,
    CARTPOLE_VERSIONED,
    get_available_devices,
    HALFCHEETAH_VERSIONED,
    PENDULUM_VERSIONED,
    PONG_VERSIONED,
)
from packaging import version
from tensordict.tensordict import assert_allclose_td, TensorDict
from torchrl._utils import implement_for
from torchrl.collectors import MultiaSyncDataCollector
from torchrl.collectors.collectors import RandomPolicy
from torchrl.data.datasets.d4rl import D4RLExperienceReplay
from torchrl.data.datasets.openml import OpenMLExperienceReplay
from torchrl.data.replay_buffers import SamplerWithoutReplacement
from torchrl.envs import (
    Compose,
    DoubleToFloat,
    EnvCreator,
    ParallelEnv,
    RenameTransform,
)
from torchrl.envs.libs.brax import _has_brax, BraxEnv
from torchrl.envs.libs.dm_control import _has_dmc, DMControlEnv, DMControlWrapper
from torchrl.envs.libs.gym import (
    _has_gym,
    _is_from_pixels,
    GymEnv,
    GymWrapper,
    MOGymEnv,
    MOGymWrapper,
)
from torchrl.envs.libs.habitat import _has_habitat, HabitatEnv
from torchrl.envs.libs.jumanji import _has_jumanji, JumanjiEnv
from torchrl.envs.libs.openml import OpenMLEnv
from torchrl.envs.libs.vmas import _has_vmas, VmasEnv, VmasWrapper
from torchrl.envs.utils import check_env_specs, ExplorationType
from torchrl.envs.vec_env import _has_envpool, MultiThreadedEnvWrapper, SerialEnv
from torchrl.modules import ActorCriticOperator, MLP, SafeModule, ValueOperator

_has_d4rl = importlib.util.find_spec("d4rl") is not None

_has_mo = importlib.util.find_spec("mo_gymnasium") is not None

SKLEARN_ERR = None
try:
    import sklearn  # noqa

    _has_sklearn = True
except ModuleNotFoundError as err:
    _has_sklearn = False
    SKLEARN_ERR = err

if _has_gym:
    try:
        import gymnasium as gym
        from gymnasium import __version__ as gym_version

        gym_version = version.parse(gym_version)
        from gymnasium.wrappers.pixel_observation import PixelObservationWrapper
    except ModuleNotFoundError:
        import gym

        gym_version = version.parse(gym.__version__)
        if gym_version > version.parse("0.19"):
            from gym.wrappers.pixel_observation import PixelObservationWrapper
        else:
            from torchrl.envs.libs.utils import (
                GymPixelObservationWrapper as PixelObservationWrapper,
            )


if _has_dmc:
    from dm_control import suite
    from dm_control.suite.wrappers import pixels

if _has_vmas:
    import vmas

if _has_envpool:
    import envpool

IS_OSX = platform == "darwin"
RTOL = 1e-1
ATOL = 1e-1


<<<<<<< HEAD
class TestGym:
    @pytest.mark.skipif(not _has_gym, reason="no gym library found")
=======
@pytest.mark.skipif(not _has_gym, reason="no gym library found")
class TestGym:
>>>>>>> 24abc755
    @pytest.mark.parametrize(
        "env_name",
        [
            PONG_VERSIONED,
            # PENDULUM_VERSIONED,
            HALFCHEETAH_VERSIONED,
        ],
    )
    @pytest.mark.parametrize("frame_skip", [1, 3])
    @pytest.mark.parametrize(
        "from_pixels,pixels_only",
        [
            [False, False],
            [True, True],
            [True, False],
        ],
    )
    def test_gym(self, env_name, frame_skip, from_pixels, pixels_only):
        if env_name == PONG_VERSIONED and not from_pixels:
            # raise pytest.skip("already pixel")
            # we don't skip because that would raise an exception
            return
        elif (
            env_name != PONG_VERSIONED and from_pixels and torch.cuda.device_count() < 1
        ):
            raise pytest.skip("no cuda device")

        tdreset = []
        tdrollout = []
        final_seed = []
        for _ in range(2):
            env0 = GymEnv(
                env_name,
                frame_skip=frame_skip,
                from_pixels=from_pixels,
                pixels_only=pixels_only,
            )
            torch.manual_seed(0)
            np.random.seed(0)
            final_seed.append(env0.set_seed(0))
            tdreset.append(env0.reset())
            tdrollout.append(env0.rollout(max_steps=50))
            assert env0.from_pixels is from_pixels
            env0.close()
            env_type = type(env0._env)
            del env0

        assert_allclose_td(*tdreset, rtol=RTOL, atol=ATOL)
        assert_allclose_td(*tdrollout, rtol=RTOL, atol=ATOL)
        final_seed0, final_seed1 = final_seed
        assert final_seed0 == final_seed1

        if env_name == PONG_VERSIONED:
            base_env = gym.make(env_name, frameskip=frame_skip)
            frame_skip = 1
        else:
            base_env = _make_gym_environment(env_name)

        if from_pixels and not _is_from_pixels(base_env):
            base_env = PixelObservationWrapper(base_env, pixels_only=pixels_only)
        assert type(base_env) is env_type
        env1 = GymWrapper(base_env, frame_skip=frame_skip)
        torch.manual_seed(0)
        np.random.seed(0)
        final_seed2 = env1.set_seed(0)
        tdreset2 = env1.reset()
        rollout2 = env1.rollout(max_steps=50)
        assert env1.from_pixels is from_pixels
        env1.close()
        del env1, base_env

        assert_allclose_td(tdreset[0], tdreset2, rtol=RTOL, atol=ATOL)
        assert final_seed0 == final_seed2
        assert_allclose_td(tdrollout[0], rollout2, rtol=RTOL, atol=ATOL)

<<<<<<< HEAD
    @pytest.mark.skipif(not _has_gym, reason="no gym library found")
=======
>>>>>>> 24abc755
    @pytest.mark.parametrize(
        "env_name",
        [
            PONG_VERSIONED,
            # PENDULUM_VERSIONED,
            HALFCHEETAH_VERSIONED,
        ],
    )
    @pytest.mark.parametrize("frame_skip", [1, 3])
    @pytest.mark.parametrize(
        "from_pixels,pixels_only",
        [
            [False, False],
            [True, True],
            [True, False],
        ],
    )
    def test_gym_fake_td(self, env_name, frame_skip, from_pixels, pixels_only):
        if env_name == PONG_VERSIONED and not from_pixels:
            # raise pytest.skip("already pixel")
            return
        elif (
            env_name != PONG_VERSIONED
            and from_pixels
            and (not torch.has_cuda or not torch.cuda.device_count())
        ):
            raise pytest.skip("no cuda device")

        env = GymEnv(
            env_name,
            frame_skip=frame_skip,
            from_pixels=from_pixels,
            pixels_only=pixels_only,
        )
        check_env_specs(env)

<<<<<<< HEAD
    @pytest.mark.parametrize("frame_skip", [1, 3])
    @pytest.mark.parametrize(
        "from_pixels,pixels_only",
        [
            [False, False],
            [True, True],
            [True, False],
        ],
    )
    @pytest.mark.parametrize("wrapper", [True, False])
    def test_mo(self, frame_skip, from_pixels, pixels_only, wrapper):
        if importlib.util.find_spec("gymnasium") is not None and not _has_mo:
            raise pytest.skip("mo-gym not found")
        else:
            # avoid skipping, which we consider as errors in the gym CI
            return

        def make_env():
            import mo_gymnasium

            if wrapper:
                return MOGymWrapper(
                    mo_gymnasium.make("minecart-v0"),
                    frame_skip=frame_skip,
                    from_pixels=from_pixels,
                    pixels_only=pixels_only,
                )
            else:
                return MOGymEnv(
                    "minecart-v0",
                    frame_skip=frame_skip,
                    from_pixels=from_pixels,
                    pixels_only=pixels_only,
                )

        env = make_env()
        check_env_specs(env)
        env = SerialEnv(2, make_env)
        check_env_specs(env)
=======
    def test_info_reader(self):
        try:
            import gym_super_mario_bros as mario_gym
        except ImportError as err:
            try:
                import gym

                # with 0.26 we must have installed gym_super_mario_bros
                # Since we capture the skips as errors, we raise a skip in this case
                # Otherwise, we just return
                if (
                    version.parse("0.26.0")
                    <= version.parse(gym.__version__)
                    < version.parse("0.27.0")
                ):
                    raise pytest.skip(f"no super mario bros: error=\n{err}")
            except ImportError:
                pass
            return

        env = mario_gym.make("SuperMarioBros-v0", apply_api_compatibility=True)
        env = GymWrapper(env)

        def info_reader(info, tensordict):
            assert isinstance(info, dict)  # failed before bugfix

        env.info_dict_reader = info_reader
        env.reset()
        env.rand_step()
        env.rollout(3)
>>>>>>> 24abc755


@implement_for("gym", None, "0.26")
def _make_gym_environment(env_name):  # noqa: F811
    return gym.make(env_name)


@implement_for("gym", "0.26", None)
def _make_gym_environment(env_name):  # noqa: F811
    return gym.make(env_name, render_mode="rgb_array")


@implement_for("gymnasium", "0.27", None)
def _make_gym_environment(env_name):  # noqa: F811
    return gym.make(env_name, render_mode="rgb_array")


@pytest.mark.skipif(not _has_dmc, reason="no dm_control library found")
@pytest.mark.parametrize("env_name,task", [["cheetah", "run"]])
@pytest.mark.parametrize("frame_skip", [1, 3])
@pytest.mark.parametrize(
    "from_pixels,pixels_only",
    [
        [True, True],
        [True, False],
        [False, False],
    ],
)
class TestDMControl:
    def test_dmcontrol(self, env_name, task, frame_skip, from_pixels, pixels_only):
        if from_pixels and (not torch.has_cuda or not torch.cuda.device_count()):
            raise pytest.skip("no cuda device")

        tds = []
        tds_reset = []
        final_seed = []
        for _ in range(2):
            env0 = DMControlEnv(
                env_name,
                task,
                frame_skip=frame_skip,
                from_pixels=from_pixels,
                pixels_only=pixels_only,
            )
            torch.manual_seed(0)
            np.random.seed(0)
            final_seed0 = env0.set_seed(0)
            tdreset0 = env0.reset()
            rollout0 = env0.rollout(max_steps=50)
            env0.close()
            del env0
            tds_reset.append(tdreset0)
            tds.append(rollout0)
            final_seed.append(final_seed0)

        tdreset1, tdreset0 = tds_reset
        rollout0, rollout1 = tds
        final_seed0, final_seed1 = final_seed

        assert_allclose_td(tdreset1, tdreset0)
        assert final_seed0 == final_seed1
        assert_allclose_td(rollout0, rollout1)

        env1 = DMControlEnv(
            env_name,
            task,
            frame_skip=frame_skip,
            from_pixels=from_pixels,
            pixels_only=pixels_only,
        )
        torch.manual_seed(1)
        np.random.seed(1)
        final_seed1 = env1.set_seed(1)
        tdreset1 = env1.reset()
        rollout1 = env1.rollout(max_steps=50)
        env1.close()
        del env1

        with pytest.raises(AssertionError):
            assert_allclose_td(tdreset1, tdreset0)
            assert final_seed0 == final_seed1
            assert_allclose_td(rollout0, rollout1)

        base_env = suite.load(env_name, task)
        if from_pixels:
            render_kwargs = {"camera_id": 0}
            base_env = pixels.Wrapper(
                base_env, pixels_only=pixels_only, render_kwargs=render_kwargs
            )
        env2 = DMControlWrapper(base_env, frame_skip=frame_skip)
        torch.manual_seed(0)
        np.random.seed(0)
        final_seed2 = env2.set_seed(0)
        tdreset2 = env2.reset()
        rollout2 = env2.rollout(max_steps=50)

        assert_allclose_td(tdreset0, tdreset2)
        assert final_seed0 == final_seed2
        assert_allclose_td(rollout0, rollout2)

    def test_faketd(self, env_name, task, frame_skip, from_pixels, pixels_only):
        if from_pixels and (not torch.has_cuda or not torch.cuda.device_count()):
            raise pytest.skip("no cuda device")

        env = DMControlEnv(
            env_name,
            task,
            frame_skip=frame_skip,
            from_pixels=from_pixels,
            pixels_only=pixels_only,
        )
        check_env_specs(env)


params = []
if _has_dmc:
    params = [
        # [DMControlEnv, ("cheetah", "run"), {"from_pixels": True}],
        [DMControlEnv, ("cheetah", "run"), {"from_pixels": False}],
    ]
if _has_gym:
    params += [
        # [GymEnv, (HALFCHEETAH_VERSIONED,), {"from_pixels": True}],
        [GymEnv, (HALFCHEETAH_VERSIONED,), {"from_pixels": False}],
        [GymEnv, (PONG_VERSIONED,), {}],
    ]


@pytest.mark.skipif(
    IS_OSX,
    reason="rendering unstable on osx, skipping (mujoco.FatalError: gladLoadGL error)",
)
@pytest.mark.parametrize("env_lib,env_args,env_kwargs", params)
def test_td_creation_from_spec(env_lib, env_args, env_kwargs):
    if (
        gym_version < version.parse("0.26.0")
        and env_kwargs.get("from_pixels", False)
        and torch.cuda.device_count() == 0
    ):
        raise pytest.skip(
            "Skipping test as rendering is not supported in tests before gym 0.26."
        )
    env = env_lib(*env_args, **env_kwargs)
    td = env.rollout(max_steps=5)
    td0 = td[0]
    fake_td = env.fake_tensordict()

    assert set(fake_td.keys(include_nested=True, leaves_only=True)) == set(
        td.keys(include_nested=True, leaves_only=True)
    )
    for key in fake_td.keys(include_nested=True, leaves_only=True):
        assert fake_td.get(key).shape == td.get(key)[0].shape
    for key in fake_td.keys(include_nested=True, leaves_only=True):
        assert fake_td.get(key).shape == td0.get(key).shape
        assert fake_td.get(key).dtype == td0.get(key).dtype
        assert fake_td.get(key).device == td0.get(key).device


params = []
if _has_dmc:
    params += [
        # [DMControlEnv, ("cheetah", "run"), {"from_pixels": True}],
        [DMControlEnv, ("cheetah", "run"), {"from_pixels": False}],
    ]
if _has_gym:
    params += [
        # [GymEnv, (HALFCHEETAH_VERSIONED,), {"from_pixels": True}],
        [GymEnv, (HALFCHEETAH_VERSIONED,), {"from_pixels": False}],
        [GymEnv, (PONG_VERSIONED,), {}],
    ]


# @pytest.mark.skipif(IS_OSX, reason="rendering unstable on osx, skipping")
@pytest.mark.parametrize("env_lib,env_args,env_kwargs", params)
@pytest.mark.parametrize("device", get_available_devices())
class TestCollectorLib:
    def test_collector_run(self, env_lib, env_args, env_kwargs, device):
        if not _has_dmc and env_lib is DMControlEnv:
            raise pytest.skip("no dmc")
        if not _has_gym and env_lib is GymEnv:
            raise pytest.skip("no gym")

        from_pixels = env_kwargs.get("from_pixels", False)
        if from_pixels and (not torch.has_cuda or not torch.cuda.device_count()):
            raise pytest.skip("no cuda device")

        env_fn = EnvCreator(lambda: env_lib(*env_args, **env_kwargs, device=device))
        # env = SerialEnv(3, env_fn)
        env = ParallelEnv(3, env_fn)
        frames_per_batch = 21
        collector = MultiaSyncDataCollector(
            create_env_fn=[env, env],
            policy=RandomPolicy(action_spec=env.action_spec),
            total_frames=-1,
            max_frames_per_traj=100,
            frames_per_batch=frames_per_batch,
            init_random_frames=-1,
            reset_at_each_iter=False,
            split_trajs=True,
            devices=[device, device],
            storing_devices=[device, device],
            update_at_each_batch=False,
            exploration_type=ExplorationType.RANDOM,
        )
        for i, _data in enumerate(collector):
            if i == 3:
                break
        collector.shutdown()
        assert _data.shape[1] == -(frames_per_batch // -env.num_workers)
        assert _data.shape[0] == frames_per_batch // _data.shape[1]
        del env


@pytest.mark.skipif(not _has_habitat, reason="habitat not installed")
@pytest.mark.parametrize("envname", ["HabitatRenderPick-v0", "HabitatPick-v0"])
class TestHabitat:
    def test_habitat(self, envname):
        env = HabitatEnv(envname)
        _ = env.rollout(3)
        check_env_specs(env)

    @pytest.mark.parametrize("from_pixels", [True, False])
    def test_habitat_render(self, envname, from_pixels):
        env = HabitatEnv(envname, from_pixels=from_pixels)
        rollout = env.rollout(3)
        check_env_specs(env)
        if from_pixels:
            assert "pixels" in rollout.keys()


@pytest.mark.skipif(not _has_jumanji, reason="jumanji not installed")
@pytest.mark.parametrize(
    "envname",
    [
        "TSP-v1",
        "Snake-v1",
    ],
)
class TestJumanji:
    def test_jumanji_seeding(self, envname):
        final_seed = []
        tdreset = []
        tdrollout = []
        for _ in range(2):
            env = JumanjiEnv(envname)
            torch.manual_seed(0)
            np.random.seed(0)
            final_seed.append(env.set_seed(0))
            tdreset.append(env.reset())
            rollout = env.rollout(max_steps=50)
            tdrollout.append(rollout)
            env.close()
            del env
        assert final_seed[0] == final_seed[1]
        assert_allclose_td(*tdreset)
        assert_allclose_td(*tdrollout)

    @pytest.mark.parametrize("batch_size", [(), (5,), (5, 4)])
    def test_jumanji_batch_size(self, envname, batch_size):
        env = JumanjiEnv(envname, batch_size=batch_size)
        env.set_seed(0)
        tdreset = env.reset()
        tdrollout = env.rollout(max_steps=50)
        env.close()
        del env
        assert tdreset.batch_size == batch_size
        assert tdrollout.batch_size[:-1] == batch_size

    @pytest.mark.parametrize("batch_size", [(), (5,), (5, 4)])
    def test_jumanji_spec_rollout(self, envname, batch_size):
        env = JumanjiEnv(envname, batch_size=batch_size)
        env.set_seed(0)
        check_env_specs(env)

    @pytest.mark.parametrize("batch_size", [(), (5,), (5, 4)])
    def test_jumanji_consistency(self, envname, batch_size):
        import jax
        import jax.numpy as jnp
        import numpy as onp
        from torchrl.envs.libs.jax_utils import _tree_flatten

        env = JumanjiEnv(envname, batch_size=batch_size)
        obs_keys = list(env.observation_spec.keys(True))
        env.set_seed(1)
        rollout = env.rollout(10)

        env.set_seed(1)
        key = env.key
        base_env = env._env
        key, *keys = jax.random.split(key, np.prod(batch_size) + 1)
        state, timestep = jax.vmap(base_env.reset)(jnp.stack(keys))
        # state = env._reshape(state)
        # timesteps.append(timestep)
        for i in range(rollout.shape[-1]):
            action = rollout[..., i]["action"]
            # state = env._flatten(state)
            action = _tree_flatten(env.read_action(action), env.batch_size)
            state, timestep = jax.vmap(base_env.step)(state, action)
            # state = env._reshape(state)
            # timesteps.append(timestep)
            for _key in obs_keys:
                if isinstance(_key, str):
                    _key = (_key,)
                try:
                    t2 = getattr(timestep, _key[0])
                except AttributeError:
                    try:
                        t2 = getattr(timestep.observation, _key[0])
                    except AttributeError:
                        continue
                t1 = rollout[..., i][("next", *_key)]
                for __key in _key[1:]:
                    t2 = getattr(t2, _key)
                t2 = torch.tensor(onp.asarray(t2)).view_as(t1)
                torch.testing.assert_close(t1, t2)


ENVPOOL_CLASSIC_CONTROL_ENVS = [
    PENDULUM_VERSIONED,
    "MountainCar-v0",
    "MountainCarContinuous-v0",
    "Acrobot-v1",
    CARTPOLE_VERSIONED,
]
ENVPOOL_ATARI_ENVS = []  # PONG_VERSIONED]
ENVPOOL_GYM_ENVS = ENVPOOL_CLASSIC_CONTROL_ENVS + ENVPOOL_ATARI_ENVS
ENVPOOL_DM_ENVS = ["CheetahRun-v1"]
ENVPOOL_ALL_ENVS = ENVPOOL_GYM_ENVS + ENVPOOL_DM_ENVS


@pytest.mark.skipif(not _has_envpool, reason="No envpool library found")
class TestEnvPool:
    @pytest.mark.parametrize("env_name", ENVPOOL_ALL_ENVS)
    def test_env_wrapper_creation(self, env_name):
        env_name = env_name.replace("ALE/", "")  # EnvPool naming convention
        envpool_env = envpool.make(
            task_id=env_name, env_type="gym", num_envs=4, gym_reset_return_info=True
        )
        env = MultiThreadedEnvWrapper(envpool_env)
        env.reset()
        env.rand_step()

    @pytest.mark.skipif(not _has_gym, reason="no gym")
    @pytest.mark.parametrize(
        "env_name", ENVPOOL_GYM_ENVS
    )  # Not working for CheetahRun-v1 yet
    @pytest.mark.parametrize("frame_skip", [4, 1])
    @pytest.mark.parametrize("transformed_out", [False, True])
    def test_specs(self, env_name, frame_skip, transformed_out, T=10, N=3):
        env_multithreaded = _make_multithreaded_env(
            env_name,
            frame_skip,
            transformed_out=transformed_out,
            N=N,
        )
        check_env_specs(env_multithreaded)

    @pytest.mark.skipif(not _has_gym, reason="no gym")
    @pytest.mark.parametrize("env_name", ENVPOOL_ALL_ENVS)
    @pytest.mark.parametrize("frame_skip", [4, 1])
    @pytest.mark.parametrize("transformed_out", [False, True])
    def test_env_basic_operation(
        self, env_name, frame_skip, transformed_out, T=10, N=3
    ):
        torch.manual_seed(0)
        env_multithreaded = _make_multithreaded_env(
            env_name,
            frame_skip,
            transformed_out=transformed_out,
            N=N,
        )
        td = TensorDict(
            source={"action": env_multithreaded.action_spec.rand()},
            batch_size=[
                N,
            ],
        )
        td1 = env_multithreaded.step(td)
        assert not td1.is_shared()
        assert ("next", "done") in td1.keys(True)
        assert ("next", "reward") in td1.keys(True)

        with pytest.raises(RuntimeError):
            # number of actions does not match number of workers
            td = TensorDict(
                source={"action": env_multithreaded.action_spec.rand()},
                batch_size=[N - 1],
            )
            _ = env_multithreaded.step(td)

        _reset = torch.zeros(N, dtype=torch.bool).bernoulli_()
        td_reset = TensorDict(
            source={"_reset": _reset},
            batch_size=[N],
        )
        env_multithreaded.reset(tensordict=td_reset)

        td = env_multithreaded.rollout(
            policy=None, max_steps=T, break_when_any_done=False
        )
        assert (
            td.shape == torch.Size([N, T]) or td.get("done").sum(1).all()
        ), f"{td.shape}, {td.get('done').sum(1)}"

        env_multithreaded.close()

    # Don't run on Atari envs because output is uint8
    @pytest.mark.skipif(not _has_gym, reason="no gym")
    @pytest.mark.parametrize("env_name", ENVPOOL_CLASSIC_CONTROL_ENVS + ENVPOOL_DM_ENVS)
    @pytest.mark.parametrize("frame_skip", [4, 1])
    @pytest.mark.parametrize("transformed_out", [True, False])
    def test_env_with_policy(
        self,
        env_name,
        frame_skip,
        transformed_out,
        T=10,
        N=3,
    ):
        class DiscreteChoice(torch.nn.Module):
            """Dummy module producing discrete output. Necessary when the action space is discrete."""

            def __init__(self, out_dim: int, dtype: Optional[Union[torch.dtype, str]]):
                super().__init__()
                self.lin = torch.nn.LazyLinear(out_dim, dtype=dtype)

            def forward(self, x):
                res = torch.argmax(self.lin(x), axis=-1, keepdim=True)
                return res

        env_multithreaded = _make_multithreaded_env(
            env_name,
            frame_skip,
            transformed_out=transformed_out,
            N=N,
        )
        if env_name == "CheetahRun-v1":
            in_keys = [("velocity")]
            dtype = torch.float64
        else:
            in_keys = ["observation"]
            dtype = torch.float32

        if env_multithreaded.action_spec.shape:
            module = torch.nn.LazyLinear(
                env_multithreaded.action_spec.shape[-1], dtype=dtype
            )
        else:
            # Action space is discrete
            module = DiscreteChoice(env_multithreaded.action_spec.space.n, dtype=dtype)

        policy = ActorCriticOperator(
            SafeModule(
                spec=None,
                module=torch.nn.LazyLinear(12, dtype=dtype),
                in_keys=in_keys,
                out_keys=["hidden"],
            ),
            SafeModule(
                spec=None,
                module=module,
                in_keys=["hidden"],
                out_keys=["action"],
            ),
            ValueOperator(
                module=MLP(out_features=1, num_cells=[], layer_kwargs={"dtype": dtype}),
                in_keys=["hidden", "action"],
            ),
        )

        td = TensorDict(
            source={"action": env_multithreaded.action_spec.rand()},
            batch_size=[
                N,
            ],
        )

        td1 = env_multithreaded.step(td)
        assert not td1.is_shared()
        assert ("next", "done") in td1.keys(True)
        assert ("next", "reward") in td1.keys(True)

        with pytest.raises(RuntimeError):
            # number of actions does not match number of workers
            td = TensorDict(
                source={"action": env_multithreaded.action_spec.rand()},
                batch_size=[N - 1],
            )
            _ = env_multithreaded.step(td)

        reset = torch.zeros(N, dtype=torch.bool).bernoulli_()
        td_reset = TensorDict(
            source={"_reset": reset},
            batch_size=[N],
        )
        env_multithreaded.reset(tensordict=td_reset)
        td = env_multithreaded.rollout(
            policy=policy, max_steps=T, break_when_any_done=False
        )
        assert (
            td.shape == torch.Size([N, T]) or td.get("done").sum(1).all()
        ), f"{td.shape}, {td.get('done').sum(1)}"

        env_multithreaded.close()

    @pytest.mark.skipif(not _has_gym, reason="no gym")
    @pytest.mark.parametrize("env_name", ENVPOOL_ALL_ENVS)
    @pytest.mark.parametrize("frame_skip", [4, 1])
    @pytest.mark.parametrize("transformed_out", [True, False])
    def test_multithreaded_env_seed(
        self, env_name, frame_skip, transformed_out, seed=100, N=4
    ):
        # Create the first env, set the seed, and perform a sequence of operations
        env = _make_multithreaded_env(
            env_name,
            frame_skip,
            transformed_out=True,
            N=N,
        )
        action = env.action_spec.rand()
        env.set_seed(seed)
        td0a = env.reset()
        td1a = env.step(td0a.clone().set("action", action))
        td2a = env.rollout(max_steps=10)

        # Create a new env, set the seed, and repeat same operations
        env = _make_multithreaded_env(
            env_name,
            frame_skip,
            transformed_out=True,
            N=N,
        )
        env.set_seed(seed)
        td0b = env.reset()
        td1b = env.step(td0b.clone().set("action", action))
        td2b = env.rollout(max_steps=10)

        # Check that results on two envs are identical
        assert_allclose_td(td0a, td0b.select(*td0a.keys()))
        assert_allclose_td(td1a, td1b)
        assert_allclose_td(td2a, td2b)

        # Check that results are different if seed is different
        # Skip Pong, since there different actions can lead to the same result
        if env_name != PONG_VERSIONED:
            env.set_seed(
                seed=seed + 10,
            )
            td0c = env.reset()
            td1c = env.step(td0c.clone().set("action", action))
            with pytest.raises(AssertionError):
                assert_allclose_td(td0a, td0c.select(*td0a.keys()))
            with pytest.raises(AssertionError):
                assert_allclose_td(td1a, td1c)
        env.close()

    @pytest.mark.skipif(not _has_gym, reason="no gym")
    def test_multithread_env_shutdown(self):
        env = _make_multithreaded_env(
            PENDULUM_VERSIONED,
            1,
            transformed_out=False,
            N=3,
        )
        env.reset()
        assert not env.is_closed
        env.rand_step()
        assert not env.is_closed
        env.close()
        assert env.is_closed
        env.reset()
        assert not env.is_closed
        env.close()

    @pytest.mark.skipif(not torch.cuda.device_count(), reason="no cuda to test on")
    @pytest.mark.skipif(not _has_gym, reason="no gym")
    @pytest.mark.parametrize("frame_skip", [4])
    @pytest.mark.parametrize("device", [0])
    @pytest.mark.parametrize("env_name", ENVPOOL_ALL_ENVS)
    @pytest.mark.parametrize("transformed_out", [False, True])
    @pytest.mark.parametrize("open_before", [False, True])
    def test_multithreaded_env_cast(
        self,
        env_name,
        frame_skip,
        transformed_out,
        device,
        open_before,
        T=10,
        N=3,
    ):
        # tests casting to device
        env_multithread = _make_multithreaded_env(
            env_name,
            frame_skip,
            transformed_out=transformed_out,
            N=N,
        )
        if open_before:
            td_cpu = env_multithread.rollout(max_steps=10)
            assert td_cpu.device == torch.device("cpu")
        env_multithread = env_multithread.to(device)
        assert env_multithread.observation_spec.device == torch.device(device)
        assert env_multithread.action_spec.device == torch.device(device)
        assert env_multithread.reward_spec.device == torch.device(device)
        assert env_multithread.device == torch.device(device)
        td_device = env_multithread.reset()
        assert td_device.device == torch.device(device), env_multithread
        td_device = env_multithread.rand_step()
        assert td_device.device == torch.device(device), env_multithread
        td_device = env_multithread.rollout(max_steps=10)
        assert td_device.device == torch.device(device), env_multithread
        env_multithread.close()

    @pytest.mark.skipif(not _has_gym, reason="no gym")
    @pytest.mark.skipif(not torch.cuda.device_count(), reason="no cuda device detected")
    @pytest.mark.parametrize("frame_skip", [4])
    @pytest.mark.parametrize("device", [0])
    @pytest.mark.parametrize("env_name", ENVPOOL_ALL_ENVS)
    @pytest.mark.parametrize("transformed_out", [True, False])
    def test_env_device(self, env_name, frame_skip, transformed_out, device):
        # tests creation on device
        torch.manual_seed(0)
        N = 3

        env_multithreaded = _make_multithreaded_env(
            env_name,
            frame_skip,
            transformed_out=transformed_out,
            device=device,
            N=N,
        )

        assert env_multithreaded.device == torch.device(device)
        out = env_multithreaded.rollout(max_steps=20)
        assert out.device == torch.device(device)

        env_multithreaded.close()


@pytest.mark.skipif(not _has_brax, reason="brax not installed")
@pytest.mark.parametrize("envname", ["fast"])
class TestBrax:
    def test_brax_seeding(self, envname):
        final_seed = []
        tdreset = []
        tdrollout = []
        for _ in range(2):
            env = BraxEnv(envname)
            torch.manual_seed(0)
            np.random.seed(0)
            final_seed.append(env.set_seed(0))
            tdreset.append(env.reset())
            tdrollout.append(env.rollout(max_steps=50))
            env.close()
            del env
        assert final_seed[0] == final_seed[1]
        assert_allclose_td(*tdreset)
        assert_allclose_td(*tdrollout)

    @pytest.mark.parametrize("batch_size", [(), (5,), (5, 4)])
    def test_brax_batch_size(self, envname, batch_size):
        env = BraxEnv(envname, batch_size=batch_size)
        env.set_seed(0)
        tdreset = env.reset()
        tdrollout = env.rollout(max_steps=50)
        env.close()
        del env
        assert tdreset.batch_size == batch_size
        assert tdrollout.batch_size[:-1] == batch_size

    @pytest.mark.parametrize("batch_size", [(), (5,), (5, 4)])
    def test_brax_spec_rollout(self, envname, batch_size):
        env = BraxEnv(envname, batch_size=batch_size)
        env.set_seed(0)
        check_env_specs(env)

    @pytest.mark.parametrize("batch_size", [(), (5,), (5, 4)])
    @pytest.mark.parametrize(
        "requires_grad",
        [
            True,
            False,
        ],
    )
    def test_brax_consistency(self, envname, batch_size, requires_grad):
        import jax
        import jax.numpy as jnp
        from torchrl.envs.libs.jax_utils import (
            _ndarray_to_tensor,
            _tensor_to_ndarray,
            _tree_flatten,
        )

        env = BraxEnv(envname, batch_size=batch_size, requires_grad=requires_grad)
        env.set_seed(1)
        rollout = env.rollout(10)

        env.set_seed(1)
        key = env._key
        base_env = env._env
        key, *keys = jax.random.split(key, np.prod(batch_size) + 1)
        state = jax.vmap(base_env.reset)(jnp.stack(keys))
        for i in range(rollout.shape[-1]):
            action = rollout[..., i]["action"]
            action = _tensor_to_ndarray(action.clone())
            action = _tree_flatten(action, env.batch_size)
            state = jax.vmap(base_env.step)(state, action)
            t1 = rollout[..., i][("next", "observation")]
            t2 = _ndarray_to_tensor(state.obs).view_as(t1)
            torch.testing.assert_close(t1, t2)

    @pytest.mark.parametrize("batch_size", [(), (5,), (5, 4)])
    def test_brax_grad(self, envname, batch_size):
        batch_size = (1,)
        env = BraxEnv(envname, batch_size=batch_size, requires_grad=True)
        env.set_seed(0)
        td1 = env.reset()
        action = torch.randn(env.action_spec.shape)
        action.requires_grad_(True)
        td1["action"] = action
        td2 = env.step(td1)
        td2[("next", "reward")].mean().backward()
        env.close()
        del env

    @pytest.mark.parametrize("batch_size", [(), (5,), (5, 4)])
    @pytest.mark.parametrize("parallel", [False, True])
    def test_brax_parallel(self, envname, batch_size, parallel, n=1):
        def make_brax():
            env = BraxEnv(envname, batch_size=batch_size, requires_grad=False)
            env.set_seed(1)
            return env

        if parallel:
            env = ParallelEnv(n, make_brax)
        else:
            env = SerialEnv(n, make_brax)
        check_env_specs(env)
        tensordict = env.rollout(3)
        assert tensordict.shape == torch.Size([n, *batch_size, 3])


@pytest.mark.skipif(not _has_vmas, reason="vmas not installed")
class TestVmas:
    @pytest.mark.parametrize("scenario_name", torchrl.envs.libs.vmas._get_envs())
    def test_all_vmas_scenarios(self, scenario_name):
        env = VmasEnv(
            scenario=scenario_name,
            num_envs=4,
        )
        env.set_seed(0)
        env.reset()
        env.rollout(10)

    @pytest.mark.parametrize(
        "scenario_name", ["simple_reference", "waterfall", "flocking", "discovery"]
    )
    def test_vmas_seeding(self, scenario_name):
        final_seed = []
        tdreset = []
        tdrollout = []
        for _ in range(2):
            env = VmasEnv(
                scenario=scenario_name,
                num_envs=4,
            )
            final_seed.append(env.set_seed(0))
            tdreset.append(env.reset())
            tdrollout.append(env.rollout(max_steps=10))
            env.close()
            del env
        assert final_seed[0] == final_seed[1]
        assert_allclose_td(*tdreset)
        assert_allclose_td(*tdrollout)

    @pytest.mark.parametrize(
        "batch_size", [(), (12,), (12, 2), (12, 3), (12, 3, 1), (12, 3, 4)]
    )
    @pytest.mark.parametrize("scenario_name", torchrl.envs.libs.vmas._get_envs())
    def test_vmas_batch_size_error(self, scenario_name, batch_size):
        num_envs = 12
        n_agents = 2
        if len(batch_size) > 1:
            with pytest.raises(
                TypeError,
                match="Batch size used in constructor is not compatible with vmas.",
            ):
                _ = VmasEnv(
                    scenario=scenario_name,
                    num_envs=num_envs,
                    n_agents=n_agents,
                    batch_size=batch_size,
                )
        elif len(batch_size) == 1 and batch_size != (num_envs,):
            with pytest.raises(
                TypeError,
                match="Batch size used in constructor does not match vmas batch size.",
            ):
                _ = VmasEnv(
                    scenario=scenario_name,
                    num_envs=num_envs,
                    n_agents=n_agents,
                    batch_size=batch_size,
                )
        else:
            _ = VmasEnv(
                scenario=scenario_name,
                num_envs=num_envs,
                n_agents=n_agents,
                batch_size=batch_size,
            )

    @pytest.mark.parametrize("num_envs", [1, 20])
    @pytest.mark.parametrize("n_agents", [1, 5])
    @pytest.mark.parametrize(
        "scenario_name", ["simple_reference", "waterfall", "flocking", "discovery"]
    )
    def test_vmas_batch_size(self, scenario_name, num_envs, n_agents):
        torch.manual_seed(0)
        n_rollout_samples = 5
        env = VmasEnv(
            scenario=scenario_name,
            num_envs=num_envs,
            n_agents=n_agents,
        )
        env.set_seed(0)
        tdreset = env.reset()
        tdrollout = env.rollout(max_steps=n_rollout_samples)
        env.close()

        assert tdreset.batch_size == (num_envs,)
        assert tdreset["observation"].shape[1] == env.n_agents
        assert tdreset["done"].shape[1] == env.n_agents

        assert tdrollout.batch_size == (num_envs, n_rollout_samples)
        assert tdrollout["observation"].shape[2] == env.n_agents
        assert tdrollout["next", "reward"].shape[2] == env.n_agents
        assert tdrollout["action"].shape[2] == env.n_agents
        assert tdrollout["done"].shape[2] == env.n_agents
        del env

    @pytest.mark.parametrize("num_envs", [1, 20])
    @pytest.mark.parametrize("n_agents", [1, 5])
    @pytest.mark.parametrize("continuous_actions", [True, False])
    @pytest.mark.parametrize(
        "scenario_name", ["simple_reference", "waterfall", "flocking", "discovery"]
    )
    def test_vmas_spec_rollout(
        self, scenario_name, num_envs, n_agents, continuous_actions
    ):
        env = VmasEnv(
            scenario=scenario_name,
            num_envs=num_envs,
            n_agents=n_agents,
            continuous_actions=continuous_actions,
        )
        wrapped = VmasWrapper(
            vmas.make_env(
                scenario=scenario_name,
                num_envs=num_envs,
                n_agents=n_agents,
                continuous_actions=continuous_actions,
            )
        )
        for e in [env, wrapped]:
            e.set_seed(0)
            check_env_specs(e)
            del e

    @pytest.mark.parametrize("num_envs", [1, 20])
    @pytest.mark.parametrize("n_agents", [1, 5])
    @pytest.mark.parametrize("scenario_name", torchrl.envs.libs.vmas._get_envs())
    def test_vmas_repr(self, scenario_name, num_envs, n_agents):
        if n_agents == 1 and scenario_name == "balance":
            return
        env = VmasEnv(
            scenario=scenario_name,
            num_envs=num_envs,
            n_agents=n_agents,
        )
        assert str(env) == (
            f"{VmasEnv.__name__}(num_envs={num_envs}, n_agents={env.n_agents},"
            f" batch_size={torch.Size((num_envs,))}, device={env.device}) (scenario={scenario_name})"
        )

    @pytest.mark.parametrize("num_envs", [1, 10])
    @pytest.mark.parametrize("n_workers", [1, 3])
    @pytest.mark.parametrize("continuous_actions", [True, False])
    @pytest.mark.parametrize(
        "scenario_name", ["simple_reference", "waterfall", "flocking", "discovery"]
    )
    def test_vmas_parallel(
        self,
        scenario_name,
        num_envs,
        n_workers,
        continuous_actions,
        n_agents=5,
        n_rollout_samples=3,
    ):
        torch.manual_seed(0)

        def make_vmas():
            env = VmasEnv(
                scenario=scenario_name,
                num_envs=num_envs,
                n_agents=n_agents,
                continuous_actions=continuous_actions,
            )
            env.set_seed(0)
            return env

        env = ParallelEnv(n_workers, make_vmas)
        tensordict = env.rollout(max_steps=n_rollout_samples)

        assert tensordict.shape == torch.Size(
            [n_workers, list(env.num_envs)[0], n_rollout_samples]
        )

    @pytest.mark.parametrize("num_envs", [1, 10])
    @pytest.mark.parametrize("n_workers", [1, 3])
    @pytest.mark.parametrize(
        "scenario_name", ["simple_reference", "waterfall", "flocking", "discovery"]
    )
    def test_vmas_reset(
        self,
        scenario_name,
        num_envs,
        n_workers,
        n_agents=5,
        n_rollout_samples=3,
        max_steps=3,
    ):
        torch.manual_seed(0)

        def make_vmas():
            env = VmasEnv(
                scenario=scenario_name,
                num_envs=num_envs,
                n_agents=n_agents,
                max_steps=max_steps,
            )
            env.set_seed(0)
            return env

        env = ParallelEnv(n_workers, make_vmas)
        tensordict = env.rollout(max_steps=n_rollout_samples)

        assert (
            tensordict["next", "done"]
            .sum(
                tuple(range(tensordict.batch_dims, tensordict["next", "done"].ndim)),
                dtype=torch.bool,
            )[..., -1]
            .all()
        )

        _reset = env.done_spec.rand()
        while not _reset.any():
            _reset = env.done_spec.rand()

        tensordict = env.reset(
            TensorDict({"_reset": _reset}, batch_size=env.batch_size, device=env.device)
        )
        assert not tensordict["done"][_reset].all().item()
        # vmas resets all the agent dimension if only one of the agents needs resetting
        # thus, here we check that where we did not reset any agent, all agents are still done
        assert tensordict["done"].all(dim=2)[~_reset.any(dim=2)].all().item()

    @pytest.mark.skipif(len(get_available_devices()) < 2, reason="not enough devices")
    @pytest.mark.parametrize("first", [0, 1])
    @pytest.mark.parametrize(
        "scenario_name", ["simple_reference", "waterfall", "flocking", "discovery"]
    )
    def test_to_device(self, scenario_name: str, first: int):
        torch.manual_seed(0)
        devices = get_available_devices()

        def make_vmas():
            env = VmasEnv(
                scenario=scenario_name,
                num_envs=7,
                n_agents=3,
                seed=0,
                device=devices[first],
            )
            return env

        env = ParallelEnv(2, make_vmas)

        assert env.rollout(max_steps=3).device == devices[first]

        env.to(devices[1 - first])

        assert env.rollout(max_steps=3).device == devices[1 - first]


@pytest.mark.skipif(not _has_d4rl, reason="D4RL not found")
class TestD4RL:
    @pytest.mark.parametrize("task", ["walker2d-medium-replay-v2"])
    def test_terminate_on_end(self, task):
        t0 = time.time()
        data_true = D4RLExperienceReplay(
            task,
            split_trajs=True,
            from_env=False,
            terminate_on_end=True,
            batch_size=2,
            use_timeout_as_done=False,
        )
        _ = D4RLExperienceReplay(
            task,
            split_trajs=True,
            from_env=False,
            terminate_on_end=False,
            batch_size=2,
            use_timeout_as_done=False,
        )
        data_from_env = D4RLExperienceReplay(
            task,
            split_trajs=True,
            from_env=True,
            batch_size=2,
            use_timeout_as_done=False,
        )
        keys = set(data_from_env._storage._storage.keys(True, True))
        keys = keys.intersection(data_true._storage._storage.keys(True, True))
        assert_allclose_td(
            data_true._storage._storage.select(*keys),
            data_from_env._storage._storage.select(*keys),
        )

    @pytest.mark.parametrize(
        "task",
        [
            # "antmaze-medium-play-v0",
            # "hammer-cloned-v1",
            # "maze2d-open-v0",
            # "maze2d-open-dense-v0",
            # "relocate-human-v1",
            "walker2d-medium-replay-v2",
            # "ant-medium-v2",
            # # "flow-merge-random-v0",
            # "kitchen-partial-v0",
            # # "carla-town-v0",
        ],
    )
    def test_d4rl_dummy(self, task):
        t0 = time.time()
        _ = D4RLExperienceReplay(task, split_trajs=True, from_env=True, batch_size=2)
        print(f"completed test after {time.time()-t0}s")

    @pytest.mark.parametrize("task", ["walker2d-medium-replay-v2"])
    @pytest.mark.parametrize("split_trajs", [True, False])
    @pytest.mark.parametrize("from_env", [True, False])
    def test_dataset_build(self, task, split_trajs, from_env):
        t0 = time.time()
        data = D4RLExperienceReplay(
            task, split_trajs=split_trajs, from_env=from_env, batch_size=2
        )
        sample = data.sample()
        env = GymWrapper(gym.make(task))
        rollout = env.rollout(2)
        for key in rollout.keys(True, True):
            sim = rollout[key]
            offline = sample[key]
            assert sim.dtype == offline.dtype, key
            assert sim.shape[-1] == offline.shape[-1], key
        print(f"completed test after {time.time()-t0}s")

    @pytest.mark.parametrize("task", ["walker2d-medium-replay-v2"])
    @pytest.mark.parametrize("split_trajs", [True, False])
    def test_d4rl_iteration(self, task, split_trajs):
        t0 = time.time()
        batch_size = 3
        data = D4RLExperienceReplay(
            task,
            split_trajs=split_trajs,
            from_env=False,
            terminate_on_end=True,
            batch_size=batch_size,
            sampler=SamplerWithoutReplacement(drop_last=True),
        )
        i = 0
        for sample in data:  # noqa: B007
            i += 1
        assert len(data) // i == batch_size
        print(f"completed test after {time.time()-t0}s")


@pytest.mark.skipif(not _has_sklearn, reason=f"Scikit-learn not found: {SKLEARN_ERR}")
@pytest.mark.parametrize(
    "dataset",
    [
        "adult_num",
        "adult_onehot",
        "mushroom_num",
        "mushroom_onehot",
        "covertype",
        "shuttle",
        "magic",
    ],
)
class TestOpenML:
    @pytest.mark.parametrize("batch_size", [(), (2,), (2, 3)])
    def test_env(self, dataset, batch_size):
        env = OpenMLEnv(dataset, batch_size=batch_size)
        td = env.reset()
        assert td.shape == torch.Size(batch_size)
        td = env.rand_step(td)
        assert td.shape == torch.Size(batch_size)
        assert "index" not in td.keys()
        check_env_specs(env)

    def test_data(self, dataset):
        data = OpenMLExperienceReplay(
            dataset,
            batch_size=2048,
            transform=Compose(
                RenameTransform(["X"], ["observation"]),
                DoubleToFloat(["observation"]),
            ),
        )
        # check that dataset eventually runs out
        for i, _ in enumerate(data):  # noqa: B007
            continue
        assert len(data) // 2048 in (i, i - 1)


if __name__ == "__main__":
    args, unknown = argparse.ArgumentParser().parse_known_args()
    pytest.main([__file__, "--capture", "no", "--exitfirst"] + unknown)<|MERGE_RESOLUTION|>--- conflicted
+++ resolved
@@ -102,13 +102,8 @@
 ATOL = 1e-1
 
 
-<<<<<<< HEAD
-class TestGym:
-    @pytest.mark.skipif(not _has_gym, reason="no gym library found")
-=======
 @pytest.mark.skipif(not _has_gym, reason="no gym library found")
 class TestGym:
->>>>>>> 24abc755
     @pytest.mark.parametrize(
         "env_name",
         [
@@ -184,10 +179,6 @@
         assert final_seed0 == final_seed2
         assert_allclose_td(tdrollout[0], rollout2, rtol=RTOL, atol=ATOL)
 
-<<<<<<< HEAD
-    @pytest.mark.skipif(not _has_gym, reason="no gym library found")
-=======
->>>>>>> 24abc755
     @pytest.mark.parametrize(
         "env_name",
         [
@@ -224,7 +215,6 @@
         )
         check_env_specs(env)
 
-<<<<<<< HEAD
     @pytest.mark.parametrize("frame_skip", [1, 3])
     @pytest.mark.parametrize(
         "from_pixels,pixels_only",
@@ -264,7 +254,7 @@
         check_env_specs(env)
         env = SerialEnv(2, make_env)
         check_env_specs(env)
-=======
+
     def test_info_reader(self):
         try:
             import gym_super_mario_bros as mario_gym
@@ -295,7 +285,6 @@
         env.reset()
         env.rand_step()
         env.rollout(3)
->>>>>>> 24abc755
 
 
 @implement_for("gym", None, "0.26")
