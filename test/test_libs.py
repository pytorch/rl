# Copyright (c) Meta Platforms, Inc. and affiliates.
#
# This source code is licensed under the MIT license found in the
# LICENSE file in the root directory of this source tree.
from __future__ import annotations

import collections
import functools
import gc
import importlib.util
import os
import urllib.error


_has_isaac = importlib.util.find_spec("isaacgym") is not None

if _has_isaac:
    # isaac gym asks to be imported before torch...
    import isaacgym  # noqa
    import isaacgymenvs  # noqa
    from torchrl.envs.libs.isaacgym import IsaacGymEnv
import argparse
import importlib

import time
import urllib
from contextlib import nullcontext
from pathlib import Path
from sys import platform
from unittest import mock

import numpy as np
import pytest
import torch

from packaging import version
from tensordict import (
    assert_allclose_td,
    is_tensor_collection,
    LazyStackedTensorDict,
    TensorDict,
)
from tensordict.nn import (
    ProbabilisticTensorDictModule,
    TensorDictModule,
    TensorDictSequential,
)
from torch import nn

from torchrl._utils import implement_for, logger as torchrl_logger
from torchrl.collectors.collectors import SyncDataCollector
from torchrl.data import (
    Binary,
    Bounded,
    Categorical,
    Composite,
    MultiCategorical,
    MultiOneHot,
    NonTensor,
    OneHot,
    ReplayBuffer,
    ReplayBufferEnsemble,
    Unbounded,
    UnboundedDiscreteTensorSpec,
)
from torchrl.data.datasets.atari_dqn import AtariDQNExperienceReplay
from torchrl.data.datasets.d4rl import D4RLExperienceReplay

from torchrl.data.datasets.gen_dgrl import GenDGRLExperienceReplay
from torchrl.data.datasets.minari_data import MinariExperienceReplay
from torchrl.data.datasets.openml import OpenMLExperienceReplay
from torchrl.data.datasets.openx import OpenXExperienceReplay
from torchrl.data.datasets.roboset import RobosetExperienceReplay
from torchrl.data.datasets.vd4rl import VD4RLExperienceReplay
from torchrl.data.replay_buffers import SamplerWithoutReplacement
from torchrl.data.utils import CloudpickleWrapper
from torchrl.envs import (
    CatTensors,
    Compose,
    DoubleToFloat,
    EnvBase,
    EnvCreator,
    RemoveEmptySpecs,
    RenameTransform,
)
from torchrl.envs.batched_envs import SerialEnv
from torchrl.envs.libs.brax import _has_brax, BraxEnv, BraxWrapper
from torchrl.envs.libs.dm_control import _has_dmc, DMControlEnv, DMControlWrapper
from torchrl.envs.libs.envpool import _has_envpool, MultiThreadedEnvWrapper
from torchrl.envs.libs.gym import (
    _gym_to_torchrl_spec_transform,
    _has_gym,
    _is_from_pixels,
    _torchrl_to_gym_spec_transform,
    gym_backend,
    GymEnv,
    GymWrapper,
    MOGymEnv,
    MOGymWrapper,
    register_gym_spec_conversion,
    set_gym_backend,
)
from torchrl.envs.libs.habitat import _has_habitat, HabitatEnv
from torchrl.envs.libs.jumanji import _has_jumanji, JumanjiEnv
from torchrl.envs.libs.meltingpot import MeltingpotEnv, MeltingpotWrapper
from torchrl.envs.libs.openml import OpenMLEnv
from torchrl.envs.libs.openspiel import _has_pyspiel, OpenSpielEnv, OpenSpielWrapper
from torchrl.envs.libs.pettingzoo import _has_pettingzoo, PettingZooEnv
from torchrl.envs.libs.robohive import _has_robohive, RoboHiveEnv
from torchrl.envs.libs.smacv2 import _has_smacv2, SMACv2Env
from torchrl.envs.libs.unity_mlagents import (
    _has_unity_mlagents,
    UnityMLAgentsEnv,
    UnityMLAgentsWrapper,
)
from torchrl.envs.libs.vmas import _has_vmas, VmasEnv, VmasWrapper

from torchrl.envs.transforms import ActionMask, TransformedEnv
from torchrl.envs.utils import (
    check_env_specs,
    ExplorationType,
    MarlGroupMapType,
    RandomPolicy,
)
from torchrl.modules import (
    ActorCriticOperator,
    MaskedCategorical,
    MLP,
    SafeModule,
    ValueOperator,
)

if os.getenv("PYTORCH_TEST_FBCODE"):
    from pytorch.rl.test._utils_internal import (
        _make_multithreaded_env,
        CARTPOLE_VERSIONED,
        CLIFFWALKING_VERSIONED,
        get_available_devices,
        get_default_devices,
        HALFCHEETAH_VERSIONED,
        PENDULUM_VERSIONED,
        PONG_VERSIONED,
        rand_reset,
        retry,
        rollout_consistency_assertion,
    )
else:
    from _utils_internal import (
        _make_multithreaded_env,
        CARTPOLE_VERSIONED,
        CLIFFWALKING_VERSIONED,
        get_available_devices,
        get_default_devices,
        HALFCHEETAH_VERSIONED,
        PENDULUM_VERSIONED,
        PONG_VERSIONED,
        rand_reset,
        retry,
        rollout_consistency_assertion,
    )

_has_d4rl = importlib.util.find_spec("d4rl") is not None

_has_mo = importlib.util.find_spec("mo_gymnasium") is not None

_has_sklearn = importlib.util.find_spec("sklearn") is not None

_has_gym_robotics = importlib.util.find_spec("gymnasium_robotics") is not None

_has_minari = importlib.util.find_spec("minari") is not None

_has_gymnasium = importlib.util.find_spec("gymnasium") is not None

_has_isaaclab = importlib.util.find_spec("isaaclab") is not None

_has_gym_regular = importlib.util.find_spec("gym") is not None
if _has_gymnasium:
    set_gym_backend("gymnasium").set()
    import gymnasium

    assert gym_backend() is gymnasium
elif _has_gym:
    set_gym_backend("gym").set()
    import gym

    assert gym_backend() is gym

_has_meltingpot = importlib.util.find_spec("meltingpot") is not None

_has_minigrid = importlib.util.find_spec("minigrid") is not None


@pytest.fixture(scope="session", autouse=True)
def maybe_init_minigrid():
    if _has_minigrid and _has_gymnasium:
        import minigrid

        minigrid.register_minigrid_envs()


@implement_for("gym")
def get_gym_pixel_wrapper():
    try:
        # works whenever gym_version > version.parse("0.19")
        PixelObservationWrapper = gym_backend(
            "wrappers.pixel_observation"
        ).PixelObservationWrapper
    except Exception:
        from torchrl.envs.libs.utils import (
            GymPixelObservationWrapper as PixelObservationWrapper,
        )
    return PixelObservationWrapper


@implement_for("gymnasium", None, "1.1.0")
def get_gym_pixel_wrapper():  # noqa: F811
    try:
        # works whenever gym_version > version.parse("0.19")
        PixelObservationWrapper = gym_backend(
            "wrappers.pixel_observation"
        ).PixelObservationWrapper
    except Exception:
        from torchrl.envs.libs.utils import (
            GymPixelObservationWrapper as PixelObservationWrapper,
        )
    return PixelObservationWrapper


@implement_for("gymnasium", "1.1.0")
def get_gym_pixel_wrapper():  # noqa: F811
    # works whenever gym_version > version.parse("0.19")
    PixelObservationWrapper = lambda *args, pixels_only=False, **kwargs: gym_backend(
        "wrappers"
    ).AddRenderObservation(*args, render_only=pixels_only, **kwargs)
    return PixelObservationWrapper


if _has_gym:
    try:
        from gymnasium import __version__ as gym_version

        gym_version = version.parse(gym_version)
    except ModuleNotFoundError:
        from gym import __version__ as gym_version

        gym_version = version.parse(gym_version)


if _has_envpool:
    import envpool

_has_pytree = True
try:
    from torch.utils._pytree import tree_flatten, tree_map
except ImportError:
    _has_pytree = False
IS_OSX = platform == "darwin"
RTOL = 1e-1
ATOL = 1e-1


@pytest.mark.skipif(not _has_gym, reason="no gym library found")
class TestGym:
    class DummyEnv(EnvBase):
        def __init__(self, arg1, *, arg2, **kwargs):
            super().__init__(**kwargs)

            assert arg1 == 1
            assert arg2 == 2

            self.observation_spec = Composite(
                observation=Unbounded((*self.batch_size, 3)),
                other=Composite(
                    another_other=Unbounded((*self.batch_size, 3)),
                    shape=self.batch_size,
                ),
                shape=self.batch_size,
            )
            self.action_spec = Unbounded((*self.batch_size, 3))
            self.done_spec = Categorical(2, (*self.batch_size, 1), dtype=torch.bool)
            self.full_done_spec["truncated"] = self.full_done_spec["terminated"].clone()

        def _reset(self, tensordict):
            return self.observation_spec.rand()

        def _step(self, tensordict):
            action = tensordict.get("action")
            return TensorDict(
                {
                    "observation": action.clone(),
                    "other": {"another_other": torch.zeros_like(action)},
                    "reward": action.sum(-1, True),
                    "done": ~action.any(-1, True),
                    "terminated": ~action.any(-1, True),
                    "truncated": torch.zeros((*self.batch_size, 1), dtype=torch.bool),
                },
                batch_size=[],
            )

        def _set_seed(self, seed: int | None) -> None:
            ...

    @implement_for("gym", None, "0.18")
    def _make_spec(self, batch_size, cat, cat_shape, multicat, multicat_shape):
        return Composite(
            a=Unbounded(shape=(*batch_size, 1)),
            b=Composite(c=cat(5, shape=cat_shape, dtype=torch.int64), shape=batch_size),
            d=cat(5, shape=cat_shape, dtype=torch.int64),
            e=multicat([2, 3], shape=(*batch_size, multicat_shape), dtype=torch.int64),
            f=Bounded(-3, 4, shape=(*batch_size, 1)),
            # g=UnboundedDiscreteTensorSpec(shape=(*batch_size, 1), dtype=torch.long),
            h=Binary(n=5, shape=(*batch_size, 5)),
            shape=batch_size,
        )

    @implement_for("gym", "0.18", None)
    def _make_spec(  # noqa: F811
        self, batch_size, cat, cat_shape, multicat, multicat_shape
    ):
        return Composite(
            a=Unbounded(shape=(*batch_size, 1)),
            b=Composite(c=cat(5, shape=cat_shape, dtype=torch.int64), shape=batch_size),
            d=cat(5, shape=cat_shape, dtype=torch.int64),
            e=multicat([2, 3], shape=(*batch_size, multicat_shape), dtype=torch.int64),
            f=Bounded(-3, 4, shape=(*batch_size, 1)),
            g=UnboundedDiscreteTensorSpec(shape=(*batch_size, 1), dtype=torch.long),
            h=Binary(n=5, shape=(*batch_size, 5)),
            shape=batch_size,
        )

    @implement_for("gymnasium", None, "1.0.0")
    def _make_spec(  # noqa: F811
        self, batch_size, cat, cat_shape, multicat, multicat_shape
    ):
        return Composite(
            a=Unbounded(shape=(*batch_size, 1)),
            b=Composite(c=cat(5, shape=cat_shape, dtype=torch.int64), shape=batch_size),
            d=cat(5, shape=cat_shape, dtype=torch.int64),
            e=multicat([2, 3], shape=(*batch_size, multicat_shape), dtype=torch.int64),
            f=Bounded(-3, 4, shape=(*batch_size, 1)),
            g=UnboundedDiscreteTensorSpec(shape=(*batch_size, 1), dtype=torch.long),
            h=Binary(n=5, shape=(*batch_size, 5)),
            shape=batch_size,
        )

    @implement_for("gymnasium", "1.1.0")
    def _make_spec(  # noqa: F811
        self, batch_size, cat, cat_shape, multicat, multicat_shape
    ):
        return Composite(
            a=Unbounded(shape=(*batch_size, 1)),
            b=Composite(c=cat(5, shape=cat_shape, dtype=torch.int64), shape=batch_size),
            d=cat(5, shape=cat_shape, dtype=torch.int64),
            e=multicat([2, 3], shape=(*batch_size, multicat_shape), dtype=torch.int64),
            f=Bounded(-3, 4, shape=(*batch_size, 1)),
            g=UnboundedDiscreteTensorSpec(shape=(*batch_size, 1), dtype=torch.long),
            h=Binary(n=5, shape=(*batch_size, 5)),
            shape=batch_size,
        )

    @pytest.mark.parametrize("categorical", [True, False])
    def test_gym_spec_cast(self, categorical):
        batch_size = [3, 4]
        cat = Categorical if categorical else OneHot
        cat_shape = batch_size if categorical else (*batch_size, 5)
        multicat = MultiCategorical if categorical else MultiOneHot
        multicat_shape = 2 if categorical else 5
        spec = self._make_spec(batch_size, cat, cat_shape, multicat, multicat_shape)
        recon = _gym_to_torchrl_spec_transform(
            _torchrl_to_gym_spec_transform(
                spec, categorical_action_encoding=categorical
            ),
            categorical_action_encoding=categorical,
            batch_size=batch_size,
        )
        for (key0, spec0), (key1, spec1) in zip(
            spec.items(True, True), recon.items(True, True)
        ):
            assert spec0 == spec1, (key0, key1, spec0, spec1)
        assert spec == recon
        assert recon.shape == spec.shape

    def test_gym_new_spec_reg(self):
        Space = gym_backend("spaces").Space

        class MySpaceParent(Space):
            ...

        s_parent = MySpaceParent()

        class MySpaceChild(MySpaceParent):
            ...

        # We intentionally register first the child then the parent
        @register_gym_spec_conversion(MySpaceChild)
        def convert_myspace_child(spec, **kwargs):
            return NonTensor((), example_data="child")

        @register_gym_spec_conversion(MySpaceParent)
        def convert_myspace_parent(spec, **kwargs):
            return NonTensor((), example_data="parent")

        s_child = MySpaceChild()
        assert _gym_to_torchrl_spec_transform(s_parent).example_data == "parent"
        assert _gym_to_torchrl_spec_transform(s_child).example_data == "child"

        class NoConversionSpace(Space):
            ...

        s_no_conv = NoConversionSpace()
        with pytest.raises(
            KeyError, match="No conversion tool could be found with the gym space"
        ):
            _gym_to_torchrl_spec_transform(s_no_conv)

    @pytest.mark.parametrize("order", ["tuple_seq"])
    @implement_for("gym")
    def test_gym_spec_cast_tuple_sequential(self, order):
        torchrl_logger.info("Sequence not available in gym")
        return

    @pytest.mark.parametrize("order", ["tuple_seq"])
    @implement_for("gymnasium", "1.1.0")
    def test_gym_spec_cast_tuple_sequential(self, order):  # noqa: F811
        self._test_gym_spec_cast_tuple_sequential(order)

    @pytest.mark.parametrize("order", ["tuple_seq"])
    @implement_for("gymnasium", None, "1.0.0")
    def test_gym_spec_cast_tuple_sequential(self, order):  # noqa: F811
        self._test_gym_spec_cast_tuple_sequential(order)

    def _test_gym_spec_cast_tuple_sequential(self, order):  # noqa: F811
        with set_gym_backend("gymnasium"):
            if order == "seq_tuple":
                # Requires nested tensors to be created along dim=1, disabling
                space = gym_backend("spaces").Dict(
                    feature=gym_backend("spaces").Sequence(
                        gym_backend("spaces").Tuple(
                            (
                                gym_backend("spaces").Box(-1, 1, shape=(2, 2)),
                                gym_backend("spaces").Box(-1, 1, shape=(1, 2)),
                            )
                        ),
                        stack=True,
                    )
                )
            elif order == "tuple_seq":
                space = gym_backend("spaces").Dict(
                    feature=gym_backend("spaces").Tuple(
                        (
                            gym_backend("spaces").Sequence(
                                gym_backend("spaces").Box(-1, 1, shape=(2, 2)),
                                stack=True,
                            ),
                            gym_backend("spaces").Sequence(
                                gym_backend("spaces").Box(-1, 1, shape=(1, 2)),
                                stack=True,
                            ),
                        ),
                    )
                )
            else:
                raise NotImplementedError
            sample = space.sample()
            partial_tree_map = functools.partial(
                tree_map, is_leaf=lambda x: isinstance(x, (tuple, torch.Tensor))
            )

            def stack_tuples(item):
                if isinstance(item, tuple):
                    try:
                        return torch.stack(
                            [partial_tree_map(stack_tuples, x) for x in item]
                        )
                    except RuntimeError:
                        item = [partial_tree_map(stack_tuples, x) for x in item]
                        try:
                            return torch.nested.nested_tensor(item)
                        except RuntimeError:
                            return tuple(item)
                return torch.as_tensor(item)

            sample_pt = partial_tree_map(stack_tuples, sample)
            # sample_pt = torch.utils._pytree.tree_map(lambda x: torch.stack(list(x)), sample_pt, is_leaf=lambda x: isinstance(x, tuple))
            spec = _gym_to_torchrl_spec_transform(space)
            rand = spec.rand()

            assert spec.contains(rand), (rand, spec)
            assert spec.contains(sample_pt), (rand, sample_pt)

            space_recon = _torchrl_to_gym_spec_transform(spec)
            assert space_recon == space, (space_recon, space)
            rand_numpy = rand.numpy()
            assert space.contains(rand_numpy)

    _BACKENDS = [None]
    if _has_gymnasium:
        _BACKENDS += ["gymnasium"]
    if _has_gym_regular:
        _BACKENDS += ["gym"]

    @pytest.mark.skipif(not _has_pytree, reason="pytree needed for torchrl_to_gym test")
    @pytest.mark.parametrize("backend", _BACKENDS)
    @pytest.mark.parametrize("numpy", [True, False])
    def test_torchrl_to_gym(self, backend, numpy):
        from torchrl.envs.libs.gym import gym_backend, set_gym_backend

        gb = gym_backend()
        try:
            EnvBase.register_gym(
                f"Dummy-{numpy}-{backend}-v0",
                entry_point=self.DummyEnv,
                to_numpy=numpy,
                backend=backend,
                arg1=1,
                arg2=2,
            )

            with set_gym_backend(backend) if backend is not None else nullcontext():
                envgym = gym_backend().make(f"Dummy-{numpy}-{backend}-v0")
                envgym.reset()
                obs, *_ = envgym.step(envgym.action_space.sample())
                assert "observation" in obs
                assert "other" in obs
                if numpy:
                    assert all(
                        isinstance(val, np.ndarray) for val in tree_flatten(obs)[0]
                    )
                else:
                    assert all(
                        isinstance(val, torch.Tensor) for val in tree_flatten(obs)[0]
                    )

                # with a transform
                transform = Compose(
                    CatTensors(["observation", ("other", "another_other")]),
                    RemoveEmptySpecs(),
                )
                envgym = gym_backend().make(
                    f"Dummy-{numpy}-{backend}-v0",
                    transform=transform,
                )
                envgym.reset()
                obs, *_ = envgym.step(envgym.action_space.sample())
                assert "observation_other" not in obs
                assert "observation" not in obs
                assert "other" not in obs
                if numpy:
                    assert all(
                        isinstance(val, np.ndarray) for val in tree_flatten(obs)[0]
                    )
                else:
                    assert all(
                        isinstance(val, torch.Tensor) for val in tree_flatten(obs)[0]
                    )

            # register with transform
            transform = Compose(
                CatTensors(["observation", ("other", "another_other")]),
                RemoveEmptySpecs(),
            )
            EnvBase.register_gym(
                f"Dummy-{numpy}-{backend}-transform-v0",
                entry_point=self.DummyEnv,
                backend=backend,
                to_numpy=numpy,
                arg1=1,
                arg2=2,
                transform=transform,
            )

            with set_gym_backend(backend) if backend is not None else nullcontext():
                envgym = gym_backend().make(f"Dummy-{numpy}-{backend}-transform-v0")
                envgym.reset()
                obs, *_ = envgym.step(envgym.action_space.sample())
                assert "observation_other" not in obs
                assert "observation" not in obs
                assert "other" not in obs
                if numpy:
                    assert all(
                        isinstance(val, np.ndarray) for val in tree_flatten(obs)[0]
                    )
                else:
                    assert all(
                        isinstance(val, torch.Tensor) for val in tree_flatten(obs)[0]
                    )

            # register with transform
            EnvBase.register_gym(
                f"Dummy-{numpy}-{backend}-noarg-v0",
                entry_point=self.DummyEnv,
                backend=backend,
                to_numpy=numpy,
            )
            with set_gym_backend(backend) if backend is not None else nullcontext():
                with pytest.raises(AssertionError):
                    envgym = gym_backend().make(
                        f"Dummy-{numpy}-{backend}-noarg-v0", arg1=None, arg2=None
                    )
                envgym = gym_backend().make(
                    f"Dummy-{numpy}-{backend}-noarg-v0", arg1=1, arg2=2
                )

            # Get info dict
            gym_info_at_reset = version.parse(
                gym_backend().__version__
            ) >= version.parse("0.26.0")
            with set_gym_backend(backend) if backend is not None else nullcontext():
                envgym = gym_backend().make(
                    f"Dummy-{numpy}-{backend}-noarg-v0",
                    arg1=1,
                    arg2=2,
                    info_keys=("other",),
                )
                if gym_info_at_reset:
                    out, info = envgym.reset()
                    if numpy:
                        assert all(
                            isinstance(val, np.ndarray)
                            for val in tree_flatten((obs, info))[0]
                        )
                    else:
                        assert all(
                            isinstance(val, torch.Tensor)
                            for val in tree_flatten((obs, info))[0]
                        )
                else:
                    out = envgym.reset()
                    info = {}
                    if numpy:
                        assert all(
                            isinstance(val, np.ndarray)
                            for val in tree_flatten((obs, info))[0]
                        )
                    else:
                        assert all(
                            isinstance(val, torch.Tensor)
                            for val in tree_flatten((obs, info))[0]
                        )
                assert "observation" in out
                assert "other" not in out

                if gym_info_at_reset:
                    assert "other" in info

                out, *_, info = envgym.step(envgym.action_space.sample())
                assert "observation" in out
                assert "other" not in out
                assert "other" in info
                if numpy:
                    assert all(
                        isinstance(val, np.ndarray)
                        for val in tree_flatten((obs, info))[0]
                    )
                else:
                    assert all(
                        isinstance(val, torch.Tensor)
                        for val in tree_flatten((obs, info))[0]
                    )

            EnvBase.register_gym(
                f"Dummy-{numpy}-{backend}-info-v0",
                entry_point=self.DummyEnv,
                backend=backend,
                to_numpy=numpy,
                info_keys=("other",),
            )
            with set_gym_backend(backend) if backend is not None else nullcontext():
                envgym = gym_backend().make(
                    f"Dummy-{numpy}-{backend}-info-v0", arg1=1, arg2=2
                )
                if gym_info_at_reset:
                    out, info = envgym.reset()
                    if numpy:
                        assert all(
                            isinstance(val, np.ndarray)
                            for val in tree_flatten((obs, info))[0]
                        )
                    else:
                        assert all(
                            isinstance(val, torch.Tensor)
                            for val in tree_flatten((obs, info))[0]
                        )
                else:
                    out = envgym.reset()
                    info = {}
                    if numpy:
                        assert all(
                            isinstance(val, np.ndarray)
                            for val in tree_flatten((obs, info))[0]
                        )
                    else:
                        assert all(
                            isinstance(val, torch.Tensor)
                            for val in tree_flatten((obs, info))[0]
                        )
                assert "observation" in out
                assert "other" not in out

                if gym_info_at_reset:
                    assert "other" in info

                out, *_, info = envgym.step(envgym.action_space.sample())
                assert "observation" in out
                assert "other" not in out
                assert "other" in info
                if numpy:
                    assert all(
                        isinstance(val, np.ndarray)
                        for val in tree_flatten((obs, info))[0]
                    )
                else:
                    assert all(
                        isinstance(val, torch.Tensor)
                        for val in tree_flatten((obs, info))[0]
                    )
        finally:
            set_gym_backend(gb).set()

    @implement_for("gym", None, "0.26")
    def test_gym_dict_action_space(self):
        torchrl_logger.info("tested for gym > 0.26 - no backward issue")
        return

    @implement_for("gym", "0.26", None)
    def test_gym_dict_action_space(self):  # noqa: F811
        import gym
        from gym import Env

        class CompositeActionEnv(Env):
            def __init__(self):
                self.action_space = gym.spaces.Dict(
                    a0=gym.spaces.Discrete(2), a1=gym.spaces.Box(-1, 1)
                )
                self.observation_space = gym.spaces.Box(-1, 1)

            def step(self, action):
                assert isinstance(action, dict)
                assert isinstance(action["a0"], np.ndarray)
                assert isinstance(action["a1"], np.ndarray)
                return (0.5, 0.0, False, False, {})

            def reset(
                self,
                *,
                seed: int | None = None,
                options: dict | None = None,
            ):
                return (0.0, {})

        env = CompositeActionEnv()
        torchrl_env = GymWrapper(env)
        assert isinstance(torchrl_env.action_spec, Composite)
        assert len(torchrl_env.action_keys) == 2
        r = torchrl_env.rollout(10)
        assert isinstance(r[0]["a0"], torch.Tensor)
        assert isinstance(r[0]["a1"], torch.Tensor)
        assert r[0]["observation"] == 0
        assert r[1]["observation"] == 0.5

    @implement_for("gymnasium")
    def test_gym_dict_action_space(self):  # noqa: F811
        import gymnasium as gym
        from gymnasium import Env

        class CompositeActionEnv(Env):
            def __init__(self):
                self.action_space = gym.spaces.Dict(
                    a0=gym.spaces.Discrete(2), a1=gym.spaces.Box(-1, 1)
                )
                self.observation_space = gym.spaces.Box(-1, 1)

            def step(self, action):
                assert isinstance(action, dict)
                assert isinstance(action["a0"], np.ndarray)
                assert isinstance(action["a1"], np.ndarray)
                return (0.5, 0.0, False, False, {})

            def reset(
                self,
                *,
                seed: int | None = None,
                options: dict | None = None,
            ):
                return (0.0, {})

        env = CompositeActionEnv()
        torchrl_env = GymWrapper(env)
        assert isinstance(torchrl_env.action_spec, Composite)
        assert len(torchrl_env.action_keys) == 2
        r = torchrl_env.rollout(10)
        assert isinstance(r[0]["a0"], torch.Tensor)
        assert isinstance(r[0]["a1"], torch.Tensor)
        assert r[0]["observation"] == 0
        assert r[1]["observation"] == 0.5

    @pytest.mark.parametrize(
        "env_name",
        [
            HALFCHEETAH_VERSIONED(),
            PONG_VERSIONED(),
            # PENDULUM_VERSIONED,
        ],
    )
    @pytest.mark.parametrize("frame_skip", [1, 3])
    @pytest.mark.parametrize(
        "from_pixels,pixels_only",
        [
            [True, True],
            [True, False],
            [False, False],
        ],
    )
    def test_gym(self, env_name, frame_skip, from_pixels, pixels_only):
        if env_name == PONG_VERSIONED() and not from_pixels:
            # raise pytest.skip("already pixel")
            # we don't skip because that would raise an exception
            return
        elif (
            env_name != PONG_VERSIONED()
            and from_pixels
            and torch.cuda.device_count() < 1
        ):
            raise pytest.skip("no cuda device")

        def non_null_obs(batched_td):
            if from_pixels:
                pix_norm = batched_td.get("pixels").flatten(-3, -1).float().norm(dim=-1)
                pix_norm_next = (
                    batched_td.get(("next", "pixels"))
                    .flatten(-3, -1)
                    .float()
                    .norm(dim=-1)
                )
                idx = (pix_norm > 1) & (pix_norm_next > 1)
                # eliminate batch size: all idx must be True (otherwise one could be filled with 0s)
                while idx.ndim > 1:
                    idx = idx.all(0)
                idx = idx.nonzero().squeeze(-1)
                assert idx.numel(), "Did not find pixels with norm > 1"
                return idx
            return slice(None)

        tdreset = []
        tdrollout = []
        final_seed = []
        for _ in range(2):
            env0 = GymEnv(
                env_name,
                frame_skip=frame_skip,
                from_pixels=from_pixels,
                pixels_only=pixels_only,
            )
            torch.manual_seed(0)
            np.random.seed(0)
            final_seed.append(env0.set_seed(0))
            tdreset.append(env0.reset())
            rollout = env0.rollout(max_steps=50)
            tdrollout.append(rollout)
            assert env0.from_pixels is from_pixels
            env0.close()
            env_type = type(env0._env)

        assert_allclose_td(*tdreset, rtol=RTOL, atol=ATOL)
        tdrollout = torch.stack(tdrollout, 0)

        # custom filtering of non-null obs: mujoco rendering sometimes fails
        # and renders black images. To counter this in the tests, we select
        # tensordicts with all non-null observations
        idx = non_null_obs(tdrollout)
        assert_allclose_td(
            tdrollout[0][..., idx], tdrollout[1][..., idx], rtol=RTOL, atol=ATOL
        )
        final_seed0, final_seed1 = final_seed
        assert final_seed0 == final_seed1

        if env_name == PONG_VERSIONED():
            base_env = gym_backend().make(env_name, frameskip=frame_skip)
            frame_skip = 1
        else:
            base_env = _make_gym_environment(env_name)

        if from_pixels and not _is_from_pixels(base_env):
            PixelObservationWrapper = get_gym_pixel_wrapper()
            base_env = PixelObservationWrapper(base_env, pixels_only=pixels_only)
        assert type(base_env) is env_type

        # Compare GymEnv output with GymWrapper output
        env1 = GymWrapper(base_env, frame_skip=frame_skip)
        assert env0.get_library_name(env0._env) == env1.get_library_name(env1._env)
        # check that we didn't do more wrapping
        assert type(env0._env) == type(env1._env)  # noqa: E721
        assert env0.output_spec == env1.output_spec
        assert env0.input_spec == env1.input_spec
        del env0
        torch.manual_seed(0)
        np.random.seed(0)
        final_seed2 = env1.set_seed(0)
        tdreset2 = env1.reset()
        rollout2 = env1.rollout(max_steps=50)
        assert env1.from_pixels is from_pixels
        env1.close()
        del env1, base_env

        assert_allclose_td(tdreset[0], tdreset2, rtol=RTOL, atol=ATOL)
        assert final_seed0 == final_seed2
        # same magic trick for mujoco as above
        tdrollout = torch.stack([tdrollout[0], rollout2], 0)
        idx = non_null_obs(tdrollout)
        assert_allclose_td(
            tdrollout[0][..., idx], tdrollout[1][..., idx], rtol=RTOL, atol=ATOL
        )

    @pytest.mark.parametrize(
        "env_name",
        [
            PONG_VERSIONED(),
            # PENDULUM_VERSIONED,
            HALFCHEETAH_VERSIONED(),
        ],
    )
    @pytest.mark.parametrize("frame_skip", [1, 3])
    @pytest.mark.parametrize(
        "from_pixels,pixels_only",
        [
            [False, False],
            [True, True],
            [True, False],
        ],
    )
    def test_gym_fake_td(self, env_name, frame_skip, from_pixels, pixels_only):
        if env_name == PONG_VERSIONED() and not from_pixels:
            # raise pytest.skip("already pixel")
            return
        elif (
            env_name != PONG_VERSIONED()
            and from_pixels
            and (not torch.has_cuda or not torch.cuda.device_count())
        ):
            raise pytest.skip("no cuda device")

        env = GymEnv(
            env_name,
            frame_skip=frame_skip,
            from_pixels=from_pixels,
            pixels_only=pixels_only,
        )
        check_env_specs(env)

    @pytest.mark.parametrize("frame_skip", [1, 3])
    @pytest.mark.parametrize(
        "from_pixels,pixels_only",
        [
            [False, False],
            [True, True],
            [True, False],
        ],
    )
    @pytest.mark.parametrize("wrapper", [True, False])
    def test_mo(self, frame_skip, from_pixels, pixels_only, wrapper):
        if importlib.util.find_spec("gymnasium") is not None and not _has_mo:
            raise pytest.skip("mo-gym not found")
        else:
            # avoid skipping, which we consider as errors in the gym CI
            return

        def make_env():
            import mo_gymnasium

            if wrapper:
                return MOGymWrapper(
                    mo_gymnasium.make("minecart-v0"),
                    frame_skip=frame_skip,
                    from_pixels=from_pixels,
                    pixels_only=pixels_only,
                )
            else:
                return MOGymEnv(
                    "minecart-v0",
                    frame_skip=frame_skip,
                    from_pixels=from_pixels,
                    pixels_only=pixels_only,
                )

        env = make_env()
        check_env_specs(env)
        env = SerialEnv(2, make_env)
        check_env_specs(env)

    def test_info_reader_mario(self):
        try:
            import gym_super_mario_bros as mario_gym
        except ImportError as err:
            try:
                gym = gym_backend()

                # with 0.26 we must have installed gym_super_mario_bros
                # Since we capture the skips as errors, we raise a skip in this case
                # Otherwise, we just return
                gym_version = version.parse(gym.__version__)
                if version.parse(
                    "0.26.0"
                ) <= gym_version and gym_version < version.parse("0.27"):
                    raise pytest.skip(f"no super mario bros: error=\n{err}")
            except ImportError:
                pass
            return

        gb = gym_backend()
        try:
            with set_gym_backend("gym"):
                env = mario_gym.make("SuperMarioBros-v0")
                env = GymWrapper(env)
                check_env_specs(env)

                def info_reader(info, tensordict):
                    assert isinstance(info, dict)  # failed before bugfix

                env.info_dict_reader = info_reader
                check_env_specs(env)
        finally:
            set_gym_backend(gb).set()

    @implement_for("gymnasium", "1.1.0")
    def test_one_hot_and_categorical(self):
        self._test_one_hot_and_categorical()

    @implement_for("gymnasium", None, "1.0.0")
    def test_one_hot_and_categorical(self):  # noqa
        self._test_one_hot_and_categorical()

    def _test_one_hot_and_categorical(self):
        # tests that one-hot and categorical work ok when an integer is expected as action
        cliff_walking = GymEnv(
            CLIFFWALKING_VERSIONED(), categorical_action_encoding=True
        )
        cliff_walking.rollout(10)
        check_env_specs(cliff_walking)

        cliff_walking = GymEnv(
            CLIFFWALKING_VERSIONED(), categorical_action_encoding=False
        )
        cliff_walking.rollout(10)
        check_env_specs(cliff_walking)

    @implement_for("gym")
    def test_one_hot_and_categorical(self):  # noqa: F811
        # we do not skip (bc we may want to make sure nothing is skipped)
        # but CliffWalking-v0 in earlier Gym versions uses np.bool, which
        # was deprecated after np 1.20, and we don't want to install multiple np
        # versions.
        return

    @implement_for("gymnasium", "1.1.0")
    @pytest.mark.parametrize(
        "envname",
        ["HalfCheetah-v4", "CartPole-v1", "ALE/Pong-v5"]
        + (["FetchReach-v2"] if _has_gym_robotics else []),
    )
    @pytest.mark.flaky(reruns=5, reruns_delay=1)
    def test_vecenvs_wrapper(self, envname):
        import gymnasium

        with set_gym_backend("gymnasium"):
            self._test_vecenvs_wrapper(
                envname,
                kwargs={"autoreset_mode": gymnasium.vector.AutoresetMode.SAME_STEP},
            )

    @implement_for("gymnasium", None, "1.0.0")
    @pytest.mark.parametrize(
        "envname",
        ["HalfCheetah-v4", "CartPole-v1", "ALE/Pong-v5"]
        + (["FetchReach-v2"] if _has_gym_robotics else []),
    )
    @pytest.mark.flaky(reruns=5, reruns_delay=1)
    def test_vecenvs_wrapper(self, envname):  # noqa
        with set_gym_backend("gymnasium"):
            self._test_vecenvs_wrapper(envname)

    def _test_vecenvs_wrapper(self, envname, kwargs=None):
        import gymnasium

        if kwargs is None:
            kwargs = {}
        # we can't use parametrize with implement_for
        env = GymWrapper(
            gymnasium.vector.SyncVectorEnv(
                2 * [lambda envname=envname: gymnasium.make(envname)], **kwargs
            )
        )
        assert env.batch_size == torch.Size([2])
        check_env_specs(env)
        env = GymWrapper(
            gymnasium.vector.AsyncVectorEnv(
                2 * [lambda envname=envname: gymnasium.make(envname)], **kwargs
            )
        )
        assert env.batch_size == torch.Size([2])
        check_env_specs(env)

    @implement_for("gymnasium", "1.1.0")
    # this env has Dict-based observation which is a nice thing to test
    @pytest.mark.parametrize(
        "envname",
        ["HalfCheetah-v4", "CartPole-v1", "ALE/Pong-v5"]
        + (["FetchReach-v2"] if _has_gym_robotics else []),
    )
    @pytest.mark.flaky(reruns=5, reruns_delay=1)
    def test_vecenvs_env(self, envname):
        self._test_vecenvs_env(envname)

    @implement_for("gymnasium", None, "1.0.0")
    # this env has Dict-based observation which is a nice thing to test
    @pytest.mark.parametrize(
        "envname",
        ["HalfCheetah-v4", "CartPole-v1", "ALE/Pong-v5"]
        + (["FetchReach-v2"] if _has_gym_robotics else []),
    )
    @pytest.mark.flaky(reruns=5, reruns_delay=1)
    def test_vecenvs_env(self, envname):  # noqa
        self._test_vecenvs_env(envname)

    def _test_vecenvs_env(self, envname):

        gb = gym_backend()
        try:
            with set_gym_backend("gymnasium"):
                env = GymEnv(envname, num_envs=2, from_pixels=False)
                env.set_seed(0)
                assert env.get_library_name(env._env) == "gymnasium"
            # rollouts can be executed without decorator
            check_env_specs(env)
            rollout = env.rollout(100, break_when_any_done=False)
            for obs_key in env.observation_spec.keys(True, True):
                rollout_consistency_assertion(
                    rollout,
                    done_key="done",
                    observation_key=obs_key,
                    done_strict="CartPole" in envname,
                )
            env.close()
            del env
        finally:
            set_gym_backend(gb).set()

    @implement_for("gym", "0.18")
    @pytest.mark.parametrize(
        "envname",
        ["CartPole-v1", "HalfCheetah-v4"],
    )
    @pytest.mark.flaky(reruns=5, reruns_delay=1)
    def test_vecenvs_wrapper(self, envname):  # noqa: F811
        with set_gym_backend("gym"):
            gym = gym_backend()
            # we can't use parametrize with implement_for
            for envname in ["CartPole-v1", "HalfCheetah-v4"]:
                env = GymWrapper(
                    gym.vector.SyncVectorEnv(
                        2 * [lambda envname=envname: gym.make(envname)]
                    )
                )
                assert env.batch_size == torch.Size([2])
                check_env_specs(env)
                env = GymWrapper(
                    gym.vector.AsyncVectorEnv(
                        2 * [lambda envname=envname: gym.make(envname)]
                    )
                )
                assert env.batch_size == torch.Size([2])
                check_env_specs(env)
                env.close()
                del env

    @implement_for("gym", "0.18")
    @pytest.mark.parametrize(
        "envname",
        ["cp", "hc"],
    )
    @pytest.mark.flaky(reruns=5, reruns_delay=1)
    def test_vecenvs_env(self, envname):  # noqa: F811
        gb = gym_backend()
        try:
            with set_gym_backend("gym"):
                if envname == "hc":
                    envname = HALFCHEETAH_VERSIONED()
                else:
                    envname = CARTPOLE_VERSIONED()
                env = GymEnv(envname, num_envs=2, from_pixels=False)
                env.set_seed(0)
                assert env.get_library_name(env._env) == "gym"
                # rollouts can be executed without decorator
                check_env_specs(env)
                rollout = env.rollout(100, break_when_any_done=False)
                for obs_key in env.observation_spec.keys(True, True):
                    rollout_consistency_assertion(
                        rollout,
                        done_key="done",
                        observation_key=obs_key,
                        done_strict="CartPole" in envname,
                    )
                env.close()
            del env
            if envname != "CartPole-v1":
                with set_gym_backend("gym"):
                    env = GymEnv(envname, num_envs=2, from_pixels=True)
                    env.set_seed(0)
                # rollouts can be executed without decorator
                check_env_specs(env)
                env.close()
                del env
        finally:
            set_gym_backend(gb).set()

    @implement_for("gym", None, "0.18")
    @pytest.mark.parametrize(
        "envname",
        ["CartPole-v1", "HalfCheetah-v4"],
    )
    def test_vecenvs_wrapper(self, envname):  # noqa: F811
        # skipping tests for older versions of gym
        ...

    @implement_for("gym", None, "0.18")
    @pytest.mark.parametrize(
        "envname",
        ["CartPole-v1", "HalfCheetah-v4"],
    )
    def test_vecenvs_env(self, envname):  # noqa: F811
        # skipping tests for older versions of gym
        ...

    @implement_for("gym", None, "0.26")
    @pytest.mark.parametrize("wrapper", [True, False])
    def test_gym_output_num(self, wrapper):
        # gym has 4 outputs, no truncation
        gym = gym_backend()
        try:
            if wrapper:
                env = GymWrapper(gym.make(PENDULUM_VERSIONED()))
            else:
                with set_gym_backend("gym"):
                    env = GymEnv(PENDULUM_VERSIONED())
            # truncated is read from the info
            assert "truncated" in env.done_keys
            assert "terminated" in env.done_keys
            assert "done" in env.done_keys
            check_env_specs(env)
        finally:
            set_gym_backend(gym).set()

    @implement_for("gym", "0.26")
    @pytest.mark.parametrize("wrapper", [True, False])
    def test_gym_output_num(self, wrapper):  # noqa: F811
        # gym has 5 outputs, with truncation
        gym = gym_backend()
        try:
            if wrapper:
                env = GymWrapper(gym.make(PENDULUM_VERSIONED()))
            else:
                with set_gym_backend("gym"):
                    env = GymEnv(PENDULUM_VERSIONED())
            assert "truncated" in env.done_keys
            assert "terminated" in env.done_keys
            assert "done" in env.done_keys
            check_env_specs(env)

            if wrapper:
                # let's further test with a wrapper that exposes the env with old API
                from gym.wrappers.compatibility import EnvCompatibility

                with pytest.raises(
                    ValueError,
                    match="GymWrapper does not support the gym.wrapper.compatibility.EnvCompatibility",
                ):
                    GymWrapper(EnvCompatibility(gym.make("CartPole-v1")))
        finally:
            set_gym_backend(gym).set()

    @implement_for("gymnasium", "1.1.0")
    @pytest.mark.parametrize("wrapper", [True, False])
    def test_gym_output_num(self, wrapper):  # noqa: F811
        self._test_gym_output_num(wrapper)

    @implement_for("gymnasium", None, "1.0.0")
    @pytest.mark.parametrize("wrapper", [True, False])
    def test_gym_output_num(self, wrapper):  # noqa: F811
        self._test_gym_output_num(wrapper)

    def _test_gym_output_num(self, wrapper):  # noqa: F811
        # gym has 5 outputs, with truncation
        gym = gym_backend()
        try:
            if wrapper:
                env = GymWrapper(gym.make(PENDULUM_VERSIONED()))
            else:
                with set_gym_backend("gymnasium"):
                    env = GymEnv(PENDULUM_VERSIONED())
            assert "truncated" in env.done_keys
            assert "terminated" in env.done_keys
            assert "done" in env.done_keys
            check_env_specs(env)
        finally:
            set_gym_backend(gym).set()

    def test_gym_gymnasium_parallel(self, maybe_fork_ParallelEnv):
        # tests that both gym and gymnasium work with wrappers without
        # decorating with set_gym_backend during execution
        gym = gym_backend()
        try:
            if importlib.util.find_spec("gym") is not None:
                with set_gym_backend("gym"):
                    gym = gym_backend()

                old_api = version.parse(gym.__version__) < version.parse("0.26")
                make_fun = EnvCreator(
                    lambda: GymWrapper(gym.make(PENDULUM_VERSIONED()))
                )
            elif importlib.util.find_spec("gymnasium") is not None:
                import gymnasium

                old_api = False
                make_fun = EnvCreator(
                    lambda: GymWrapper(gymnasium.make(PENDULUM_VERSIONED()))
                )
            else:
                raise ImportError  # unreachable under pytest.skipif
            penv = maybe_fork_ParallelEnv(2, make_fun)
            rollout = penv.rollout(2)
            if old_api:
                assert "terminated" in rollout.keys()
                # truncated is read from info
                assert "truncated" in rollout.keys()
            else:
                assert "terminated" in rollout.keys()
                assert "truncated" in rollout.keys()
            check_env_specs(penv)
        finally:
            set_gym_backend(gym).set()

    @implement_for("gym", None, "0.22.0")
    def test_vecenvs_nan(self):  # noqa: F811
        # old versions of gym must return nan for next values when there is a done state
        torch.manual_seed(0)
        env = GymEnv("CartPole-v0", num_envs=2)
        env.set_seed(0)
        rollout = env.rollout(200)
        assert torch.isfinite(rollout.get("observation")).all()
        assert not torch.isfinite(rollout.get(("next", "observation"))).all()
        env.close()
        del env

        # same with collector
        env = GymEnv("CartPole-v0", num_envs=2)
        env.set_seed(0)
        c = SyncDataCollector(
            env, RandomPolicy(env.action_spec), total_frames=2000, frames_per_batch=200
        )
        for rollout in c:
            assert torch.isfinite(rollout.get("observation")).all()
            assert not torch.isfinite(rollout.get(("next", "observation"))).all()
            break
        del c
        return

    @implement_for("gym", "0.22.0", None)
    def test_vecenvs_nan(self):  # noqa: F811
        # new versions of gym must never return nan for next values when there is a done state
        torch.manual_seed(0)
        env = GymEnv("CartPole-v0", num_envs=2)
        env.set_seed(0)
        rollout = env.rollout(200)
        assert torch.isfinite(rollout.get("observation")).all()
        assert torch.isfinite(rollout.get(("next", "observation"))).all()
        env.close()
        del env

        # same with collector
        env = GymEnv("CartPole-v0", num_envs=2)
        env.set_seed(0)
        c = SyncDataCollector(
            env, RandomPolicy(env.action_spec), total_frames=2000, frames_per_batch=200
        )
        for rollout in c:
            assert torch.isfinite(rollout.get("observation")).all()
            assert torch.isfinite(rollout.get(("next", "observation"))).all()
            break
        del c
        return

    @implement_for("gymnasium", "1.1.0")
    def test_vecenvs_nan(self):  # noqa: F811
        self._test_vecenvs_nan()

    @implement_for("gymnasium", None, "1.0.0")
    def test_vecenvs_nan(self):  # noqa: F811
        self._test_vecenvs_nan()

    def _test_vecenvs_nan(self):  # noqa: F811
        # new versions of gym must never return nan for next values when there is a done state
        torch.manual_seed(0)
        env = GymEnv("CartPole-v1", num_envs=2)
        env.set_seed(0)
        rollout = env.rollout(200)
        assert torch.isfinite(rollout.get("observation")).all()
        assert torch.isfinite(rollout.get(("next", "observation"))).all()
        env.close()
        del env

        # same with collector
        env = GymEnv("CartPole-v1", num_envs=2)
        env.set_seed(0)
        c = SyncDataCollector(
            env, RandomPolicy(env.action_spec), total_frames=2000, frames_per_batch=200
        )
        for rollout in c:
            assert torch.isfinite(rollout.get("observation")).all()
            assert torch.isfinite(rollout.get(("next", "observation"))).all()
            break
        del c
        return

    def _get_dummy_gym_env(self, backend, **kwargs):
        with set_gym_backend(backend):

            class CustomEnv(gym_backend().Env):
                def __init__(self, dim=3, use_termination=True, max_steps=4):
                    self.dim = dim
                    self.use_termination = use_termination
                    self.observation_space = gym_backend("spaces").Box(
                        low=-np.inf, high=np.inf, shape=(self.dim,), dtype=np.float32
                    )
                    self.action_space = gym_backend("spaces").Box(
                        low=-np.inf, high=np.inf, shape=(1,), dtype=np.float32
                    )
                    self.max_steps = max_steps

                def _get_info(self):
                    return {"field1": self.state**2}

                def _get_obs(self):
                    return self.state.copy()

                def reset(self, seed=0, options=None):
                    self.state = np.zeros(
                        self.observation_space.shape, dtype=np.float32
                    )
                    observation = self._get_obs()
                    info = self._get_info()
                    assert (observation < self.max_steps).all()
                    return observation, info

                def step(self, action):
                    # self.state += action.item()
                    self.state += 1
                    truncated, terminated = False, False
                    if self.use_termination:
                        terminated = self.state[0] == 4
                    reward = 1 if terminated else 0  # Binary sparse rewards
                    observation = self._get_obs()
                    info = self._get_info()
                    return observation, reward, terminated, truncated, info

            return CustomEnv(**kwargs)

    def counting_env(self):
        import gymnasium as gym
        from gymnasium import Env

        class CountingEnvRandomReset(Env):
            def __init__(self, i=0):
                self.counter = 1
                self.i = i
                self.observation_space = gym.spaces.Box(-np.inf, np.inf, shape=(1,))
                self.action_space = gym.spaces.Box(-np.inf, np.inf, shape=(1,))
                self.rng = np.random.RandomState(0)

            def step(self, action):
                self.counter += 1
                done = bool(self.rng.random() < 0.05)
                return (
                    np.asarray(
                        [
                            self.counter,
                        ]
                    ),
                    0,
                    done,
                    done,
                    {},
                )

            def reset(
                self,
                *,
                seed: int | None = None,
                options=None,
            ):
                self.counter = 1
                if seed is not None:
                    self.rng = np.random.RandomState(seed)
                return (
                    np.asarray(
                        [
                            self.counter,
                        ]
                    ),
                    {},
                )

        return CountingEnvRandomReset

    @implement_for("gym")
    def test_gymnasium_autoreset(self, venv):
        return

    @implement_for("gymnasium", None, "1.1.0")
    def test_gymnasium_autoreset(self, venv):  # noqa
        return

    @implement_for("gymnasium", "1.1.0")
    @pytest.mark.parametrize("venv", ["sync", "async"])
    def test_gymnasium_autoreset(self, venv):  # noqa
        import gymnasium as gym

        set_gym_backend("gymnasium").set()

        counting_env = self.counting_env()
        if venv == "sync":
            venv = gym.vector.SyncVectorEnv
        else:
            venv = gym.vector.AsyncVectorEnv
        envs0 = venv(
            [lambda i=i: counting_env(i) for i in range(2)],
            autoreset_mode=gym.vector.AutoresetMode.DISABLED,
        )
        env = GymWrapper(envs0)
        envs0.reset(seed=0)
        torch.manual_seed(0)
        r0 = env.rollout(20, break_when_any_done=False)
        envs1 = venv(
            [lambda i=i: counting_env(i) for i in range(2)],
            autoreset_mode=gym.vector.AutoresetMode.SAME_STEP,
        )
        env = GymWrapper(envs1)
        envs1.reset(seed=0)
        # env.set_seed(0)
        torch.manual_seed(0)
        r1 = []
        t_ = env.reset()
        for s in r0.unbind(-1):
            t_.set("action", s["action"])
            t, t_ = env.step_and_maybe_reset(t_)
            r1.append(t)
        r1 = torch.stack(r1, -1)
        torch.testing.assert_close(r0["observation"], r1["observation"])
        torch.testing.assert_close(r0["next", "observation"], r1["next", "observation"])
        torch.testing.assert_close(r0["next", "done"], r1["next", "done"])

    @implement_for("gym")
    @pytest.mark.parametrize("heterogeneous", [False, True])
    def test_resetting_strategies(self, heterogeneous):
        return

    @implement_for("gymnasium", None, "1.0.0")
    @pytest.mark.parametrize("heterogeneous", [False, True])
    def test_resetting_strategies(self, heterogeneous):  # noqa
        self._test_resetting_strategies(heterogeneous, {})

    @implement_for("gymnasium", "1.1.0")
    @pytest.mark.parametrize("heterogeneous", [False, True])
    def test_resetting_strategies(self, heterogeneous):  # noqa
        import gymnasium as gym

        self._test_resetting_strategies(
            heterogeneous, {"autoreset_mode": gym.vector.AutoresetMode.SAME_STEP}
        )

    def _test_resetting_strategies(self, heterogeneous, kwargs):
        if _has_gymnasium:
            backend = "gymnasium"
        else:
            backend = "gym"
        with set_gym_backend(backend):
            if version.parse(gym_backend().__version__) < version.parse("0.26"):
                torchrl_logger.info(
                    "Running into unrelated errors with older versions of gym."
                )
                return
            steps = 5
            if not heterogeneous:
                env = GymWrapper(
                    gym_backend().vector.AsyncVectorEnv(
                        [functools.partial(self._get_dummy_gym_env, backend=backend)]
                        * 4,
                        **kwargs,
                    )
                )
            else:
                env = GymWrapper(
                    gym_backend().vector.AsyncVectorEnv(
                        [
                            functools.partial(
                                self._get_dummy_gym_env,
                                max_steps=i + 4,
                                backend=backend,
                            )
                            for i in range(4)
                        ],
                        **kwargs,
                    )
                )
            try:
                check_env_specs(env)
                td = env.rollout(steps, break_when_any_done=False)
                if not heterogeneous:
                    assert not (td["observation"] == 4).any()
                    assert (td["next", "observation"] == 4).sum() == 3 * 4

                # check with manual reset
                torch.manual_seed(0)
                env.set_seed(0)
                reset = env.reset(
                    TensorDict({"_reset": torch.ones(4, 1, dtype=torch.bool)}, [4])
                )
                r0 = env.rollout(
                    10, break_when_any_done=False, auto_reset=False, tensordict=reset
                )
                torch.manual_seed(0)
                env.set_seed(0)
                reset = env.reset()
                r1 = env.rollout(
                    10, break_when_any_done=False, auto_reset=False, tensordict=reset
                )
                torch.manual_seed(0)
                env.set_seed(0)
                r2 = env.rollout(10, break_when_any_done=False)
                assert_allclose_td(r0, r1)
                assert_allclose_td(r1, r2)
                for r in (r0, r1, r2):
                    torch.testing.assert_close(r["field1"], r["observation"].pow(2))
                    torch.testing.assert_close(
                        r["next", "field1"], r["next", "observation"].pow(2)
                    )

            finally:
                if not env.is_closed:
                    env.close()
                del env
                gc.collect()


@pytest.mark.skipif(
    not _has_minigrid or not _has_gymnasium, reason="MiniGrid not found"
)
class TestMiniGrid:
    @pytest.mark.parametrize(
        "id",
        [
            "BabyAI-KeyCorridorS6R3-v0",
            "MiniGrid-Empty-16x16-v0",
            "MiniGrid-BlockedUnlockPickup-v0",
        ],
    )
    def test_minigrid(self, id):
        env_base = gymnasium.make(id)
        env = GymWrapper(env_base)
        check_env_specs(env)


@implement_for("gym", None, "0.26")
def _make_gym_environment(env_name):  # noqa: F811
    gym = gym_backend()
    return gym.make(env_name)


@implement_for("gym", "0.26", None)
def _make_gym_environment(env_name):  # noqa: F811
    gym = gym_backend()
    return gym.make(env_name, render_mode="rgb_array")


@implement_for("gymnasium", None, "1.0.0")
def _make_gym_environment(env_name):  # noqa: F811
    gym = gym_backend()
    return gym.make(env_name, render_mode="rgb_array")


@implement_for("gymnasium", "1.1.0")
def _make_gym_environment(env_name):  # noqa: F811
    gym = gym_backend()
    return gym.make(env_name, render_mode="rgb_array")


@pytest.mark.skipif(not _has_dmc, reason="no dm_control library found")
class TestDMControl:
    @pytest.mark.parametrize("env_name,task", [["cheetah", "run"]])
    @pytest.mark.parametrize("frame_skip", [1, 3])
    @pytest.mark.parametrize(
        "from_pixels,pixels_only", [[True, True], [True, False], [False, False]]
    )
    def test_dmcontrol(self, env_name, task, frame_skip, from_pixels, pixels_only):
        if from_pixels and (not torch.has_cuda or not torch.cuda.device_count()):
            raise pytest.skip("no cuda device")

        tds = []
        tds_reset = []
        final_seed = []
        for _ in range(2):
            env0 = DMControlEnv(
                env_name,
                task,
                frame_skip=frame_skip,
                from_pixels=from_pixels,
                pixels_only=pixels_only,
            )
            torch.manual_seed(0)
            np.random.seed(0)
            final_seed0 = env0.set_seed(0)
            tdreset0 = env0.reset()
            rollout0 = env0.rollout(max_steps=50)
            env0.close()
            del env0
            tds_reset.append(tdreset0)
            tds.append(rollout0)
            final_seed.append(final_seed0)

        tdreset1, tdreset0 = tds_reset
        rollout0, rollout1 = tds
        final_seed0, final_seed1 = final_seed

        assert_allclose_td(tdreset1, tdreset0)
        assert final_seed0 == final_seed1
        assert_allclose_td(rollout0, rollout1)

        env1 = DMControlEnv(
            env_name,
            task,
            frame_skip=frame_skip,
            from_pixels=from_pixels,
            pixels_only=pixels_only,
        )
        torch.manual_seed(1)
        np.random.seed(1)
        final_seed1 = env1.set_seed(1)
        tdreset1 = env1.reset()
        rollout1 = env1.rollout(max_steps=50)
        env1.close()
        del env1

        with pytest.raises(AssertionError):
            assert_allclose_td(tdreset1, tdreset0)
            assert final_seed0 == final_seed1
            assert_allclose_td(rollout0, rollout1)

        from dm_control import suite

        base_env = suite.load(env_name, task)
        if from_pixels:
            from dm_control.suite.wrappers import pixels

            render_kwargs = {"camera_id": 0}
            base_env = pixels.Wrapper(
                base_env, pixels_only=pixels_only, render_kwargs=render_kwargs
            )
        env2 = DMControlWrapper(base_env, frame_skip=frame_skip)
        torch.manual_seed(0)
        np.random.seed(0)
        final_seed2 = env2.set_seed(0)
        tdreset2 = env2.reset()
        rollout2 = env2.rollout(max_steps=50)

        assert_allclose_td(tdreset0, tdreset2)
        assert final_seed0 == final_seed2
        assert_allclose_td(rollout0, rollout2)

    @pytest.mark.skipif(not torch.cuda.is_available(), reason="requires cuda")
    @pytest.mark.parametrize("env_name,task", [["cheetah", "run"]])
    @pytest.mark.parametrize("frame_skip", [1, 3])
    @pytest.mark.parametrize(
        "from_pixels,pixels_only", [[True, True], [True, False], [False, False]]
    )
    def test_dmcontrol_device_consistency(
        self, env_name, task, frame_skip, from_pixels, pixels_only
    ):
        env0 = DMControlEnv(
            env_name,
            task,
            frame_skip=frame_skip,
            from_pixels=from_pixels,
            pixels_only=pixels_only,
            device="cpu",
        )

        env1 = DMControlEnv(
            env_name,
            task,
            frame_skip=frame_skip,
            from_pixels=from_pixels,
            pixels_only=pixels_only,
            device="cuda",
        )

        env0.set_seed(0)
        r0 = env0.rollout(100, break_when_any_done=False)
        assert r0.device == torch.device("cpu")
        actions = collections.deque(r0["action"].unbind(0))
        policy = lambda td: td.set("action", actions.popleft())
        env1.set_seed(0)
        r1 = env1.rollout(100, policy, break_when_any_done=False)
        assert r1.device == torch.device("cuda:0")
        assert_allclose_td(r0, r1.cpu())

    @pytest.mark.parametrize("env_name,task", [["cheetah", "run"]])
    @pytest.mark.parametrize("frame_skip", [1, 3])
    @pytest.mark.parametrize(
        "from_pixels,pixels_only", [[True, True], [True, False], [False, False]]
    )
    def test_faketd(self, env_name, task, frame_skip, from_pixels, pixels_only):
        if from_pixels and not torch.cuda.device_count():
            raise pytest.skip("no cuda device")

        env = DMControlEnv(
            env_name,
            task,
            frame_skip=frame_skip,
            from_pixels=from_pixels,
            pixels_only=pixels_only,
        )
        check_env_specs(env)

    def test_truncated(self):
        env = DMControlEnv("walker", "walk")
        r = env.rollout(1001)
        assert r.shape == (1000,)
        assert r[-1]["next", "truncated"]
        assert r[-1]["next", "done"]
        assert not r[-1]["next", "terminated"]


params = []
if _has_dmc:
    params = [
        # [DMControlEnv, ("cheetah", "run"), {"from_pixels": True}],
        [DMControlEnv, ("cheetah", "run"), {"from_pixels": False}],
    ]
if _has_gym:
    params += [
        # [GymEnv, (HALFCHEETAH_VERSIONED,), {"from_pixels": True}],
        [GymEnv, (HALFCHEETAH_VERSIONED(),), {"from_pixels": False}],
        [GymEnv, (PONG_VERSIONED(),), {}],
    ]


@pytest.mark.skipif(
    IS_OSX,
    reason="rendering unstable on osx, skipping (mujoco.FatalError: gladLoadGL error)",
)
@pytest.mark.parametrize("env_lib,env_args,env_kwargs", params)
def test_td_creation_from_spec(env_lib, env_args, env_kwargs):
    if (
        gym_version < version.parse("0.26.0")
        and env_kwargs.get("from_pixels", False)
        and torch.cuda.device_count() == 0
    ):
        raise pytest.skip(
            "Skipping test as rendering is not supported in tests before gym 0.26."
        )
    env = env_lib(*env_args, **env_kwargs)
    td = env.rollout(max_steps=5)
    td0 = td[0]
    fake_td = env.fake_tensordict()

    assert set(fake_td.keys(include_nested=True, leaves_only=True)) == set(
        td.keys(include_nested=True, leaves_only=True)
    )
    for key in fake_td.keys(include_nested=True, leaves_only=True):
        assert fake_td.get(key).shape == td.get(key)[0].shape
    for key in fake_td.keys(include_nested=True, leaves_only=True):
        assert fake_td.get(key).shape == td0.get(key).shape
        assert fake_td.get(key).dtype == td0.get(key).dtype
        assert fake_td.get(key).device == td0.get(key).device


params = []
if _has_dmc:
    params += [
        # [DMControlEnv, ("cheetah", "run"), {"from_pixels": True}],
        [DMControlEnv, ("cheetah", "run"), {"from_pixels": False}],
    ]
if _has_gym:
    params += [
        # [GymEnv, (HALFCHEETAH_VERSIONED,), {"from_pixels": True}],
        [GymEnv, (HALFCHEETAH_VERSIONED,), {"from_pixels": False}],
        # [GymEnv, (PONG_VERSIONED,), {}],  # 1226: skipping
    ]


# @pytest.mark.skipif(IS_OSX, reason="rendering unstable on osx, skipping")
@pytest.mark.parametrize("env_lib,env_args,env_kwargs", params)
@pytest.mark.parametrize(
    "device",
    [torch.device("cuda:0") if torch.cuda.device_count() else torch.device("cpu")],
)
class TestCollectorLib:
    def test_collector_run(self, env_lib, env_args, env_kwargs, device):
        env_args = tuple(arg() if callable(arg) else arg for arg in env_args)
        if not _has_dmc and env_lib is DMControlEnv:
            raise pytest.skip("no dmc")
        if not _has_gym and env_lib is GymEnv:
            raise pytest.skip("no gym")

        from_pixels = env_kwargs.get("from_pixels", False)
        if from_pixels and (not torch.has_cuda or not torch.cuda.device_count()):
            raise pytest.skip("no cuda device")

        env_fn = EnvCreator(lambda: env_lib(*env_args, **env_kwargs, device=device))
        env = SerialEnv(3, env_fn)
        # env = ParallelEnv(3, env_fn)  # 1226: Serial for efficiency reasons
        # check_env_specs(env)

        # env = ParallelEnv(3, env_fn)
        frames_per_batch = 21
        collector = SyncDataCollector(  # 1226: not using MultiaSync for perf reasons
            create_env_fn=env,
            policy=RandomPolicy(action_spec=env.action_spec),
            total_frames=-1,
            max_frames_per_traj=100,
            frames_per_batch=frames_per_batch,
            init_random_frames=-1,
            reset_at_each_iter=False,
            split_trajs=True,
            device=device,
            storing_device=device,
            exploration_type=ExplorationType.RANDOM,
        )
        for i, _data in enumerate(collector):
            if i == 3:
                break
        collector.shutdown()
        assert _data.shape[1] == -(frames_per_batch // -env.num_workers)
        assert _data.shape[0] == frames_per_batch // _data.shape[1]
        del env


@pytest.mark.skipif(not _has_habitat, reason="habitat not installed")
@pytest.mark.parametrize("envname", ["HabitatRenderPick-v0", "HabitatPick-v0"])
class TestHabitat:
    def test_habitat(self, envname):
        env = HabitatEnv(envname)
        _ = env.rollout(3)
        check_env_specs(env)

    @pytest.mark.parametrize("from_pixels", [True, False])
    def test_habitat_render(self, envname, from_pixels):
        env = HabitatEnv(envname, from_pixels=from_pixels)
        rollout = env.rollout(3)
        check_env_specs(env)
        if from_pixels:
            assert "pixels" in rollout.keys()


def _jumanji_envs():
    if not _has_jumanji:
        return ()
    return JumanjiEnv.available_envs[-10:-5]


@pytest.mark.skipif(not _has_jumanji, reason="jumanji not installed")
@pytest.mark.slow
@pytest.mark.parametrize("envname", _jumanji_envs())
class TestJumanji:
    def test_jumanji_seeding(self, envname):
        final_seed = []
        tdreset = []
        tdrollout = []
        for _ in range(2):
            env = JumanjiEnv(envname)
            torch.manual_seed(0)
            np.random.seed(0)
            final_seed.append(env.set_seed(0))
            tdreset.append(env.reset())
            rollout = env.rollout(max_steps=50)
            tdrollout.append(rollout)
            env.close()
            del env
        assert final_seed[0] == final_seed[1]
        assert_allclose_td(*tdreset)
        assert_allclose_td(*tdrollout)

    @pytest.mark.parametrize("batch_size", [(), (5,), (5, 4)])
    def test_jumanji_batch_size(self, envname, batch_size):
        env = JumanjiEnv(envname, batch_size=batch_size, jit=True)
        env.set_seed(0)
        tdreset = env.reset()
        tdrollout = env.rollout(max_steps=50)
        env.close()
        del env
        assert tdreset.batch_size == batch_size
        assert tdrollout.batch_size[:-1] == batch_size

    @pytest.mark.parametrize("batch_size", [(), (5,), (5, 4)])
    def test_jumanji_spec_rollout(self, envname, batch_size):
        env = JumanjiEnv(envname, batch_size=batch_size, jit=True)
        env.set_seed(0)
        check_env_specs(env)

    @pytest.mark.parametrize("batch_size", [(), (5,), (5, 4)])
    def test_jumanji_consistency(self, envname, batch_size):
        import jax
        import jax.numpy as jnp
        import numpy as onp
        from torchrl.envs.libs.jax_utils import _tree_flatten

        env = JumanjiEnv(envname, batch_size=batch_size, jit=True)
        obs_keys = list(env.observation_spec.keys(True))
        env.set_seed(1)
        rollout = env.rollout(10)

        env.set_seed(1)
        key = env.key
        base_env = env._env
        key, *keys = jax.random.split(key, int(np.prod(batch_size) + 1))
        state, timestep = jax.vmap(base_env.reset)(jnp.stack(keys))
        # state = env._reshape(state)
        # timesteps.append(timestep)
        for i in range(rollout.shape[-1]):
            action = rollout[..., i]["action"]
            # state = env._flatten(state)
            action = _tree_flatten(env.read_action(action), env.batch_size)
            state, timestep = jax.vmap(base_env.step)(state, action)
            # state = env._reshape(state)
            # timesteps.append(timestep)
            for _key in obs_keys:
                if isinstance(_key, str):
                    _key = (_key,)
                try:
                    t2 = getattr(timestep, _key[0])
                except AttributeError:
                    try:
                        t2 = getattr(timestep.observation, _key[0])
                    except AttributeError:
                        continue
                t1 = rollout[..., i][("next", *_key)]
                for __key in _key[1:]:
                    t2 = getattr(t2, _key)
                t2 = torch.tensor(onp.asarray(t2)).view_as(t1)
                torch.testing.assert_close(t1, t2)

    @pytest.mark.parametrize("batch_size", [[3], []])
    def test_jumanji_rendering(self, envname, batch_size):
        # check that this works with a batch-size
        env = JumanjiEnv(envname, from_pixels=True, batch_size=batch_size, jit=True)
        env.set_seed(0)
        env.transform.transform_observation_spec(env.base_env.observation_spec.clone())

        r = env.rollout(10)
        pixels = r["pixels"]
        if not isinstance(pixels, torch.Tensor):
            pixels = torch.as_tensor(np.asarray(pixels))
            assert batch_size
        else:
            assert not batch_size
        assert pixels.unique().numel() > 1
        assert pixels.dtype == torch.uint8

        check_env_specs(env)

    @pytest.mark.parametrize("jit", [True, False])
    def test_jumanji_batch_unlocked(self, envname, jit):
        torch.manual_seed(0)
        env = JumanjiEnv(envname, jit=jit)
        env.set_seed(0)
        assert not env.batch_locked
        reset = env.reset(TensorDict(batch_size=[16]))
        assert reset.batch_size == (16,)
        env.rand_step(reset)
        r = env.rollout(
            2000, auto_reset=False, tensordict=reset, break_when_all_done=True
        )
        assert r.batch_size[0] == 16
        done = r["next", "done"]
        assert done.any(-2).all() or (r.shape[-1] == 2000)


ENVPOOL_CLASSIC_CONTROL_ENVS = [
    PENDULUM_VERSIONED(),
    "MountainCar-v0",
    "MountainCarContinuous-v0",
    "Acrobot-v1",
    CARTPOLE_VERSIONED(),
]
ENVPOOL_ATARI_ENVS = []  # PONG_VERSIONED]
ENVPOOL_GYM_ENVS = ENVPOOL_CLASSIC_CONTROL_ENVS + ENVPOOL_ATARI_ENVS
ENVPOOL_DM_ENVS = ["CheetahRun-v1"]
ENVPOOL_ALL_ENVS = ENVPOOL_GYM_ENVS + ENVPOOL_DM_ENVS


@pytest.mark.skipif(not _has_envpool, reason="No envpool library found")
class TestEnvPool:
    def test_lib(self):
        import envpool

        assert MultiThreadedEnvWrapper.lib is envpool

    @pytest.mark.parametrize("env_name", ENVPOOL_ALL_ENVS)
    def test_env_wrapper_creation(self, env_name):
        env_name = env_name.replace("ALE/", "")  # EnvPool naming convention
        envpool_env = envpool.make(
            task_id=env_name, env_type="gym", num_envs=4, gym_reset_return_info=True
        )
        env = MultiThreadedEnvWrapper(envpool_env)
        env.reset()
        env.rand_step()

    @pytest.mark.skipif(not _has_gym, reason="no gym")
    @pytest.mark.parametrize(
        "env_name", ENVPOOL_GYM_ENVS
    )  # Not working for CheetahRun-v1 yet
    @pytest.mark.parametrize("frame_skip", [4, 1])
    @pytest.mark.parametrize("transformed_out", [False, True])
    def test_specs(self, env_name, frame_skip, transformed_out, T=10, N=3):
        env_multithreaded = _make_multithreaded_env(
            env_name,
            frame_skip,
            transformed_out=transformed_out,
            N=N,
        )
        check_env_specs(env_multithreaded)

    @pytest.mark.skipif(not _has_gym, reason="no gym")
    @pytest.mark.parametrize("env_name", ENVPOOL_ALL_ENVS)
    @pytest.mark.parametrize("frame_skip", [4, 1])
    @pytest.mark.parametrize("transformed_out", [False, True])
    def test_env_basic_operation(
        self, env_name, frame_skip, transformed_out, T=10, N=3
    ):
        torch.manual_seed(0)
        env_multithreaded = _make_multithreaded_env(
            env_name,
            frame_skip,
            transformed_out=transformed_out,
            N=N,
        )
        td = TensorDict(
            source={"action": env_multithreaded.action_spec.rand()},
            batch_size=[
                N,
            ],
        )
        td1 = env_multithreaded.step(td)
        assert not td1.is_shared()
        assert ("next", "done") in td1.keys(True)
        assert ("next", "reward") in td1.keys(True)

        with pytest.raises(RuntimeError):
            # number of actions does not match number of workers
            td = TensorDict(
                source={"action": env_multithreaded.action_spec.rand()},
                batch_size=[N - 1],
            )
            _ = env_multithreaded.step(td)

        _reset = torch.zeros(N, dtype=torch.bool).bernoulli_()
        td_reset = TensorDict(
            source={"_reset": _reset},
            batch_size=[N],
        )
        env_multithreaded.reset(tensordict=td_reset)

        td = env_multithreaded.rollout(
            policy=None, max_steps=T, break_when_any_done=False
        )
        assert (
            td.shape == torch.Size([N, T]) or td.get("done").sum(1).all()
        ), f"{td.shape}, {td.get('done').sum(1)}"

        env_multithreaded.close()

    # Don't run on Atari envs because output is uint8
    @pytest.mark.skipif(not _has_gym, reason="no gym")
    @pytest.mark.parametrize("env_name", ENVPOOL_CLASSIC_CONTROL_ENVS + ENVPOOL_DM_ENVS)
    @pytest.mark.parametrize("frame_skip", [4, 1])
    @pytest.mark.parametrize("transformed_out", [True, False])
    def test_env_with_policy(
        self,
        env_name,
        frame_skip,
        transformed_out,
        T=10,
        N=3,
    ):
        class DiscreteChoice(torch.nn.Module):
            """Dummy module producing discrete output. Necessary when the action space is discrete."""

            def __init__(self, out_dim: int, dtype: torch.dtype | str | None):
                super().__init__()
                self.lin = torch.nn.LazyLinear(out_dim, dtype=dtype)

            def forward(self, x):
                res = torch.argmax(self.lin(x), axis=-1, keepdim=True)
                return res

        env_multithreaded = _make_multithreaded_env(
            env_name,
            frame_skip,
            transformed_out=transformed_out,
            N=N,
        )
        if env_name == "CheetahRun-v1":
            in_keys = [("velocity")]
            dtype = torch.float64
        else:
            in_keys = ["observation"]
            dtype = torch.float32

        if env_multithreaded.action_spec.shape:
            module = torch.nn.LazyLinear(
                env_multithreaded.action_spec.shape[-1], dtype=dtype
            )
        else:
            # Action space is discrete
            module = DiscreteChoice(env_multithreaded.action_spec.space.n, dtype=dtype)

        policy = ActorCriticOperator(
            SafeModule(
                spec=None,
                module=torch.nn.LazyLinear(12, dtype=dtype),
                in_keys=in_keys,
                out_keys=["hidden"],
            ),
            SafeModule(
                spec=None,
                module=module,
                in_keys=["hidden"],
                out_keys=["action"],
            ),
            ValueOperator(
                module=MLP(out_features=1, num_cells=[], layer_kwargs={"dtype": dtype}),
                in_keys=["hidden", "action"],
            ),
        )

        td = TensorDict(
            source={"action": env_multithreaded.action_spec.rand()},
            batch_size=[
                N,
            ],
        )

        td1 = env_multithreaded.step(td)
        assert not td1.is_shared()
        assert ("next", "done") in td1.keys(True)
        assert ("next", "reward") in td1.keys(True)

        with pytest.raises(RuntimeError):
            # number of actions does not match number of workers
            td = TensorDict(
                source={"action": env_multithreaded.action_spec.rand()},
                batch_size=[N - 1],
            )
            _ = env_multithreaded.step(td)

        reset = torch.zeros(N, dtype=torch.bool).bernoulli_()
        td_reset = TensorDict(
            source={"_reset": reset},
            batch_size=[N],
        )
        env_multithreaded.reset(tensordict=td_reset)
        td = env_multithreaded.rollout(
            policy=policy, max_steps=T, break_when_any_done=False
        )
        assert (
            td.shape == torch.Size([N, T]) or td.get("done").sum(1).all()
        ), f"{td.shape}, {td.get('done').sum(1)}"

        env_multithreaded.close()

    @pytest.mark.skipif(not _has_gym, reason="no gym")
    @pytest.mark.parametrize("env_name", ENVPOOL_ALL_ENVS)
    @pytest.mark.parametrize("frame_skip", [4, 1])
    @pytest.mark.parametrize("transformed_out", [True, False])
    def test_multithreaded_env_seed(
        self, env_name, frame_skip, transformed_out, seed=100, N=4
    ):
        # Create the first env, set the seed, and perform a sequence of operations
        env = _make_multithreaded_env(
            env_name,
            frame_skip,
            transformed_out=True,
            N=N,
        )
        action = env.action_spec.rand()
        env.set_seed(seed)
        td0a = env.reset()
        td1a = env.step(td0a.clone().set("action", action))
        td2a = env.rollout(max_steps=10)

        # Create a new env, set the seed, and repeat same operations
        env = _make_multithreaded_env(
            env_name,
            frame_skip,
            transformed_out=True,
            N=N,
        )
        env.set_seed(seed)
        td0b = env.reset()
        td1b = env.step(td0b.clone().set("action", action))
        td2b = env.rollout(max_steps=10)

        # Check that results on two envs are identical
        assert_allclose_td(td0a, td0b.select(*td0a.keys()))
        assert_allclose_td(td1a, td1b)
        assert_allclose_td(td2a, td2b)

        # Check that results are different if seed is different
        # Skip Pong, since there different actions can lead to the same result
        if env_name != PONG_VERSIONED():
            env.set_seed(
                seed=seed + 10,
            )
            td0c = env.reset()
            td1c = env.step(td0c.clone().set("action", action))
            with pytest.raises(AssertionError):
                assert_allclose_td(td0a, td0c.select(*td0a.keys()))
            with pytest.raises(AssertionError):
                assert_allclose_td(td1a, td1c)
        env.close()

    @pytest.mark.skipif(not _has_gym, reason="no gym")
    def test_multithread_env_shutdown(self):
        env = _make_multithreaded_env(
            PENDULUM_VERSIONED(),
            1,
            transformed_out=False,
            N=3,
        )
        env.reset()
        assert not env.is_closed
        env.rand_step()
        assert not env.is_closed
        env.close()
        assert env.is_closed
        env.reset()
        assert not env.is_closed
        env.close()

    @pytest.mark.skipif(not torch.cuda.device_count(), reason="no cuda to test on")
    @pytest.mark.skipif(not _has_gym, reason="no gym")
    @pytest.mark.parametrize("frame_skip", [4])
    @pytest.mark.parametrize("device", [0])
    @pytest.mark.parametrize("env_name", ENVPOOL_ALL_ENVS)
    @pytest.mark.parametrize("transformed_out", [False, True])
    @pytest.mark.parametrize("open_before", [False, True])
    def test_multithreaded_env_cast(
        self,
        env_name,
        frame_skip,
        transformed_out,
        device,
        open_before,
        T=10,
        N=3,
    ):
        # tests casting to device
        env_multithread = _make_multithreaded_env(
            env_name,
            frame_skip,
            transformed_out=transformed_out,
            N=N,
        )
        if open_before:
            td_cpu = env_multithread.rollout(max_steps=10)
            assert td_cpu.device == torch.device("cpu")
        env_multithread = env_multithread.to(device)
        assert env_multithread.observation_spec.device == torch.device(device)
        assert env_multithread.action_spec.device == torch.device(device)
        assert env_multithread.reward_spec.device == torch.device(device)
        assert env_multithread.device == torch.device(device)
        td_device = env_multithread.reset()
        assert td_device.device == torch.device(device), env_multithread
        td_device = env_multithread.rand_step()
        assert td_device.device == torch.device(device), env_multithread
        td_device = env_multithread.rollout(max_steps=10)
        assert td_device.device == torch.device(device), env_multithread
        env_multithread.close()

    @pytest.mark.skipif(not _has_gym, reason="no gym")
    @pytest.mark.skipif(not torch.cuda.device_count(), reason="no cuda device detected")
    @pytest.mark.parametrize("frame_skip", [4])
    @pytest.mark.parametrize("device", [0])
    @pytest.mark.parametrize("env_name", ENVPOOL_ALL_ENVS)
    @pytest.mark.parametrize("transformed_out", [True, False])
    def test_env_device(self, env_name, frame_skip, transformed_out, device):
        # tests creation on device
        torch.manual_seed(0)
        N = 3

        env_multithreaded = _make_multithreaded_env(
            env_name,
            frame_skip,
            transformed_out=transformed_out,
            device=device,
            N=N,
        )

        assert env_multithreaded.device == torch.device(device)
        out = env_multithreaded.rollout(max_steps=20)
        assert out.device == torch.device(device)

        env_multithreaded.close()


@pytest.mark.skipif(not _has_brax, reason="brax not installed")
@pytest.mark.parametrize("device", get_available_devices())
@pytest.mark.parametrize("envname", ["fast"])
class TestBrax:
    @pytest.fixture(autouse=True)
    def _setup_jax(self):
        """Configure JAX for proper GPU initialization."""
        import os

        import jax

        # Set JAX environment variables for better GPU handling
        os.environ.setdefault("XLA_PYTHON_CLIENT_PREALLOCATE", "false")
        os.environ.setdefault("XLA_PYTHON_CLIENT_ALLOCATOR", "platform")
        os.environ.setdefault("TF_FORCE_GPU_ALLOW_GROWTH", "true")

        # Try to initialize JAX with GPU, fallback to CPU if it fails
        try:
            jax.devices()
        except Exception:
            # Fallback to CPU
            os.environ["JAX_PLATFORM_NAME"] = "cpu"
            jax.config.update("jax_platform_name", "cpu")

        yield

    @pytest.mark.parametrize("requires_grad", [False, True])
    def test_brax_constructor(self, envname, requires_grad, device):
        env0 = BraxEnv(envname, requires_grad=requires_grad, device=device)
        env1 = BraxWrapper(env0._env, requires_grad=requires_grad, device=device)

        env0.set_seed(0)
        torch.manual_seed(0)
        init = env0.reset()
        if requires_grad:
            init = init.apply(
                lambda x: x.requires_grad_(True) if x.is_floating_point() else x
            )
        r0 = env0.rollout(10, tensordict=init, auto_reset=False)
        assert r0.requires_grad == requires_grad

        env1.set_seed(0)
        torch.manual_seed(0)
        init = env1.reset()
        if requires_grad:
            init = init.apply(
                lambda x: x.requires_grad_(True) if x.is_floating_point() else x
            )
        r1 = env1.rollout(10, tensordict=init, auto_reset=False)
        assert r1.requires_grad == requires_grad
        assert_allclose_td(r0.data, r1.data)

    def test_brax_seeding(self, envname, device):
        final_seed = []
        tdreset = []
        tdrollout = []
        for _ in range(2):
            env = BraxEnv(envname, device=device)
            torch.manual_seed(0)
            np.random.seed(0)
            final_seed.append(env.set_seed(0))
            tdreset.append(env.reset())
            tdrollout.append(env.rollout(max_steps=50))
            env.close()
            del env
        assert final_seed[0] == final_seed[1]
        assert_allclose_td(*tdreset)
        assert_allclose_td(*tdrollout)

    @pytest.mark.parametrize("batch_size", [(), (5,), (5, 4)])
    def test_brax_batch_size(self, envname, batch_size, device):
        env = BraxEnv(envname, batch_size=batch_size, device=device)
        env.set_seed(0)
        tdreset = env.reset()
        tdrollout = env.rollout(max_steps=50)
        env.close()
        del env
        assert tdreset.batch_size == batch_size
        assert tdrollout.batch_size[:-1] == batch_size

    @pytest.mark.parametrize("batch_size", [(), (5,), (5, 4)])
    def test_brax_spec_rollout(self, envname, batch_size, device):
        env = BraxEnv(envname, batch_size=batch_size, device=device)
        env.set_seed(0)
        check_env_specs(env)

    @pytest.mark.parametrize("batch_size", [(), (5,), (5, 4)])
    @pytest.mark.parametrize(
        "requires_grad",
        [
            True,
            False,
        ],
    )
    def test_brax_consistency(self, envname, batch_size, requires_grad, device):
        import jax
        import jax.numpy as jnp
        from torchrl.envs.libs.jax_utils import (
            _ndarray_to_tensor,
            _tensor_to_ndarray,
            _tree_flatten,
        )

        env = BraxEnv(
            envname, batch_size=batch_size, requires_grad=requires_grad, device=device
        )
        env.set_seed(1)
        rollout = env.rollout(10)

        env.set_seed(1)
        key = env._key
        base_env = env._env
        key, *keys = jax.random.split(key, int(np.prod(batch_size) + 1))
        state = jax.vmap(base_env.reset)(jnp.stack(keys))
        for i in range(rollout.shape[-1]):
            action = rollout[..., i]["action"]
            action = _tensor_to_ndarray(action.clone())
            action = _tree_flatten(action, env.batch_size)
            state = jax.vmap(base_env.step)(state, action)
            t1 = rollout[..., i][("next", "observation")]
            t2 = _ndarray_to_tensor(state.obs).view_as(t1)
            torch.testing.assert_close(t1, t2)

    @pytest.mark.parametrize("batch_size", [(), (5,), (5, 4)])
    def test_brax_grad(self, envname, batch_size, device):
        batch_size = (1,)
        env = BraxEnv(envname, batch_size=batch_size, requires_grad=True, device=device)
        env.set_seed(0)
        td1 = env.reset()
        action = torch.randn(env.action_spec.shape)
        action.requires_grad_(True)
        td1["action"] = action
        td2 = env.step(td1)
        td2[("next", "reward")].mean().backward()
        env.close()
        del env

    @pytest.mark.parametrize("batch_size", [(), (5,), (5, 4)])
    @pytest.mark.parametrize("parallel", [False, True])
    def test_brax_parallel(
        self, envname, batch_size, parallel, maybe_fork_ParallelEnv, device, n=1
    ):
        def make_brax():
            env = BraxEnv(
                envname, batch_size=batch_size, requires_grad=False, device=device
            )
            env.set_seed(1)
            return env

        if parallel:
            env = maybe_fork_ParallelEnv(n, make_brax)
        else:
            env = SerialEnv(n, make_brax)
        check_env_specs(env)
        tensordict = env.rollout(3)
        assert tensordict.shape == torch.Size([n, *batch_size, 3])

    def test_brax_memory_leak(self, envname, device):
        """Test memory usage with different cache clearing strategies."""
        import psutil

        process = psutil.Process(os.getpid())
        env = BraxEnv(
            envname,
            batch_size=[10],
            requires_grad=True,
            device=device,
        )
        env.clear_cache()
        gc.collect()
        env.set_seed(0)
        next_td = env.reset()
        num_steps = 200
        policy = TensorDictModule(
            torch.nn.Linear(
                env.observation_spec[env.observation_keys[0]].shape[-1],
                env.action_spec.shape[-1],
                device=device,
            ),
            in_keys=env.observation_keys[:1],
            out_keys=["action"],
        )
        initial_memory = process.memory_info().rss / 1024 / 1024  # MB
        for i in range(num_steps):
            policy(next_td)
            out_td, next_td = env.step_and_maybe_reset(next_td)
            if i % 50 == 0:
                loss = out_td["next", "observation"].sum()
                loss.backward()
                next_td = next_td.detach().clone()
            # gc.collect()
        final_memory = process.memory_info().rss / 1024 / 1024  # MB
        memory_increase = final_memory - initial_memory
        assert (
            memory_increase < 100
        ), f"Memory leak with automatic clearing: {memory_increase:.2f} MB"

    def test_brax_cache_clearing(self, envname, device):
        env = BraxEnv(envname, batch_size=[1], requires_grad=True, device=device)
        env.clear_cache()
        for _ in range(5):
            env.clear_cache()

    @pytest.mark.parametrize("freq", [10, None, False])
    def test_brax_automatic_cache_clearing_parameter(self, envname, device, freq):
        env = BraxEnv(
            envname,
            batch_size=[1],
            requires_grad=True,
            device=device,
            cache_clear_frequency=freq,
        )
        if freq is False:
            assert env._cache_clear_frequency is False
        elif freq is None:
            assert env._cache_clear_frequency == 20  # Default value
        else:
            assert env._cache_clear_frequency == freq
        env.set_seed(0)
        next_td = env.reset()
        for i in range(10):
            action = env.action_spec.rand()
            next_td["action"] = action
            out_td, next_td = env.step_and_maybe_reset(next_td)
            assert env._step_count == i + 1


@pytest.mark.skipif(not _has_vmas, reason="vmas not installed")
class TestVmas:
    @pytest.mark.parametrize("scenario_name", VmasWrapper.available_envs)
    @pytest.mark.parametrize("continuous_actions", [True, False])
    def test_all_vmas_scenarios(self, scenario_name, continuous_actions):
        env = VmasEnv(
            scenario=scenario_name,
            continuous_actions=continuous_actions,
            num_envs=4,
        )
        env.set_seed(0)
        env.reset()
        env.rollout(10)
        env.close()

    @pytest.mark.parametrize(
        "scenario_name", ["simple_reference", "waterfall", "flocking", "discovery"]
    )
    def test_vmas_seeding(self, scenario_name):
        final_seed = []
        tdreset = []
        tdrollout = []
        for _ in range(2):
            env = VmasEnv(
                scenario=scenario_name,
                num_envs=4,
            )
            final_seed.append(env.set_seed(0))
            tdreset.append(env.reset())
            tdrollout.append(env.rollout(max_steps=10))
            env.close()
            del env
        assert final_seed[0] == final_seed[1]
        assert_allclose_td(*tdreset)
        assert_allclose_td(*tdrollout)

    @pytest.mark.parametrize(
        "batch_size", [(), (12,), (12, 2), (12, 3), (12, 3, 1), (12, 3, 4)]
    )
    @pytest.mark.parametrize("scenario_name", VmasWrapper.available_envs)
    def test_vmas_batch_size_error(self, scenario_name, batch_size):
        num_envs = 12
        if len(batch_size) > 1:
            with pytest.raises(
                TypeError,
                match="Batch size used in constructor is not compatible with vmas.",
            ):
                _ = VmasEnv(
                    scenario=scenario_name,
                    num_envs=num_envs,
                    batch_size=batch_size,
                )
        elif len(batch_size) == 1 and batch_size != (num_envs,):
            with pytest.raises(
                TypeError,
                match="Batch size used in constructor does not match vmas batch size.",
            ):
                _ = VmasEnv(
                    scenario=scenario_name,
                    num_envs=num_envs,
                    batch_size=batch_size,
                )
        else:
            env = VmasEnv(
                scenario=scenario_name,
                num_envs=num_envs,
                batch_size=batch_size,
            )
            env.close()

    @pytest.mark.parametrize("num_envs", [1, 20])
    @pytest.mark.parametrize("n_agents", [1, 5])
    @pytest.mark.parametrize(
        "scenario_name",
        ["simple_reference", "simple_tag", "waterfall", "flocking", "discovery"],
    )
    def test_vmas_batch_size(self, scenario_name, num_envs, n_agents):
        torch.manual_seed(0)
        n_rollout_samples = 5
        env = VmasEnv(
            scenario=scenario_name,
            num_envs=num_envs,
            n_agents=n_agents,
            group_map=MarlGroupMapType.ALL_IN_ONE_GROUP,
        )
        env.set_seed(0)
        tdreset = env.reset()
        tdrollout = env.rollout(
            max_steps=n_rollout_samples,
            return_contiguous=False if env.het_specs else True,
        )
        assert (
            env.full_action_spec_unbatched.shape == env.unbatched_action_spec.shape
        ), (
            env.action_spec,
            env.batch_size,
        )

        env.close()

        if env.het_specs:
            assert isinstance(tdreset["agents"], LazyStackedTensorDict)
        else:
            assert isinstance(tdreset["agents"], TensorDict)

        assert tdreset.batch_size == (num_envs,)
        assert tdreset["agents"].batch_size == (num_envs, env.n_agents)
        if not env.het_specs:
            assert tdreset["agents", "observation"].shape[1] == env.n_agents
        assert tdreset["done"].shape[1] == 1

        assert tdrollout.batch_size == (num_envs, n_rollout_samples)
        assert tdrollout["agents"].batch_size == (
            num_envs,
            n_rollout_samples,
            env.n_agents,
        )
        if not env.het_specs:
            assert tdrollout["agents", "observation"].shape[2] == env.n_agents
        assert tdrollout["next", "agents", "reward"].shape[2] == env.n_agents
        assert tdrollout["agents", "action"].shape[2] == env.n_agents
        assert tdrollout["done"].shape[2] == 1
        del env

    @pytest.mark.parametrize("num_envs", [1, 20])
    @pytest.mark.parametrize("n_agents", [1, 5])
    @pytest.mark.parametrize("continuous_actions", [True, False])
    @pytest.mark.parametrize(
        "scenario_name",
        ["simple_reference", "simple_tag", "waterfall", "flocking", "discovery"],
    )
    def test_vmas_spec_rollout(
        self, scenario_name, num_envs, n_agents, continuous_actions
    ):
        import vmas

        vmas_env = VmasEnv(
            scenario=scenario_name,
            num_envs=num_envs,
            n_agents=n_agents,
            continuous_actions=continuous_actions,
        )
        vmas_wrapped_env = VmasWrapper(
            vmas.make_env(
                scenario=scenario_name,
                num_envs=num_envs,
                n_agents=n_agents,
                continuous_actions=continuous_actions,
            )
        )
        for env in [vmas_env, vmas_wrapped_env]:
            env.set_seed(0)
            check_env_specs(env, return_contiguous=False if env.het_specs else True)
            env.close()

    @pytest.mark.parametrize("num_envs", [1, 20])
    @pytest.mark.parametrize("scenario_name", VmasWrapper.available_envs)
    def test_vmas_repr(self, scenario_name, num_envs):
        env = VmasEnv(
            scenario=scenario_name,
            num_envs=num_envs,
        )
        assert str(env) == (
            f"{VmasEnv.__name__}(num_envs={num_envs}, n_agents={env.n_agents},"
            f" batch_size={torch.Size((num_envs,))}, device={env.device}) (scenario={scenario_name})"
        )
        env.close()

    @pytest.mark.parametrize("num_envs", [1, 10])
    @pytest.mark.parametrize("n_workers", [1, 3])
    @pytest.mark.parametrize("continuous_actions", [True, False])
    @pytest.mark.parametrize(
        "scenario_name", ["simple_reference", "waterfall", "flocking", "discovery"]
    )
    def test_vmas_parallel(
        self,
        scenario_name,
        num_envs,
        n_workers,
        continuous_actions,
        maybe_fork_ParallelEnv,
        n_agents=5,
        n_rollout_samples=3,
    ):
        torch.manual_seed(0)

        def make_vmas():
            env = VmasEnv(
                scenario=scenario_name,
                num_envs=num_envs,
                n_agents=n_agents,
                continuous_actions=continuous_actions,
            )
            env.set_seed(0)
            return env

        env = maybe_fork_ParallelEnv(n_workers, make_vmas)
        tensordict = env.rollout(max_steps=n_rollout_samples)

        assert tensordict.shape == torch.Size(
            [n_workers, list(env.num_envs)[0], n_rollout_samples]
        )
        env.close()

    @pytest.mark.parametrize("num_envs", [1, 2])
    @pytest.mark.parametrize("n_workers", [1, 3])
    @pytest.mark.parametrize(
        "scenario_name", ["simple_reference", "waterfall", "flocking", "discovery"]
    )
    def test_vmas_reset(
        self,
        scenario_name,
        num_envs,
        n_workers,
        maybe_fork_ParallelEnv,
        n_agents=5,
        n_rollout_samples=3,
        max_steps=3,
    ):
        torch.manual_seed(0)

        def make_vmas():
            env = VmasEnv(
                scenario=scenario_name,
                num_envs=num_envs,
                n_agents=n_agents,
                max_steps=max_steps,
            )
            env.set_seed(0)
            return env

        env = maybe_fork_ParallelEnv(n_workers, make_vmas)
        tensordict = env.rollout(max_steps=n_rollout_samples)

        assert (
            tensordict["next", "done"]
            .sum(
                tuple(range(tensordict.batch_dims, tensordict["next", "done"].ndim)),
                dtype=torch.bool,
            )[..., -1]
            .all()
        )

        td_reset = TensorDict(
            rand_reset(env), batch_size=env.batch_size, device=env.device
        )
        # it is good practice to have a "complete" input tensordict for reset
        for done_key in env.done_keys:
            td_reset.set(done_key, tensordict[..., -1].get(("next", done_key)))
        reset = td_reset["_reset"]
        tensordict = env.reset(td_reset)

        assert not tensordict.get("done")[reset].any()
        assert tensordict.get("done")[~reset].all()
        env.close()

    @pytest.mark.skipif(len(get_available_devices()) < 2, reason="not enough devices")
    @pytest.mark.parametrize("first", [0, 1])
    @pytest.mark.parametrize(
        "scenario_name", ["simple_reference", "waterfall", "flocking", "discovery"]
    )
    def test_to_device(self, scenario_name: str, first: int):
        torch.manual_seed(0)
        devices = get_available_devices()

        def make_vmas():
            env = VmasEnv(
                scenario=scenario_name,
                num_envs=7,
                n_agents=3,
                seed=0,
                device=devices[first],
            )
            return env

        env = make_vmas()

        assert env.rollout(max_steps=3).device == devices[first]

        env.to(devices[1 - first])

        assert env.rollout(max_steps=3).device == devices[1 - first]
        env.close()

    @pytest.mark.parametrize("n_envs", [1, 4])
    @pytest.mark.parametrize("n_workers", [1, 2])
    @pytest.mark.parametrize("n_agents", [1, 3])
    def test_collector(
        self, n_envs, n_workers, n_agents, maybe_fork_ParallelEnv, frames_per_batch=80
    ):
        torch.manual_seed(1)
        env_fun = lambda: VmasEnv(
            scenario="flocking", num_envs=n_envs, n_agents=n_agents, max_steps=7
        )

        env = maybe_fork_ParallelEnv(n_workers, env_fun)

        n_actions_per_agent = env.full_action_spec[env.action_key].shape[-1]
        n_observations_per_agent = env.observation_spec["agents", "observation"].shape[
            -1
        ]

        policy = SafeModule(
            nn.Linear(
                n_observations_per_agent,
                n_actions_per_agent,
            ),
            in_keys=[("agents", "observation")],
            out_keys=[env.action_key],
            spec=env.full_action_spec[env.action_key],
            safe=True,
        )
        ccollector = SyncDataCollector(
            create_env_fn=env,
            policy=policy,
            frames_per_batch=frames_per_batch,
            total_frames=1000,
            device="cpu",
        )

        for i, _td in enumerate(ccollector):
            if i == 1:
                break
        ccollector.shutdown()

        td_batch = (n_workers, n_envs, frames_per_batch // (n_workers * n_envs))
        agents_td_batch = td_batch + (n_agents,)

        assert _td.shape == td_batch
        assert _td["next"].shape == td_batch
        assert _td["agents"].shape == agents_td_batch
        assert _td["agents", "info"].shape == agents_td_batch
        assert _td["next", "agents"].shape == agents_td_batch
        assert _td["next", "agents", "info"].shape == agents_td_batch
        assert _td["collector"].shape == td_batch

        assert _td[env.action_key].shape == agents_td_batch + (n_actions_per_agent,)
        assert _td["agents", "observation"].shape == agents_td_batch + (
            n_observations_per_agent,
        )
        assert _td["next", "agents", "observation"].shape == agents_td_batch + (
            n_observations_per_agent,
        )
        assert _td["next", env.reward_key].shape == agents_td_batch + (1,)
        for done_key in env.done_keys:
            assert _td[done_key].shape == td_batch + (1,)
            assert _td["next", done_key].shape == td_batch + (1,)

        assert env.reward_key not in _td.keys(True, True)
        assert env.action_key not in _td["next"].keys(True, True)

    def test_collector_heterogeneous(self, n_envs=10, frames_per_batch=20):
        env = VmasEnv(
            scenario="simple_tag",
            num_envs=n_envs,
            group_map=MarlGroupMapType.ALL_IN_ONE_GROUP,
        )
        torch.manual_seed(1)

        ccollector = SyncDataCollector(
            create_env_fn=env,
            policy=None,
            frames_per_batch=frames_per_batch,
            total_frames=1000,
            device="cpu",
        )

        for i, _td in enumerate(ccollector):
            if i == 1:
                break
        ccollector.shutdown()

        td_batch = (n_envs, frames_per_batch // n_envs)
        agents_td_batch = td_batch + (env.n_agents,)

        assert _td.shape == td_batch
        assert _td["next"].shape == td_batch
        assert _td["agents"].shape == agents_td_batch
        assert _td["next", "agents"].shape == agents_td_batch
        assert _td["collector"].shape == td_batch
        assert _td["next", env.reward_key].shape == agents_td_batch + (1,)
        for done_key in env.done_keys:
            assert _td[done_key].shape == td_batch + (1,)
            assert _td["next", done_key].shape == td_batch + (1,)

        assert env.reward_key not in _td.keys(True, True)
        assert env.action_key not in _td["next"].keys(True, True)

    @pytest.mark.parametrize("n_agents", [1, 5])
    def test_grouping(self, n_agents, scenario_name="dispersion", n_envs=2):
        env = VmasEnv(
            scenario=scenario_name,
            num_envs=n_envs,
            n_agents=n_agents,
        )
        env = VmasEnv(
            scenario=scenario_name,
            num_envs=n_envs,
            n_agents=n_agents,
            # Put each agent in a group with its name
            group_map={
                agent_name: [agent_name] for agent_name in reversed(env.agent_names)
            },
        )

        # Check that when setting the action for a specific group, it is reflected to the right agent in the backend
        for group in env.group_map.keys():
            env.reset()
            action = env.full_action_spec.zero()
            action.set((group, "action"), action.get((group, "action")) + 1.0)
            prev_pos = {agent.name: agent.state.pos.clone() for agent in env.agents}
            env.step(action)
            pos = {agent.name: agent.state.pos.clone() for agent in env.agents}
            for agent_name in env.agent_names:
                if agent_name == group:
                    assert (pos[agent_name] > prev_pos[agent_name]).all()
                else:
                    assert (pos[agent_name] == prev_pos[agent_name]).all()


@pytest.mark.slow
class TestGenDGRL:
    @staticmethod
    @pytest.fixture
    def _patch_traj_len():
        # avoids processing the entire dataset
        _get_category_len = GenDGRLExperienceReplay._get_category_len

        def new_get_category_len(cls, category_name):
            return 100

        GenDGRLExperienceReplay._get_category_len = classmethod(new_get_category_len)

        yield
        GenDGRLExperienceReplay._get_category_len = _get_category_len

    @pytest.mark.parametrize("dataset_num", [4])
    def test_gen_dgrl_preproc(self, dataset_num, tmpdir, _patch_traj_len):
        dataset_id = GenDGRLExperienceReplay.available_datasets[dataset_num]
        tmpdir = Path(tmpdir)
        dataset = GenDGRLExperienceReplay(
            dataset_id, batch_size=32, root=tmpdir / "1", download="force"
        )
        from torchrl.envs import Compose, GrayScale, Resize

        t = Compose(
            Resize(32, in_keys=["observation", ("next", "observation")]),
            GrayScale(in_keys=["observation", ("next", "observation")]),
        )

        def fn(data):
            return t(data)

        new_storage = dataset.preprocess(
            fn,
            num_workers=max(1, os.cpu_count() - 2),
            num_chunks=1000,
            num_frames=100,
            dest=tmpdir / "2",
        )
        dataset = ReplayBuffer(storage=new_storage, batch_size=32)
        assert len(dataset) == 100
        sample = dataset.sample()
        assert sample["observation"].shape == torch.Size([32, 1, 32, 32])
        assert sample["next", "observation"].shape == torch.Size([32, 1, 32, 32])

    @pytest.mark.parametrize("dataset_num", [0, 4, 8])
    def test_gen_dgrl(self, dataset_num, tmpdir, _patch_traj_len):
        dataset_id = GenDGRLExperienceReplay.available_datasets[dataset_num]
        dataset = GenDGRLExperienceReplay(dataset_id, batch_size=32, root=tmpdir)
        for batch in dataset:  # noqa: B007
            break
        assert batch.get(("next", "observation")).shape[-3] == 3
        for key in (
            ("next", "done"),
            ("next", "truncated"),
            ("next", "terminated"),
            "observation",
            "action",
            ("next", "reward"),
        ):
            assert key in batch.keys(True, True)
        for key in (
            ("next", "done"),
            ("next", "truncated"),
            ("next", "terminated"),
            "terminated",
            "truncated",
            "done",
            ("next", "reward"),
        ):
            val = batch.get(key)
            assert val.shape[:-1] == batch.shape


@pytest.mark.skipif(not _has_d4rl, reason="D4RL not found")
@pytest.mark.slow
class TestD4RL:
    def test_d4rl_preproc(self, tmpdir):
        dataset_id = "walker2d-medium-replay-v2"
        tmpdir = Path(tmpdir)
        dataset = D4RLExperienceReplay(
            dataset_id,
            batch_size=32,
            root=tmpdir / "1",
            download="force",
            direct_download=True,
        )
        from torchrl.envs import CatTensors, Compose

        t = Compose(
            CatTensors(
                in_keys=["observation", ("info", "qpos"), ("info", "qvel")],
                out_key="data",
            ),
            CatTensors(
                in_keys=[
                    ("next", "observation"),
                    ("next", "info", "qpos"),
                    ("next", "info", "qvel"),
                ],
                out_key=("next", "data"),
            ),
        )

        def fn(data):
            return t(data)

        new_storage = dataset.preprocess(
            fn,
            num_workers=max(1, os.cpu_count() - 2),
            num_chunks=1000,
            mp_start_method="fork",
            dest=tmpdir / "2",
            num_frames=100,
        )
        dataset = ReplayBuffer(storage=new_storage, batch_size=32)
        assert len(dataset) == 100
        sample = dataset.sample()
        assert sample["data"].shape == torch.Size([32, 35])
        assert sample["next", "data"].shape == torch.Size([32, 35])

    @pytest.mark.parametrize("task", ["walker2d-medium-replay-v2"])
    @pytest.mark.parametrize("use_truncated_as_done", [True, False])
    @pytest.mark.parametrize("split_trajs", [True, False])
    def test_terminate_on_end(self, task, use_truncated_as_done, split_trajs, tmpdir):
        root1 = tmpdir / "1"
        root2 = tmpdir / "2"
        root3 = tmpdir / "3"

        with pytest.warns(
            UserWarning, match="Using use_truncated_as_done=True"
        ) if use_truncated_as_done else nullcontext():
            data_true = D4RLExperienceReplay(
                task,
                split_trajs=split_trajs,
                from_env=False,
                terminate_on_end=True,
                batch_size=2,
                use_truncated_as_done=use_truncated_as_done,
                download="force",
                root=root1,
            )
        _ = D4RLExperienceReplay(
            task,
            split_trajs=split_trajs,
            from_env=False,
            terminate_on_end=False,
            batch_size=2,
            use_truncated_as_done=use_truncated_as_done,
            download="force",
            root=root2,
        )
        data_from_env = D4RLExperienceReplay(
            task,
            split_trajs=split_trajs,
            from_env=True,
            batch_size=2,
            use_truncated_as_done=use_truncated_as_done,
            download="force",
            root=root3,
        )
        if not use_truncated_as_done:
            keys = set(data_from_env[:].keys(True, True))
            keys = keys.intersection(data_true[:].keys(True, True))
            assert data_true[:].shape == data_from_env[:].shape
            # for some reason, qlearning_dataset overwrites the next obs that is contained in the buffer,
            # resulting in tiny changes in the value contained for that key. Over 99.99% of the values
            # match, but the test still fails because of this.
            # We exclude that entry from the comparison.
            keys.discard(("next", "observation"))
            assert_allclose_td(
                data_true[:].select(*keys),
                data_from_env[:].select(*keys),
            )
        else:
            leaf_names = data_from_env[:].keys(True)
            leaf_names = [
                name[-1] if isinstance(name, tuple) else name for name in leaf_names
            ]
            assert "truncated" in leaf_names
            leaf_names = data_true[:].keys(True)
            leaf_names = [
                name[-1] if isinstance(name, tuple) else name for name in leaf_names
            ]
            assert "truncated" not in leaf_names

    @pytest.mark.parametrize("task", ["walker2d-medium-replay-v2"])
    def test_direct_download(self, task, tmpdir):
        root1 = tmpdir / "1"
        root2 = tmpdir / "2"
        data_direct = D4RLExperienceReplay(
            task,
            split_trajs=False,
            from_env=False,
            batch_size=2,
            use_truncated_as_done=True,
            direct_download=True,
            download="force",
            root=root1,
        )
        data_d4rl = D4RLExperienceReplay(
            task,
            split_trajs=False,
            from_env=True,
            batch_size=2,
            use_truncated_as_done=True,
            direct_download=False,
            terminate_on_end=True,  # keep the last time step
            download="force",
            root=root2,
        )
        keys = set(data_direct[:].keys(True, True))
        keys = keys.intersection(data_d4rl[:].keys(True, True))
        assert len(keys)
        assert_allclose_td(
            data_direct[:].select(*keys).apply(lambda t: t.float()),
            data_d4rl[:].select(*keys).apply(lambda t: t.float()),
        )

    @pytest.mark.parametrize(
        "task",
        [
            # "antmaze-medium-play-v0",
            # "hammer-cloned-v1",
            # "maze2d-open-v0",
            # "maze2d-open-dense-v0",
            # "relocate-human-v1",
            "walker2d-medium-replay-v2",
            # "ant-medium-v2",
            # # "flow-merge-random-v0",
            # "kitchen-partial-v0",
            # # "carla-town-v0",
        ],
    )
    def test_d4rl_dummy(self, task):
        t0 = time.time()
        _ = D4RLExperienceReplay(task, split_trajs=True, from_env=True, batch_size=2)
        torchrl_logger.info(f"terminated test after {time.time()-t0}s")

    @pytest.mark.parametrize("task", ["walker2d-medium-replay-v2"])
    @pytest.mark.parametrize("split_trajs", [True, False])
    @pytest.mark.parametrize("from_env", [True, False])
    def test_dataset_build(self, task, split_trajs, from_env):
        t0 = time.time()
        data = D4RLExperienceReplay(
            task, split_trajs=split_trajs, from_env=from_env, batch_size=2
        )
        sample = data.sample()
        env = GymWrapper(gym.make(task))
        rollout = env.rollout(2)
        for key in rollout.keys(True, True):
            if "truncated" in key:
                # truncated is missing from static datasets
                continue
            sim = rollout.get(key)
            offline = sample.get(key)
            # assert sim.dtype == offline.dtype, key
            assert sim.shape[-1] == offline.shape[-1], key
        torchrl_logger.info(f"terminated test after {time.time()-t0}s")

    @pytest.mark.parametrize("task", ["walker2d-medium-replay-v2"])
    @pytest.mark.parametrize("split_trajs", [True, False])
    def test_d4rl_iteration(self, task, split_trajs):
        t0 = time.time()
        batch_size = 3
        data = D4RLExperienceReplay(
            task,
            split_trajs=split_trajs,
            from_env=False,
            terminate_on_end=True,
            batch_size=batch_size,
            sampler=SamplerWithoutReplacement(drop_last=True),
        )
        i = 0
        for sample in data:  # noqa: B007
            i += 1
        assert len(data) // i == batch_size
        torchrl_logger.info(f"terminated test after {time.time()-t0}s")


_MINARI_DATASETS = []

MUJOCO_ENVIRONMENTS = [
    "Hopper-v5",
<<<<<<< HEAD
=======
    "Pusher-v4",
    "Humanoid-v5",
    "InvertedDoublePendulum-v5",
    "HalfCheetah-v5",
    "Swimmer-v5",
    "Walker2d-v5",
    "ALE/Ant-v5",
    "Reacher-v5",
]

D4RL_ENVIRONMENTS = [
    "AntMaze_UMaze-v5",
    "AdroitHandPen-v1",
    "AntMaze_Medium-v4",
    "AntMaze_Large_Diverse_GR-v4",
    "AntMaze_Large-v4",
    "AntMaze_Medium_Diverse_GR-v4",
    "PointMaze_OpenDense-v3",
    "PointMaze_UMaze-v3",
    "PointMaze_LargeDense-v3",
    "PointMaze_Medium-v3",
    "PointMaze_UMazeDense-v3",
    "PointMaze_MediumDense-v3",
    "PointMaze_Large-v3",
    "PointMaze_Open-v3",
    "FrankaKitchen-v1",
    "AdroitHandDoor-v1",
    "AdroitHandHammer-v1",
    "AdroitHandRelocate-v1",
]

MUJOCO_ENVIRONMENTS = [
    "Hopper-v5",
>>>>>>> f6bb8cc8
    "Pusher-v5",
    "Humanoid-v5",
    "InvertedDoublePendulum-v5",
    "HalfCheetah-v5",
    "Swimmer-v5",
    "Walker2d-v5",
    "Ant-v5",
    "Reacher-v5",
]

D4RL_ENVIRONMENTS = [
    "AntMaze_UMaze-v5",
    "AdroitHandPen-v1",
    "AntMaze_Medium-v4",
    "AntMaze_Large_Diverse_GR-v4",
    "AntMaze_Large-v4",
    "AntMaze_Medium_Diverse_GR-v4",
    "PointMaze_OpenDense-v3",
    "PointMaze_UMaze-v3",
    "PointMaze_LargeDense-v3",
    "PointMaze_Medium-v3",
    "PointMaze_UMazeDense-v3",
    "PointMaze_MediumDense-v3",
    "PointMaze_Large-v3",
    "PointMaze_Open-v3",
    "FrankaKitchen-v1",
    "AdroitHandDoor-v1",
    "AdroitHandHammer-v1",
    "AdroitHandRelocate-v1",
]


def _minari_init() -> tuple[bool, Exception | None]:
    """Initialize Minari datasets list. Returns True if already initialized."""
    global _MINARI_DATASETS
    if _MINARI_DATASETS and not all(
        isinstance(x, str) and x.isdigit() for x in _MINARI_DATASETS
    ):
        return True, None  # Already initialized with real dataset names

    if not _has_minari or not _has_gymnasium:
        return False, ImportError("Minari or Gymnasium not found")

    try:
        import minari

        torch.manual_seed(0)

        total_keys = sorted(
            minari.list_remote_datasets(
                latest_version=True, compatible_minari_version=True
            )
        )
        indices = torch.randperm(len(total_keys))[:20]
        keys = [total_keys[idx] for idx in indices]

        assert len(keys) > 5, keys
        _MINARI_DATASETS[:] = keys  # Replace the placeholder values
        return True, None
    except Exception as err:
        return False, err


def get_random_minigrid_datasets():
    """
    Fetch 5 random Minigrid datasets from the Minari server.
    """
    import minari

    all_minigrid = [
        dataset
        for dataset in minari.list_remote_datasets(
            latest_version=True, compatible_minari_version=True
        ).keys()
        if dataset.startswith("minigrid/")
    ]

    # 3 random datasets
    indices = torch.randperm(len(all_minigrid))[:3]
    return [all_minigrid[idx] for idx in indices]


def get_random_atari_envs():
    """
    Fetch 3 random Atari environments using ale_py and torch.
    """
    import ale_py
    import gymnasium as gym

    gym.register_envs(ale_py)

    env_specs = gym.envs.registry.values()
    all_env_ids = [env_spec.id for env_spec in env_specs]
    atari_env_ids = [env_id for env_id in all_env_ids if env_id.startswith("ALE")]
    if len(atari_env_ids) < 3:
        raise RuntimeError("Not enough Atari environments found.")
    indices = torch.randperm(len(atari_env_ids))[:3]
    return [atari_env_ids[idx] for idx in indices]


def custom_minari_init(custom_envs, num_episodes=5):
    """
    Initialize custom Minari datasets for the given environments.
    """
    import gymnasium
    import gymnasium_robotics
    from minari import DataCollector

    gymnasium.register_envs(gymnasium_robotics)

    custom_dataset_ids = []
    for env_id in custom_envs:
        dataset_id = f"{env_id.lower()}/test-custom-local-v1"
        env = gymnasium.make(env_id)
        collector = DataCollector(env)

        for ep in range(num_episodes):
            collector.reset(seed=123 + ep)

            while True:
                action = collector.action_space.sample()
                _, _, terminated, truncated, _ = collector.step(action)
                if terminated or truncated:
                    break

        collector.create_dataset(
            dataset_id=dataset_id,
            algorithm_name="RandomPolicy",
            code_permalink="https://github.com/Farama-Foundation/Minari",
            author="Farama",
            author_email="contact@farama.org",
            eval_env=env_id,
        )
        custom_dataset_ids.append(dataset_id)

<<<<<<< HEAD
def get_random_minigrid_datasets():
    """
    Fetch 5 random Minigrid datasets from the Minari server.
    """
    import minari

    all_minigrid = [
        dataset
        for dataset in minari.list_remote_datasets(
            latest_version=True, compatible_minari_version=True
        ).keys()
        if dataset.startswith("minigrid/")
    ]

    if len(all_minigrid) < 5:
        raise RuntimeError("Not enough minigrid datasets found on Minari server.")
    indices = torch.randperm(len(all_minigrid))[:5]
    return [all_minigrid[idx] for idx in indices]


def get_random_atari_envs():
    """
    Fetch 10 random Atari environments using ale_py and torch.
    """
    import ale_py
    import gymnasium as gym

    gym.register_envs(ale_py)

    env_specs = gym.envs.registry.values()
    all_env_ids = [env_spec.id for env_spec in env_specs]
    atari_env_ids = [env_id for env_id in all_env_ids if env_id.startswith("ALE")]
    if len(atari_env_ids) < 10:
        raise RuntimeError("Not enough Atari environments found.")
    indices = torch.randperm(len(atari_env_ids))[:10]
    return [atari_env_ids[idx] for idx in indices]


def custom_minari_init(custom_envs, num_episodes=5):
    """
    Initialize custom Minari datasets for the given environments.
    """
    import gymnasium
    import gymnasium_robotics
    from minari import DataCollector

    gymnasium.register_envs(gymnasium_robotics)

    custom_dataset_ids = []
    for env_id in custom_envs:
        dataset_id = f"{env_id.lower()}/test-custom-local-v1"
        env = gymnasium.make(env_id)
        collector = DataCollector(env)

        for ep in range(num_episodes):
            collector.reset(seed=123 + ep)

            while True:
                action = collector.action_space.sample()
                _, _, terminated, truncated, _ = collector.step(action)
                if terminated or truncated:
                    break

        collector.create_dataset(
            dataset_id=dataset_id,
            algorithm_name="RandomPolicy",
            code_permalink="https://github.com/Farama-Foundation/Minari",
            author="Farama",
            author_email="contact@farama.org",
            eval_env=env_id,
        )
        custom_dataset_ids.append(dataset_id)

=======
>>>>>>> f6bb8cc8
    return custom_dataset_ids


@pytest.mark.skipif(not _has_minari or not _has_gymnasium, reason="Minari not found")
@pytest.mark.slow
class TestMinari:
    @pytest.mark.parametrize("split", [False, True])
    @pytest.mark.parametrize(
        "dataset_idx",
        # Only use a static upper bound; do not call any function that imports minari globally.
<<<<<<< HEAD
        range(50),
=======
        range(4),
>>>>>>> f6bb8cc8
    )
    def test_load(self, dataset_idx, split):
        """
        Test loading from custom datasets for Mujoco and D4RL,
        Minari remote datasets for Minigrid, and random Atari environments.
        """
        import minari

<<<<<<< HEAD
        custom_envs = MUJOCO_ENVIRONMENTS + D4RL_ENVIRONMENTS
        num_custom = len(custom_envs)
=======
        num_custom_to_select = 4
        custom_envs = MUJOCO_ENVIRONMENTS + D4RL_ENVIRONMENTS

        # Randomly select a subset of custom environments
        indices = torch.randperm(len(custom_envs))[:num_custom_to_select]
        custom_envs_subset = [custom_envs[i] for i in indices]

        num_custom = len(custom_envs_subset)
>>>>>>> f6bb8cc8
        try:
            minigrid_datasets = get_random_minigrid_datasets()
        except Exception:
            minigrid_datasets = []
        num_minigrid = len(minigrid_datasets)
        try:
            atari_envs = get_random_atari_envs()
        except Exception:
            atari_envs = []
        num_atari = len(atari_envs)
        total_datasets = num_custom + num_minigrid + num_atari

        if dataset_idx >= total_datasets:
            pytest.skip("Index out of range for available datasets")

        if dataset_idx < num_custom:
            # Custom dataset for Mujoco/D4RL
            custom_dataset_ids = custom_minari_init(
<<<<<<< HEAD
                [custom_envs[dataset_idx]], num_episodes=5
=======
                [custom_envs_subset[dataset_idx]], num_episodes=5
>>>>>>> f6bb8cc8
            )
            dataset_id = custom_dataset_ids[0]
            data = MinariExperienceReplay(
                dataset_id=dataset_id,
                split_trajs=split,
                batch_size=32,
                load_from_local_minari=True,
            )
            cleanup_needed = True

        elif dataset_idx < num_custom + num_minigrid:
            # Minigrid datasets from Minari server
            minigrid_idx = dataset_idx - num_custom
            dataset_id = minigrid_datasets[minigrid_idx]
            data = MinariExperienceReplay(
                dataset_id=dataset_id,
                batch_size=32,
                split_trajs=split,
                download="force",
            )
            cleanup_needed = False

        else:
            # Atari environment datasets
            atari_idx = dataset_idx - num_custom - num_minigrid
            env_id = atari_envs[atari_idx]
            custom_dataset_ids = custom_minari_init([env_id], num_episodes=5)
            dataset_id = custom_dataset_ids[0]
            data = MinariExperienceReplay(
                dataset_id=dataset_id,
                split_trajs=split,
                batch_size=32,
                load_from_local_minari=True,
            )
            cleanup_needed = True

        t0 = time.time()
        for i, sample in enumerate(data):
            t1 = time.time()
            torchrl_logger.info(f"sampling time {1000 * (t1-t0): 4.4f}ms")
            assert data.metadata["action_space"].is_in(sample["action"])
            assert data.metadata["observation_space"].is_in(sample["observation"])
            t0 = time.time()
            if i == 10:
                break

        # Clean up custom datasets after running local dataset tests
        if cleanup_needed:
            minari.delete_dataset(dataset_id=dataset_id)

<<<<<<< HEAD
=======
    @retry(Exception, tries=3, delay=1)
>>>>>>> f6bb8cc8
    def test_minari_preproc(self, tmpdir):
        dataset = MinariExperienceReplay(
            "D4RL/pointmaze/large-v2",
            batch_size=32,
            split_trajs=False,
            download="force",
        )

        from torchrl.envs import CatTensors, Compose

        t = Compose(
            CatTensors(
                in_keys=[
                    ("observation", "observation"),
                    ("info", "qpos"),
                    ("info", "qvel"),
                ],
                out_key="data",
            ),
            CatTensors(
                in_keys=[
                    ("next", "observation", "observation"),
                    ("next", "info", "qpos"),
                    ("next", "info", "qvel"),
                ],
                out_key=("next", "data"),
            ),
        )

        def fn(data):
            return t(data)

        new_storage = dataset.preprocess(
            fn,
            num_workers=max(1, os.cpu_count() - 2),
            num_chunks=1000,
            mp_start_method="fork",
            num_frames=100,
            dest=tmpdir,
        )
        dataset = ReplayBuffer(storage=new_storage, batch_size=32)
        sample = dataset.sample()
        assert len(dataset) == 100
        assert sample["data"].shape == torch.Size([32, 8])
        assert sample["next", "data"].shape == torch.Size([32, 8])

    @pytest.mark.skipif(
        not _has_minari or not _has_gymnasium, reason="Minari or Gym not available"
    )
<<<<<<< HEAD
    def test_local_minari_dataset_loading(self):
        import minari
        from minari import DataCollector

        if not _minari_init():
            pytest.skip("Failed to initialize Minari datasets")

        dataset_id = "cartpole/test-local-v1"

        # Create dataset using Gym + DataCollector
        env = gymnasium.make("CartPole-v1")
        env = DataCollector(env, record_infos=True)
        for _ in range(50):
            env.reset(seed=123)
            while True:
                action = env.action_space.sample()
                obs, rew, terminated, truncated, info = env.step(action)
                if terminated or truncated:
                    break

        env.create_dataset(
            dataset_id=dataset_id,
            algorithm_name="RandomPolicy",
            code_permalink="https://github.com/Farama-Foundation/Minari",
            author="Farama",
            author_email="contact@farama.org",
            eval_env="CartPole-v1",
        )

        # Load from local cache
        data = MinariExperienceReplay(
            dataset_id=dataset_id,
            split_trajs=False,
            batch_size=32,
            download=False,
            sampler=SamplerWithoutReplacement(drop_last=True),
            prefetch=2,
            load_from_local_minari=True,
        )

        t0 = time.time()
        for i, sample in enumerate(data):
            t1 = time.time()
            torchrl_logger.info(
                f"[Local Minari] Sampling time {1000 * (t1 - t0):4.4f} ms"
            )
            assert data.metadata["action_space"].is_in(
                sample["action"]
            ), "Invalid action sample"
            assert data.metadata["observation_space"].is_in(
                sample["observation"]
            ), "Invalid observation sample"
            t0 = time.time()
            if i == 10:
                break

        minari.delete_dataset(dataset_id="cartpole/test-local-v1")
=======
    def test_local_minari_dataset_loading(self, tmpdir):
        MINARI_DATASETS_PATH = os.environ.get("MINARI_DATASETS_PATH")
        os.environ["MINARI_DATASETS_PATH"] = str(tmpdir)
        try:
            import minari
            from minari import DataCollector

            success, err = _minari_init()
            if not success:
                pytest.skip(f"Failed to initialize Minari datasets: {err}")

            dataset_id = "cartpole/test-local-v1"

            # Create dataset using Gym + DataCollector
            env = gymnasium.make("CartPole-v1")
            env = DataCollector(env, record_infos=True)
            for _ in range(50):
                env.reset(seed=123)
                while True:
                    action = env.action_space.sample()
                    obs, rew, terminated, truncated, info = env.step(action)
                    if terminated or truncated:
                        break

            env.create_dataset(
                dataset_id=dataset_id,
                algorithm_name="RandomPolicy",
                code_permalink="https://github.com/Farama-Foundation/Minari",
                author="Farama",
                author_email="contact@farama.org",
                eval_env="CartPole-v1",
            )

            # Load from local cache
            data = MinariExperienceReplay(
                dataset_id=dataset_id,
                split_trajs=False,
                batch_size=32,
                download=False,
                sampler=SamplerWithoutReplacement(drop_last=True),
                prefetch=2,
                load_from_local_minari=True,
            )

            t0 = time.time()
            for i, sample in enumerate(data):
                t1 = time.time()
                torchrl_logger.info(
                    f"[Local Minari] Sampling time {1000 * (t1 - t0):4.4f} ms"
                )
                assert data.metadata["action_space"].is_in(
                    sample["action"]
                ), "Invalid action sample"
                assert data.metadata["observation_space"].is_in(
                    sample["observation"]
                ), "Invalid observation sample"
                t0 = time.time()
                if i == 10:
                    break

            minari.delete_dataset(dataset_id="cartpole/test-local-v1")
        finally:
            if MINARI_DATASETS_PATH:
                os.environ["MINARI_DATASETS_PATH"] = MINARI_DATASETS_PATH
>>>>>>> f6bb8cc8


@pytest.mark.slow
class TestRoboset:
    def test_load(self):
        selected_dataset = RobosetExperienceReplay.available_datasets[0]
        data = RobosetExperienceReplay(
            selected_dataset,
            batch_size=32,
        )
        t0 = time.time()
        for i, _ in enumerate(data):
            t1 = time.time()
            torchrl_logger.info(f"sampling time {1000 * (t1-t0): 4.4f}ms")
            t0 = time.time()
            if i == 10:
                break

    def test_roboset_preproc(self, tmpdir):
        dataset = RobosetExperienceReplay(
            "FK1-v4(expert)/FK1_MicroOpenRandom_v2d-v4", batch_size=32, download="force"
        )

        def func(data):
            return data.set("obs_norm", data.get("observation").norm(dim=-1))

        new_storage = dataset.preprocess(
            func,
            num_workers=max(1, os.cpu_count() - 2),
            num_chunks=1000,
            mp_start_method="fork",
            dest=tmpdir,
            num_frames=100,
        )
        dataset = ReplayBuffer(storage=new_storage, batch_size=32)
        assert len(dataset) == 100
        sample = dataset.sample()
        assert "obs_norm" in sample.keys()


@pytest.mark.slow
class TestVD4RL:
    @pytest.mark.parametrize("image_size", [None, (37, 33)])
    def test_load(self, image_size):
        torch.manual_seed(0)
        datasets = VD4RLExperienceReplay.available_datasets
        for idx in torch.randperm(len(datasets)).tolist()[:4]:
            selected_dataset = datasets[idx]
            data = VD4RLExperienceReplay(
                selected_dataset,
                batch_size=32,
                image_size=image_size,
            )
            t0 = time.time()
            for i, batch in enumerate(data):
                if image_size:
                    assert batch.get("pixels").shape == (32, 3, *image_size)
                    assert batch.get(("next", "pixels")).shape == (32, 3, *image_size)
                else:
                    assert batch.get("pixels").shape[:2] == (32, 3)
                    assert batch.get(("next", "pixels")).shape[:2] == (32, 3)

                assert batch.get("pixels").dtype is torch.float32
                assert batch.get(("next", "pixels")).dtype is torch.float32
                assert (batch.get("pixels") != 0).any()
                assert (batch.get(("next", "pixels")) != 0).any()
                t1 = time.time()
                torchrl_logger.info(f"sampling time {1000 * (t1-t0): 4.4f}ms")
                t0 = time.time()
                if i == 10:
                    break

    def test_vd4rl_preproc(self, tmpdir):
        torch.manual_seed(0)
        datasets = VD4RLExperienceReplay.available_datasets
        dataset_id = list(datasets)[4]
        dataset = VD4RLExperienceReplay(dataset_id, batch_size=32, download="force")
        from torchrl.envs import Compose, GrayScale, ToTensorImage

        func = Compose(
            ToTensorImage(in_keys=["pixels", ("next", "pixels")]),
            GrayScale(in_keys=["pixels", ("next", "pixels")]),
        )
        new_storage = dataset.preprocess(
            func,
            num_workers=max(1, os.cpu_count() - 2),
            num_chunks=1000,
            mp_start_method="fork",
            dest=tmpdir,
            num_frames=100,
        )
        dataset = ReplayBuffer(storage=new_storage, batch_size=32)
        assert len(dataset) == 100
        sample = dataset.sample()
        assert sample["next", "pixels"].shape == torch.Size([32, 1, 64, 64])


@pytest.mark.slow
class TestAtariDQN:
    @pytest.fixture(scope="class")
    def limit_max_runs(self):
        prev_val = AtariDQNExperienceReplay._max_runs
        AtariDQNExperienceReplay._max_runs = 3
        yield
        AtariDQNExperienceReplay._max_runs = prev_val

    @pytest.mark.parametrize("dataset_id", ["Asterix/1", "Pong/4"])
    @pytest.mark.parametrize(
        "num_slices,slice_len", [[None, None], [None, 8], [2, None]]
    )
    def test_single_dataset(self, dataset_id, slice_len, num_slices, limit_max_runs):
        dataset = AtariDQNExperienceReplay(
            dataset_id, slice_len=slice_len, num_slices=num_slices
        )
        sample = dataset.sample(64)
        for key in (
            ("next", "observation"),
            ("next", "truncated"),
            ("next", "terminated"),
            ("next", "done"),
            ("next", "reward"),
            "observation",
            "action",
            "done",
            "truncated",
            "terminated",
        ):
            assert key in sample.keys(True)
        assert sample.shape == (64,)
        assert sample.get_non_tensor("metadata")["dataset_id"] == dataset_id

    @pytest.mark.parametrize(
        "num_slices,slice_len", [[None, None], [None, 8], [2, None]]
    )
    def test_double_dataset(self, slice_len, num_slices, limit_max_runs):
        dataset_pong = AtariDQNExperienceReplay(
            "Pong/4", slice_len=slice_len, num_slices=num_slices
        )
        dataset_asterix = AtariDQNExperienceReplay(
            "Asterix/1", slice_len=slice_len, num_slices=num_slices
        )
        dataset = ReplayBufferEnsemble(
            dataset_pong, dataset_asterix, sample_from_all=True, batch_size=128
        )
        sample = dataset.sample()
        assert sample.shape == (2, 64)
        assert sample[0].get_non_tensor("metadata")["dataset_id"] == "Pong/4"
        assert sample[1].get_non_tensor("metadata")["dataset_id"] == "Asterix/1"

    @pytest.mark.parametrize("dataset_id", ["Pong/4"])
    def test_atari_preproc(self, dataset_id, tmpdir):
        from torchrl.envs import Compose, RenameTransform, Resize, UnsqueezeTransform

        dataset = AtariDQNExperienceReplay(
            dataset_id,
            slice_len=None,
            num_slices=8,
            batch_size=64,
            # num_procs=max(0, os.cpu_count() - 4),
            num_procs=0,
        )

        t = Compose(
            UnsqueezeTransform(
                dim=-3, in_keys=["observation", ("next", "observation")]
            ),
            Resize(32, in_keys=["observation", ("next", "observation")]),
            RenameTransform(in_keys=["action"], out_keys=["other_action"]),
        )

        def preproc(data):
            return t(data)

        new_storage = dataset.preprocess(
            preproc,
            num_workers=max(1, os.cpu_count() - 4),
            num_chunks=1000,
            # mp_start_method="fork",
            pbar=True,
            dest=tmpdir,
            num_frames=100,
        )

        dataset = ReplayBuffer(storage=new_storage, batch_size=32)
        assert len(dataset) == 100


@pytest.mark.slow
class TestOpenX:
    @pytest.mark.parametrize(
        "download,padding",
        [[True, None], [False, None], [False, 0], [False, True], [False, False]],
    )
    @pytest.mark.parametrize("shuffle", [True, False])
    @pytest.mark.parametrize("replacement", [True, False])
    @pytest.mark.parametrize(
        "batch_size,num_slices,slice_len",
        [
            [3000, 2, None],
            [32, 32, None],
            [32, None, 1],
            [3000, None, 1500],
            [None, None, 32],
            [None, None, 1500],
        ],
    )
    def test_openx(
        self, download, shuffle, replacement, padding, batch_size, num_slices, slice_len
    ):
        torch.manual_seed(0)
        np.random.seed(0)

        streaming = not download
        cm = (
            pytest.raises(RuntimeError, match="shuffle=False")
            if not streaming and not shuffle and replacement
            else pytest.raises(
                RuntimeError,
                match="replacement=True is not available with streamed datasets",
            )
            if streaming and replacement
            else nullcontext()
        )
        dataset = None
        with cm:
            dataset = OpenXExperienceReplay(
                "cmu_stretch",
                download=download,
                streaming=streaming,
                batch_size=batch_size,
                shuffle=shuffle,
                num_slices=num_slices,
                slice_len=slice_len,
                pad=padding,
                replacement=replacement,
            )
        if dataset is None:
            return
        # iterating
        if padding is None and (
            (batch_size is not None and batch_size > 1000)
            or (slice_len is not None and slice_len > 1000)
        ):
            raises_cm = pytest.raises(
                RuntimeError,
                match="The trajectory length (.*) is shorter than the slice length|"
                #       "Some stored trajectories have a length shorter than the slice that was asked for|"
                "Did not find a single trajectory with sufficient length",
            )
            with raises_cm:
                for data in dataset:  # noqa: B007
                    break
            if batch_size is None and slice_len is not None:
                with raises_cm:
                    dataset.sample(2 * slice_len)
                return

        else:
            for data in dataset:  # noqa: B007
                break
            # check data shape
            if batch_size is not None:
                assert data.shape[0] == batch_size
            elif slice_len is not None:
                assert data.shape[0] == slice_len
            if batch_size is not None:
                if num_slices is not None:
                    assert data.get(("next", "done")).sum(-2) == num_slices
                elif streaming:
                    assert (
                        data.get(("next", "done")).sum(-2)
                        == data.get("episode").unique().numel()
                    )

        # sampling
        if batch_size is None:
            if slice_len is not None:
                batch_size = 2 * slice_len
            elif num_slices is not None:
                batch_size = num_slices * 32
            sample = dataset.sample(batch_size)
        else:
            if padding is None and (batch_size > 1000):
                with pytest.raises(
                    RuntimeError,
                    match="Did not find a single trajectory with sufficient length"
                    if not streaming
                    else "The trajectory length (.*) is shorter than the slice length",
                ):
                    sample = dataset.sample()
                return
            else:
                sample = dataset.sample()
                assert sample.shape == (batch_size,)
        if slice_len is not None:
            assert sample.get(("next", "done")).sum() == int(
                batch_size // slice_len
            ), sample.get(("next", "done"))
        elif num_slices is not None:
            assert sample.get(("next", "done")).sum() == num_slices

    def test_openx_preproc(self, tmpdir):
        dataset = OpenXExperienceReplay(
            "cmu_stretch",
            download=True,
            streaming=False,
            batch_size=64,
            shuffle=True,
            num_slices=8,
            slice_len=None,
        )
        from torchrl.envs import Compose, RenameTransform, Resize

        t = Compose(
            Resize(
                64,
                64,
                in_keys=[("observation", "image"), ("next", "observation", "image")],
            ),
            RenameTransform(
                in_keys=[
                    ("observation", "image"),
                    ("next", "observation", "image"),
                    ("observation", "state"),
                    ("next", "observation", "state"),
                ],
                out_keys=["pixels", ("next", "pixels"), "state", ("next", "state")],
            ),
        )

        def fn(data: TensorDict):
            data.unlock_()
            data = data.select(
                "action",
                "done",
                "episode",
                ("next", "done"),
                ("next", "observation"),
                ("next", "reward"),
                ("next", "terminated"),
                ("next", "truncated"),
                "observation",
                "terminated",
                "truncated",
            )
            data = t(data)
            data = data.select(*data.keys(True, True))
            return data

        new_storage = dataset.preprocess(
            CloudpickleWrapper(fn),
            num_workers=max(1, os.cpu_count() - 2),
            num_chunks=500,
            # mp_start_method="fork",
            dest=tmpdir,
        )
        dataset = ReplayBuffer(storage=new_storage)
        sample = dataset.sample(32)
        assert "observation" not in sample.keys()
        assert "pixels" in sample.keys()
        assert ("next", "pixels") in sample.keys(True)
        assert "state" in sample.keys()
        assert ("next", "state") in sample.keys(True)
        assert sample["pixels"].shape == torch.Size([32, 3, 64, 64])


@pytest.mark.skipif(not _has_sklearn, reason="Scikit-learn not found")
@pytest.mark.parametrize(
    "dataset",
    [
        # "adult_num", # 1226: Expensive to test
        # "adult_onehot", # 1226: Expensive to test
        "mushroom_num",
        "mushroom_onehot",
        # "covertype",  # 1226: Expensive to test
        "shuttle",
        "magic",
    ],
)
@pytest.mark.slow
class TestOpenML:
    @pytest.mark.parametrize("batch_size", [(), (2,), (2, 3)])
    def test_env(self, dataset, batch_size):
        env = OpenMLEnv(dataset, batch_size=batch_size)
        td = env.reset()
        assert td.shape == torch.Size(batch_size)
        td = env.rand_step(td)
        assert td.shape == torch.Size(batch_size)
        assert "index" not in td.keys()
        check_env_specs(env)

    def test_data(self, dataset):
        data = OpenMLExperienceReplay(
            dataset,
            batch_size=2048,
            transform=Compose(
                RenameTransform(["X"], ["observation"]),
                DoubleToFloat(["observation"]),
            ),
        )
        # check that dataset eventually runs out
        for i, _ in enumerate(data):  # noqa: B007
            continue
        assert len(data) // 2048 in (i, i - 1)


@pytest.mark.skipif(not _has_isaac, reason="IsaacGym not found")
@pytest.mark.parametrize(
    "task",
    [
        "AllegroHand",
        # "AllegroKuka",
        # "AllegroKukaTwoArms",
        # "AllegroHandManualDR",
        # "AllegroHandADR",
        "Ant",
        # "Anymal",
        # "AnymalTerrain",
        # "BallBalance",
        # "Cartpole",
        # "FactoryTaskGears",
        # "FactoryTaskInsertion",
        # "FactoryTaskNutBoltPick",
        # "FactoryTaskNutBoltPlace",
        # "FactoryTaskNutBoltScrew",
        # "FrankaCabinet",
        # "FrankaCubeStack",
        "Humanoid",
        # "HumanoidAMP",
        # "Ingenuity",
        # "Quadcopter",
        # "ShadowHand",
        "Trifinger",
    ],
)
@pytest.mark.parametrize("num_envs", [10, 20])
@pytest.mark.parametrize("device", get_default_devices())
@pytest.mark.parametrize("from_pixels", [False])
class TestIsaacGym:
    @classmethod
    def _run_on_proc(cls, q, task, num_envs, device, from_pixels):
        try:
            env = IsaacGymEnv(
                task=task, num_envs=num_envs, device=device, from_pixels=from_pixels
            )
            check_env_specs(env)
            q.put(("succeeded!", None))
        except Exception as err:
            q.put(("failed!", err))
            raise err

    def test_env(self, task, num_envs, device, from_pixels):
        from torch import multiprocessing as mp

        q = mp.Queue(1)
        self._run_on_proc(q, task, num_envs, device, from_pixels)
        proc = mp.Process(
            target=self._run_on_proc, args=(q, task, num_envs, device, from_pixels)
        )
        try:
            proc.start()
            msg, error = q.get()
            if msg != "succeeded!":
                raise error
        finally:
            q.close()
            proc.join()

    #
    # def test_collector(self, task, num_envs, device):
    #     env = IsaacGymEnv(task=task, num_envs=num_envs, device=device)
    #     collector = SyncDataCollector(
    #         env,
    #         policy=SafeModule(nn.LazyLinear(out_features=env.observation_spec['obs'].shape[-1]), in_keys=["obs"], out_keys=["action"]),
    #         frames_per_batch=20,
    #         total_frames=-1
    #     )
    #     for c in collector:
    #         assert c.shape == torch.Size([num_envs, 20])
    #         break


@pytest.mark.skipif(not _has_pettingzoo, reason="PettingZoo not found")
class TestPettingZoo:
    @pytest.mark.parametrize("parallel", [True, False])
    @pytest.mark.parametrize("continuous_actions", [True, False])
    @pytest.mark.parametrize("use_mask", [True])
    @pytest.mark.parametrize("return_state", [True, False])
    @pytest.mark.parametrize(
        "group_map",
        [None, MarlGroupMapType.ALL_IN_ONE_GROUP, MarlGroupMapType.ONE_GROUP_PER_AGENT],
    )
    def test_pistonball(
        self, parallel, continuous_actions, use_mask, return_state, group_map
    ):
        kwargs = {"n_pistons": 21, "continuous": continuous_actions}

        env = PettingZooEnv(
            task="pistonball_v6",
            parallel=parallel,
            seed=0,
            return_state=return_state,
            use_mask=use_mask,
            group_map=group_map,
            **kwargs,
        )

        check_env_specs(env)

    def test_dead_agents_done(self, seed=0):
        scenario_args = {"n_walkers": 3, "terminate_on_fall": False}

        env = PettingZooEnv(
            task="multiwalker_v9",
            parallel=True,
            seed=seed,
            use_mask=False,
            done_on_any=False,
            **scenario_args,
        )
        td_reset = env.reset(seed=seed)
        with pytest.raises(
            ValueError,
            match="Dead agents found in the environment, "
            "you need to set use_mask=True to allow this.",
        ):
            env.rollout(
                max_steps=500,
                break_when_any_done=True,  # This looks at root done set with done_on_any
                auto_reset=False,
                tensordict=td_reset,
            )

        for done_on_any in [True, False]:
            env = PettingZooEnv(
                task="multiwalker_v9",
                parallel=True,
                seed=seed,
                use_mask=True,
                done_on_any=done_on_any,
                **scenario_args,
            )
            td_reset = env.reset(seed=seed)
            td = env.rollout(
                max_steps=500,
                break_when_any_done=True,  # This looks at root done set with done_on_any
                auto_reset=False,
                tensordict=td_reset,
            )
            done = td.get(("next", "walker", "done"))
            mask = td.get(("next", "walker", "mask"))

            if done_on_any:
                assert not done[-1].all()  # Done triggered on any
            else:
                assert done[-1].all()  # Done triggered on all
            assert not done[
                mask
            ].any()  # When mask is true (alive agent), all agents are not done
            assert done[
                ~mask
            ].all()  # When mask is false (dead agent), all agents are done

    @pytest.mark.parametrize(
        "wins_player_0",
        [True, False],
    )
    def test_tic_tac_toe(self, wins_player_0):
        env = PettingZooEnv(
            task="tictactoe_v3",
            parallel=False,
            group_map={"player": ["player_1", "player_2"]},
            categorical_actions=False,
            seed=0,
            use_mask=True,
        )

        class Policy:
            action = 0
            t = 0

            def __call__(self, td):
                new_td = env.input_spec["full_action_spec"].zero()

                player_acting = 0 if self.t % 2 == 0 else 1
                other_player = 1 if self.t % 2 == 0 else 0
                # The acting player has "mask" True and "action_mask" set to the available actions
                assert td["player", "mask"][player_acting].all()
                assert td["player", "action_mask"][player_acting].any()
                # The non-acting player has "mask" False and "action_mask" set to all Trues
                assert not td["player", "mask"][other_player].any()
                assert td["player", "action_mask"][other_player].all()

                if self.t % 2 == 0:
                    if not wins_player_0 and self.t == 4:
                        new_td["player", "action"][0][self.action + 1] = 1
                    else:
                        new_td["player", "action"][0][self.action] = 1
                else:
                    new_td["player", "action"][1][self.action + 6] = 1
                if td["player", "mask"][1].all():
                    self.action += 1
                self.t += 1
                return td.update(new_td)

        td = env.rollout(100, policy=Policy())

        assert td.batch_size[0] == (5 if wins_player_0 else 6)
        assert (td[:-1]["next", "player", "reward"] == 0).all()
        if wins_player_0:
            assert (
                td[-1]["next", "player", "reward"] == torch.tensor([[1], [-1]])
            ).all()
        else:
            assert (
                td[-1]["next", "player", "reward"] == torch.tensor([[-1], [1]])
            ).all()

    @pytest.mark.parametrize("task", ["simple_v3"])
    def test_return_state(self, task):
        env = PettingZooEnv(
            task=task,
            parallel=True,
            seed=0,
            use_mask=False,
            return_state=True,
        )
        check_env_specs(env)
        r = env.rollout(10)
        assert (r["state"] != 0).any()
        assert (r["next", "state"] != 0).any()

    @pytest.mark.parametrize(
        "task",
        [
            "multiwalker_v9",
            "waterworld_v4",
            "pursuit_v4",
            "simple_spread_v3",
            "simple_v3",
            "rps_v2",
            "cooperative_pong_v5",
            "pistonball_v6",
        ],
    )
    def test_envs_one_group_parallel(self, task):
        env = PettingZooEnv(
            task=task,
            parallel=True,
            seed=0,
            use_mask=False,
        )
        check_env_specs(env)
        env.rollout(100, break_when_any_done=False)

    @pytest.mark.parametrize(
        "task",
        [
            "multiwalker_v9",
            "waterworld_v4",
            "pursuit_v4",
            "simple_spread_v3",
            "simple_v3",
            "rps_v2",
            "cooperative_pong_v5",
            "pistonball_v6",
            "connect_four_v3",
            "tictactoe_v3",
            "chess_v6",
            "gin_rummy_v4",
            "tictactoe_v3",
        ],
    )
    def test_envs_one_group_aec(self, task):
        env = PettingZooEnv(
            task=task,
            parallel=False,
            seed=0,
            use_mask=True,
        )
        check_env_specs(env)
        env.rollout(100, break_when_any_done=False)

    @pytest.mark.parametrize(
        "task",
        [
            "simple_adversary_v3",
            "simple_crypto_v3",
            "simple_push_v3",
            "simple_reference_v3",
            "simple_speaker_listener_v4",
            "simple_tag_v3",
            "simple_world_comm_v3",
            "knights_archers_zombies_v10",
            "basketball_pong_v3",
            "boxing_v2",
            "foozpong_v3",
        ],
    )
    def test_envs_more_groups_parallel(self, task):
        env = PettingZooEnv(
            task=task,
            parallel=True,
            seed=0,
            use_mask=False,
        )
        check_env_specs(env)
        env.rollout(100, break_when_any_done=False)

    @pytest.mark.parametrize(
        "task",
        [
            "simple_adversary_v3",
            "simple_crypto_v3",
            "simple_push_v3",
            "simple_reference_v3",
            "simple_speaker_listener_v4",
            "simple_tag_v3",
            "simple_world_comm_v3",
            "knights_archers_zombies_v10",
            "basketball_pong_v3",
            "boxing_v2",
            "foozpong_v3",
            "go_v5",
        ],
    )
    def test_envs_more_groups_aec(self, task):
        env = PettingZooEnv(
            task=task,
            parallel=False,
            seed=0,
            use_mask=True,
        )
        check_env_specs(env)
        env.rollout(100, break_when_any_done=False)

    @pytest.mark.parametrize("task", ["knights_archers_zombies_v10", "pistonball_v6"])
    @pytest.mark.parametrize("parallel", [True, False])
    def test_vec_env(self, task, parallel, maybe_fork_ParallelEnv):
        env_fun = lambda: PettingZooEnv(
            task=task,
            parallel=parallel,
            seed=0,
            use_mask=not parallel,
        )
        vec_env = maybe_fork_ParallelEnv(2, create_env_fn=env_fun)
        vec_env.rollout(100, break_when_any_done=False)

    def test_reset_parallel_env(self, maybe_fork_ParallelEnv):
        def base_env_fn():
            return PettingZooEnv(
                task="multiwalker_v9",
                parallel=True,
                seed=0,
                n_walkers=3,
                max_cycles=1000,
            )

        collector = SyncDataCollector(
            lambda: maybe_fork_ParallelEnv(
                num_workers=2,
                create_env_fn=base_env_fn,
                device="cpu",
            ),
            policy=None,
            frames_per_batch=100,
            max_frames_per_traj=50,
            total_frames=200,
            reset_at_each_iter=False,
        )
        for _ in collector:
            pass
        collector.shutdown()

    @pytest.mark.parametrize("task", ["knights_archers_zombies_v10", "pistonball_v6"])
    @pytest.mark.parametrize("parallel", [True, False])
    def test_collector(self, task, parallel):
        env_fun = lambda: PettingZooEnv(
            task=task,
            parallel=parallel,
            seed=0,
            use_mask=not parallel,
        )
        collector = SyncDataCollector(
            create_env_fn=env_fun, frames_per_batch=30, total_frames=60, policy=None
        )
        for _ in collector:
            break


@pytest.mark.skipif(not _has_robohive, reason="RoboHive not found")
class TestRoboHive:
    # unfortunately we must import robohive to get the available envs
    # and this import will occur whenever pytest is run on this file.
    # The other option would be not to use parametrize but that also
    # means less informative error trace stacks.
    # In the CI, robohive should not coexist with other libs so that's fine.
    # Robohive logging behavior can be controlled via ROBOHIVE_VERBOSITY=ALL/INFO/(WARN)/ERROR/ONCE/ALWAYS/SILENT
    @pytest.mark.parametrize("from_pixels", [False, True])
    @pytest.mark.parametrize("from_depths", [False, True])
    @pytest.mark.parametrize("envname", RoboHiveEnv.available_envs)
    def test_robohive(self, envname, from_pixels, from_depths):
        with set_gym_backend("gymnasium"):
            torchrl_logger.info(f"{envname}-{from_pixels}-{from_depths}")
            if any(
                substr in envname for substr in ("_vr3m", "_vrrl", "_vflat", "_vvc1s")
            ):
                torchrl_logger.info("not testing envs with prebuilt rendering")
                return
            if "Adroit" in envname:
                torchrl_logger.info("tcdm are broken")
                return
            if (
                from_pixels
                and len(RoboHiveEnv.get_available_cams(env_name=envname)) == 0
            ):
                torchrl_logger.info("no camera")
                return
            try:
                env = RoboHiveEnv(
                    envname, from_pixels=from_pixels, from_depths=from_depths
                )
            except AttributeError as err:
                if "'MjData' object has no attribute 'get_body_xipos'" in str(err):
                    torchrl_logger.info("tcdm are broken")
                    return
                else:
                    raise err
            # Make sure that the stack is dense
            for val in env.rollout(4).values(True):
                if is_tensor_collection(val):
                    assert not isinstance(val, LazyStackedTensorDict)
                    assert not val.is_empty()
            check_env_specs(env)


@pytest.mark.skipif(not _has_smacv2, reason="SMACv2 not found")
class TestSmacv2:
    def test_env_procedural(self):
        distribution_config = {
            "n_units": 5,
            "n_enemies": 6,
            "team_gen": {
                "dist_type": "weighted_teams",
                "unit_types": ["marine", "marauder", "medivac"],
                "exception_unit_types": ["medivac"],
                "weights": [0.5, 0.2, 0.3],
                "observe": True,
            },
            "start_positions": {
                "dist_type": "surrounded_and_reflect",
                "p": 0.5,
                "n_enemies": 5,
                "map_x": 32,
                "map_y": 32,
            },
        }
        env = SMACv2Env(
            map_name="10gen_terran",
            capability_config=distribution_config,
            seed=0,
        )
        check_env_specs(env, seed=None)
        env.close()

    @pytest.mark.parametrize("categorical_actions", [True, False])
    @pytest.mark.parametrize("map", ["MMM2", "3s_vs_5z"])
    def test_env(self, map: str, categorical_actions):
        env = SMACv2Env(
            map_name=map,
            categorical_actions=categorical_actions,
            seed=0,
        )
        check_env_specs(env, seed=None)
        env.close()

    def test_parallel_env(self, maybe_fork_ParallelEnv):
        env = TransformedEnv(
            maybe_fork_ParallelEnv(
                num_workers=2,
                create_env_fn=lambda: SMACv2Env(
                    map_name="3s_vs_5z",
                    seed=0,
                ),
            ),
            ActionMask(
                action_key=("agents", "action"), mask_key=("agents", "action_mask")
            ),
        )
        check_env_specs(env, seed=None)
        env.close()

    def test_collector(self):
        env = SMACv2Env(map_name="MMM2", seed=0, categorical_actions=True)
        in_feats = env.observation_spec["agents", "observation"].shape[-1]
        out_feats = env.full_action_spec[env.action_key].space.n

        module = TensorDictModule(
            nn.Linear(in_feats, out_feats),
            in_keys=[("agents", "observation")],
            out_keys=[("agents", "logits")],
        )
        prob = ProbabilisticTensorDictModule(
            in_keys={"logits": ("agents", "logits"), "mask": ("agents", "action_mask")},
            out_keys=[("agents", "action")],
            distribution_class=MaskedCategorical,
        )
        actor = TensorDictSequential(module, prob)

        collector = SyncDataCollector(
            env, policy=actor, frames_per_batch=20, total_frames=40
        )
        for _ in collector:
            break
        collector.shutdown()


# List of OpenSpiel games to test
# TODO: Some of the games in `OpenSpielWrapper.available_envs` raise errors for
# a few different reasons, mostly because we do not support chance nodes yet. So
# we cannot run tests on all of them yet.
_openspiel_games = [
    # ----------------
    # Sequential games
    # 1-player
    "morpion_solitaire",
    # 2-player
    "amazons",
    "battleship",
    "breakthrough",
    "checkers",
    "chess",
    "cliff_walking",
    "clobber",
    "connect_four",
    "cursor_go",
    "dark_chess",
    "dark_hex",
    "dark_hex_ir",
    "dots_and_boxes",
    "go",
    "havannah",
    "hex",
    "kriegspiel",
    "mancala",
    "nim",
    "nine_mens_morris",
    "othello",
    "oware",
    "pentago",
    "phantom_go",
    "phantom_ttt",
    "phantom_ttt_ir",
    "sheriff",
    "tic_tac_toe",
    "twixt",
    "ultimate_tic_tac_toe",
    "y",
    # --------------
    # Parallel games
    # 2-player
    "blotto",
    "matrix_bos",
    "matrix_brps",
    "matrix_cd",
    "matrix_coordination",
    "matrix_mp",
    "matrix_pd",
    "matrix_rps",
    "matrix_rpsw",
    "matrix_sh",
    "matrix_shapleys_game",
    "oshi_zumo",
    # 3-player
    "matching_pennies_3p",
]


@pytest.mark.skipif(not _has_pyspiel, reason="open_spiel not found")
class TestOpenSpiel:
    @pytest.mark.parametrize("game_string", _openspiel_games)
    @pytest.mark.parametrize("return_state", [False, True])
    @pytest.mark.parametrize("categorical_actions", [False, True])
    def test_all_envs(self, game_string, return_state, categorical_actions):
        env = OpenSpielEnv(
            game_string,
            categorical_actions=categorical_actions,
            return_state=return_state,
        )
        check_env_specs(env)

    @pytest.mark.parametrize("game_string", _openspiel_games)
    @pytest.mark.parametrize("return_state", [False, True])
    @pytest.mark.parametrize("categorical_actions", [False, True])
    def test_wrapper(self, game_string, return_state, categorical_actions):
        import pyspiel

        base_env = pyspiel.load_game(game_string).new_initial_state()
        env_torchrl = OpenSpielWrapper(
            base_env, categorical_actions=categorical_actions, return_state=return_state
        )
        env_torchrl.rollout(max_steps=5)

    @pytest.mark.parametrize("game_string", _openspiel_games)
    @pytest.mark.parametrize("return_state", [False, True])
    @pytest.mark.parametrize("categorical_actions", [False, True])
    def test_reset_state(self, game_string, return_state, categorical_actions):
        env = OpenSpielEnv(
            game_string,
            categorical_actions=categorical_actions,
            return_state=return_state,
        )
        td = env.reset()
        td_init = td.clone()

        # Perform an action
        td = env.step(env.full_action_spec.rand())

        # Save the current td for reset
        td_reset = td["next"].clone()

        # Perform a second action
        td = env.step(env.full_action_spec.rand())

        # Resetting to a specific state can only happen if `return_state` is
        # enabled. Otherwise, it is reset to the initial state.
        if return_state:
            # Check that the state was reset to the specified state
            td = env.reset(td_reset)
            assert (td == td_reset).all()
        else:
            # Check that the state was reset to the initial state
            td = env.reset()
            assert (td == td_init).all()

    def test_chance_not_implemented(self):
        with pytest.raises(
            NotImplementedError,
            match="not yet supported",
        ):
            OpenSpielEnv("bridge")


# NOTE: Each of the registered envs are around 180 MB, so only test a few.
_mlagents_registered_envs = [
    "3DBall",
    "StrikersVsGoalie",
]


@pytest.mark.skipif(not _has_unity_mlagents, reason="mlagents_envs not found")
class TestUnityMLAgents:
    @mock.patch("mlagents_envs.env_utils.launch_executable")
    @mock.patch("mlagents_envs.environment.UnityEnvironment._get_communicator")
    @pytest.mark.parametrize(
        "group_map",
        [None, MarlGroupMapType.ONE_GROUP_PER_AGENT, MarlGroupMapType.ALL_IN_ONE_GROUP],
    )
    def test_env(self, mock_communicator, mock_launcher, group_map):
        from mlagents_envs.mock_communicator import MockCommunicator

        mock_communicator.return_value = MockCommunicator(
            discrete_action=False, visual_inputs=0
        )
        env = UnityMLAgentsEnv(" ", group_map=group_map)
        try:
            check_env_specs(env)
        finally:
            env.close()

    @mock.patch("mlagents_envs.env_utils.launch_executable")
    @mock.patch("mlagents_envs.environment.UnityEnvironment._get_communicator")
    @pytest.mark.parametrize(
        "group_map",
        [None, MarlGroupMapType.ONE_GROUP_PER_AGENT, MarlGroupMapType.ALL_IN_ONE_GROUP],
    )
    def test_wrapper(self, mock_communicator, mock_launcher, group_map):
        from mlagents_envs.environment import UnityEnvironment
        from mlagents_envs.mock_communicator import MockCommunicator

        mock_communicator.return_value = MockCommunicator(
            discrete_action=False, visual_inputs=0
        )
        env = UnityMLAgentsWrapper(UnityEnvironment(" "), group_map=group_map)
        try:
            check_env_specs(env)
        finally:
            env.close()

    @mock.patch("mlagents_envs.env_utils.launch_executable")
    @mock.patch("mlagents_envs.environment.UnityEnvironment._get_communicator")
    @pytest.mark.parametrize(
        "group_map",
        [None, MarlGroupMapType.ONE_GROUP_PER_AGENT, MarlGroupMapType.ALL_IN_ONE_GROUP],
    )
    def test_rollout(self, mock_communicator, mock_launcher, group_map):
        from mlagents_envs.environment import UnityEnvironment
        from mlagents_envs.mock_communicator import MockCommunicator

        mock_communicator.return_value = MockCommunicator(
            discrete_action=False, visual_inputs=0
        )
        env = UnityMLAgentsWrapper(UnityEnvironment(" "), group_map=group_map)
        try:
            env.rollout(
                max_steps=500, break_when_any_done=False, break_when_all_done=False
            )
        finally:
            env.close()

    @pytest.mark.unity_editor
    def test_with_editor(self):
        print("Please press play in the Unity editor")  # noqa: T201
        env = UnityMLAgentsEnv(timeout_wait=30)
        try:
            env.reset()
            check_env_specs(env)

            # Perform a rollout
            td = env.reset()
            env.rollout(
                max_steps=100, break_when_any_done=False, break_when_all_done=False
            )

            # Step manually
            tensordicts = []
            td = env.reset()
            tensordicts.append(td)
            traj_len = 200
            for _ in range(traj_len - 1):
                td = env.step(td.update(env.full_action_spec.rand()))
                tensordicts.append(td)

            traj = torch.stack(tensordicts)
            assert traj.batch_size == torch.Size([traj_len])
        finally:
            env.close()

    @retry(
        (
            urllib.error.HTTPError,
            urllib.error.URLError,
            urllib.error.ContentTooShortError,
        ),
        5,
    )
    @pytest.mark.parametrize("registered_name", _mlagents_registered_envs)
    @pytest.mark.parametrize(
        "group_map",
        [None, MarlGroupMapType.ONE_GROUP_PER_AGENT, MarlGroupMapType.ALL_IN_ONE_GROUP],
    )
    def test_registered_envs(self, registered_name, group_map):
        env = UnityMLAgentsEnv(
            registered_name=registered_name,
            no_graphics=True,
            group_map=group_map,
        )
        try:
            check_env_specs(env)

            # Perform a rollout
            td = env.reset()
            env.rollout(
                max_steps=20, break_when_any_done=False, break_when_all_done=False
            )

            # Step manually
            tensordicts = []
            td = env.reset()
            tensordicts.append(td)
            traj_len = 20
            for _ in range(traj_len - 1):
                td = env.step(td.update(env.full_action_spec.rand()))
                tensordicts.append(td)

            traj = torch.stack(tensordicts)
            assert traj.batch_size == torch.Size([traj_len])
        finally:
            env.close()


@pytest.mark.skipif(not _has_meltingpot, reason="Meltingpot not found")
class TestMeltingpot:
    @pytest.mark.parametrize("substrate", MeltingpotWrapper.available_envs)
    def test_all_envs(self, substrate):
        env = MeltingpotEnv(substrate=substrate)
        check_env_specs(env)

    def test_passing_config(self, substrate="commons_harvest__open"):
        from meltingpot import substrate as mp_substrate

        substrate_config = mp_substrate.get_config(substrate)
        env_torchrl = MeltingpotEnv(substrate_config)
        env_torchrl.rollout(max_steps=5)

    def test_wrapper(self, substrate="commons_harvest__open"):
        from meltingpot import substrate as mp_substrate

        substrate_config = mp_substrate.get_config(substrate)
        mp_env = mp_substrate.build_from_config(
            substrate_config, roles=substrate_config.default_player_roles
        )
        env_torchrl = MeltingpotWrapper(env=mp_env)
        env_torchrl.rollout(max_steps=5)

    @pytest.mark.parametrize("max_steps", [1, 5])
    def test_max_steps(self, max_steps):
        env = MeltingpotEnv(substrate="commons_harvest__open", max_steps=max_steps)
        td = env.rollout(max_steps=100, break_when_any_done=True)
        assert td.batch_size[0] == max_steps

    @pytest.mark.parametrize("categorical_actions", [True, False])
    def test_categorical_actions(self, categorical_actions):
        env = MeltingpotEnv(
            substrate="commons_harvest__open", categorical_actions=categorical_actions
        )
        check_env_specs(env)

    @pytest.mark.parametrize("rollout_steps", [1, 3])
    def test_render(self, rollout_steps):
        env = MeltingpotEnv(substrate="commons_harvest__open")
        td = env.rollout(2)
        rollout_penultimate_image = td[-1].get("RGB")
        rollout_last_image = td[-1].get(("next", "RGB"))
        image_from_env = env.get_rgb_image()
        assert torch.equal(rollout_last_image, image_from_env)
        assert not torch.equal(rollout_penultimate_image, image_from_env)


@pytest.mark.skipif(not _has_isaaclab, reason="Isaaclab not found")
class TestIsaacLab:
    @pytest.fixture(scope="class")
    def env(self):
        torch.manual_seed(0)
        import argparse

        # This code block ensures that the Isaac app is started in headless mode
        from isaaclab.app import AppLauncher

        parser = argparse.ArgumentParser(description="Train an RL agent with TorchRL.")
        AppLauncher.add_app_launcher_args(parser)
        args_cli, hydra_args = parser.parse_known_args(["--headless"])
        AppLauncher(args_cli)

        # Imports and env
        import gymnasium as gym
        import isaaclab_tasks  # noqa: F401
        from isaaclab_tasks.manager_based.classic.ant.ant_env_cfg import AntEnvCfg
        from torchrl.envs.libs.isaac_lab import IsaacLabWrapper

        torchrl_logger.info("Making IsaacLab env...")
        env = gym.make("Isaac-Ant-v0", cfg=AntEnvCfg())
        torchrl_logger.info("Wrapping IsaacLab env...")
        try:
            env = IsaacLabWrapper(env)
            yield env
        finally:
            torchrl_logger.info("Closing IsaacLab env...")
            env.close()
            torchrl_logger.info("Closed")

    def test_isaaclab(self, env):
        assert env.batch_size == (4096,)
        assert env._is_batched
        torchrl_logger.info("Checking env specs...")
        env.check_env_specs(break_when_any_done="both")
        torchrl_logger.info("Check succeeded!")

    def test_isaac_collector(self, env):
        col = SyncDataCollector(
            env, env.rand_action, frames_per_batch=1000, total_frames=100_000_000
        )
        try:
            for data in col:
                assert data.shape == (4096, 1)
                break
        finally:
            # We must do that, otherwise `__del__` calls `shutdown` and the next test will fail
            col.shutdown(close_env=False)

    def test_isaaclab_reset(self, env):
        # Make a rollout that will stop as soon as a trajectory reaches a done state
        r = env.rollout(1_000_000)

        # Check that done obs are None
        assert not r["next", "policy"][r["next", "done"].squeeze(-1)].isfinite().any()


if __name__ == "__main__":
    args, unknown = argparse.ArgumentParser().parse_known_args()
    pytest.main([__file__, "--capture", "no", "--exitfirst"] + unknown)<|MERGE_RESOLUTION|>--- conflicted
+++ resolved
@@ -3343,8 +3343,6 @@
 
 MUJOCO_ENVIRONMENTS = [
     "Hopper-v5",
-<<<<<<< HEAD
-=======
     "Pusher-v4",
     "Humanoid-v5",
     "InvertedDoublePendulum-v5",
@@ -3378,7 +3376,6 @@
 
 MUJOCO_ENVIRONMENTS = [
     "Hopper-v5",
->>>>>>> f6bb8cc8
     "Pusher-v5",
     "Humanoid-v5",
     "InvertedDoublePendulum-v5",
@@ -3514,82 +3511,6 @@
         )
         custom_dataset_ids.append(dataset_id)
 
-<<<<<<< HEAD
-def get_random_minigrid_datasets():
-    """
-    Fetch 5 random Minigrid datasets from the Minari server.
-    """
-    import minari
-
-    all_minigrid = [
-        dataset
-        for dataset in minari.list_remote_datasets(
-            latest_version=True, compatible_minari_version=True
-        ).keys()
-        if dataset.startswith("minigrid/")
-    ]
-
-    if len(all_minigrid) < 5:
-        raise RuntimeError("Not enough minigrid datasets found on Minari server.")
-    indices = torch.randperm(len(all_minigrid))[:5]
-    return [all_minigrid[idx] for idx in indices]
-
-
-def get_random_atari_envs():
-    """
-    Fetch 10 random Atari environments using ale_py and torch.
-    """
-    import ale_py
-    import gymnasium as gym
-
-    gym.register_envs(ale_py)
-
-    env_specs = gym.envs.registry.values()
-    all_env_ids = [env_spec.id for env_spec in env_specs]
-    atari_env_ids = [env_id for env_id in all_env_ids if env_id.startswith("ALE")]
-    if len(atari_env_ids) < 10:
-        raise RuntimeError("Not enough Atari environments found.")
-    indices = torch.randperm(len(atari_env_ids))[:10]
-    return [atari_env_ids[idx] for idx in indices]
-
-
-def custom_minari_init(custom_envs, num_episodes=5):
-    """
-    Initialize custom Minari datasets for the given environments.
-    """
-    import gymnasium
-    import gymnasium_robotics
-    from minari import DataCollector
-
-    gymnasium.register_envs(gymnasium_robotics)
-
-    custom_dataset_ids = []
-    for env_id in custom_envs:
-        dataset_id = f"{env_id.lower()}/test-custom-local-v1"
-        env = gymnasium.make(env_id)
-        collector = DataCollector(env)
-
-        for ep in range(num_episodes):
-            collector.reset(seed=123 + ep)
-
-            while True:
-                action = collector.action_space.sample()
-                _, _, terminated, truncated, _ = collector.step(action)
-                if terminated or truncated:
-                    break
-
-        collector.create_dataset(
-            dataset_id=dataset_id,
-            algorithm_name="RandomPolicy",
-            code_permalink="https://github.com/Farama-Foundation/Minari",
-            author="Farama",
-            author_email="contact@farama.org",
-            eval_env=env_id,
-        )
-        custom_dataset_ids.append(dataset_id)
-
-=======
->>>>>>> f6bb8cc8
     return custom_dataset_ids
 
 
@@ -3600,11 +3521,7 @@
     @pytest.mark.parametrize(
         "dataset_idx",
         # Only use a static upper bound; do not call any function that imports minari globally.
-<<<<<<< HEAD
-        range(50),
-=======
         range(4),
->>>>>>> f6bb8cc8
     )
     def test_load(self, dataset_idx, split):
         """
@@ -3613,10 +3530,6 @@
         """
         import minari
 
-<<<<<<< HEAD
-        custom_envs = MUJOCO_ENVIRONMENTS + D4RL_ENVIRONMENTS
-        num_custom = len(custom_envs)
-=======
         num_custom_to_select = 4
         custom_envs = MUJOCO_ENVIRONMENTS + D4RL_ENVIRONMENTS
 
@@ -3625,7 +3538,6 @@
         custom_envs_subset = [custom_envs[i] for i in indices]
 
         num_custom = len(custom_envs_subset)
->>>>>>> f6bb8cc8
         try:
             minigrid_datasets = get_random_minigrid_datasets()
         except Exception:
@@ -3644,11 +3556,7 @@
         if dataset_idx < num_custom:
             # Custom dataset for Mujoco/D4RL
             custom_dataset_ids = custom_minari_init(
-<<<<<<< HEAD
-                [custom_envs[dataset_idx]], num_episodes=5
-=======
                 [custom_envs_subset[dataset_idx]], num_episodes=5
->>>>>>> f6bb8cc8
             )
             dataset_id = custom_dataset_ids[0]
             data = MinariExperienceReplay(
@@ -3699,10 +3607,7 @@
         if cleanup_needed:
             minari.delete_dataset(dataset_id=dataset_id)
 
-<<<<<<< HEAD
-=======
     @retry(Exception, tries=3, delay=1)
->>>>>>> f6bb8cc8
     def test_minari_preproc(self, tmpdir):
         dataset = MinariExperienceReplay(
             "D4RL/pointmaze/large-v2",
@@ -3752,65 +3657,6 @@
     @pytest.mark.skipif(
         not _has_minari or not _has_gymnasium, reason="Minari or Gym not available"
     )
-<<<<<<< HEAD
-    def test_local_minari_dataset_loading(self):
-        import minari
-        from minari import DataCollector
-
-        if not _minari_init():
-            pytest.skip("Failed to initialize Minari datasets")
-
-        dataset_id = "cartpole/test-local-v1"
-
-        # Create dataset using Gym + DataCollector
-        env = gymnasium.make("CartPole-v1")
-        env = DataCollector(env, record_infos=True)
-        for _ in range(50):
-            env.reset(seed=123)
-            while True:
-                action = env.action_space.sample()
-                obs, rew, terminated, truncated, info = env.step(action)
-                if terminated or truncated:
-                    break
-
-        env.create_dataset(
-            dataset_id=dataset_id,
-            algorithm_name="RandomPolicy",
-            code_permalink="https://github.com/Farama-Foundation/Minari",
-            author="Farama",
-            author_email="contact@farama.org",
-            eval_env="CartPole-v1",
-        )
-
-        # Load from local cache
-        data = MinariExperienceReplay(
-            dataset_id=dataset_id,
-            split_trajs=False,
-            batch_size=32,
-            download=False,
-            sampler=SamplerWithoutReplacement(drop_last=True),
-            prefetch=2,
-            load_from_local_minari=True,
-        )
-
-        t0 = time.time()
-        for i, sample in enumerate(data):
-            t1 = time.time()
-            torchrl_logger.info(
-                f"[Local Minari] Sampling time {1000 * (t1 - t0):4.4f} ms"
-            )
-            assert data.metadata["action_space"].is_in(
-                sample["action"]
-            ), "Invalid action sample"
-            assert data.metadata["observation_space"].is_in(
-                sample["observation"]
-            ), "Invalid observation sample"
-            t0 = time.time()
-            if i == 10:
-                break
-
-        minari.delete_dataset(dataset_id="cartpole/test-local-v1")
-=======
     def test_local_minari_dataset_loading(self, tmpdir):
         MINARI_DATASETS_PATH = os.environ.get("MINARI_DATASETS_PATH")
         os.environ["MINARI_DATASETS_PATH"] = str(tmpdir)
@@ -3875,7 +3721,6 @@
         finally:
             if MINARI_DATASETS_PATH:
                 os.environ["MINARI_DATASETS_PATH"] = MINARI_DATASETS_PATH
->>>>>>> f6bb8cc8
 
 
 @pytest.mark.slow
