# Copyright (c) Meta Platforms, Inc. and affiliates.
#
# This source code is licensed under the MIT license found in the
# LICENSE file in the root directory of this source tree.

import argparse
import contextlib
import functools
import gc
import importlib
import os.path
import pickle
import random
import re
import string
from collections import defaultdict
from functools import partial
from sys import platform
from typing import Any, Optional

import numpy as np
import pytest
import torch
import yaml

from packaging import version
from tensordict import (
    assert_allclose_td,
    dense_stack_tds,
    LazyStackedTensorDict,
    set_capture_non_tensor_stack,
    TensorDict,
    TensorDictBase,
)
from tensordict.nn import TensorDictModuleBase
from tensordict.tensorclass import NonTensorStack, TensorClass
from tensordict.utils import _unravel_key_to_tuple
from torch import nn

from torchrl import set_auto_unwrap_transformed_env
from torchrl.collectors import MultiSyncDataCollector, SyncDataCollector
from torchrl.data.tensor_specs import Categorical, Composite, NonTensor, Unbounded
from torchrl.envs import (
    CatFrames,
    CatTensors,
    ChessEnv,
    ConditionalSkip,
    DataLoadingPrimer,
    DoubleToFloat,
    EnvBase,
    EnvCreator,
    LLMEnv,
    LLMHashingEnv,
    ParallelEnv,
    PendulumEnv,
    SerialEnv,
    TicTacToeEnv,
)
from torchrl.envs.batched_envs import _stackable
from torchrl.envs.gym_like import default_info_dict_reader
from torchrl.envs.libs.dm_control import _has_dmc, DMControlEnv
from torchrl.envs.libs.gym import _has_gym, gym_backend, GymEnv, GymWrapper
from torchrl.envs.transforms import Compose, StepCounter, TransformedEnv
from torchrl.envs.transforms.llm import as_padded_tensor
from torchrl.envs.transforms.transforms import (
    AutoResetEnv,
    AutoResetTransform,
    Tokenizer,
    Transform,
    UnsqueezeTransform,
)
from torchrl.envs.utils import (
    _StepMDP,
    _terminated_or_truncated,
    check_env_specs,
    check_marl_grouping,
    make_composite_from_td,
    MarlGroupMapType,
    RandomPolicy,
    step_mdp,
)
from torchrl.modules import Actor, ActorCriticOperator, MLP, SafeModule, ValueOperator
from torchrl.modules.tensordict_module import WorldModelWrapper

pytestmark = [
    pytest.mark.filterwarnings("error"),
    pytest.mark.filterwarnings(
        "ignore:Got multiple backends for torchrl.data.replay_buffers.storages"
    ),
]

gym_version = None
if _has_gym:
    try:
        import gymnasium as gym
    except ModuleNotFoundError:
        import gym

    gym_version = version.parse(gym.__version__)

try:
    this_dir = os.path.dirname(os.path.realpath(__file__))
    with open(os.path.join(this_dir, "configs", "atari.yaml")) as file:
        atari_confs = yaml.load(file, Loader=yaml.FullLoader)
    _atari_found = True
except FileNotFoundError:
    _atari_found = False
    atari_confs = defaultdict(lambda: "")

if os.getenv("PYTORCH_TEST_FBCODE"):
    from pytorch.rl.test._utils_internal import (
        _make_envs,
        CARTPOLE_VERSIONED,
        check_rollout_consistency_multikey_env,
        decorate_thread_sub_func,
        get_default_devices,
        HALFCHEETAH_VERSIONED,
        PENDULUM_VERSIONED,
        PONG_VERSIONED,
        rand_reset,
    )
    from pytorch.rl.test.mocking_classes import (
        ActionObsMergeLinear,
        AutoResetHeteroCountingEnv,
        AutoResettingCountingEnv,
        ContinuousActionConvMockEnv,
        ContinuousActionConvMockEnvNumpy,
        ContinuousActionVecMockEnv,
        CountingBatchedEnv,
        CountingEnv,
        CountingEnvCountPolicy,
        DiscreteActionConvMockEnv,
        DiscreteActionConvMockEnvNumpy,
        DiscreteActionVecMockEnv,
        DummyModelBasedEnvBase,
        EnvThatDoesNothing,
        EnvWithDynamicSpec,
        EnvWithMetadata,
        EnvWithTensorClass,
        HeterogeneousCountingEnv,
        HeterogeneousCountingEnvPolicy,
        HistoryTransform,
        MockBatchedLockedEnv,
        MockBatchedUnLockedEnv,
        MockSerialEnv,
        MultiKeyCountingEnv,
        MultiKeyCountingEnvPolicy,
        NestedCountingEnv,
        Str2StrEnv,
    )
else:
    from _utils_internal import (
        _make_envs,
        CARTPOLE_VERSIONED,
        check_rollout_consistency_multikey_env,
        decorate_thread_sub_func,
        get_default_devices,
        HALFCHEETAH_VERSIONED,
        PENDULUM_VERSIONED,
        PONG_VERSIONED,
        rand_reset,
    )
    from mocking_classes import (
        ActionObsMergeLinear,
        AutoResetHeteroCountingEnv,
        AutoResettingCountingEnv,
        ContinuousActionConvMockEnv,
        ContinuousActionConvMockEnvNumpy,
        ContinuousActionVecMockEnv,
        CountingBatchedEnv,
        CountingEnv,
        CountingEnvCountPolicy,
        DiscreteActionConvMockEnv,
        DiscreteActionConvMockEnvNumpy,
        DiscreteActionVecMockEnv,
        DummyModelBasedEnvBase,
        EnvThatDoesNothing,
        EnvWithDynamicSpec,
        EnvWithMetadata,
        EnvWithTensorClass,
        HeterogeneousCountingEnv,
        HeterogeneousCountingEnvPolicy,
        HistoryTransform,
        MockBatchedLockedEnv,
        MockBatchedUnLockedEnv,
        MockSerialEnv,
        MultiKeyCountingEnv,
        MultiKeyCountingEnvPolicy,
        NestedCountingEnv,
        Str2StrEnv,
    )
IS_OSX = platform == "darwin"
IS_WIN = platform == "win32"
if IS_WIN:
    mp_ctx = "spawn"
else:
    mp_ctx = "fork"

_has_chess = importlib.util.find_spec("chess") is not None
_has_tv = importlib.util.find_spec("torchvision") is not None
_has_cairosvg = importlib.util.find_spec("cairosvg") is not None
_has_transformers = importlib.util.find_spec("transformers") is not None
## TO BE FIXED: DiscreteActionProjection queries a randint on each worker, which leads to divergent results between
## the serial and parallel batched envs
# def _make_atari_env(atari_env):
#     action_spec = GymEnv(atari_env + "-ram-v0").action_spec
#     n_act = action_spec.shape[-1]
#     return lambda **kwargs: TransformedEnv(
#         GymEnv(atari_env + "-ram-v0", **kwargs),
#         DiscreteActionProjection(max_N=18, M=n_act),
#     )
#
#
# @pytest.mark.skipif(
#     "ALE/Pong-v5" not in _get_gym_envs(), reason="no Atari OpenAI Gym env available"
# )
# def test_composite_env():
#     num_workers = 10
#     frameskip = 2
#     create_env_fn = [
#         _make_atari_env(atari_env)
#         for atari_env in atari_confs["atari_envs"][:num_workers]
#     ]
#     kwargs = {"frame_skip": frameskip}
#
#     random_policy = lambda td: td.set(
#         "action", torch.nn.functional.one_hot(torch.randint(18, (*td.batch_size,)), 18)
#     )
#     p = SerialEnv(num_workers, create_env_fn, create_env_kwargs=kwargs)
#     seed = p.set_seed(0)
#     p.reset()
#     torch.manual_seed(seed)
#     rollout1 = p.rollout(max_steps=100, policy=random_policy, auto_reset=False)
#     p.close()
#     del p
#
#     p = ParallelEnv(num_workers, create_env_fn, create_env_kwargs=kwargs)
#     seed = p.set_seed(0)
#     p.reset()
#     torch.manual_seed(seed)
#     rollout0 = p.rollout(max_steps=100, policy=random_policy, auto_reset=False)
#     p.close()
#     del p
#
#     assert_allclose_td(rollout1, rollout0)


class TestEnvBase:
    def test_run_type_checks(self):
        env = ContinuousActionVecMockEnv()
        env.adapt_dtype = False
        env._run_type_checks = False
        check_env_specs(env)
        env._run_type_checks = True
        check_env_specs(env)
        env.output_spec.unlock_(recurse=True)
        # check type check on done
        env.output_spec["full_done_spec", "done"].dtype = torch.int
        with pytest.raises(TypeError, match="expected done.dtype to"):
            check_env_specs(env)
        env.output_spec["full_done_spec", "done"].dtype = torch.bool
        # check type check on reward
        env.output_spec["full_reward_spec", "reward"].dtype = torch.int
        with pytest.raises(TypeError, match="expected"):
            check_env_specs(env)
        env.output_spec["full_reward_spec", "reward"].dtype = torch.float
        # check type check on obs
        env.output_spec["full_observation_spec", "observation"].dtype = torch.float16
        with pytest.raises(TypeError):
            check_env_specs(env)

    class MyEnv(EnvBase):
        def __init__(self):
            super().__init__()
            self.observation_spec = Unbounded(())
            self.action_spec = Unbounded(())

        def _reset(self, tensordict: TensorDictBase, **kwargs) -> TensorDictBase:
            ...

        def _step(
            self,
            tensordict: TensorDictBase,
        ) -> TensorDictBase:
            ...

        def _set_seed(self, seed: Optional[int]):
            ...

    def test_env_lock(self):

        env = self.MyEnv()
        for _ in range(2):
            assert env.is_spec_locked
            assert env.output_spec.is_locked
            assert env.input_spec.is_locked
            with pytest.raises(RuntimeError, match="lock"):
                env.input_spec["full_action_spec", "action"] = Unbounded(())
            env = pickle.loads(pickle.dumps(env))

        env = self.MyEnv(spec_locked=False)
        assert not env.is_spec_locked
        assert not env.output_spec.is_locked
        assert not env.input_spec.is_locked
        env.input_spec["full_action_spec", "action"] = Unbounded(())

    def test_single_env_spec(self):
        env = NestedCountingEnv(batch_size=[3, 1, 7])
        assert not env.full_action_spec_unbatched.shape
        assert not env.full_done_spec_unbatched.shape
        assert not env.input_spec_unbatched.shape
        assert not env.full_observation_spec_unbatched.shape
        assert not env.output_spec_unbatched.shape
        assert not env.full_reward_spec_unbatched.shape

        assert env.full_action_spec_unbatched[env.action_key].shape
        assert env.full_reward_spec_unbatched[env.reward_key].shape

        assert env.output_spec.is_in(env.output_spec_unbatched.zeros(env.shape))
        assert env.input_spec.is_in(env.input_spec_unbatched.zeros(env.shape))

    @pytest.mark.skipif(not _has_gym, reason="Gym required for this test")
    def test_non_td_policy(self):
        env = GymEnv("CartPole-v1", categorical_action_encoding=True)

        class ArgMaxModule(nn.Module):
            def forward(self, values):
                return values.argmax(-1)

        policy = nn.Sequential(
            nn.Linear(
                env.observation_spec["observation"].shape[-1],
                env.full_action_spec[env.action_key].n,
            ),
            ArgMaxModule(),
        )
        env.rollout(10, policy)
        env = SerialEnv(
            2, lambda: GymEnv("CartPole-v1", categorical_action_encoding=True)
        )
        env.rollout(10, policy)

    @pytest.mark.parametrize("dynamic_shape", [True, False])
    def test_make_spec_from_td(self, dynamic_shape):
        data = TensorDict(
            {
                "obs": torch.randn(3),
                "action": torch.zeros(2, dtype=torch.int),
                "next": {
                    "obs": torch.randn(3),
                    "reward": torch.randn(1),
                    "done": torch.zeros(1, dtype=torch.bool),
                },
            },
            [],
        )
        spec = make_composite_from_td(data, dynamic_shape=dynamic_shape)
        assert (spec.zero() == data.zero_()).all()
        for key, val in data.items(True, True):
            assert val.dtype is spec[key].dtype
        if dynamic_shape:
            assert all(s.shape[-1] == -1 for s in spec.values(True, True))

    def test_make_spec_from_tc(self):
        class Scratch(TensorClass):
            obs: torch.Tensor
            string: str
            some_object: Any

        class Whatever:
            ...

        td = TensorDict(
            a=Scratch(
                obs=torch.ones(5, 3),
                string="another string!",
                some_object=Whatever(),
                batch_size=(5,),
            ),
            b="a string!",
            batch_size=(5,),
        )
        spec = make_composite_from_td(td)
        assert isinstance(spec, Composite)
        assert isinstance(spec["a"], Composite)
        assert isinstance(spec["b"], NonTensor)
        assert spec["b"].example_data == "a string!", spec["b"].example_data
        assert spec["a", "string"].example_data == "another string!"
        one = spec.one()
        assert isinstance(one["a"], Scratch)
        assert isinstance(one["b"], str)
        assert isinstance(one["a"].string, str)
        assert isinstance(one["a"].some_object, Whatever)
        assert (one == td).all()

    def test_env_that_does_nothing(self):
        env = EnvThatDoesNothing()
        env.check_env_specs()
        r = env.rollout(3)
        r.exclude(
            "done", "terminated", ("next", "done"), ("next", "terminated"), inplace=True
        )
        assert r.is_empty()
        p_env = SerialEnv(2, EnvThatDoesNothing)
        p_env.check_env_specs()
        r = p_env.rollout(3)
        r.exclude(
            "done", "terminated", ("next", "done"), ("next", "terminated"), inplace=True
        )
        assert r.is_empty()
        p_env = ParallelEnv(2, EnvThatDoesNothing)
        try:
            p_env.check_env_specs()
            r = p_env.rollout(3)
            r.exclude(
                "done",
                "terminated",
                ("next", "done"),
                ("next", "terminated"),
                inplace=True,
            )
            assert r.is_empty()
        finally:
            p_env.close()
            del p_env

    @pytest.mark.parametrize("device", get_default_devices())
    @pytest.mark.parametrize("share_individual_td", [True, False])
    def test_backprop(self, device, maybe_fork_ParallelEnv, share_individual_td):
        gc.collect()

        # Tests that backprop through a series of single envs and through a serial env are identical
        # Also tests that no backprop can be achieved with parallel env.
        class DifferentiableEnv(EnvBase):
            def __init__(self, device):
                super().__init__(device=device)
                self.observation_spec = Composite(
                    observation=Unbounded(3, device=device),
                    device=device,
                )
                self.action_spec = Composite(
                    action=Unbounded(3, device=device), device=device
                )
                self.reward_spec = Composite(
                    reward=Unbounded(1, device=device), device=device
                )
                self.seed = 0

            def _set_seed(self, seed):
                self.seed = seed
                return seed

            def _reset(self, tensordict):
                td = self.observation_spec.zero().update(self.done_spec.zero())
                td["observation"] = (
                    td["observation"].clone() + self.seed % 10
                ).requires_grad_()
                return td

            def _step(self, tensordict):
                action = tensordict.get("action")
                obs = (tensordict.get("observation") + action) / action.norm()
                return TensorDict(
                    {
                        "reward": action.sum().unsqueeze(0),
                        **self.full_done_spec.zero(),
                        "observation": obs,
                    },
                    batch_size=[],
                )

        torch.manual_seed(0)
        policy = Actor(torch.nn.Linear(3, 3, device=device))
        env0 = DifferentiableEnv(device=device)
        seed = env0.set_seed(0)
        env1 = DifferentiableEnv(device=device)
        env1.set_seed(seed)
        r0 = env0.rollout(10, policy)
        r1 = env1.rollout(10, policy)
        r = torch.stack([r0, r1])
        g = torch.autograd.grad(r["next", "reward"].sum(), policy.parameters())

        def make_env(seed, device=device):
            env = DifferentiableEnv(device=device)
            env.set_seed(seed)
            return env

        serial_env = SerialEnv(
            2,
            [
                functools.partial(make_env, seed=0),
                functools.partial(make_env, seed=seed),
            ],
            device=device,
            share_individual_td=share_individual_td,
        )
        if share_individual_td:
            r_serial = serial_env.rollout(10, policy)
        else:
            with pytest.raises(
                RuntimeError, match="Cannot update a view of a tensordict"
            ):
                r_serial = serial_env.rollout(10, policy)
            return

        g_serial = torch.autograd.grad(
            r_serial["next", "reward"].sum(), policy.parameters()
        )
        torch.testing.assert_close(g, g_serial)

        p_env = maybe_fork_ParallelEnv(
            2,
            [
                functools.partial(make_env, seed=0),
                functools.partial(make_env, seed=seed),
            ],
            device=device,
        )
        try:
            r_parallel = p_env.rollout(10, policy)
            assert not r_parallel.exclude("action").requires_grad
        finally:
            p_env.close()
            del p_env

    @pytest.mark.parametrize("env_type", [CountingEnv, EnvWithMetadata])
    def test_auto_spec(self, env_type):
        if env_type is EnvWithMetadata:
            obs_vals = ["tensor", "non_tensor"]
        else:
            obs_vals = "observation"
        env = env_type()
        td = env.reset()

        policy = lambda td, action_spec=env.full_action_spec.clone(): td.update(
            action_spec.rand()
        )

        env.full_observation_spec = Composite(
            shape=env.full_observation_spec.shape,
            device=env.full_observation_spec.device,
        )
        env.full_action_spec = Composite(
            action=Unbounded((0,)),
            shape=env.full_action_spec.shape,
            device=env.full_action_spec.device,
        )
        env.full_reward_spec = Composite(
            shape=env.full_reward_spec.shape, device=env.full_reward_spec.device
        )
        env.full_done_spec = Composite(
            shape=env.full_done_spec.shape, device=env.full_done_spec.device
        )
        env.full_state_spec = Composite(
            shape=env.full_state_spec.shape, device=env.full_state_spec.device
        )
        env.auto_specs_(policy, tensordict=td.copy(), observation_key=obs_vals)
        env.check_env_specs(tensordict=td.copy())

    @pytest.mark.skipif(not torch.cuda.device_count(), reason="No cuda device found.")
    @pytest.mark.parametrize("break_when_any_done", [True, False])
    def test_auto_cast_to_device(self, break_when_any_done):
        gc.collect()

        env = ContinuousActionVecMockEnv(device="cpu")
        policy = Actor(
            nn.Linear(
                env.observation_spec["observation"].shape[-1],
                env.full_action_spec[env.action_key].shape[-1],
                device="cuda:0",
            ),
            in_keys=["observation"],
        )
        with pytest.raises(RuntimeError):
            env.rollout(10, policy)
        torch.manual_seed(0)
        env.set_seed(0)
        rollout0 = env.rollout(
            100,
            policy,
            auto_cast_to_device=True,
            break_when_any_done=break_when_any_done,
        )
        torch.manual_seed(0)
        env.set_seed(0)
        rollout1 = env.rollout(
            100,
            policy.cpu(),
            auto_cast_to_device=False,
            break_when_any_done=break_when_any_done,
        )
        assert_allclose_td(rollout0, rollout1)

    @pytest.mark.skipif(not _has_gym, reason="no gym")
    @pytest.mark.parametrize("env_name", [PENDULUM_VERSIONED, CARTPOLE_VERSIONED])
    @pytest.mark.parametrize("frame_skip", [1, 4])
    def test_env_seed(self, env_name, frame_skip, seed=0):
        env_name = env_name()
        env = GymEnv(env_name, frame_skip=frame_skip)
        action = env.full_action_spec[env.action_key].rand()

        env.set_seed(seed)
        td0a = env.reset()
        td1a = env.step(td0a.clone().set("action", action))

        env.set_seed(seed)
        td0b = env.fake_tensordict()
        td0b = env.reset(tensordict=td0b)
        td1b = env.step(td0b.exclude("next").clone().set("action", action))

        assert_allclose_td(td0a, td0b.select(*td0a.keys()))
        assert_allclose_td(td1a, td1b)

        env.set_seed(
            seed=seed + 10,
        )
        td0c = env.reset()
        td1c = env.step(td0c.clone().set("action", action))

        with pytest.raises(AssertionError):
            assert_allclose_td(td0a, td0c.select(*td0a.keys()))
        with pytest.raises(AssertionError):
            assert_allclose_td(td1a, td1c)
        env.close()

    # Check that the "terminated" key is filled in automatically if only the "done"
    # key is provided in `_step`.
    def test_done_key_completion_done(self):
        class DoneEnv(CountingEnv):
            def _step(
                self,
                tensordict: TensorDictBase,
            ) -> TensorDictBase:
                self.count += 1
                tensordict = TensorDict(
                    source={
                        "observation": self.count.clone(),
                        "done": self.count > self.max_steps,
                        "reward": torch.zeros_like(self.count, dtype=torch.float),
                    },
                    batch_size=self.batch_size,
                    device=self.device,
                )
                return tensordict

        env = DoneEnv(max_steps=torch.tensor([[0], [1]]), batch_size=(2,))
        td = env.reset()
        env.rand_action(td)
        td = env.step(td)
        assert torch.equal(td[("next", "done")], torch.tensor([[True], [False]]))
        assert torch.equal(td[("next", "terminated")], torch.tensor([[True], [False]]))

    # Check that the "done" key is filled in automatically if only the "terminated"
    # key is provided in `_step`.
    def test_done_key_completion_terminated(self):
        class TerminatedEnv(CountingEnv):
            def _step(
                self,
                tensordict: TensorDictBase,
            ) -> TensorDictBase:
                self.count += 1
                tensordict = TensorDict(
                    source={
                        "observation": self.count.clone(),
                        "terminated": self.count > self.max_steps,
                        "reward": torch.zeros_like(self.count, dtype=torch.float),
                    },
                    batch_size=self.batch_size,
                    device=self.device,
                )
                return tensordict

        env = TerminatedEnv(max_steps=torch.tensor([[0], [1]]), batch_size=(2,))
        td = env.reset()
        env.rand_action(td)
        td = env.step(td)
        assert torch.equal(td[("next", "done")], torch.tensor([[True], [False]]))
        assert torch.equal(td[("next", "terminated")], torch.tensor([[True], [False]]))

    @pytest.mark.parametrize("batch_size", [(), (2,), (32, 5)])
    def test_env_base_reset_flag(self, batch_size, max_steps=3):
        torch.manual_seed(0)
        env = CountingEnv(max_steps=max_steps, batch_size=batch_size)
        env.set_seed(1)

        action = env.full_action_spec[env.action_key].rand()
        action[:] = 1

        for i in range(max_steps):
            td = env.step(
                TensorDict(
                    {"action": action}, batch_size=env.batch_size, device=env.device
                )
            )
            assert (td["next", "done"] == 0).all()
            assert (td["next", "observation"] == i + 1).all()

        td = env.step(
            TensorDict({"action": action}, batch_size=env.batch_size, device=env.device)
        )
        assert (td["next", "done"] == 1).all()
        assert (td["next", "observation"] == max_steps + 1).all()

        td_reset = TensorDict(
            rand_reset(env), batch_size=env.batch_size, device=env.device
        )
        td_reset.update(td.get("next").exclude("reward"))
        reset = td_reset["_reset"]
        td_reset = env.reset(td_reset)

        assert (td_reset["done"][reset] == 0).all()
        assert (td_reset["observation"][reset] == 0).all()
        assert (td_reset["done"][~reset] == 1).all()
        assert (td_reset["observation"][~reset] == max_steps + 1).all()

    @pytest.mark.skipif(not _has_gym, reason="no gym")
    def test_seed(self):
        torch.manual_seed(0)
        env1 = GymEnv(PENDULUM_VERSIONED())
        env1.set_seed(0)
        state0_1 = env1.reset()
        state1_1 = env1.step(state0_1.set("action", env1.action_spec.rand()))

        torch.manual_seed(0)
        env2 = GymEnv(PENDULUM_VERSIONED())
        env2.set_seed(0)
        state0_2 = env2.reset()
        state1_2 = env2.step(state0_2.set("action", env2.action_spec.rand()))

        assert_allclose_td(state0_1, state0_2)
        assert_allclose_td(state1_1, state1_2)

        env1.set_seed(0)
        torch.manual_seed(0)
        rollout1 = env1.rollout(max_steps=30)

        env2.set_seed(0)
        torch.manual_seed(0)
        rollout2 = env2.rollout(max_steps=30)

        torch.testing.assert_close(
            rollout1["observation"][1:], rollout1[("next", "observation")][:-1]
        )
        torch.testing.assert_close(
            rollout2["observation"][1:], rollout2[("next", "observation")][:-1]
        )
        torch.testing.assert_close(rollout1["observation"], rollout2["observation"])

    @pytest.mark.parametrize("device", get_default_devices())
    def test_batch_locked(self, device):
        env = MockBatchedLockedEnv(device)
        assert env.batch_locked

        with pytest.raises(RuntimeError, match="batch_locked is a read-only property"):
            env.batch_locked = False
        td = env.reset()
        td["action"] = env.full_action_spec[env.action_key].rand()
        td_expanded = td.expand(2).clone()
        _ = env.step(td)

        with pytest.raises(
            RuntimeError, match="Expected a tensordict with shape==env.batch_size, "
        ):
            env.step(td_expanded)

    @pytest.mark.parametrize("device", get_default_devices())
    def test_batch_unlocked(self, device):
        env = MockBatchedUnLockedEnv(device)
        assert not env.batch_locked

        with pytest.raises(RuntimeError, match="batch_locked is a read-only property"):
            env.batch_locked = False
        td = env.reset()
        td["action"] = env.full_action_spec[env.action_key].rand()
        td_expanded = td.expand(2).clone()
        td = env.step(td)

        env.step(td_expanded)

    @pytest.mark.parametrize("device", get_default_devices())
    def test_batch_unlocked_with_batch_size(self, device):
        env = MockBatchedUnLockedEnv(device, batch_size=torch.Size([2]))
        assert not env.batch_locked

        with pytest.raises(RuntimeError, match="batch_locked is a read-only property"):
            env.batch_locked = False

        td = env.reset()
        td["action"] = env.full_action_spec[env.action_key].rand()
        td_expanded = td.expand(2, 2).reshape(-1).to_tensordict()
        td = env.step(td)

        with pytest.raises(RuntimeError, match="Expected a tensordict with shape"):
            env.step(td_expanded)

    # We should have a way to cache the values of the env
    # but as noted in torchrl.envs.common._cache_value, this is unsafe unless the specs
    # are carefully locked (which would be bc-breaking).
    # def test_env_cache(self):
    #     env = CountingEnv()
    #     for _ in range(2):
    #         env.reward_keys
    #         assert "reward_keys" in env._cache
    #         env.action_keys
    #         assert "action_keys" in env._cache
    #         env.rollout(3)
    #         assert "_step_mdp" in env._cache
    #         env.observation_spec = env.observation_spec.clone()
    #         assert not env._cache


class TestRollout:
    @pytest.mark.skipif(not _has_gym, reason="no gym")
    @pytest.mark.parametrize("env_name", [PENDULUM_VERSIONED, PONG_VERSIONED])
    @pytest.mark.parametrize("frame_skip", [1, 4])
    def test_rollout(self, env_name, frame_skip, seed=0):
        if env_name is PONG_VERSIONED and version.parse(
            gym_backend().__version__
        ) < version.parse("0.19"):
            # Then 100 steps in pong are not sufficient to detect a difference
            pytest.skip("can't detect difference in gym rollout with this gym version.")

        env_name = env_name()
        env = GymEnv(env_name, frame_skip=frame_skip)

        torch.manual_seed(seed)
        np.random.seed(seed)
        env.set_seed(seed)
        env.reset()
        rollout1 = env.rollout(max_steps=100)
        assert rollout1.names[-1] == "time"

        torch.manual_seed(seed)
        np.random.seed(seed)
        env.set_seed(seed)
        env.reset()
        rollout2 = env.rollout(max_steps=100)
        assert rollout2.names[-1] == "time"

        assert_allclose_td(rollout1, rollout2)

        torch.manual_seed(seed)
        env.set_seed(seed + 10)
        env.reset()
        rollout3 = env.rollout(max_steps=100)
        with pytest.raises(AssertionError):
            assert_allclose_td(rollout1, rollout3)
        env.close()

    def test_rollout_set_truncated(self):
        env = ContinuousActionVecMockEnv()
        with pytest.raises(RuntimeError, match="set_truncated was set to True"):
            env.rollout(max_steps=10, set_truncated=True, break_when_any_done=False)
        env.add_truncated_keys()
        r = env.rollout(max_steps=10, set_truncated=True, break_when_any_done=False)
        assert r.shape == torch.Size([10])
        assert r[..., -1]["next", "truncated"].all()
        assert r[..., -1]["next", "done"].all()

    @pytest.mark.parametrize("max_steps", [1, 5])
    def test_rollouts_chaining(self, max_steps, batch_size=(4,), epochs=4):
        # CountingEnv is done at max_steps + 1, so to emulate it being done at max_steps, we feed max_steps=max_steps - 1
        env = CountingEnv(max_steps=max_steps - 1, batch_size=batch_size)
        policy = CountingEnvCountPolicy(
            action_spec=env.full_action_spec[env.action_key], action_key=env.action_key
        )

        input_td = env.reset()
        for _ in range(epochs):
            rollout_td = env.rollout(
                max_steps=max_steps,
                policy=policy,
                auto_reset=False,
                break_when_any_done=False,
                tensordict=input_td,
            )
            assert (env.count == max_steps).all()
            input_td = step_mdp(
                rollout_td[..., -1],
                keep_other=True,
                exclude_action=False,
                exclude_reward=True,
                reward_keys=env.reward_keys,
                action_keys=env.action_keys,
                done_keys=env.done_keys,
            )

    @pytest.mark.parametrize("device", get_default_devices())
    def test_rollout_predictability(self, device):
        env = MockSerialEnv(device=device)
        env.set_seed(100)
        first = 100 % 17
        policy = Actor(torch.nn.Linear(1, 1, bias=False)).to(device)
        for p in policy.parameters():
            p.data.fill_(1.0)
        td_out = env.rollout(policy=policy, max_steps=200)
        assert (
            torch.arange(first, first + 100, device=device)
            == td_out.get("observation").squeeze()
        ).all()
        assert (
            torch.arange(first + 1, first + 101, device=device)
            == td_out.get(("next", "observation")).squeeze()
        ).all()
        assert (
            torch.arange(first + 1, first + 101, device=device)
            == td_out.get(("next", "reward")).squeeze()
        ).all()
        assert (
            torch.arange(first, first + 100, device=device)
            == td_out.get("action").squeeze()
        ).all()

    @pytest.mark.skipif(not _has_gym, reason="no gym")
    @pytest.mark.parametrize("env_name", [PENDULUM_VERSIONED])
    @pytest.mark.parametrize("frame_skip", [1])
    @pytest.mark.parametrize("truncated_key", ["truncated", "done"])
    @pytest.mark.parametrize("parallel", [False, True])
    def test_rollout_reset(
        self,
        env_name,
        frame_skip,
        parallel,
        truncated_key,
        maybe_fork_ParallelEnv,
        seed=0,
    ):
        env_name = env_name()
        envs = []
        for horizon in [20, 30, 40]:
            envs.append(
                lambda horizon=horizon: TransformedEnv(
                    GymEnv(env_name, frame_skip=frame_skip),
                    StepCounter(horizon, truncated_key=truncated_key),
                )
            )
        if parallel:
            env = maybe_fork_ParallelEnv(3, envs)
        else:
            env = SerialEnv(3, envs)
        env.set_seed(100)
        out = env.rollout(100, break_when_any_done=False)
        assert out.names[-1] == "time"
        assert out.shape == torch.Size([3, 100])
        assert (
            out[..., -1]["step_count"].squeeze().cpu() == torch.tensor([19, 9, 19])
        ).all()
        assert (
            out[..., -1]["next", "step_count"].squeeze().cpu()
            == torch.tensor([20, 10, 20])
        ).all()
        assert (
            out["next", truncated_key].squeeze().sum(-1) == torch.tensor([5, 3, 2])
        ).all()

    @pytest.mark.parametrize(
        "break_when_any_done,break_when_all_done",
        [[True, False], [False, True], [False, False]],
    )
    @pytest.mark.parametrize("n_envs,serial", [[1, None], [4, True], [4, False]])
    def test_rollout_outplace_policy(
        self, n_envs, serial, break_when_any_done, break_when_all_done
    ):
        def policy_inplace(td):
            td.set("action", torch.ones(td.shape + (1,)))
            return td

        def policy_outplace(td):
            return td.empty().set("action", torch.ones(td.shape + (1,)))

        if n_envs == 1:
            env = CountingEnv(10)
        elif serial:
            env = SerialEnv(
                n_envs,
                [partial(CountingEnv, 10 + i) for i in range(n_envs)],
            )
        else:
            env = ParallelEnv(
                n_envs,
                [partial(CountingEnv, 10 + i) for i in range(n_envs)],
                mp_start_method=mp_ctx,
            )
        r_inplace = env.rollout(
            40,
            policy_inplace,
            break_when_all_done=break_when_all_done,
            break_when_any_done=break_when_any_done,
        )
        r_outplace = env.rollout(
            40,
            policy_outplace,
            break_when_all_done=break_when_all_done,
            break_when_any_done=break_when_any_done,
        )
        if break_when_any_done:
            assert r_outplace.shape[-1:] == (11,)
        elif break_when_all_done:
            if n_envs > 1:
                assert r_outplace.shape[-1:] == (14,)
            else:
                assert r_outplace.shape[-1:] == (11,)
        else:
            assert r_outplace.shape[-1:] == (40,)
        assert_allclose_td(r_inplace, r_outplace)


class TestModelBasedEnvBase:
    @staticmethod
    def world_model():
        return WorldModelWrapper(
            SafeModule(
                ActionObsMergeLinear(5, 4),
                in_keys=["hidden_observation", "action"],
                out_keys=["hidden_observation"],
            ),
            SafeModule(
                nn.Linear(4, 1),
                in_keys=["hidden_observation"],
                out_keys=["reward"],
            ),
        )

    @pytest.mark.parametrize("device", get_default_devices())
    def test_mb_rollout(self, device, seed=0):
        torch.manual_seed(seed)
        np.random.seed(seed)
        world_model = self.world_model()
        mb_env = DummyModelBasedEnvBase(
            world_model, device=device, batch_size=torch.Size([10])
        )
        check_env_specs(mb_env)
        rollout = mb_env.rollout(max_steps=100)
        expected_keys = {
            ("next", key)
            for key in (*mb_env.observation_spec.keys(), "reward", "done", "terminated")
        }
        expected_keys = expected_keys.union(
            set(mb_env.input_spec["full_action_spec"].keys())
        )
        expected_keys = expected_keys.union(
            set(mb_env.input_spec["full_state_spec"].keys())
        )
        expected_keys = expected_keys.union({"done", "terminated", "next"})
        assert set(rollout.keys(True)) == expected_keys
        assert rollout[("next", "hidden_observation")].shape == (10, 100, 4)

    @pytest.mark.parametrize("device", get_default_devices())
    def test_mb_env_batch_lock(self, device, seed=0):
        torch.manual_seed(seed)
        np.random.seed(seed)
        world_model = WorldModelWrapper(
            SafeModule(
                ActionObsMergeLinear(5, 4),
                in_keys=["hidden_observation", "action"],
                out_keys=["hidden_observation"],
            ),
            SafeModule(
                nn.Linear(4, 1),
                in_keys=["hidden_observation"],
                out_keys=["reward"],
            ),
        )
        mb_env = DummyModelBasedEnvBase(
            world_model, device=device, batch_size=torch.Size([10])
        )
        assert not mb_env.batch_locked

        with pytest.raises(RuntimeError, match="batch_locked is a read-only property"):
            mb_env.batch_locked = False
        td = mb_env.reset()
        td["action"] = mb_env.full_action_spec[mb_env.action_key].rand()
        td_expanded = td.unsqueeze(-1).expand(10, 2).reshape(-1).to_tensordict()
        mb_env.step(td)

        with pytest.raises(
            RuntimeError,
            match=re.escape("Expected a tensordict with shape==env.batch_size"),
        ):
            mb_env.step(td_expanded)

        mb_env = DummyModelBasedEnvBase(
            world_model, device=device, batch_size=torch.Size([])
        )
        assert not mb_env.batch_locked

        with pytest.raises(RuntimeError, match="batch_locked is a read-only property"):
            mb_env.batch_locked = False
        td = mb_env.reset()
        td["action"] = mb_env.full_action_spec[mb_env.action_key].rand()
        td_expanded = td.expand(2)
        mb_env.step(td)
        # we should be able to do a step with a tensordict that has been expended
        mb_env.step(td_expanded)


class TestParallel:
    @pytest.fixture(autouse=True, scope="class")
    def disable_autowrap(self):
        with set_auto_unwrap_transformed_env(False):
            yield

    def test_create_env_fn(self, maybe_fork_ParallelEnv):
        def make_env():
            return GymEnv(PENDULUM_VERSIONED())

        with pytest.raises(
            RuntimeError, match="len\\(create_env_fn\\) and num_workers mismatch"
        ):
            maybe_fork_ParallelEnv(4, [make_env, make_env])

    def test_create_env_kwargs(self, maybe_fork_ParallelEnv):
        def make_env():
            return GymEnv(PENDULUM_VERSIONED())

        with pytest.raises(
            RuntimeError, match="len\\(create_env_kwargs\\) and num_workers mismatch"
        ):
            maybe_fork_ParallelEnv(
                4, make_env, create_env_kwargs=[{"seed": 0}, {"seed": 1}]
            )

    @pytest.mark.skipif(
        not torch.cuda.device_count(), reason="No cuda device detected."
    )
    @pytest.mark.parametrize("parallel", [True, False])
    @pytest.mark.parametrize("hetero", [True, False])
    @pytest.mark.parametrize("pdevice", [None, "cpu", "cuda"])
    @pytest.mark.parametrize("edevice", ["cpu", "cuda"])
    @pytest.mark.parametrize("bwad", [True, False])
    def test_parallel_devices(
        self, parallel, hetero, pdevice, edevice, bwad, maybe_fork_ParallelEnv
    ):
        if parallel:
            cls = maybe_fork_ParallelEnv
        else:
            cls = SerialEnv
        if not hetero:
            env = cls(
                2, lambda: ContinuousActionVecMockEnv(device=edevice), device=pdevice
            )
        else:
            env1 = lambda: ContinuousActionVecMockEnv(device=edevice)
            env2 = lambda: TransformedEnv(ContinuousActionVecMockEnv(device=edevice))
            env = cls(2, [env1, env2], device=pdevice)
        try:
            r = env.rollout(2, break_when_any_done=bwad)
            if pdevice is not None:
                assert env.device.type == torch.device(pdevice).type
                assert r.device.type == torch.device(pdevice).type
                assert all(
                    item.device.type == torch.device(pdevice).type
                    for item in r.values(True, True)
                )
            else:
                assert env.device.type == torch.device(edevice).type
                assert r.device.type == torch.device(edevice).type
                assert all(
                    item.device.type == torch.device(edevice).type
                    for item in r.values(True, True)
                )
            if parallel:
                assert (
                    env.shared_tensordict_parent.device.type
                    == torch.device(edevice).type
                )
        finally:
            env.close(raise_if_closed=False)

    @pytest.mark.parametrize("start_method", [None, mp_ctx])
    def test_serial_for_single(self, maybe_fork_ParallelEnv, start_method):
        gc.collect()
        try:
            env = ParallelEnv(
                1,
                ContinuousActionVecMockEnv,
                serial_for_single=True,
                mp_start_method=start_method,
            )
            assert isinstance(env, SerialEnv)
            env = ParallelEnv(
                1, ContinuousActionVecMockEnv, mp_start_method=start_method
            )
            assert isinstance(env, ParallelEnv)
            env = ParallelEnv(
                2,
                ContinuousActionVecMockEnv,
                serial_for_single=True,
                mp_start_method=start_method,
            )
            assert isinstance(env, ParallelEnv)
        finally:
            env.close(raise_if_closed=False)

    @pytest.mark.parametrize("num_parallel_env", [1, 10])
    @pytest.mark.parametrize("env_batch_size", [[], (32,), (32, 1)])
    def test_env_with_batch_size(
        self, num_parallel_env, env_batch_size, maybe_fork_ParallelEnv
    ):
        try:
            env = MockBatchedLockedEnv(
                device="cpu", batch_size=torch.Size(env_batch_size)
            )
            env.set_seed(1)
            parallel_env = maybe_fork_ParallelEnv(num_parallel_env, lambda: env)
            assert parallel_env.batch_size == (num_parallel_env, *env_batch_size)
        finally:
            env.close(raise_if_closed=False)
            parallel_env.close(raise_if_closed=False)

    @pytest.mark.skipif(not _has_dmc, reason="no dm_control")
    @pytest.mark.parametrize("env_task", ["stand,stand,stand", "stand,walk,stand"])
    @pytest.mark.parametrize("share_individual_td", [True, False])
    def test_multi_task_serial_parallel(
        self, env_task, share_individual_td, maybe_fork_ParallelEnv
    ):
        try:
            tasks = env_task.split(",")
            if len(tasks) == 1:
                single_task = True

                def env_make():
                    return DMControlEnv("humanoid", tasks[0])

            elif len(set(tasks)) == 1 and len(tasks) == 3:
                single_task = True
                env_make = [lambda: DMControlEnv("humanoid", tasks[0])] * 3
            else:
                single_task = False
                env_make = [
                    lambda task=task: DMControlEnv("humanoid", task) for task in tasks
                ]

            env_serial = SerialEnv(3, env_make, share_individual_td=share_individual_td)
            env_serial.start()
            assert env_serial._single_task is single_task
            env_parallel = maybe_fork_ParallelEnv(
                3, env_make, share_individual_td=share_individual_td
            )
            env_parallel.start()
            assert env_parallel._single_task is single_task

            env_serial.set_seed(0)
            torch.manual_seed(0)
            td_serial = env_serial.rollout(max_steps=50)

            env_parallel.set_seed(0)
            torch.manual_seed(0)
            td_parallel = env_parallel.rollout(max_steps=50)

            assert_allclose_td(td_serial, td_parallel)
        finally:
            env_parallel.close(raise_if_closed=False)
            env_serial.close(raise_if_closed=False)

    @pytest.mark.skipif(not _has_dmc, reason="no dm_control")
    def test_multitask(self, maybe_fork_ParallelEnv):
        env1 = DMControlEnv("humanoid", "stand")
        env1_obs_keys = list(env1.observation_spec.keys())
        env2 = DMControlEnv("humanoid", "walk")
        env2_obs_keys = list(env2.observation_spec.keys())

        assert len(env1_obs_keys)
        assert len(env2_obs_keys)

        def env1_maker():
            return TransformedEnv(
                DMControlEnv("humanoid", "stand"),
                Compose(
                    CatTensors(env1_obs_keys, "observation_stand", del_keys=False),
                    CatTensors(env1_obs_keys, "observation"),
                    DoubleToFloat(
                        in_keys=["observation_stand", "observation"],
                        in_keys_inv=["action"],
                    ),
                ),
            )

        def env2_maker():
            return TransformedEnv(
                DMControlEnv("humanoid", "walk"),
                Compose(
                    CatTensors(env2_obs_keys, "observation_walk", del_keys=False),
                    CatTensors(env2_obs_keys, "observation"),
                    DoubleToFloat(
                        in_keys=["observation_walk", "observation"],
                        in_keys_inv=["action"],
                    ),
                ),
            )

        try:
            env = maybe_fork_ParallelEnv(2, [env1_maker, env2_maker])
            # env = SerialEnv(2, [env1_maker, env2_maker])
            assert not env._single_task

            td = env.rollout(10, return_contiguous=False)
            assert "observation_walk" not in td.keys()
            assert "observation_walk" in td[1].keys()
            assert "observation_walk" not in td[0].keys()
            assert "observation_stand" in td[0].keys()
            assert "observation_stand" not in td[1].keys()
            assert "observation_walk" in td[:, 0][1].keys()
            assert "observation_walk" not in td[:, 0][0].keys()
            assert "observation_stand" in td[:, 0][0].keys()
            assert "observation_stand" not in td[:, 0][1].keys()
        finally:
            env.close(raise_if_closed=False)

    @pytest.mark.skipif(not _has_gym, reason="no gym")
    @pytest.mark.parametrize(
        "env_name", [PENDULUM_VERSIONED, CARTPOLE_VERSIONED]
    )  # 1226: faster execution
    @pytest.mark.parametrize("frame_skip", [4])  # 1226: faster execution
    @pytest.mark.parametrize(
        "transformed_in,transformed_out", [[True, True], [False, False]]
    )  # 1226: faster execution
    def test_parallel_env(
        self, env_name, frame_skip, transformed_in, transformed_out, T=10, N=3
    ):
        env_name = env_name()
        env_parallel, env_serial, _, env0 = _make_envs(
            env_name,
            frame_skip,
            transformed_in=transformed_in,
            transformed_out=transformed_out,
            N=N,
        )
        try:
            td = TensorDict(
                source={"action": env0.action_spec.rand((N,))}, batch_size=[N]
            )
            env_parallel.reset()
            td1 = env_parallel.step(td)
            assert not td1.is_shared()
            assert ("next", "done") in td1.keys(True)
            assert ("next", "reward") in td1.keys(True)

            with pytest.raises(RuntimeError):
                # number of actions does not match number of workers
                td = TensorDict(
                    source={"action": env0.action_spec.rand((N - 1,))},
                    batch_size=[N - 1],
                )
                _ = env_parallel.step(td)

            td_reset = TensorDict(source=rand_reset(env_parallel), batch_size=[N])
            env_parallel.reset(tensordict=td_reset)

            # check that interruption occurred because of max_steps or done
            td = env_parallel.rollout(policy=None, max_steps=T)
            assert (
                td.shape == torch.Size([N, T]) or td.get(("next", "done")).sum(1).any()
            )
        finally:
            env_parallel.close(raise_if_closed=False)
            # env_serial.close()  # never opened
            env0.close(raise_if_closed=False)

    @pytest.mark.skipif(not _has_gym, reason="no gym")
    @pytest.mark.parametrize("env_name", [PENDULUM_VERSIONED])
    @pytest.mark.parametrize("frame_skip", [4])  # 1226: faster execution
    @pytest.mark.parametrize(
        "transformed_in,transformed_out", [[True, True], [False, False]]
    )  # 1226: faster execution
    def test_parallel_env_with_policy(
        self,
        env_name,
        frame_skip,
        transformed_in,
        transformed_out,
        T=10,
        N=3,
    ):
        env_name = env_name()
        env_parallel, env_serial, _, env0 = _make_envs(
            env_name,
            frame_skip,
            transformed_in=transformed_in,
            transformed_out=transformed_out,
            N=N,
        )
        try:
            policy = ActorCriticOperator(
                SafeModule(
                    spec=None,
                    module=nn.LazyLinear(12),
                    in_keys=["observation"],
                    out_keys=["hidden"],
                ),
                SafeModule(
                    spec=None,
                    module=nn.LazyLinear(env0.action_spec.shape[-1]),
                    in_keys=["hidden"],
                    out_keys=["action"],
                ),
                ValueOperator(
                    module=MLP(out_features=1, num_cells=[]),
                    in_keys=["hidden", "action"],
                ),
            )

            td = TensorDict(
                source={"action": env0.action_spec.rand((N,))}, batch_size=[N]
            )
            env_parallel.reset()
            td1 = env_parallel.step(td)
            assert not td1.is_shared()
            assert ("next", "done") in td1.keys(True)
            assert ("next", "reward") in td1.keys(True)

            with pytest.raises(RuntimeError):
                # number of actions does not match number of workers
                td = TensorDict(
                    source={"action": env0.action_spec.rand((N - 1,))},
                    batch_size=[N - 1],
                )
                _ = env_parallel.step(td)

            td_reset = TensorDict(source=rand_reset(env_parallel), batch_size=[N])
            env_parallel.reset(tensordict=td_reset)

            td = env_parallel.rollout(policy=policy, max_steps=T)
            assert (
                td.shape == torch.Size([N, T]) or td.get("done").sum(1).all()
            ), f"{td.shape}, {td.get('done').sum(1)}"
        finally:
            env_parallel.close(raise_if_closed=False)
            # env_serial.close()
            env0.close(raise_if_closed=False)

    @pytest.mark.skipif(not torch.cuda.is_available(), reason="CUDA required")
    @pytest.mark.parametrize("heterogeneous", [False, True])
    def test_transform_env_transform_no_device(
        self, heterogeneous, maybe_fork_ParallelEnv
    ):
        # Tests non-regression on 1865
        def make_env():
            return TransformedEnv(
                ContinuousActionVecMockEnv(), StepCounter(max_steps=3)
            )

        if heterogeneous:
            make_envs = [EnvCreator(make_env), EnvCreator(make_env)]
        else:
            make_envs = make_env
        penv = maybe_fork_ParallelEnv(2, make_envs)
        r = penv.rollout(6, break_when_any_done=False)
        assert r.shape == (2, 6)
        try:
            env = TransformedEnv(penv)
            r = env.rollout(6, break_when_any_done=False)
            assert r.shape == (2, 6)
        finally:
            penv.close(raise_if_closed=False)

    @pytest.mark.skipif(not _has_gym, reason="no gym")
    @pytest.mark.parametrize(
        "env_name",
        [PENDULUM_VERSIONED],
    )  # PONG_VERSIONED])  # 1226: efficiency
    @pytest.mark.parametrize("frame_skip", [4])
    @pytest.mark.parametrize(
        "transformed_in,transformed_out", [[True, True], [False, False]]
    )  # 1226: effociency
    @pytest.mark.parametrize("static_seed", [False, True])
    def test_parallel_env_seed(
        self, env_name, frame_skip, transformed_in, transformed_out, static_seed
    ):
        env_name = env_name()
        env_parallel, env_serial, _, _ = _make_envs(
            env_name, frame_skip, transformed_in, transformed_out, 5
        )
        try:
            out_seed_serial = env_serial.set_seed(0, static_seed=static_seed)
            if static_seed:
                assert out_seed_serial == 0
            td0_serial = env_serial.reset()
            torch.manual_seed(0)

            td_serial = env_serial.rollout(
                max_steps=10, auto_reset=False, tensordict=td0_serial
            ).contiguous()
            key = "pixels" if "pixels" in td_serial.keys() else "observation"
            torch.testing.assert_close(
                td_serial[:, 0].get(("next", key)), td_serial[:, 1].get(key)
            )

            out_seed_parallel = env_parallel.set_seed(0, static_seed=static_seed)
            if static_seed:
                assert out_seed_serial == 0
            td0_parallel = env_parallel.reset()

            torch.manual_seed(0)
            assert out_seed_parallel == out_seed_serial
            td_parallel = env_parallel.rollout(
                max_steps=10, auto_reset=False, tensordict=td0_parallel
            ).contiguous()
            torch.testing.assert_close(
                td_parallel[:, :-1].get(("next", key)), td_parallel[:, 1:].get(key)
            )
            assert_allclose_td(td0_serial, td0_parallel)
            assert_allclose_td(td_serial[:, 0], td_parallel[:, 0])  # first step
            assert_allclose_td(td_serial[:, 1], td_parallel[:, 1])  # second step
            assert_allclose_td(td_serial, td_parallel)
        finally:
            env_parallel.close(raise_if_closed=False)
            env_serial.close(raise_if_closed=False)

    @pytest.mark.skipif(not _has_gym, reason="no gym")
    def test_parallel_env_shutdown(self, maybe_fork_ParallelEnv):
        env_make = EnvCreator(lambda: GymEnv(PENDULUM_VERSIONED()))
        env = maybe_fork_ParallelEnv(4, env_make)
        try:
            env.reset()
            assert not env.is_closed
            env.rand_step()
            assert not env.is_closed
            env.close()
            assert env.is_closed
            env.reset()
            assert not env.is_closed
            env.close()
        finally:
            env.close(raise_if_closed=False)

    @pytest.mark.parametrize("parallel", [True, False])
    def test_parallel_env_custom_method(self, parallel, maybe_fork_ParallelEnv):
        # define env

        if parallel:
            env = maybe_fork_ParallelEnv(2, lambda: DiscreteActionVecMockEnv())
        else:
            env = SerialEnv(2, lambda: DiscreteActionVecMockEnv())
        try:
            # we must start the environment first
            env.reset()
            assert all(result == 0 for result in env.custom_fun())
            assert all(result == 1 for result in env.custom_attr)
            assert all(result == 2 for result in env.custom_prop)  # to be fixed
        finally:
            env.close(raise_if_closed=False)

    @pytest.mark.skipif(not torch.cuda.device_count(), reason="no cuda to test on")
    @pytest.mark.skipif(not _has_gym, reason="no gym")
    @pytest.mark.parametrize("frame_skip", [4])
    @pytest.mark.parametrize("device", [0])
    @pytest.mark.parametrize(
        "env_name", [PENDULUM_VERSIONED]
    )  # 1226: Skip PONG for efficiency
    @pytest.mark.parametrize(
        "transformed_in,transformed_out,open_before",
        [  # 1226: efficiency
            [True, True, True],
            [True, True, False],
            [False, False, True],
        ],
    )
    def test_parallel_env_cast(
        self,
        env_name,
        frame_skip,
        transformed_in,
        transformed_out,
        device,
        open_before,
        N=3,
    ):
        env_name = env_name()
        # tests casting to device
        env_parallel, env_serial, _, env0 = _make_envs(
            env_name,
            frame_skip,
            transformed_in=transformed_in,
            transformed_out=transformed_out,
            N=N,
        )
        try:
            if open_before:
                td_cpu = env0.rollout(max_steps=10)
                assert td_cpu.device == torch.device("cpu")
            env0 = env0.to(device)
            assert env0.observation_spec.device == torch.device(device)
            assert env0.action_spec.device == torch.device(device)
            assert env0.reward_spec.device == torch.device(device)
            assert env0.device == torch.device(device)
            td_device = env0.reset()
            assert td_device.device == torch.device(device), env0
            td_device = env0.rand_step()
            assert td_device.device == torch.device(device), env0
            td_device = env0.rollout(max_steps=10)
            assert td_device.device == torch.device(device), env0

            if open_before:
                td_cpu = env_serial.rollout(max_steps=10)
                assert td_cpu.device == torch.device("cpu")
            observation_spec = env_serial.observation_spec.clone()
            done_spec = env_serial.done_spec.clone()
            reward_spec = env_serial.reward_spec.clone()
            action_spec = env_serial.action_spec.clone()
            state_spec = env_serial.state_spec.clone()
            env_serial = env_serial.to(device)
            assert env_serial.observation_spec.device == torch.device(device)
            assert env_serial.action_spec.device == torch.device(device)
            assert env_serial.reward_spec.device == torch.device(device)
            assert env_serial.device == torch.device(device)
            assert env_serial.observation_spec == observation_spec.to(device)
            assert env_serial.action_spec == action_spec.to(device)
            assert env_serial.reward_spec == reward_spec.to(device)
            assert env_serial.done_spec == done_spec.to(device)
            assert env_serial.state_spec == state_spec.to(device)
            td_device = env_serial.reset()
            assert td_device.device == torch.device(device), env_serial
            td_device = env_serial.rand_step()
            assert td_device.device == torch.device(device), env_serial
            td_device = env_serial.rollout(max_steps=10)
            assert td_device.device == torch.device(device), env_serial

            if open_before:
                td_cpu = env_parallel.rollout(max_steps=10)
                assert td_cpu.device == torch.device("cpu")
            observation_spec = env_parallel.observation_spec.clone()
            done_spec = env_parallel.done_spec.clone()
            reward_spec = env_parallel.reward_spec.clone()
            action_spec = env_parallel.action_spec.clone()
            state_spec = env_parallel.state_spec.clone()
            env_parallel = env_parallel.to(device)
            assert env_parallel.observation_spec.device == torch.device(device)
            assert env_parallel.action_spec.device == torch.device(device)
            assert env_parallel.reward_spec.device == torch.device(device)
            assert env_parallel.device == torch.device(device)
            assert env_parallel.observation_spec == observation_spec.to(device)
            assert env_parallel.action_spec == action_spec.to(device)
            assert env_parallel.reward_spec == reward_spec.to(device)
            assert env_parallel.done_spec == done_spec.to(device)
            assert env_parallel.state_spec == state_spec.to(device)
            td_device = env_parallel.reset()
            assert td_device.device == torch.device(device), env_parallel
            td_device = env_parallel.rand_step()
            assert td_device.device == torch.device(device), env_parallel
            td_device = env_parallel.rollout(max_steps=10)
            assert td_device.device == torch.device(device), env_parallel
        finally:
            env_parallel.close(raise_if_closed=False)
            env_serial.close(raise_if_closed=False)
            env0.close(raise_if_closed=False)

    @pytest.mark.skipif(not _has_gym, reason="no gym")
    @pytest.mark.skipif(not torch.cuda.device_count(), reason="no cuda device detected")
    @pytest.mark.parametrize("frame_skip", [4])
    @pytest.mark.parametrize("device", [0])
    @pytest.mark.parametrize("env_name", [PENDULUM_VERSIONED])  # 1226: efficiency
    @pytest.mark.parametrize(
        "transformed_in,transformed_out",
        [  # 1226
            [True, True],
            [False, False],
        ],
    )
    def test_parallel_env_device(
        self, env_name, frame_skip, transformed_in, transformed_out, device
    ):
        env_name = env_name()
        # tests creation on device
        torch.manual_seed(0)
        N = 3

        env_parallel, env_serial, _, env0 = _make_envs(
            env_name,
            frame_skip,
            transformed_in=transformed_in,
            transformed_out=transformed_out,
            device=device,
            N=N,
            local_mp_ctx="spawn",
        )

        try:
            assert env0.device == torch.device(device)
            out = env0.rollout(max_steps=20)
            assert out.device == torch.device(device)

            assert env_serial.device == torch.device(device)
            out = env_serial.rollout(max_steps=20)
            assert out.device == torch.device(device)

            assert env_parallel.device == torch.device(device)
            out = env_parallel.rollout(max_steps=20)
            assert out.device == torch.device(device)
        finally:
            env_parallel.close(raise_if_closed=False)
            env_serial.close(raise_if_closed=False)
            env0.close(raise_if_closed=False)

    @pytest.mark.skipif(not _has_gym, reason="no gym")
    @pytest.mark.parametrize("env_device", [None, "cpu"])
    def test_parallel_env_device_vs_no_device(self, maybe_fork_ParallelEnv, env_device):
        def make_env() -> GymEnv:
            env = GymEnv(PENDULUM_VERSIONED(), device=env_device)
            return env.append_transform(DoubleToFloat())

        # Rollouts work with a regular env
        parallel_env = maybe_fork_ParallelEnv(
            num_workers=1, create_env_fn=make_env, device=None
        )
        parallel_env.reset()
        parallel_env.set_seed(0)
        torch.manual_seed(0)

        parallel_rollout = parallel_env.rollout(max_steps=10)

        # Rollout doesn't work with Parallelnv
        parallel_env = maybe_fork_ParallelEnv(
            num_workers=1, create_env_fn=make_env, device="cpu"
        )
        parallel_env.reset()
        parallel_env.set_seed(0)
        torch.manual_seed(0)

        parallel_rollout_cpu = parallel_env.rollout(max_steps=10)
        assert_allclose_td(parallel_rollout, parallel_rollout_cpu)

    @pytest.mark.skipif(not _has_gym, reason="no gym")
    @pytest.mark.flaky(reruns=3, reruns_delay=1)
    @pytest.mark.parametrize(
        "env_name", [PENDULUM_VERSIONED]
    )  # 1226: No pong for efficiency
    @pytest.mark.parametrize("frame_skip", [4])
    @pytest.mark.parametrize(
        "device",
        [torch.device("cuda:0") if torch.cuda.device_count() else torch.device("cpu")],
    )
    def test_parallel_env_transform_consistency(self, env_name, frame_skip, device):
        env_name = env_name()
        env_parallel_in, env_serial_in, _, env0_in = _make_envs(
            env_name,
            frame_skip,
            transformed_in=True,
            transformed_out=False,
            device=device,
            N=3,
            local_mp_ctx="spawn" if torch.cuda.device_count() else mp_ctx,
        )
        env_parallel_out, env_serial_out, _, env0_out = _make_envs(
            env_name,
            frame_skip,
            transformed_in=False,
            transformed_out=True,
            device=device,
            N=3,
            local_mp_ctx="spawn" if torch.cuda.device_count() else mp_ctx,
        )
        try:
            torch.manual_seed(0)
            env_parallel_in.set_seed(0)
            r_in = env_parallel_in.rollout(max_steps=20)
            torch.manual_seed(0)
            env_parallel_out.set_seed(0)
            r_out = env_parallel_out.rollout(max_steps=20)
            assert_allclose_td(r_in, r_out)
            env_parallel_in.close()
            env_parallel_out.close()

            torch.manual_seed(0)
            env_serial_in.set_seed(0)
            r_in = env_serial_in.rollout(max_steps=20)
            torch.manual_seed(0)
            env_serial_out.set_seed(0)
            r_out = env_serial_out.rollout(max_steps=20)
            assert_allclose_td(r_in, r_out)
            env_serial_in.close()
            env_serial_out.close()

            torch.manual_seed(0)
            env0_in.set_seed(0)
            r_in = env0_in.rollout(max_steps=20)
            torch.manual_seed(0)
            env0_out.set_seed(0)
            r_out = env0_out.rollout(max_steps=20)
            assert_allclose_td(r_in, r_out)
        finally:
            env0_in.close(raise_if_closed=False)
            env0_in.close(raise_if_closed=False)

    @pytest.mark.parametrize("parallel", [True, False])
    def test_parallel_env_kwargs_set(self, parallel, maybe_fork_ParallelEnv):
        num_env = 2

        def make_make_env():
            def make_transformed_env(seed=None):
                env = DiscreteActionConvMockEnv()
                if seed is not None:
                    env.set_seed(seed)
                return env

            return make_transformed_env

        _class = maybe_fork_ParallelEnv if parallel else SerialEnv

        def env_fn1(seed):
            env = _class(
                num_workers=num_env,
                create_env_fn=make_make_env(),
                create_env_kwargs=[{"seed": i} for i in range(seed, seed + num_env)],
            )
            return env

        def env_fn2(seed):
            env = _class(
                num_workers=num_env,
                create_env_fn=make_make_env(),
            )
            env.update_kwargs([{"seed": i} for i in range(seed, seed + num_env)])
            return env

        env1 = env_fn1(100)
        env2 = env_fn2(100)
        try:
            env1.start()
            env2.start()
            for c1, c2 in zip(env1.counter, env2.counter):
                assert c1 == c2
        finally:
            env1.close(raise_if_closed=False)
            env2.close(raise_if_closed=False)

    @pytest.mark.parametrize("parallel", [True, False])
    def test_parallel_env_update_kwargs(self, parallel, maybe_fork_ParallelEnv):
        def make_env(seed=None):
            env = DiscreteActionConvMockEnv()
            if seed is not None:
                env.set_seed(seed)
            return env

        _class = maybe_fork_ParallelEnv if parallel else SerialEnv
        env = _class(
            num_workers=2,
            create_env_fn=make_env,
            create_env_kwargs=[{"seed": 0}, {"seed": 1}],
        )
        with pytest.raises(
            RuntimeError, match="len\\(kwargs\\) and num_workers mismatch"
        ):
            env.update_kwargs([{"seed": 42}])

    @pytest.mark.parametrize("batch_size", [(32, 5), (4,), (1,), ()])
    @pytest.mark.parametrize("n_workers", [2, 1])
    def test_parallel_env_reset_flag(
        self, batch_size, n_workers, maybe_fork_ParallelEnv, max_steps=3
    ):
        torch.manual_seed(1)
        env = maybe_fork_ParallelEnv(
            n_workers, lambda: CountingEnv(max_steps=max_steps, batch_size=batch_size)
        )
        try:
            env.set_seed(1)
            action = env.full_action_spec[env.action_key].rand()
            action[:] = 1
            for i in range(max_steps):
                td = env.step(
                    TensorDict(
                        {"action": action}, batch_size=env.batch_size, device=env.device
                    )
                )
                assert (td["next", "done"] == 0).all()
                assert (td["next"]["observation"] == i + 1).all()

            td = env.step(
                TensorDict(
                    {"action": action}, batch_size=env.batch_size, device=env.device
                )
            )
            assert (td["next", "done"] == 1).all()
            assert (td["next"]["observation"] == max_steps + 1).all()

            td_reset = TensorDict(
                rand_reset(env), batch_size=env.batch_size, device=env.device
            )
            td_reset.update(td.get("next").exclude("reward"))
            reset = td_reset["_reset"]
            td_reset = env.reset(td_reset)

            assert (td_reset["done"][reset] == 0).all()
            assert (td_reset["observation"][reset] == 0).all()
            assert (td_reset["done"][~reset] == 1).all()
            assert (td_reset["observation"][~reset] == max_steps + 1).all()
        finally:
            env.close(raise_if_closed=False)

    @pytest.mark.parametrize("nested_obs_action", [True, False])
    @pytest.mark.parametrize("nested_done", [True, False])
    @pytest.mark.parametrize("nested_reward", [True, False])
    @pytest.mark.parametrize("env_type", ["serial", "parallel"])
    def test_parallel_env_nested(
        self,
        nested_obs_action,
        nested_done,
        nested_reward,
        env_type,
        maybe_fork_ParallelEnv,
        n_envs=2,
        batch_size=(32,),
        nested_dim=5,
        rollout_length=3,
        seed=1,
    ):
        env_fn = lambda: NestedCountingEnv(
            nest_done=nested_done,
            nest_reward=nested_reward,
            nest_obs_action=nested_obs_action,
            batch_size=batch_size,
            nested_dim=nested_dim,
        )

        if env_type == "serial":
            env = SerialEnv(n_envs, env_fn)
        else:
            env = maybe_fork_ParallelEnv(n_envs, env_fn)

        try:
            env.set_seed(seed)

            batch_size = (n_envs, *batch_size)

            td = env.reset()
            assert td.batch_size == batch_size
            if nested_done or nested_obs_action:
                assert td["data"].batch_size == (*batch_size, nested_dim)
            if not nested_done and not nested_reward and not nested_obs_action:
                assert "data" not in td.keys()

            policy = CountingEnvCountPolicy(
                env.full_action_spec[env.action_key], env.action_key
            )
            td = env.rollout(rollout_length, policy)
            assert td.batch_size == (*batch_size, rollout_length)
            if nested_done or nested_obs_action:
                assert td["data"].batch_size == (
                    *batch_size,
                    rollout_length,
                    nested_dim,
                )
            if nested_reward or nested_done or nested_obs_action:
                assert td["next", "data"].batch_size == (
                    *batch_size,
                    rollout_length,
                    nested_dim,
                )
            if not nested_done and not nested_reward and not nested_obs_action:
                assert "data" not in td.keys()
                assert "data" not in td["next"].keys()

            if nested_obs_action:
                assert "observation" not in td.keys()
                assert (td[..., -1]["data", "states"] == 2).all()
            else:
                assert ("data", "states") not in td.keys(True, True)
                assert (td[..., -1]["observation"] == 2).all()
        finally:
            env.close(raise_if_closed=False)


@pytest.mark.filterwarnings("error")
class TestStepMdp:
    @pytest.mark.parametrize("keep_other", [True, False])
    @pytest.mark.parametrize("exclude_reward", [True, False])
    @pytest.mark.parametrize("exclude_done", [True, False])
    @pytest.mark.parametrize("exclude_action", [True, False])
    @pytest.mark.parametrize("has_out", [True, False])
    @pytest.mark.parametrize("lazy_stack", [False, True])
    def test_steptensordict(
        self,
        keep_other,
        exclude_reward,
        exclude_done,
        exclude_action,
        has_out,
        lazy_stack,
    ):
        torch.manual_seed(0)
        tensordict = TensorDict(
            {
                "reward": torch.randn(4, 1),
                "done": torch.zeros(4, 1, dtype=torch.bool),
                "ledzep": torch.randn(4, 2),
                "next": {
                    "ledzep": torch.randn(4, 2),
                    "reward": torch.randn(4, 1),
                    "done": torch.zeros(4, 1, dtype=torch.bool),
                },
                "beatles": torch.randn(4, 1),
                "action": torch.randn(4, 2),
            },
            [4],
        )
        if lazy_stack:
            # let's spice this a little bit
            tds = tensordict.unbind(0)
            tds[0]["this", "one"] = torch.zeros(2)
            tds[1]["but", "not", "this", "one"] = torch.ones(2)
            tds[0]["next", "this", "one"] = torch.ones(2) * 2
            tensordict = LazyStackedTensorDict.lazy_stack(tds, 0)
        next_tensordict = TensorDict(batch_size=[4]) if has_out else None
        if has_out and lazy_stack:
            next_tensordict = LazyStackedTensorDict.lazy_stack(
                next_tensordict.unbind(0), 0
            )
        out = step_mdp(
            tensordict.lock_(),
            keep_other=keep_other,
            exclude_reward=exclude_reward,
            exclude_done=exclude_done,
            exclude_action=exclude_action,
            next_tensordict=next_tensordict,
        )
        assert "ledzep" in out.keys()
        if lazy_stack:
            assert (out["ledzep"] == tensordict["next", "ledzep"]).all()
            assert (out[0]["this", "one"] == 2).all()
            if keep_other:
                assert (out[1]["but", "not", "this", "one"] == 1).all()
        else:
            assert out["ledzep"] is tensordict["next", "ledzep"]
        if keep_other:
            assert "beatles" in out.keys()
            if lazy_stack:
                assert (out["beatles"] == tensordict["beatles"]).all()
            else:
                assert out["beatles"] is tensordict["beatles"]
        else:
            assert "beatles" not in out.keys()
        if not exclude_reward:
            assert "reward" in out.keys()
            if lazy_stack:
                assert (out["reward"] == tensordict["next", "reward"]).all()
            else:
                assert out["reward"] is tensordict["next", "reward"]
        else:
            assert "reward" not in out.keys()
        if not exclude_action:
            assert "action" in out.keys()
            if lazy_stack:
                assert (out["action"] == tensordict["action"]).all()
            else:
                assert out["action"] is tensordict["action"]
        else:
            assert "action" not in out.keys()
        if not exclude_done:
            assert "done" in out.keys()
            if lazy_stack:
                assert (out["done"] == tensordict["next", "done"]).all()
            else:
                assert out["done"] is tensordict["next", "done"]
        else:
            assert "done" not in out.keys()
        if has_out:
            assert out is next_tensordict

    @pytest.mark.parametrize("keep_other", [True, False])
    @pytest.mark.parametrize("exclude_reward", [True, False])
    @pytest.mark.parametrize("exclude_done", [False, True])
    @pytest.mark.parametrize("exclude_action", [False, True])
    @pytest.mark.parametrize(
        "envcls",
        [
            ContinuousActionVecMockEnv,
            CountingBatchedEnv,
            CountingEnv,
            NestedCountingEnv,
            CountingBatchedEnv,
            HeterogeneousCountingEnv,
            DiscreteActionConvMockEnv,
        ],
    )
    def test_step_class(
        self,
        envcls,
        keep_other,
        exclude_reward,
        exclude_done,
        exclude_action,
    ):
        torch.manual_seed(0)
        env = envcls()

        tensordict = env.rand_step(env.reset())
        out_func = step_mdp(
            tensordict.lock_(),
            keep_other=keep_other,
            exclude_reward=exclude_reward,
            exclude_done=exclude_done,
            exclude_action=exclude_action,
            done_keys=env.done_keys,
            action_keys=env.action_keys,
            reward_keys=env.reward_keys,
        )
        step_func = _StepMDP(
            env,
            keep_other=keep_other,
            exclude_reward=exclude_reward,
            exclude_done=exclude_done,
            exclude_action=exclude_action,
        )
        out_cls = step_func(tensordict)
        assert (out_func == out_cls).all()

    @pytest.mark.parametrize("nested_obs", [True, False])
    @pytest.mark.parametrize("nested_action", [True, False])
    @pytest.mark.parametrize("nested_done", [True, False])
    @pytest.mark.parametrize("nested_reward", [True, False])
    @pytest.mark.parametrize("nested_other", [True, False])
    @pytest.mark.parametrize("exclude_reward", [True, False])
    @pytest.mark.parametrize("exclude_done", [True, False])
    @pytest.mark.parametrize("exclude_action", [True, False])
    @pytest.mark.parametrize("keep_other", [True, False])
    def test_nested(
        self,
        nested_obs,
        nested_action,
        nested_done,
        nested_reward,
        nested_other,
        exclude_reward,
        exclude_done,
        exclude_action,
        keep_other,
    ):
        td_batch_size = (4,)
        nested_batch_size = (4, 3)
        nested_key = ("data",)
        td = TensorDict(
            {
                nested_key: TensorDict(batch_size=nested_batch_size),
                "next": {
                    nested_key: TensorDict(batch_size=nested_batch_size),
                },
            },
            td_batch_size,
        )
        reward_key = "reward"
        if nested_reward:
            reward_key = nested_key + (reward_key,)
        done_key = "done"
        if nested_done:
            done_key = nested_key + (done_key,)
        action_key = "action"
        if nested_action:
            action_key = nested_key + (action_key,)
        obs_key = "state"
        if nested_obs:
            obs_key = nested_key + (obs_key,)
        other_key = "other"
        if nested_other:
            other_key = nested_key + (other_key,)

        td[reward_key] = torch.zeros(*nested_batch_size, 1)
        td[done_key] = torch.zeros(*nested_batch_size, 1)
        td[obs_key] = torch.zeros(*nested_batch_size, 1)
        td[action_key] = torch.zeros(*nested_batch_size, 1)
        td[other_key] = torch.zeros(*nested_batch_size, 1)

        td["next", reward_key] = torch.ones(*nested_batch_size, 1)
        td["next", done_key] = torch.ones(*nested_batch_size, 1)
        td["next", obs_key] = torch.ones(*nested_batch_size, 1)

        input_td = td

        td = step_mdp(
            td.lock_(),
            exclude_reward=exclude_reward,
            exclude_done=exclude_done,
            exclude_action=exclude_action,
            reward_keys=reward_key,
            done_keys=done_key,
            action_keys=action_key,
            keep_other=keep_other,
        )
        td_nested_keys = td.keys(True, True)
        td_keys = td.keys()

        assert td.batch_size == input_td.batch_size
        # Obs will always be present
        assert obs_key in td_nested_keys
        # Nested key should not be present in this specific conditions
        if (
            (exclude_done or not nested_done)
            and (exclude_reward or not nested_reward)
            and (exclude_action or not nested_action)
            and not nested_obs
            and ((not keep_other) or (keep_other and not nested_other))
        ):
            assert nested_key[0] not in td_keys
        else:  # Nested key is present
            assert not td[nested_key] is input_td["next", nested_key]
            assert not td[nested_key] is input_td[nested_key]
            assert td[nested_key].batch_size == nested_batch_size
        # If we exclude everything we are left with just obs
        if exclude_done and exclude_reward and exclude_action and not keep_other:
            if nested_obs:
                assert len(td_nested_keys) == 1 and list(td_nested_keys)[0] == obs_key
            else:
                assert len(td_nested_keys) == 1 and list(td_nested_keys)[0] == obs_key
        # Key-wise exclusions
        if not exclude_reward:
            assert reward_key in td_nested_keys
            assert (td[reward_key] == 1).all()
        else:
            assert reward_key not in td_nested_keys
        if not exclude_action:
            assert action_key in td_nested_keys
            assert (td[action_key] == 0).all()
        else:
            assert action_key not in td_nested_keys
        if not exclude_done:
            assert done_key in td_nested_keys
            assert (td[done_key] == 1).all()
        else:
            assert done_key not in td_nested_keys
        if keep_other:
            assert other_key in td_nested_keys, other_key
            assert (td[other_key] == 0).all()
        else:
            assert other_key not in td_nested_keys

    @pytest.mark.parametrize("nested_other", [True, False])
    @pytest.mark.parametrize("exclude_reward", [True, False])
    @pytest.mark.parametrize("exclude_done", [True, False])
    @pytest.mark.parametrize("exclude_action", [True, False])
    @pytest.mark.parametrize("keep_other", [True, False])
    def test_nested_partially(
        self,
        nested_other,
        exclude_reward,
        exclude_done,
        exclude_action,
        keep_other,
    ):
        # General
        td_batch_size = (4,)
        nested_batch_size = (4, 3)
        nested_key = ("data",)
        reward_key = "reward"
        done_key = "done"
        action_key = "action"
        obs_key = "state"
        other_key = "beatles"
        if nested_other:
            other_key = nested_key + (other_key,)

        # Nested only in root
        td = TensorDict(
            {
                nested_key: TensorDict(batch_size=nested_batch_size),
                "next": {},
            },
            td_batch_size,
        )

        td[reward_key] = torch.zeros(*nested_batch_size, 1)
        td[done_key] = torch.zeros(*nested_batch_size, 1)
        td[obs_key] = torch.zeros(*nested_batch_size, 1)
        td[action_key] = torch.zeros(*nested_batch_size, 1)
        td[other_key] = torch.zeros(*nested_batch_size, 1)

        td["next", reward_key] = torch.zeros(*nested_batch_size, 1)
        td["next", done_key] = torch.zeros(*nested_batch_size, 1)
        td["next", obs_key] = torch.zeros(*nested_batch_size, 1)

        td = step_mdp(
            td.lock_(),
            exclude_reward=exclude_reward,
            exclude_done=exclude_done,
            exclude_action=exclude_action,
            reward_keys=reward_key,
            done_keys=done_key,
            action_keys=action_key,
            keep_other=keep_other,
        )
        td_keys_nested = td.keys(True, True)
        td_keys = td.keys()
        if keep_other:
            if nested_other:
                assert nested_key[0] in td_keys
                assert td[nested_key].batch_size == nested_batch_size
            else:
                assert nested_key[0] not in td_keys
            assert (td[other_key] == 0).all()
        else:
            assert other_key not in td_keys_nested

        # Nested only in next
        td = TensorDict(
            {
                "next": {nested_key: TensorDict(batch_size=nested_batch_size)},
            },
            td_batch_size,
        )
        td[reward_key] = torch.zeros(*nested_batch_size, 1)
        td[done_key] = torch.zeros(*nested_batch_size, 1)
        td[obs_key] = torch.zeros(*nested_batch_size, 1)
        td[action_key] = torch.zeros(*nested_batch_size, 1)

        td["next", other_key] = torch.zeros(*nested_batch_size, 1)
        td["next", reward_key] = torch.zeros(*nested_batch_size, 1)
        td["next", done_key] = torch.zeros(*nested_batch_size, 1)
        td["next", obs_key] = torch.zeros(*nested_batch_size, 1)

        td = step_mdp(
            td.lock_(),
            exclude_reward=exclude_reward,
            exclude_done=exclude_done,
            exclude_action=exclude_action,
            reward_keys=reward_key,
            done_keys=done_key,
            action_keys=action_key,
            keep_other=keep_other,
        )
        td_keys = td.keys()

        if nested_other:
            assert nested_key[0] in td_keys
            assert td[nested_key].batch_size == nested_batch_size
        else:
            assert nested_key[0] not in td_keys
        assert (td[other_key] == 0).all()

    @pytest.mark.parametrize("het_action", [True, False])
    @pytest.mark.parametrize("het_done", [True, False])
    @pytest.mark.parametrize("het_reward", [True, False])
    @pytest.mark.parametrize("het_other", [True, False])
    @pytest.mark.parametrize("het_obs", [True, False])
    @pytest.mark.parametrize("exclude_reward", [True, False])
    @pytest.mark.parametrize("exclude_done", [True, False])
    @pytest.mark.parametrize("exclude_action", [True, False])
    @pytest.mark.parametrize("keep_other", [True, False])
    def test_heterogeenous(
        self,
        het_action,
        het_done,
        het_reward,
        het_other,
        het_obs,
        exclude_reward,
        exclude_done,
        exclude_action,
        keep_other,
    ):
        td_batch_size = 4
        nested_dim = 3
        nested_batch_size = (td_batch_size, nested_dim)
        nested_key = ("data",)

        reward_key = "reward"
        nested_reward_key = nested_key + (reward_key,)
        done_key = "done"
        nested_done_key = nested_key + (done_key,)
        action_key = "action"
        nested_action_key = nested_key + (action_key,)
        obs_key = "state"
        nested_obs_key = nested_key + (obs_key,)
        other_key = "beatles"
        nested_other_key = nested_key + (other_key,)

        tds = []
        for i in range(1, nested_dim + 1):
            tds.append(
                TensorDict(
                    {
                        nested_key: TensorDict(
                            {
                                reward_key: torch.zeros(
                                    td_batch_size, i if het_reward else 1
                                ),
                                done_key: torch.zeros(
                                    td_batch_size, i if het_done else 1
                                ),
                                action_key: torch.zeros(
                                    td_batch_size, i if het_action else 1
                                ),
                                obs_key: torch.zeros(
                                    td_batch_size, i if het_obs else 1
                                ),
                                other_key: torch.zeros(
                                    td_batch_size, i if het_other else 1
                                ),
                            },
                            [td_batch_size],
                        ),
                        "next": {
                            nested_key: TensorDict(
                                {
                                    reward_key: torch.ones(
                                        td_batch_size, i if het_reward else 1
                                    ),
                                    done_key: torch.ones(
                                        td_batch_size, i if het_done else 1
                                    ),
                                    obs_key: torch.ones(
                                        td_batch_size, i if het_obs else 1
                                    ),
                                },
                                [td_batch_size],
                            ),
                        },
                    },
                    [td_batch_size],
                )
            )
        lazy_td = LazyStackedTensorDict.lazy_stack(tds, dim=1)

        td = step_mdp(
            lazy_td.lock_(),
            exclude_reward=exclude_reward,
            exclude_done=exclude_done,
            exclude_action=exclude_action,
            reward_keys=nested_reward_key,
            done_keys=nested_done_key,
            action_keys=nested_action_key,
            keep_other=keep_other,
        )
        td_nested_keys = td.keys(True, True)
        td_keys = td.keys()
        for i in range(nested_dim):
            if het_obs:
                assert td[..., i][nested_obs_key].shape == (td_batch_size, i + 1)
            else:
                assert td[..., i][nested_obs_key].shape == (td_batch_size, 1)
            assert (td[..., i][nested_obs_key] == 1).all()
        if exclude_reward:
            assert nested_reward_key not in td_keys
        else:
            for i in range(nested_dim):
                if het_reward:
                    assert td[..., i][nested_reward_key].shape == (td_batch_size, i + 1)
                else:
                    assert td[..., i][nested_reward_key].shape == (td_batch_size, 1)
                assert (td[..., i][nested_reward_key] == 1).all()
        if exclude_done:
            assert nested_done_key not in td_keys
        else:
            for i in range(nested_dim):
                if het_done:
                    assert td[..., i][nested_done_key].shape == (td_batch_size, i + 1)
                else:
                    assert td[..., i][nested_done_key].shape == (td_batch_size, 1)
                assert (td[..., i][nested_done_key] == 1).all()
        if exclude_action:
            assert nested_action_key not in td_keys
        else:
            for i in range(nested_dim):
                if het_action:
                    assert td[..., i][nested_action_key].shape == (td_batch_size, i + 1)
                else:
                    assert td[..., i][nested_action_key].shape == (td_batch_size, 1)
                assert (td[..., i][nested_action_key] == 0).all()
        if not keep_other:
            assert nested_other_key not in td_keys
        else:
            for i in range(nested_dim):
                if het_other:
                    assert td[..., i][nested_other_key].shape == (td_batch_size, i + 1)
                else:
                    assert td[..., i][nested_other_key].shape == (td_batch_size, 1)
                assert (td[..., i][nested_other_key] == 0).all()

    @pytest.mark.parametrize("serial", [False, True])
    def test_multi_purpose_env(self, serial):
        # Tests that even if it's validated, the same env can be used within a collector
        # and independently of it.
        if serial:
            env = SerialEnv(2, ContinuousActionVecMockEnv)
        else:
            env = ContinuousActionVecMockEnv()
        env.set_spec_lock_()
        env.rollout(10)
        c = SyncDataCollector(
            env, env.rand_action, frames_per_batch=10, total_frames=20
        )
        for data in c:  # noqa: B007
            pass
        assert ("collector", "traj_ids") in data.keys(True)
        env.rollout(10)

        # An exception will be raised when the collector sees extra keys
        if serial:
            env = SerialEnv(2, ContinuousActionVecMockEnv)
        else:
            env = ContinuousActionVecMockEnv()
        c = SyncDataCollector(
            env, env.rand_action, frames_per_batch=10, total_frames=20
        )
        for data in c:  # noqa: B007
            pass


class TestInfoDict:
    @pytest.mark.skipif(not _has_gym, reason="no gym")
    @pytest.mark.skipif(
        gym_version is None or gym_version < version.parse("0.20.0"),
        reason="older versions of half-cheetah do not have 'x_position' info key.",
    )
    @pytest.mark.parametrize("device", get_default_devices())
    def test_info_dict_reader(self, device, seed=0):
        try:
            import gymnasium as gym
        except ModuleNotFoundError:
            import gym

        env = GymWrapper(gym.make(HALFCHEETAH_VERSIONED()), device=device)
        env.set_info_dict_reader(
            default_info_dict_reader(
                ["x_position"],
                spec=Composite(x_position=Unbounded(dtype=torch.float64, shape=())),
            )
        )

        assert "x_position" in env.observation_spec.keys()
        assert isinstance(env.observation_spec["x_position"], Unbounded)

        tensordict = env.reset()
        tensordict = env.rand_step(tensordict)

        x_position_data = tensordict["next", "x_position"]
        assert env.observation_spec["x_position"].is_in(x_position_data), (
            x_position_data.shape,
            x_position_data.dtype,
            env.observation_spec["x_position"],
        )

        for spec in (
            {"x_position": Unbounded((), dtype=torch.float64)},
            # None,
            Composite(
                x_position=Unbounded((), dtype=torch.float64),
                shape=[],
            ),
            [Unbounded((), dtype=torch.float64)],
        ):
            env2 = GymWrapper(gym.make("HalfCheetah-v4"))
            env2.set_info_dict_reader(
                default_info_dict_reader(["x_position"], spec=spec)
            )

            tensordict2 = env2.reset()
            tensordict2 = env2.rand_step(tensordict2)
            data = tensordict2[("next", "x_position")]
            assert env2.observation_spec["x_position"].is_in(data), (
                data.dtype,
                data.device,
                data.shape,
                env2.observation_spec["x_position"],
            )

    @pytest.mark.skipif(not _has_gym, reason="no gym")
    @pytest.mark.skipif(
        gym_version is None or gym_version < version.parse("0.20.0"),
        reason="older versions of half-cheetah do not have 'x_position' info key.",
    )
    @pytest.mark.parametrize("device", get_default_devices())
    def test_auto_register(self, device, maybe_fork_ParallelEnv):
        try:
            import gymnasium as gym
        except ModuleNotFoundError:
            import gym

        # env = GymWrapper(gym.make(HALFCHEETAH_VERSIONED()), device=device)
        # check_env_specs(env)
        # env.set_info_dict_reader()
        # with pytest.raises(
        #     AssertionError, match="The keys of the specs and data do not match"
        # ):
        #     check_env_specs(env)

        env = GymWrapper(gym.make(HALFCHEETAH_VERSIONED()), device=device)
        env = env.auto_register_info_dict()
        check_env_specs(env)

        # check that the env can be executed in parallel
        penv = maybe_fork_ParallelEnv(
            2,
            lambda: GymWrapper(
                gym.make(HALFCHEETAH_VERSIONED()), device=device
            ).auto_register_info_dict(),
        )
        senv = maybe_fork_ParallelEnv(
            2,
            lambda: GymWrapper(
                gym.make(HALFCHEETAH_VERSIONED()), device=device
            ).auto_register_info_dict(),
        )
        try:
            torch.manual_seed(0)
            penv.set_seed(0)
            rolp = penv.rollout(10)
            torch.manual_seed(0)
            senv.set_seed(0)
            rols = senv.rollout(10)
            assert_allclose_td(rolp, rols)
        finally:
            penv.close()
            del penv
            senv.close()
            del senv


@pytest.mark.parametrize("group_type", list(MarlGroupMapType))
def test_marl_group_type(group_type):
    agent_names = ["agent"]
    check_marl_grouping(group_type.get_group_map(agent_names), agent_names)

    agent_names = ["agent", "agent"]
    with pytest.raises(ValueError):
        check_marl_grouping(group_type.get_group_map(agent_names), agent_names)

    agent_names = ["agent_0", "agent_1"]
    check_marl_grouping(group_type.get_group_map(agent_names), agent_names)

    agent_names = []
    with pytest.raises(ValueError):
        check_marl_grouping(group_type.get_group_map(agent_names), agent_names)


@pytest.mark.skipif(not torch.cuda.device_count(), reason="No cuda device")
class TestConcurrentEnvs:
    """Concurrent parallel envs on multiple procs can interfere."""

    class Policy(TensorDictModuleBase):
        in_keys = []
        out_keys = ["action"]

        def __init__(self, spec):
            super().__init__()
            self.spec = spec

        def forward(self, tensordict):
            tensordict.set("action", self.spec["action"].zero() + 1)
            return tensordict

    @staticmethod
    def main_penv(j, q=None):
        gc.collect()
        device = "cpu" if not torch.cuda.device_count() else "cuda:0"
        n_workers = 1
        env_p = ParallelEnv(
            n_workers,
            [
                lambda i=i: CountingEnv(i, device=device)
                for i in range(j, j + n_workers)
            ],
        )
        env_s = SerialEnv(
            n_workers,
            [
                lambda i=i: CountingEnv(i, device=device)
                for i in range(j, j + n_workers)
            ],
        )
        spec = env_p.action_spec
        policy = TestConcurrentEnvs.Policy(Composite(action=spec.to(device)))
        N = 10
        r_p = []
        r_s = []
        for _ in range(N):
            with torch.no_grad():
                r_p.append(env_s.rollout(100, break_when_any_done=False, policy=policy))
                r_s.append(env_p.rollout(100, break_when_any_done=False, policy=policy))

        td_equals = torch.stack(r_p) == torch.stack(r_s)
        if td_equals.all():
            if q is not None:
                q.put(("passed", j))
            else:
                pass
        else:
            if q is not None:
                s = ""
                for key, item in td_equals.items(True, True):
                    if not item.all():
                        s = s + f"\t{key}"
                q.put((f"failed: {s}", j))
            else:
                raise RuntimeError()

    @staticmethod
    def main_collector(j, q=None):
        device = "cpu" if not torch.cuda.device_count() else "cuda:0"
        N = 10
        n_workers = 1
        make_envs = [
            lambda i=i: CountingEnv(i, device=device) for i in range(j, j + n_workers)
        ]
        spec = make_envs[0]().action_spec
        policy = TestConcurrentEnvs.Policy(Composite(action=spec))
        collector = MultiSyncDataCollector(
            make_envs,
            policy,
            frames_per_batch=n_workers * 100,
            total_frames=N * n_workers * 100,
            storing_device=device,
            device=device,
            trust_policy=True,
            cat_results=-1,
        )
        single_collectors = [
            SyncDataCollector(
                make_envs[i](),
                policy,
                frames_per_batch=n_workers * 100,
                total_frames=N * n_workers * 100,
                storing_device=device,
                trust_policy=True,
                device=device,
            )
            for i in range(n_workers)
        ]
        iter_collector = iter(collector)
        iter_single_collectors = [iter(sc) for sc in single_collectors]

        r_p = []
        r_s = []
        for _ in range(N):
            with torch.no_grad():
                r_p.append(next(iter_collector).clone())
                r_s.append(torch.cat([next(sc) for sc in iter_single_collectors]))

        collector.shutdown()
        for sc in single_collectors:
            sc.shutdown()
        del collector
        del single_collectors
        r_p = torch.stack(r_p).contiguous()
        r_s = torch.stack(r_s).contiguous()
        td_equals = r_p == r_s

        if td_equals.all():
            if q is not None:
                q.put(("passed", j))
            else:
                pass
        else:
            if q is not None:
                s = ""
                for key, item in td_equals.items(True, True):
                    if not item.all():
                        s = s + f"\t{key}"
                q.put((f"failed: {s}", j))
            else:
                raise RuntimeError()

    @pytest.mark.parametrize("nproc", [3, 1])
    def test_mp_concurrent(self, nproc):
        if nproc == 1:
            self.main_penv(3)
            self.main_penv(6)
            self.main_penv(9)
        else:
            from torch import multiprocessing as mp

            q = mp.Queue(3)
            ps = []
            try:
                for k in range(3, 10, 3):
                    p = mp.Process(target=type(self).main_penv, args=(k, q))
                    ps.append(p)
                    p.start()
                for _ in range(3):
                    msg, j = q.get(timeout=100)
                    assert msg == "passed", j
            finally:
                for p in ps:
                    p.join()

    @pytest.mark.parametrize("nproc", [3, 1])
    def test_mp_collector(self, nproc):
        if nproc == 1:
            self.main_collector(3)
            self.main_collector(6)
            self.main_collector(9)
        else:
            from torch import multiprocessing as mp

            q = mp.Queue(3)
            ps = []
            try:
                for j in range(3, 10, 3):
                    p = mp.Process(target=type(self).main_collector, args=(j, q))
                    ps.append(p)
                    p.start()
                for _ in range(3):
                    msg, j = q.get(timeout=100)
                    assert msg == "passed", j
            finally:
                for p in ps:
                    p.join(timeout=2)


class TestNestedSpecs:
    @pytest.mark.parametrize("envclass", ["CountingEnv", "NestedCountingEnv"])
    def test_nested_env(self, envclass):
        if envclass == "CountingEnv":
            env = CountingEnv()
        elif envclass == "NestedCountingEnv":
            env = NestedCountingEnv()
        else:
            raise NotImplementedError
        reset = env.reset()
        with pytest.warns(
            DeprecationWarning, match="non-trivial"
        ) if envclass == "NestedCountingEnv" else contextlib.nullcontext():
            assert not isinstance(env.reward_spec, Composite)
        for done_key in env.done_keys:
            assert (
                env.full_done_spec[done_key]
                == env.output_spec[("full_done_spec", *_unravel_key_to_tuple(done_key))]
            )
        with pytest.warns(
            DeprecationWarning, match="non-trivial"
        ) if envclass == "NestedCountingEnv" else contextlib.nullcontext():
            assert (
                env.reward_spec
                == env.output_spec[
                    ("full_reward_spec", *_unravel_key_to_tuple(env.reward_key))
                ]
            )
        if envclass == "NestedCountingEnv":
            for done_key in env.done_keys:
                assert done_key in (("data", "done"), ("data", "terminated"))
            assert env.reward_key == ("data", "reward")
            assert ("data", "done") in reset.keys(True)
            assert ("data", "states") in reset.keys(True)
            assert ("data", "reward") not in reset.keys(True)
        for done_key in env.done_keys:
            assert done_key in reset.keys(True)
        assert env.reward_key not in reset.keys(True)

        next_state = env.rand_step()
        if envclass == "NestedCountingEnv":
            assert ("next", "data", "done") in next_state.keys(True)
            assert ("next", "data", "states") in next_state.keys(True)
            assert ("next", "data", "reward") in next_state.keys(True)
        for done_key in env.done_keys:
            assert ("next", *_unravel_key_to_tuple(done_key)) in next_state.keys(True)
        assert ("next", *_unravel_key_to_tuple(env.reward_key)) in next_state.keys(True)

    @pytest.mark.parametrize("batch_size", [(), (32,), (32, 1)])
    def test_nested_env_dims(self, batch_size, nested_dim=5, rollout_length=3):
        env = NestedCountingEnv(batch_size=batch_size, nested_dim=nested_dim)

        td_reset = env.reset()
        assert td_reset.batch_size == batch_size
        assert td_reset["data"].batch_size == (*batch_size, nested_dim)

        td = env.rand_action()
        assert td.batch_size == batch_size
        assert td["data"].batch_size == (*batch_size, nested_dim)

        td = env.rand_action(td_reset)
        assert td.batch_size == batch_size
        assert td["data"].batch_size == (*batch_size, nested_dim)

        td = env.rand_step(td)
        assert td.batch_size == batch_size
        assert td["data"].batch_size == (*batch_size, nested_dim)
        assert td["next", "data"].batch_size == (*batch_size, nested_dim)

        td = env.rand_step()
        assert td.batch_size == batch_size
        assert td["data"].batch_size == (*batch_size, nested_dim)
        assert td["next", "data"].batch_size == (*batch_size, nested_dim)

        td = env.rand_step(td_reset)
        assert td.batch_size == batch_size
        assert td["data"].batch_size == (*batch_size, nested_dim)
        assert td["next", "data"].batch_size == (*batch_size, nested_dim)

        td = env.rollout(rollout_length)
        assert td.batch_size == (*batch_size, rollout_length)
        assert td["data"].batch_size == (*batch_size, rollout_length, nested_dim)
        assert td["next", "data"].batch_size == (
            *batch_size,
            rollout_length,
            nested_dim,
        )

        policy = CountingEnvCountPolicy(
            env.full_action_spec[env.action_key], env.action_key
        )
        td = env.rollout(rollout_length, policy)
        assert td.batch_size == (*batch_size, rollout_length)
        assert td["data"].batch_size == (*batch_size, rollout_length, nested_dim)
        assert td["next", "data"].batch_size == (
            *batch_size,
            rollout_length,
            nested_dim,
        )

    @pytest.mark.parametrize("batch_size", [(), (32,), (32, 1)])
    @pytest.mark.parametrize(
        "nest_done,has_root_done", [[False, False], [True, False], [True, True]]
    )
    def test_nested_reset(self, nest_done, has_root_done, batch_size):
        env = NestedCountingEnv(
            nest_done=nest_done, has_root_done=has_root_done, batch_size=batch_size
        )
        for reset_key, done_keys in zip(env.reset_keys, env.done_keys_groups):
            if isinstance(reset_key, str):
                for done_key in done_keys:
                    assert isinstance(done_key, str)
            else:
                for done_key in done_keys:
                    assert done_key[:-1] == reset_key[:-1]
        env.rollout(100)
        env.rollout(100, break_when_any_done=False)


class TestHeteroEnvs:
    @pytest.mark.parametrize("batch_size", [(), (32,), (1, 2)])
    def test_reset(self, batch_size):
        env = HeterogeneousCountingEnv(batch_size=batch_size)
        env.reset()

    @pytest.mark.parametrize("batch_size", [(), (32,), (1, 2)])
    def test_rand_step(self, batch_size):
        env = HeterogeneousCountingEnv(batch_size=batch_size)
        td = env.reset()
        assert (td["lazy"][..., 0]["tensor_0"] == 0).all()
        td = env.rand_step()
        assert (td["next", "lazy"][..., 0]["tensor_0"] == 1).all()
        td = env.rand_step()
        assert (td["next", "lazy"][..., 1]["tensor_1"] == 2).all()

    @pytest.mark.parametrize("batch_size", [(), (2,), (2, 1)])
    @pytest.mark.parametrize("rollout_steps", [1, 2, 5])
    def test_rollout(self, batch_size, rollout_steps, n_lazy_dim=3):
        env = HeterogeneousCountingEnv(batch_size=batch_size)
        td = env.rollout(rollout_steps, return_contiguous=False)
        td = dense_stack_tds(td)

        assert isinstance(td, TensorDict)
        assert td.batch_size == (*batch_size, rollout_steps)

        assert isinstance(td["lazy"], LazyStackedTensorDict)
        assert td["lazy"].shape == (*batch_size, rollout_steps, n_lazy_dim)
        assert td["lazy"].stack_dim == len(td["lazy"].batch_size) - 1

        assert (td[..., -1]["next", "state"] == rollout_steps).all()
        assert (td[..., -1]["next", "lazy", "camera"] == rollout_steps).all()
        assert (
            td["lazy"][(0,) * len(batch_size)][..., 0]["tensor_0"].squeeze(-1)
            == torch.arange(rollout_steps)
        ).all()

    @pytest.mark.parametrize("batch_size", [(), (2,), (2, 1)])
    @pytest.mark.parametrize("rollout_steps", [1, 2, 5])
    @pytest.mark.parametrize("count", [True, False])
    def test_rollout_policy(self, batch_size, rollout_steps, count):
        env = HeterogeneousCountingEnv(batch_size=batch_size)
        policy = HeterogeneousCountingEnvPolicy(
            env.input_spec["full_action_spec"], count=count
        )
        td = env.rollout(rollout_steps, policy=policy, return_contiguous=False)
        td = dense_stack_tds(td)
        for i in range(env.n_nested_dim):
            if count:
                agent_obs = td["lazy"][(0,) * len(batch_size)][..., i][f"tensor_{i}"]
                for _ in range(i + 1):
                    agent_obs = agent_obs.mean(-1)
                assert (agent_obs == torch.arange(rollout_steps)).all()
                assert (td["lazy"][..., i]["action"] == 1).all()
            else:
                assert (td["lazy"][..., i]["action"] == 0).all()

    @pytest.mark.parametrize("batch_size", [(1, 2)])
    @pytest.mark.parametrize("env_type", ["serial", "parallel"])
    @pytest.mark.parametrize("break_when_any_done", [False, True])
    def test_vec_env(
        self, batch_size, env_type, break_when_any_done, rollout_steps=4, n_workers=2
    ):
        gc.collect()
        env_fun = lambda: HeterogeneousCountingEnv(batch_size=batch_size)
        if env_type == "serial":
            vec_env = SerialEnv(n_workers, env_fun)
        else:
            vec_env = ParallelEnv(n_workers, env_fun)
        vec_batch_size = (n_workers,) + batch_size
        # check_env_specs(vec_env, return_contiguous=False)
        policy = HeterogeneousCountingEnvPolicy(vec_env.input_spec["full_action_spec"])
        vec_env.reset()
        td = vec_env.rollout(
            rollout_steps,
            policy=policy,
            return_contiguous=False,
            break_when_any_done=break_when_any_done,
        )
        td = dense_stack_tds(td)
        for i in range(env_fun().n_nested_dim):
            agent_obs = td["lazy"][(0,) * len(vec_batch_size)][..., i][f"tensor_{i}"]
            for _ in range(i + 1):
                agent_obs = agent_obs.mean(-1)
            assert (agent_obs == torch.arange(rollout_steps)).all()
            assert (td["lazy"][..., i]["action"] == 1).all()


@pytest.mark.parametrize("seed", [0])
class TestMultiKeyEnvs:
    @pytest.mark.parametrize("batch_size", [(), (2,), (2, 1)])
    @pytest.mark.parametrize("rollout_steps", [1, 5])
    @pytest.mark.parametrize("max_steps", [2, 5])
    def test_rollout(self, batch_size, rollout_steps, max_steps, seed):
        env = MultiKeyCountingEnv(batch_size=batch_size, max_steps=max_steps)
        policy = MultiKeyCountingEnvPolicy(full_action_spec=env.full_action_spec)
        td = env.rollout(rollout_steps, policy=policy)
        torch.manual_seed(seed)
        check_rollout_consistency_multikey_env(td, max_steps=max_steps)

    @pytest.mark.parametrize("batch_size", [(), (2,), (2, 1)])
    @pytest.mark.parametrize("rollout_steps", [5])
    @pytest.mark.parametrize("env_type", ["serial", "parallel"])
    @pytest.mark.parametrize("max_steps", [2, 5])
    def test_parallel(
        self,
        batch_size,
        rollout_steps,
        env_type,
        max_steps,
        seed,
        maybe_fork_ParallelEnv,
        n_workers=2,
    ):
        torch.manual_seed(seed)
        env_fun = lambda: MultiKeyCountingEnv(
            batch_size=batch_size, max_steps=max_steps
        )
        if env_type == "serial":
            vec_env = SerialEnv(n_workers, env_fun)
        else:
            vec_env = maybe_fork_ParallelEnv(n_workers, env_fun)

        # check_env_specs(vec_env)
        policy = MultiKeyCountingEnvPolicy(
            full_action_spec=vec_env.input_spec["full_action_spec"]
        )
        vec_env.reset()
        td = vec_env.rollout(
            rollout_steps,
            policy=policy,
        )
        check_rollout_consistency_multikey_env(td, max_steps=max_steps)


@pytest.mark.parametrize(
    "envclass",
    [
        EnvWithMetadata,
        ContinuousActionConvMockEnv,
        ContinuousActionConvMockEnvNumpy,
        ContinuousActionVecMockEnv,
        CountingBatchedEnv,
        CountingEnv,
        DiscreteActionConvMockEnv,
        DiscreteActionConvMockEnvNumpy,
        DiscreteActionVecMockEnv,
        partial(
            DummyModelBasedEnvBase, world_model=TestModelBasedEnvBase.world_model()
        ),
        MockBatchedLockedEnv,
        MockBatchedUnLockedEnv,
        MockSerialEnv,
        NestedCountingEnv,
        HeterogeneousCountingEnv,
        MultiKeyCountingEnv,
        Str2StrEnv,
    ],
)
def test_mocking_envs(envclass):
    with set_capture_non_tensor_stack(False):
        env = envclass()
        with pytest.warns(UserWarning, match="model based") if isinstance(
            env, DummyModelBasedEnvBase
        ) else contextlib.nullcontext():
            env.set_seed(100)
        reset = env.reset()
        _ = env.rand_step(reset)
        r = env.rollout(3)
        with pytest.warns(UserWarning, match="model based") if isinstance(
            env, DummyModelBasedEnvBase
        ) else contextlib.nullcontext():
            check_env_specs(env, seed=100, return_contiguous=False)


class TestTerminatedOrTruncated:
    @pytest.mark.parametrize("done_key", ["done", "terminated", "truncated"])
    def test_root_prevail(self, done_key):
        _spec = Categorical(2, shape=(), dtype=torch.bool)
        spec = Composite({done_key: _spec, ("agent", done_key): _spec})
        data = TensorDict({done_key: [False], ("agent", done_key): [True, False]}, [])
        assert not _terminated_or_truncated(data)
        assert not _terminated_or_truncated(data, full_done_spec=spec)
        data = TensorDict({done_key: [True], ("agent", done_key): [True, False]}, [])
        assert _terminated_or_truncated(data)
        assert _terminated_or_truncated(data, full_done_spec=spec)

    def test_terminated_or_truncated_nospec(self):
        done_shape = (2, 1)
        nested_done_shape = (2, 3, 1)
        data = TensorDict(
            {"done": torch.zeros(*done_shape, dtype=torch.bool)}, done_shape[0]
        )
        assert not _terminated_or_truncated(data, write_full_false=True)
        assert data["_reset"].shape == done_shape
        assert not _terminated_or_truncated(data, write_full_false=False)
        assert data.get("_reset", None) is None

        data = TensorDict(
            {
                ("agent", "done"): torch.zeros(*nested_done_shape, dtype=torch.bool),
                ("nested", "done"): torch.ones(*nested_done_shape, dtype=torch.bool),
            },
            [done_shape[0]],
        )
        assert _terminated_or_truncated(data)
        assert data["agent", "_reset"].shape == nested_done_shape
        assert data["nested", "_reset"].shape == nested_done_shape

        data = TensorDict(
            {
                "done": torch.zeros(*done_shape, dtype=torch.bool),
                ("nested", "done"): torch.zeros(*nested_done_shape, dtype=torch.bool),
            },
            [done_shape[0]],
        )
        assert not _terminated_or_truncated(data, write_full_false=False)
        assert data.get("_reset", None) is None
        assert data.get(("nested", "_reset"), None) is None
        assert not _terminated_or_truncated(data, write_full_false=True)
        assert data["_reset"].shape == done_shape
        assert data["nested", "_reset"].shape == nested_done_shape

        data = TensorDict(
            {
                "terminated": torch.zeros(*done_shape, dtype=torch.bool),
                "truncated": torch.ones(*done_shape, dtype=torch.bool),
                ("nested", "terminated"): torch.zeros(
                    *nested_done_shape, dtype=torch.bool
                ),
            },
            [done_shape[0]],
        )
        assert _terminated_or_truncated(data, write_full_false=False)
        assert data["_reset"].shape == done_shape
        assert data["nested", "_reset"].shape == nested_done_shape
        assert data["_reset"].all()
        assert not data["nested", "_reset"].any()

    def test_terminated_or_truncated_spec(self):
        done_shape = (2, 1)
        nested_done_shape = (2, 3, 1)
        spec = Composite(
            done=Categorical(2, shape=done_shape, dtype=torch.bool),
            shape=[
                2,
            ],
        )
        data = TensorDict(
            {"done": torch.zeros(*done_shape, dtype=torch.bool)}, [done_shape[0]]
        )
        assert not _terminated_or_truncated(
            data, write_full_false=True, full_done_spec=spec
        )
        assert data["_reset"].shape == done_shape
        assert not _terminated_or_truncated(
            data, write_full_false=False, full_done_spec=spec
        )
        assert data.get("_reset", None) is None

        spec = Composite(
            {
                ("agent", "done"): Categorical(
                    2, shape=nested_done_shape, dtype=torch.bool
                ),
                ("nested", "done"): Categorical(
                    2, shape=nested_done_shape, dtype=torch.bool
                ),
            },
            shape=[nested_done_shape[0]],
        )
        data = TensorDict(
            {
                ("agent", "done"): torch.zeros(*nested_done_shape, dtype=torch.bool),
                ("nested", "done"): torch.ones(*nested_done_shape, dtype=torch.bool),
            },
            [nested_done_shape[0]],
        )
        assert _terminated_or_truncated(data, full_done_spec=spec)
        assert data["agent", "_reset"].shape == nested_done_shape
        assert data["nested", "_reset"].shape == nested_done_shape

        data = TensorDict(
            {
                ("agent", "done"): torch.zeros(*nested_done_shape, dtype=torch.bool),
                ("nested", "done"): torch.zeros(*nested_done_shape, dtype=torch.bool),
            },
            [nested_done_shape[0]],
        )
        assert not _terminated_or_truncated(
            data, write_full_false=False, full_done_spec=spec
        )
        assert data.get(("agent", "_reset"), None) is None
        assert data.get(("nested", "_reset"), None) is None
        assert not _terminated_or_truncated(
            data, write_full_false=True, full_done_spec=spec
        )
        assert data["agent", "_reset"].shape == nested_done_shape
        assert data["nested", "_reset"].shape == nested_done_shape

        spec = Composite(
            {
                "truncated": Categorical(2, shape=done_shape, dtype=torch.bool),
                "terminated": Categorical(2, shape=done_shape, dtype=torch.bool),
                ("nested", "terminated"): Categorical(
                    2, shape=nested_done_shape, dtype=torch.bool
                ),
            },
            shape=[2],
        )
        data = TensorDict(
            {
                "terminated": torch.zeros(*done_shape, dtype=torch.bool),
                "truncated": torch.ones(*done_shape, dtype=torch.bool),
                ("nested", "terminated"): torch.zeros(
                    *nested_done_shape, dtype=torch.bool
                ),
            },
            [done_shape[0]],
        )
        assert _terminated_or_truncated(
            data, write_full_false=False, full_done_spec=spec
        )
        assert data["_reset"].shape == done_shape
        assert data["nested", "_reset"].shape == nested_done_shape
        assert data["_reset"].all()
        assert not data["nested", "_reset"].any()


class TestLibThreading:
    @pytest.mark.skipif(
        IS_OSX,
        reason="setting different threads across workers can randomly fail on OSX.",
    )
    def test_num_threads(self):
        gc.collect()
        from torchrl.envs import batched_envs

        _run_worker_pipe_shared_mem_save = batched_envs._run_worker_pipe_shared_mem
        batched_envs._run_worker_pipe_shared_mem = decorate_thread_sub_func(
            batched_envs._run_worker_pipe_shared_mem, num_threads=3
        )
        num_threads = torch.get_num_threads()
        try:
            env = ParallelEnv(
                2, ContinuousActionVecMockEnv, num_sub_threads=3, num_threads=7
            )
            # We could test that the number of threads isn't changed until we start the procs.
            # Even though it's unlikely that we have 7 threads, we still disable this for safety
            # assert torch.get_num_threads() != 7
            env.rollout(3)
            assert torch.get_num_threads() == 7
        finally:
            # reset vals
            batched_envs._run_worker_pipe_shared_mem = _run_worker_pipe_shared_mem_save
            torch.set_num_threads(num_threads)

    @pytest.mark.skipif(
        IS_OSX,
        reason="setting different threads across workers can randomly fail on OSX.",
    )
    def test_auto_num_threads(self, maybe_fork_ParallelEnv):
        gc.collect()
        init_threads = torch.get_num_threads()

        try:
            env3 = maybe_fork_ParallelEnv(3, ContinuousActionVecMockEnv)
            env3.rollout(2)

            assert torch.get_num_threads() == max(1, init_threads - 3)

            env2 = maybe_fork_ParallelEnv(2, ContinuousActionVecMockEnv)
            env2.rollout(2)

            assert torch.get_num_threads() == max(1, init_threads - 5)

            env2.close()
            del env2
            gc.collect()

            assert torch.get_num_threads() == max(1, init_threads - 3)

            env3.close()
            del env3
            gc.collect()

            assert torch.get_num_threads() == init_threads
        finally:
            torch.set_num_threads(init_threads)


@pytest.mark.skipif(IS_WIN, reason="fork not available on windows 10")
def test_parallel_another_ctx():
    from torch import multiprocessing as mp

    gc.collect()

    try:
        sm = mp.get_start_method()
        if sm == "spawn":
            other_sm = "fork"
        else:
            other_sm = "spawn"
        env = ParallelEnv(2, ContinuousActionVecMockEnv, mp_start_method=other_sm)
        assert env.rollout(3) is not None
        assert env._workers[0]._start_method == other_sm
    finally:
        try:
            env.close()
            del env
        except Exception:
            pass


@pytest.mark.skipif(not _has_gym, reason="gym not found")
def test_single_task_share_individual_td():
    cartpole = CARTPOLE_VERSIONED()
    env = SerialEnv(2, lambda: GymEnv(cartpole))
    assert not env.share_individual_td
    assert env._single_task
    env.rollout(2)
    assert isinstance(env.shared_tensordict_parent, TensorDict)

    env = SerialEnv(2, lambda: GymEnv(cartpole), share_individual_td=True)
    assert env.share_individual_td
    assert env._single_task
    env.rollout(2)
    assert isinstance(env.shared_tensordict_parent, LazyStackedTensorDict)

    env = SerialEnv(2, [lambda: GymEnv(cartpole)] * 2)
    assert not env.share_individual_td
    assert env._single_task
    env.rollout(2)
    assert isinstance(env.shared_tensordict_parent, TensorDict)

    env = SerialEnv(2, [lambda: GymEnv(cartpole)] * 2, share_individual_td=True)
    assert env.share_individual_td
    assert env._single_task
    env.rollout(2)
    assert isinstance(env.shared_tensordict_parent, LazyStackedTensorDict)

    env = SerialEnv(2, [EnvCreator(lambda: GymEnv(cartpole)) for _ in range(2)])
    assert not env.share_individual_td
    assert not env._single_task
    env.rollout(2)
    assert isinstance(env.shared_tensordict_parent, TensorDict)

    env = SerialEnv(
        2,
        [EnvCreator(lambda: GymEnv(cartpole)) for _ in range(2)],
        share_individual_td=True,
    )
    assert env.share_individual_td
    assert not env._single_task
    env.rollout(2)
    assert isinstance(env.shared_tensordict_parent, LazyStackedTensorDict)

    # Change shape: makes results non-stackable
    env = SerialEnv(
        2,
        [
            EnvCreator(lambda: GymEnv(cartpole)),
            EnvCreator(
                lambda: TransformedEnv(
                    GymEnv(cartpole), CatFrames(N=4, dim=-1, in_keys=["observation"])
                )
            ),
        ],
    )
    assert env.share_individual_td
    assert not env._single_task
    env.rollout(2)
    assert isinstance(env.shared_tensordict_parent, LazyStackedTensorDict)

    with pytest.raises(ValueError, match="share_individual_td=False"):
        SerialEnv(
            2,
            [
                EnvCreator(lambda: GymEnv(cartpole)),
                EnvCreator(
                    lambda: TransformedEnv(
                        GymEnv(cartpole),
                        CatFrames(N=4, dim=-1, in_keys=["observation"]),
                    )
                ),
            ],
            share_individual_td=False,
        )


def test_stackable():
    # Tests the _stackable util
    stack = [TensorDict({"a": 0}, []), TensorDict({"b": 1}, [])]
    assert not _stackable(*stack), torch.stack(stack)
    stack = [TensorDict({"a": [0]}, []), TensorDict({"a": 1}, [])]
    assert not _stackable(*stack)
    stack = [TensorDict({"a": [0]}, []), TensorDict({"a": [1]}, [])]
    assert _stackable(*stack)
    stack = [TensorDict({"a": [0]}, []), TensorDict({"a": [1], "b": {}}, [])]
    assert _stackable(*stack)
    stack = [TensorDict({"a": {"b": [0]}}, []), TensorDict({"a": {"b": [1]}}, [])]
    assert _stackable(*stack)
    stack = [TensorDict({"a": {"b": [0]}}, []), TensorDict({"a": {"b": 1}}, [])]
    assert not _stackable(*stack)
    stack = [TensorDict({"a": "a string"}, []), TensorDict({"a": "another string"}, [])]
    assert _stackable(*stack)


class TestAutoReset:
    def test_auto_reset(self):
        policy = lambda td: td.set(
            "action", torch.ones((*td.shape, 1), dtype=torch.int64)
        )

        env = AutoResettingCountingEnv(4, auto_reset=True)
        assert isinstance(env, TransformedEnv) and isinstance(
            env.transform, AutoResetTransform
        )
        r = env.rollout(20, policy, break_when_any_done=False)
        assert r.shape == torch.Size([20])
        assert r["next", "done"].sum() == 4
        assert (r["next", "observation"][r["next", "done"].squeeze()] == -1).all(), r[
            "next", "observation"
        ][r["next", "done"].squeeze()]
        assert (
            r[..., 1:]["observation"][r[..., :-1]["next", "done"].squeeze()] == 0
        ).all()
        r = env.rollout(20, policy, break_when_any_done=True)
        assert r["next", "done"].sum() == 1
        assert not r["done"].any()

    def test_auto_reset_transform(self):
        policy = lambda td: td.set(
            "action", torch.ones((*td.shape, 1), dtype=torch.int64)
        )
        env = TransformedEnv(
            AutoResettingCountingEnv(4, auto_reset=True), StepCounter()
        )
        assert isinstance(env, TransformedEnv) and isinstance(
            env.base_env.transform, AutoResetTransform
        )
        r = env.rollout(20, policy, break_when_any_done=False)
        assert r.shape == torch.Size([20])
        assert r["next", "done"].sum() == 4
        assert (r["next", "observation"][r["next", "done"].squeeze()] == -1).all()
        assert (
            r[..., 1:]["observation"][r[..., :-1]["next", "done"].squeeze()] == 0
        ).all()
        r = env.rollout(20, policy, break_when_any_done=True)
        assert r["next", "done"].sum() == 1
        assert not r["done"].any()

    def test_auto_reset_serial(self):
        policy = lambda td: td.set(
            "action", torch.ones((*td.shape, 1), dtype=torch.int64)
        )
        env = SerialEnv(
            2, functools.partial(AutoResettingCountingEnv, 4, auto_reset=True)
        )
        r = env.rollout(20, policy, break_when_any_done=False)
        assert r.shape == torch.Size([2, 20])
        assert r["next", "done"].sum() == 8
        assert (r["next", "observation"][r["next", "done"].squeeze()] == -1).all()
        assert (
            r[..., 1:]["observation"][r[..., :-1]["next", "done"].squeeze()] == 0
        ).all()
        r = env.rollout(20, policy, break_when_any_done=True)
        assert r["next", "done"].sum() == 2
        assert not r["done"].any()

    def test_auto_reset_serial_hetero(self):
        policy = lambda td: td.set(
            "action", torch.ones((*td.shape, 1), dtype=torch.int64)
        )
        env = SerialEnv(
            2,
            [
                functools.partial(AutoResettingCountingEnv, 4, auto_reset=True),
                functools.partial(AutoResettingCountingEnv, 5, auto_reset=True),
            ],
        )
        r = env.rollout(20, policy, break_when_any_done=False)
        assert r.shape == torch.Size([2, 20])
        assert (r["next", "observation"][r["next", "done"].squeeze()] == -1).all()
        assert (
            r[..., 1:]["observation"][r[..., :-1]["next", "done"].squeeze()] == 0
        ).all()
        assert not r["done"].any()

    def test_auto_reset_parallel(self):
        policy = lambda td: td.set(
            "action", torch.ones((*td.shape, 1), dtype=torch.int64)
        )
        env = ParallelEnv(
            2,
            functools.partial(AutoResettingCountingEnv, 4, auto_reset=True),
            mp_start_method=mp_ctx,
        )
        r = env.rollout(20, policy, break_when_any_done=False)
        assert r.shape == torch.Size([2, 20])
        assert r["next", "done"].sum() == 8
        assert (r["next", "observation"][r["next", "done"].squeeze()] == -1).all()
        assert (
            r[..., 1:]["observation"][r[..., :-1]["next", "done"].squeeze()] == 0
        ).all()
        r = env.rollout(20, policy, break_when_any_done=True)
        assert r["next", "done"].sum() == 2
        assert not r["done"].any()

    def test_auto_reset_parallel_hetero(self):
        policy = lambda td: td.set(
            "action", torch.ones((*td.shape, 1), dtype=torch.int64)
        )
        env = ParallelEnv(
            2,
            [
                functools.partial(AutoResettingCountingEnv, 4, auto_reset=True),
                functools.partial(AutoResettingCountingEnv, 5, auto_reset=True),
            ],
            mp_start_method=mp_ctx,
        )
        r = env.rollout(20, policy, break_when_any_done=False)
        assert r.shape == torch.Size([2, 20])
        assert (r["next", "observation"][r["next", "done"].squeeze()] == -1).all()
        assert (
            r[..., 1:]["observation"][r[..., :-1]["next", "done"].squeeze()] == 0
        ).all()
        assert not r["done"].any()

    def test_auto_reset_heterogeneous_env(self):
        torch.manual_seed(0)
        env = TransformedEnv(
            AutoResetHeteroCountingEnv(4, auto_reset=True), StepCounter()
        )

        def policy(td):
            return td.update(
                env.full_action_spec.zero().apply(lambda x: x.bernoulli_(0.5))
            )

        assert isinstance(env.base_env, AutoResetEnv) and isinstance(
            env.base_env.transform, AutoResetTransform
        )
        check_env_specs(env)
        r = env.rollout(40, policy, break_when_any_done=False)
        assert (r["next", "lazy", "step_count"] - 1 == r["lazy", "step_count"]).all()
        done = r["next", "lazy", "done"].squeeze(-1)[:-1]
        assert (
            r["next", "lazy", "step_count"][1:][~done]
            == r["next", "lazy", "step_count"][:-1][~done] + 1
        ).all()
        assert (
            r["next", "lazy", "step_count"][1:][done]
            != r["next", "lazy", "step_count"][:-1][done] + 1
        ).all()
        done_split = r["next", "lazy", "done"].unbind(1)
        lazy_slit = r["next", "lazy"].unbind(1)
        lazy_roots = r["lazy"].unbind(1)
        for lazy, lazy_root, done in zip(lazy_slit, lazy_roots, done_split):
            assert lazy["lidar"][done.squeeze()].isnan().all()
            assert not lazy["lidar"][~done.squeeze()].isnan().any()
            assert (lazy_root["lidar"][1:][done[:-1].squeeze()] == 0).all()


class TestEnvWithDynamicSpec:
    def test_dynamic_rollout(self):
        env = EnvWithDynamicSpec()
        rollout = env.rollout(4)
        assert isinstance(rollout, LazyStackedTensorDict)
        rollout = env.rollout(4, return_contiguous=False)
        assert isinstance(rollout, LazyStackedTensorDict)
        with pytest.raises(
            RuntimeError,
            match="The environment specs are dynamic. Call rollout with return_contiguous=False",
        ):
            env.rollout(4, return_contiguous=True)
        env.rollout(4)
        env.rollout(4, return_contiguous=False)
        check_env_specs(env, return_contiguous=False)

    @pytest.mark.skipif(not _has_gym, reason="requires gym to be installed")
    @pytest.mark.parametrize("penv", [SerialEnv, ParallelEnv])
    def test_batched_nondynamic(self, penv):
        # Tests not using buffers in batched envs
        env_buffers = penv(
            3,
            lambda: GymEnv(CARTPOLE_VERSIONED(), device=None),
            use_buffers=True,
            mp_start_method=mp_ctx if penv is ParallelEnv else None,
        )
        env_buffers.set_seed(0)
        torch.manual_seed(0)
        rollout_buffers = env_buffers.rollout(
            20, return_contiguous=True, break_when_any_done=False
        )
        del env_buffers
        gc.collect()

        env_no_buffers = penv(
            3,
            lambda: GymEnv(CARTPOLE_VERSIONED(), device=None),
            use_buffers=False,
            mp_start_method=mp_ctx if penv is ParallelEnv else None,
        )
        env_no_buffers.set_seed(0)
        torch.manual_seed(0)
        rollout_no_buffers = env_no_buffers.rollout(
            20, return_contiguous=True, break_when_any_done=False
        )
        del env_no_buffers
        gc.collect()
        assert_allclose_td(rollout_buffers, rollout_no_buffers)

    @pytest.mark.parametrize("break_when_any_done", [False, True])
    def test_batched_dynamic(self, break_when_any_done):
        list_of_envs = [EnvWithDynamicSpec(i + 4) for i in range(3)]
        dummy_rollouts = [
            env.rollout(
                20, return_contiguous=False, break_when_any_done=break_when_any_done
            )
            for env in list_of_envs
        ]
        t = min(dr.shape[0] for dr in dummy_rollouts)
        dummy_rollouts = TensorDict.maybe_dense_stack([dr[:t] for dr in dummy_rollouts])
        del list_of_envs

        # Tests not using buffers in batched envs
        env_no_buffers = SerialEnv(
            3,
            [lambda i=i + 4: EnvWithDynamicSpec(i) for i in range(3)],
            use_buffers=False,
        )
        env_no_buffers.set_seed(0)
        torch.manual_seed(0)
        rollout_no_buffers_serial = env_no_buffers.rollout(
            20, return_contiguous=False, break_when_any_done=break_when_any_done
        )
        del env_no_buffers
        gc.collect()
        assert_allclose_td(
            dummy_rollouts.exclude("action"),
            rollout_no_buffers_serial.exclude("action"),
        )

        env_no_buffers = ParallelEnv(
            3,
            [lambda i=i + 4: EnvWithDynamicSpec(i) for i in range(3)],
            use_buffers=False,
            mp_start_method=mp_ctx,
        )
        env_no_buffers.set_seed(0)
        torch.manual_seed(0)
        rollout_no_buffers_parallel = env_no_buffers.rollout(
            20, return_contiguous=False, break_when_any_done=break_when_any_done
        )
        del env_no_buffers
        gc.collect()

        assert_allclose_td(
            dummy_rollouts.exclude("action"),
            rollout_no_buffers_parallel.exclude("action"),
        )
        assert_allclose_td(rollout_no_buffers_serial, rollout_no_buffers_parallel)


class TestNonTensorEnv:
    @pytest.fixture(scope="class", autouse=True)
    def set_capture(self):
        with set_capture_non_tensor_stack(False):
            yield None
        return

    @pytest.mark.parametrize("bwad", [True, False])
    def test_single(self, bwad):
        env = EnvWithMetadata()
        r = env.rollout(10, break_when_any_done=bwad)
        assert r.get("non_tensor").tolist() == list(range(10))

    @pytest.mark.parametrize("bwad", [True, False])
    @pytest.mark.parametrize("use_buffers", [False, True])
    def test_serial(self, bwad, use_buffers):
        N = 50
        env = SerialEnv(2, EnvWithMetadata, use_buffers=use_buffers)
        r = env.rollout(N, break_when_any_done=bwad)
        assert r.get("non_tensor").tolist() == [list(range(N))] * 2

    @pytest.mark.parametrize("bwad", [True, False])
    @pytest.mark.parametrize("use_buffers", [False, True])
    def test_parallel(self, bwad, use_buffers):
        N = 50
        env = ParallelEnv(2, EnvWithMetadata, use_buffers=use_buffers)
        try:
            r = env.rollout(N, break_when_any_done=bwad)
            assert r.get("non_tensor").tolist() == [list(range(N))] * 2
        finally:
            env.close(raise_if_closed=False)

    class AddString(Transform):
        def __init__(self):
            super().__init__()
            self._str = "0"

        def _call(self, td):
            td["string"] = str(int(self._str) + 1)
            self._str = td["string"]
            return td

        def _reset(
            self, tensordict: TensorDictBase, tensordict_reset: TensorDictBase
        ) -> TensorDictBase:
            self._str = "0"
            tensordict_reset["string"] = self._str
            return tensordict_reset

        def transform_observation_spec(self, observation_spec):
            observation_spec["string"] = NonTensor(())
            return observation_spec

    @pytest.mark.parametrize("batched", ["serial", "parallel"])
    def test_partial_reset(self, batched):
        with set_capture_non_tensor_stack(False):
            env0 = lambda: CountingEnv(5).append_transform(self.AddString())
            env1 = lambda: CountingEnv(6).append_transform(self.AddString())
            if batched == "parallel":
                env = ParallelEnv(2, [env0, env1], mp_start_method=mp_ctx)
            else:
                env = SerialEnv(2, [env0, env1])
            try:
                s = env.reset()
                i = 0
                for i in range(10):  # noqa: B007
                    s, s_ = env.step_and_maybe_reset(
                        s.set("action", torch.ones(2, 1, dtype=torch.int))
                    )
                    if s.get(("next", "done")).any():
                        break
                    s = s_
                assert i == 5
                assert (s["next", "done"] == torch.tensor([[True], [False]])).all()
                assert s_["string"] == ["0", "6"]
                assert s["next", "string"] == ["6", "6"]
            finally:
                env.close(raise_if_closed=False)

    @pytest.mark.skipif(not _has_transformers, reason="transformers required")
    def test_str2str_env_tokenizer(self):
        env = Str2StrEnv()
        env.set_seed(0)
        env = env.append_transform(
            Tokenizer(
                in_keys=["observation"],
                out_keys=["obs_tokens"],
                in_keys_inv=["action"],
                out_keys_inv=["action_tokens"],
            )
        )
        env.check_env_specs()
        assert env._has_dynamic_specs
        r = env.rollout(3, return_contiguous=False)
        assert len(r) == 3
        assert isinstance(r["observation"], list)
        r = r.densify(layout=torch.jagged)
        assert isinstance(r["observation"], list)
        assert isinstance(r["obs_tokens"], torch.Tensor)
        assert isinstance(r["action_tokens"], torch.Tensor)

    @pytest.mark.skipif(not _has_transformers, reason="transformers required")
    @set_auto_unwrap_transformed_env(False)
    def test_str2str_env_tokenizer_catframes(self):
        """Tests that we can use Unsqueeze + CatFrames with tokenized strings of variable lengths."""
        env = Str2StrEnv()
        env.set_seed(0)
        env = env.append_transform(
            Tokenizer(
                in_keys=["observation"],
                out_keys=["obs_tokens"],
                in_keys_inv=["action"],
                out_keys_inv=["action_tokens"],
                # We must use max_length otherwise we can't call cat
                # Perhaps we could use NJT here?
                max_length=10,
            )
        )
        env = env.append_transform(
            UnsqueezeTransform(
                dim=-2, in_keys=["obs_tokens"], out_keys=["obs_tokens_cat"]
            ),
        )
        env = env.append_transform(CatFrames(N=4, dim=-2, in_keys=["obs_tokens_cat"]))
        r = env.rollout(3)
        assert r["obs_tokens_cat"].shape == (3, 4, 10)

    @pytest.mark.skipif(not _has_transformers, reason="transformers required")
    def test_str2str_rb_slicesampler(self):
        """Dedicated test for replay buffer sampling of trajectories with variable token length"""
        from torchrl.data import LazyStackStorage, ReplayBuffer, SliceSampler
        from torchrl.envs import TrajCounter

        env = Str2StrEnv()
        env.set_seed(0)
        env = env.append_transform(
            Tokenizer(
                in_keys=["observation"],
                out_keys=["obs_tokens"],
                in_keys_inv=["action"],
                out_keys_inv=["action_tokens"],
            )
        )
        env = env.append_transform(StepCounter(max_steps=10))
        env = env.append_transform(TrajCounter())
        rb = ReplayBuffer(
            storage=LazyStackStorage(100),
            sampler=SliceSampler(slice_len=10, end_key=("next", "done")),
        )
        r0 = env.rollout(20, break_when_any_done=False)
        rb.extend(r0)
        has_0 = False
        has_1 = False
        for _ in range(100):
            v0 = rb.sample(10)
            assert (v0["step_count"].squeeze() == torch.arange(10)).all()
            assert (v0["next", "step_count"].squeeze() == torch.arange(1, 11)).all()
            try:
                traj = v0["traj_count"].unique().item()
            except Exception:
                raise RuntimeError(
                    f"More than one traj found in single slice: {v0['traj_count']}"
                )
            has_0 |= traj == 0
            has_1 |= traj == 1
            if has_0 and has_1:
                break
        else:
            raise RuntimeError("Failed to sample both trajs")

    def test_env_with_tensorclass(self):
        env = EnvWithTensorClass()
        env.check_env_specs()
        r = env.reset()
        for _ in range(3):
            assert isinstance(r["tc"], env.tc_cls)
            a = env.rand_action(r)
            s = env.step(a)
            assert isinstance(s["tc"], env.tc_cls)
            r = env.step_mdp(s)

    @pytest.mark.parametrize("cls", [SerialEnv, ParallelEnv])
    def test_env_with_tensorclass_batched(self, cls):
        env = cls(2, EnvWithTensorClass)
        env.check_env_specs()
        r = env.reset()
        for _ in range(3):
            assert isinstance(r["tc"], EnvWithTensorClass.tc_cls)
            a = env.rand_action(r)
            s = env.step(a)
            assert isinstance(s["tc"], EnvWithTensorClass.tc_cls)
            r = env.step_mdp(s)


# fen strings for board positions generated with:
# https://lichess.org/editor
@pytest.mark.skipif(not _has_chess, reason="chess not found")
class TestChessEnv:
    @pytest.mark.parametrize("include_pgn", [False, True])
    @pytest.mark.parametrize("include_fen", [False, True])
    @pytest.mark.parametrize("stateful", [False, True])
    @pytest.mark.parametrize("include_hash", [False, True])
    @pytest.mark.parametrize("include_san", [False, True])
    def test_env(self, stateful, include_pgn, include_fen, include_hash, include_san):
        with pytest.raises(
            RuntimeError, match="At least one state representation"
        ) if not stateful and not include_pgn and not include_fen else contextlib.nullcontext():
            env = ChessEnv(
                stateful=stateful,
                include_pgn=include_pgn,
                include_fen=include_fen,
                include_hash=include_hash,
                include_san=include_san,
            )
            # Because we always use mask_actions=True
            assert isinstance(env, TransformedEnv)
            check_env_specs(env)
            if include_hash:
                if include_fen:
                    assert "fen_hash" in env.observation_spec.keys()
                if include_pgn:
                    assert "pgn_hash" in env.observation_spec.keys()
                if include_san:
                    assert "san_hash" in env.observation_spec.keys()

    # Test that `include_hash_inv=True` allows us to specify the board state
    # with just the "fen_hash" or "pgn_hash", not "fen" or "pgn", when taking a
    # step in the env.
    @pytest.mark.parametrize(
        "include_fen,include_pgn",
        [[True, False], [False, True]],
    )
    @pytest.mark.parametrize("stateful", [True, False])
    def test_env_hash_inv(self, include_fen, include_pgn, stateful):
        env = ChessEnv(
            include_fen=include_fen,
            include_pgn=include_pgn,
            include_hash=True,
            include_hash_inv=True,
            stateful=stateful,
        )
        env.check_env_specs()

        def exclude_fen_and_pgn(td):
            td = td.exclude("fen")
            td = td.exclude("pgn")
            return td

        td0 = env.reset()

        if include_fen:
            env_check_fen = ChessEnv(
                include_fen=True,
                stateful=stateful,
            )

        if include_pgn:
            env_check_pgn = ChessEnv(
                include_pgn=True,
                stateful=stateful,
            )

        for _ in range(8):
            td1 = env.rand_step(exclude_fen_and_pgn(td0.clone()))

            # Confirm that fen/pgn was not used to determine the board state
            assert "fen" not in td1.keys()
            assert "pgn" not in td1.keys()

            if include_fen:
                assert (td1["fen_hash"] == td0["fen_hash"]).all()
                assert "fen" in td1["next"]

                # Check that if we start in the same board state and perform the
                # same action in an env that does not use hashes, we obtain the
                # same next board state. This confirms that we really can
                # successfully specify the board state with a hash.
                td0_check = td1.clone().exclude("next").update({"fen": td0["fen"]})
                assert (
                    env_check_fen.step(td0_check)["next", "fen"] == td1["next", "fen"]
                )

            if include_pgn:
                assert (td1["pgn_hash"] == td0["pgn_hash"]).all()
                assert "pgn" in td1["next"]

                td0_check = td1.clone().exclude("next").update({"pgn": td0["pgn"]})
                assert (
                    env_check_pgn.step(td0_check)["next", "pgn"] == td1["next", "pgn"]
                )

            td0 = td1["next"]

    @pytest.mark.skipif(not _has_tv, reason="torchvision not found.")
    @pytest.mark.skipif(not _has_cairosvg, reason="cairosvg not found.")
    @pytest.mark.parametrize("stateful", [False, True])
    def test_chess_rendering(self, stateful):
        env = ChessEnv(stateful=stateful, include_fen=True, pixels=True)
        env.check_env_specs()
        r = env.rollout(3)
        assert "pixels" in r

    def test_pgn_bijectivity(self):
        np.random.seed(0)
        pgn = ChessEnv._PGN_RESTART
        board = ChessEnv._pgn_to_board(pgn)
        pgn_prev = pgn
        for _ in range(10):
            moves = list(board.legal_moves)
            move = np.random.choice(moves)
            board.push(move)
            pgn_move = ChessEnv._board_to_pgn(board)
            assert pgn_move != pgn_prev
            assert pgn_move == ChessEnv._board_to_pgn(ChessEnv._pgn_to_board(pgn_move))
            assert pgn_move == ChessEnv._add_move_to_pgn(pgn_prev, move)
            pgn_prev = pgn_move

    def test_consistency(self):
        env0_stateful = ChessEnv(stateful=True, include_pgn=True, include_fen=True)
        env1_stateful = ChessEnv(stateful=True, include_pgn=False, include_fen=True)
        env2_stateful = ChessEnv(stateful=True, include_pgn=True, include_fen=False)
        env0_stateless = ChessEnv(stateful=False, include_pgn=True, include_fen=True)
        env1_stateless = ChessEnv(stateful=False, include_pgn=False, include_fen=True)
        env2_stateless = ChessEnv(stateful=False, include_pgn=True, include_fen=False)
        torch.manual_seed(0)
        r1_stateless = env1_stateless.rollout(50, break_when_any_done=False)
        torch.manual_seed(0)
        r1_stateful = env1_stateful.rollout(50, break_when_any_done=False)
        torch.manual_seed(0)
        r2_stateless = env2_stateless.rollout(50, break_when_any_done=False)
        torch.manual_seed(0)
        r2_stateful = env2_stateful.rollout(50, break_when_any_done=False)
        torch.manual_seed(0)
        r0_stateless = env0_stateless.rollout(50, break_when_any_done=False)
        torch.manual_seed(0)
        r0_stateful = env0_stateful.rollout(50, break_when_any_done=False)
        assert (r0_stateless["action"] == r1_stateless["action"]).all()
        assert (r0_stateless["action"] == r2_stateless["action"]).all()
        assert (r0_stateless["action"] == r0_stateful["action"]).all()
        assert (r1_stateless["action"] == r1_stateful["action"]).all()
        assert (r2_stateless["action"] == r2_stateful["action"]).all()

    @pytest.mark.parametrize(
        "include_fen,include_pgn", [[True, False], [False, True], [True, True]]
    )
    @pytest.mark.parametrize("stateful", [False, True])
    def test_san(self, stateful, include_fen, include_pgn):
        torch.manual_seed(0)
        env = ChessEnv(
            stateful=stateful,
            include_pgn=include_pgn,
            include_fen=include_fen,
            include_san=True,
        )
        r = env.rollout(100, break_when_any_done=False)
        sans = r["next", "san"]
        actions = [env.san_moves.index(san) for san in sans]
        i = 0

        def policy(td):
            nonlocal i
            td["action"] = actions[i]
            i += 1
            return td

        r2 = env.rollout(100, policy=policy, break_when_any_done=False)
        assert_allclose_td(r, r2)

    @pytest.mark.parametrize(
        "include_fen,include_pgn", [[True, False], [False, True], [True, True]]
    )
    @pytest.mark.parametrize("stateful", [False, True])
    def test_rollout(self, stateful, include_pgn, include_fen):
        torch.manual_seed(0)
        env = ChessEnv(
            stateful=stateful, include_pgn=include_pgn, include_fen=include_fen
        )
        r = env.rollout(500, break_when_any_done=False)
        assert r.shape == (500,)

    @pytest.mark.parametrize(
        "include_fen,include_pgn", [[True, False], [False, True], [True, True]]
    )
    @pytest.mark.parametrize("stateful", [False, True])
    def test_reset_white_to_move(self, stateful, include_pgn, include_fen):
        env = ChessEnv(
            stateful=stateful, include_pgn=include_pgn, include_fen=include_fen
        )
        fen = "5k2/4r3/8/8/8/1Q6/2K5/8 w - - 0 1"
        td = env.reset(TensorDict({"fen": fen}))
        if include_fen:
            assert td["fen"] == fen
            assert env.board.fen() == fen
        assert td["turn"] == env.lib.WHITE
        assert not td["done"]

    @pytest.mark.parametrize("include_fen,include_pgn", [[True, False], [True, True]])
    @pytest.mark.parametrize("stateful", [False, True])
    def test_reset_black_to_move(self, stateful, include_pgn, include_fen):
        env = ChessEnv(
            stateful=stateful, include_pgn=include_pgn, include_fen=include_fen
        )
        fen = "5k2/4r3/8/8/8/1Q6/2K5/8 b - - 0 1"
        td = env.reset(TensorDict({"fen": fen}))
        assert td["fen"] == fen
        assert env.board.fen() == fen
        assert td["turn"] == env.lib.BLACK
        assert not td["done"]

    @pytest.mark.parametrize("include_fen,include_pgn", [[True, False], [True, True]])
    @pytest.mark.parametrize("stateful", [False, True])
    def test_reset_done_error(self, stateful, include_pgn, include_fen):
        env = ChessEnv(
            stateful=stateful, include_pgn=include_pgn, include_fen=include_fen
        )
        fen = "1R3k2/2R5/8/8/8/8/2K5/8 b - - 0 1"
        with pytest.raises(ValueError) as e_info:
            env.reset(TensorDict({"fen": fen}))

        assert "Cannot reset to a fen that is a gameover state" in str(e_info)

    @pytest.mark.parametrize("reset_without_fen", [False, True])
    @pytest.mark.parametrize(
        "endstate", ["white win", "black win", "stalemate", "50 move", "insufficient"]
    )
    @pytest.mark.parametrize("include_pgn", [False, True])
    @pytest.mark.parametrize("include_fen", [True])
    @pytest.mark.parametrize("stateful", [False, True])
    def test_reward(
        self, stateful, reset_without_fen, endstate, include_pgn, include_fen
    ):
        if stateful and reset_without_fen:
            # reset_without_fen is only used for stateless env
            return

        env = ChessEnv(
            stateful=stateful, include_pgn=include_pgn, include_fen=include_fen
        )

        if endstate == "white win":
            fen = "5k2/2R5/8/8/8/1R6/2K5/8 w - - 0 1"
            expected_turn = env.lib.WHITE
            move = "Rb8#"
            expected_reward = 1
            expected_done = True

        elif endstate == "black win":
            fen = "5k2/6r1/8/8/8/8/7r/1K6 b - - 0 1"
            expected_turn = env.lib.BLACK
            move = "Rg1#"
            expected_reward = 1
            expected_done = True

        elif endstate == "stalemate":
            fen = "5k2/6r1/8/8/8/8/7r/K7 b - - 0 1"
            expected_turn = env.lib.BLACK
            move = "Rb7"
            expected_reward = 0.5
            expected_done = True

        elif endstate == "insufficient":
            fen = "5k2/8/8/8/3r4/2K5/8/8 w - - 0 1"
            expected_turn = env.lib.WHITE
            move = "Kxd4"
            expected_reward = 0.5
            expected_done = True

        elif endstate == "50 move":
            fen = "5k2/8/1R6/8/6r1/2K5/8/8 b - - 99 123"
            expected_turn = env.lib.BLACK
            move = "Kf7"
            expected_reward = 0.5
            expected_done = True

        elif endstate == "not_done":
            fen = "rnbqkbnr/pppppppp/8/8/8/8/PPPPPPPP/RNBQKBNR w KQkq - 0 1"
            expected_turn = env.lib.WHITE
            move = "e4"
            expected_reward = 0
            expected_done = False

        else:
            raise RuntimeError(f"endstate not supported: {endstate}")

        if reset_without_fen:
            td = TensorDict({"fen": fen})
        else:
            td = env.reset(TensorDict({"fen": fen}))
            assert td["turn"] == expected_turn

        td["action"] = env._san_moves.index(move)
        td = env.step(td)["next"]
        assert td["done"] == expected_done
        assert td["reward"] == expected_reward
        assert td["turn"] == (not expected_turn)

    @pytest.mark.skipif(not _has_transformers, reason="transformers required")
    def test_chess_tokenized(self):
        env = ChessEnv(include_fen=True, stateful=True, include_san=True)
        assert isinstance(env.observation_spec["fen"], NonTensor)
        env = env.append_transform(
            Tokenizer(in_keys=["fen"], out_keys=["fen_tokenized"])
        )
        assert isinstance(env.observation_spec["fen"], NonTensor)
        env.transform.transform_output_spec(env.base_env.output_spec)
        env.transform.transform_input_spec(env.base_env.input_spec)
        r = env.rollout(10, return_contiguous=False)
        assert "fen_tokenized" in r
        assert "fen" in r
        assert "fen_tokenized" in r["next"]
        assert "fen" in r["next"]
        ftd = env.fake_tensordict()
        assert "fen_tokenized" in ftd
        assert "fen" in ftd
        assert "fen_tokenized" in ftd["next"]
        assert "fen" in ftd["next"]
        env.check_env_specs()

    @pytest.mark.parametrize("stateful", [False, True])
    @pytest.mark.parametrize("include_san", [False, True])
    def test_env_reset_with_hash(self, stateful, include_san):
        env = ChessEnv(
            include_fen=True,
            include_hash=True,
            include_hash_inv=True,
            stateful=stateful,
            include_san=include_san,
        )
        cases = [
            # (fen, num_legal_moves)
            ("5R1k/8/8/8/6R1/8/8/5K2 b - - 0 1", 1),
            ("8/8/2kq4/4K3/1R3Q2/8/8/8 w - - 0 1", 2),
            ("6R1/8/8/4rq2/3pPk2/5n2/8/2B1R2K b - e3 0 1", 2),
        ]
        for fen, num_legal_moves in cases:
            # Load the state by fen.
            td = env.reset(TensorDict({"fen": fen}))
            assert td["fen"] == fen
            assert td["action_mask"].sum() == num_legal_moves
            # Reset to initial state just to make sure that the next reset
            # actually changes the state.
            assert env.reset()["action_mask"].sum() == 20
            # Load the state by fen hash and make sure it gives the same output
            # as before.
            td_check = env.reset(td.select("fen_hash"))
            assert (td_check == td).all()

    @pytest.mark.parametrize("include_fen,include_pgn", [[False, True], [True, False]])
    @pytest.mark.parametrize("stateful", [False, True])
    @pytest.mark.parametrize("include_hash", [False, True])
    @pytest.mark.parametrize("include_san", [False, True])
    @pytest.mark.parametrize("append_transform", [False, True])
<<<<<<< HEAD
    # @pytest.mark.parametrize("mask_actions", [False, True])
    @pytest.mark.parametrize("mask_actions", [False])
=======
    @pytest.mark.parametrize("mask_actions", [True])
>>>>>>> 69f1be71
    def test_all_actions(
        self,
        include_fen,
        include_pgn,
        stateful,
        include_hash,
        include_san,
        append_transform,
        mask_actions,
    ):
        env = ChessEnv(
            include_fen=include_fen,
            include_pgn=include_pgn,
            include_san=include_san,
            include_hash=include_hash,
            include_hash_inv=include_hash,
            stateful=stateful,
            mask_actions=mask_actions,
        )

        def transform_reward(td):
            if "reward" not in td:
                return td
            reward = td["reward"]
            if reward == 0.5:
                td["reward"] = 0
            elif reward == 1 and td["turn"]:
                td["reward"] = -td["reward"]
            return td

<<<<<<< HEAD
        # ChessEnv sets the reward to 0.5 for a draw and 1 for a win for either player.
        # Need to transform the reward to be:
        #   white win = 1
        #   draw = 0
        #   black win = -1
=======
>>>>>>> 69f1be71
        if append_transform:
            env = env.append_transform(transform_reward)

        check_env_specs(env)

        td = env.reset()

        # Choose random actions from the output of `all_actions`
        for step_idx in range(100):
            if step_idx % 5 == 0:
                # Reset the the initial state first, just to make sure
                # `all_actions` knows how to get the board state from the input.
                env.reset()
            all_actions = env.all_actions(td.clone())

            # Choose some random actions and make sure they match exactly one of
            # the actions from `all_actions`. This part is not tested when
            # `mask_actions == False`, because `rand_action` can pick illegal
            # actions in that case.
            if mask_actions and step_idx % 4 == 0:
                # TODO: Something is wrong in `ChessEnv.rand_action` which makes
                # it fail to work properly for stateless mode. It doesn't know
                # how to correctly reset the board state to what is given in the
                # tensordict before picking an action. When this is fixed, we
                # can get rid of the two `reset`s below
                if not stateful:
                    env.reset(td.clone())
                td_act = td.clone()
                for _ in range(10):
                    rand_action = env.rand_action(td_act)
                    assert (rand_action["action"] == all_actions["action"]).sum() == 1
                if not stateful:
                    env.reset()

            action_idx = torch.randint(0, all_actions.shape[0], ()).item()
            chosen_action = all_actions[action_idx]
            td_new = env.step(td.update(chosen_action).clone())
            assert (td == td_new.exclude("next")).all()
            td = td_new["next"]

            if td["done"]:
                td = env.reset()


class TestCustomEnvs:
    def test_tictactoe_env(self):
        torch.manual_seed(0)
        env = TicTacToeEnv()
        check_env_specs(env)
        for _ in range(10):
            r = env.rollout(10)
            assert r.shape[-1] < 10
            r = env.rollout(10, tensordict=TensorDict(batch_size=[5]))
            assert r.shape[-1] < 10
        r = env.rollout(
            100, tensordict=TensorDict(batch_size=[5]), break_when_any_done=False
        )
        assert r.shape == (5, 100)

    def test_tictactoe_env_single(self):
        torch.manual_seed(0)
        env = TicTacToeEnv(single_player=True)
        check_env_specs(env)
        for _ in range(10):
            r = env.rollout(10)
            assert r.shape[-1] < 6
            r = env.rollout(10, tensordict=TensorDict(batch_size=[5]))
            assert r.shape[-1] < 6
        r = env.rollout(
            100, tensordict=TensorDict(batch_size=[5]), break_when_any_done=False
        )
        assert r.shape == (5, 100)

    @pytest.mark.parametrize("device", [None, *get_default_devices()])
    def test_pendulum_env(self, device):
        env = PendulumEnv(device=device)
        assert env.device == device
        check_env_specs(env)

        for _ in range(10):
            r = env.rollout(10)
            assert r.shape == torch.Size((10,))
            r = env.rollout(10, tensordict=TensorDict(batch_size=[5], device=device))
            assert r.shape == torch.Size((5, 10))

    def test_llm_hashing_env(self):
        vocab_size = 5

        class Tokenizer:
            def __call__(self, obj):
                return torch.randint(vocab_size, (len(obj.split(" ")),)).tolist()

            def decode(self, obj):
                words = ["apple", "banana", "cherry", "date", "elderberry"]
                return " ".join(random.choice(words) for _ in obj)

            def batch_decode(self, obj):
                return [self.decode(_obj) for _obj in obj]

            def encode(self, obj):
                return self(obj)

        tokenizer = Tokenizer()
        env = LLMHashingEnv(tokenizer=tokenizer, vocab_size=vocab_size)
        td = env.make_tensordict("some sentence")
        assert isinstance(td, TensorDict)
        env.check_env_specs(tensordict=td)


@pytest.mark.parametrize("device", [None, *get_default_devices()])
@pytest.mark.parametrize("env_device", [None, *get_default_devices()])
class TestPartialSteps:
    @pytest.mark.parametrize("use_buffers", [False, True])
    def test_parallel_partial_steps(
        self, use_buffers, device, env_device, maybe_fork_ParallelEnv
    ):
        with torch.device(device) if device is not None else contextlib.nullcontext():
            penv = maybe_fork_ParallelEnv(
                4,
                lambda: CountingEnv(max_steps=10, start_val=2, device=env_device),
                use_buffers=use_buffers,
                device=device,
            )
            try:
                td = penv.reset()
                psteps = torch.zeros(4, dtype=torch.bool)
                psteps[[1, 3]] = True
                td.set("_step", psteps)

                td.set("action", penv.full_action_spec[penv.action_key].one())
                td = penv.step(td)
                assert_allclose_td(td[0].get("next"), td[0], intersection=True)
                assert (td[1].get("next") != 0).any()
                assert_allclose_td(td[2].get("next"), td[2], intersection=True)
                assert (td[3].get("next") != 0).any()
            finally:
                penv.close()
                del penv

    @pytest.mark.parametrize("use_buffers", [False, True])
    def test_parallel_partial_step_and_maybe_reset(
        self, use_buffers, device, env_device, maybe_fork_ParallelEnv
    ):
        with torch.device(device) if device is not None else contextlib.nullcontext():
            penv = maybe_fork_ParallelEnv(
                4,
                lambda: CountingEnv(max_steps=10, start_val=2, device=env_device),
                use_buffers=use_buffers,
                device=device,
            )
            try:
                td = penv.reset()
                psteps = torch.zeros(4, dtype=torch.bool, device=td.get("done").device)
                psteps[[1, 3]] = True
                td.set("_step", psteps)

                td.set("action", penv.full_action_spec[penv.action_key].one())
                td, tdreset = penv.step_and_maybe_reset(td)
                assert_allclose_td(td[0].get("next"), td[0], intersection=True)
                assert (td[1].get("next") != 0).any()
                assert_allclose_td(td[2].get("next"), td[2], intersection=True)
                assert (td[3].get("next") != 0).any()
            finally:
                penv.close()
                del penv

    @pytest.mark.parametrize("use_buffers", [False, True])
    def test_serial_partial_steps(self, use_buffers, device, env_device):
        with torch.device(device) if device is not None else contextlib.nullcontext():
            penv = SerialEnv(
                4,
                lambda: CountingEnv(max_steps=10, start_val=2, device=env_device),
                use_buffers=use_buffers,
                device=device,
            )
            try:
                td = penv.reset()
                psteps = torch.zeros(4, dtype=torch.bool)
                psteps[[1, 3]] = True
                td.set("_step", psteps)

                td.set("action", penv.full_action_spec[penv.action_key].one())
                td = penv.step(td)
                assert_allclose_td(td[0].get("next"), td[0], intersection=True)
                assert (td[1].get("next") != 0).any()
                assert_allclose_td(td[2].get("next"), td[2], intersection=True)
                assert (td[3].get("next") != 0).any()
            finally:
                penv.close()
                del penv

    @pytest.mark.parametrize("use_buffers", [False, True])
    def test_serial_partial_step_and_maybe_reset(self, use_buffers, device, env_device):
        with torch.device(device) if device is not None else contextlib.nullcontext():
            penv = SerialEnv(
                4,
                lambda: CountingEnv(max_steps=10, start_val=2, device=env_device),
                use_buffers=use_buffers,
                device=device,
            )
            td = penv.reset()
            psteps = torch.zeros(4, dtype=torch.bool)
            psteps[[1, 3]] = True
            td.set("_step", psteps)

            td.set("action", penv.full_action_spec[penv.action_key].one())
            td = penv.step(td)
            assert_allclose_td(td[0].get("next"), td[0], intersection=True)
            assert (td[1].get("next") != 0).any()
            assert_allclose_td(td[2].get("next"), td[2], intersection=True)
            assert (td[3].get("next") != 0).any()


class TestEnvWithHistory:
    @pytest.fixture(autouse=True, scope="class")
    def set_capture(self):
        with set_capture_non_tensor_stack(False), set_auto_unwrap_transformed_env(
            False
        ):
            yield
        return

    def _make_env(self, device, max_steps=10):
        return CountingEnv(device=device, max_steps=max_steps).append_transform(
            HistoryTransform()
        )

    def _make_skipping_env(self, device, max_steps=10):
        env = self._make_env(device=device, max_steps=max_steps)
        # skip every 3 steps
        env = env.append_transform(
            ConditionalSkip(lambda td: ((td["step_count"] % 3) == 2))
        )
        env = TransformedEnv(env, StepCounter())
        return env

    @pytest.mark.parametrize("device", [None, "cpu"])
    def test_env_history_base(self, device):
        env = self._make_env(device)
        env.check_env_specs()

    @pytest.mark.parametrize("device", [None, "cpu"])
    def test_skipping_history_env(self, device):
        env = self._make_skipping_env(device)
        env.check_env_specs()
        r = env.rollout(100)

    @pytest.mark.parametrize("device_env", [None, "cpu"])
    @pytest.mark.parametrize("device", [None, "cpu"])
    @pytest.mark.parametrize("batch_cls", [SerialEnv, "parallel"])
    @pytest.mark.parametrize("consolidate", [False, True])
    def test_env_history_base_batched(
        self, device, device_env, batch_cls, maybe_fork_ParallelEnv, consolidate
    ):
        if batch_cls == "parallel":
            batch_cls = maybe_fork_ParallelEnv
        env = batch_cls(
            2,
            lambda: self._make_env(device_env),
            device=device,
            consolidate=consolidate,
        )
        try:
            assert not env._use_buffers
            env.check_env_specs(break_when_any_done="both")
        finally:
            env.close(raise_if_closed=False)

    @pytest.mark.parametrize("device_env", [None, "cpu"])
    @pytest.mark.parametrize("device", [None, "cpu"])
    @pytest.mark.parametrize("batch_cls", [SerialEnv, "parallel"])
    @pytest.mark.parametrize("consolidate", [False, True])
    def test_skipping_history_env_batched(
        self, device, device_env, batch_cls, maybe_fork_ParallelEnv, consolidate
    ):
        if batch_cls == "parallel":
            batch_cls = maybe_fork_ParallelEnv
        env = batch_cls(
            2,
            lambda: self._make_skipping_env(device_env),
            device=device,
            consolidate=consolidate,
        )
        try:
            env.check_env_specs()
        finally:
            env.close(raise_if_closed=False)

    @pytest.mark.parametrize("device_env", [None, "cpu"])
    @pytest.mark.parametrize("collector_cls", [SyncDataCollector])
    def test_env_history_base_collector(self, device_env, collector_cls):
        env = self._make_env(device_env)
        collector = collector_cls(
            env, RandomPolicy(env.full_action_spec), total_frames=35, frames_per_batch=5
        )
        for d in collector:
            for i in range(d.shape[0] - 1):
                assert (
                    d[i + 1]["history"].content[0] == d[i]["next", "history"].content[0]
                )

    @pytest.mark.parametrize("device_env", [None, "cpu"])
    @pytest.mark.parametrize("collector_cls", [SyncDataCollector])
    def test_skipping_history_env_collector(self, device_env, collector_cls):
        env = self._make_skipping_env(device_env, max_steps=10)
        collector = collector_cls(
            env,
            lambda td: td.update(env.full_action_spec.one()),
            total_frames=35,
            frames_per_batch=5,
        )
        length = None
        count = 1
        for d in collector:
            for k in range(1, 5):
                if len(d[k]["history"].content) == 2:
                    count = 1
                    continue
                if count % 3 == 2:
                    assert (
                        d[k]["next", "history"].content
                        == d[k - 1]["next", "history"].content
                    ), (d["next", "history"].content, k, count)
                else:
                    assert d[k]["next", "history"].content[-1] == str(
                        int(d[k - 1]["next", "history"].content[-1]) + 1
                    ), (d["next", "history"].content, k, count)
                count += 1
            count += 1


class TestLLMEnv:
    @pytest.fixture(scope="class", autouse=True)
    def set_capture(self):
        with set_capture_non_tensor_stack(False):
            yield None
        return

    class DummyDataLoader:
        def __init__(self, batch_size=0):
            self.batch_size = batch_size

        def generate_random_string(self, length=10):
            """Generate a random string of a given length."""
            return "".join(random.choice(string.ascii_lowercase) for _ in range(length))

        def __iter__(self):
            return self

        def __next__(self):
            if self.batch_size == 0:
                return self.generate_random_string()
            else:
                return [self.generate_random_string() for _ in range(self.batch_size)]

    class DummyTensorDataLoader:
        def __init__(self, batch_size=0, max_length=10, padding=False):
            self.batch_size = batch_size
            self.max_length = max_length
            self.padding = padding

        def generate_random_tensor(self):
            """Generate a tensor of random int64 values."""
            length = random.randint(1, self.max_length)
            return torch.tensor(
                [random.randint(0, 100) for _ in range(length)], dtype=torch.int64
            )

        def pad_tensor(self, tensor):
            """Pad a tensor to the maximum length."""
            padding_length = self.max_length - len(tensor)
            return torch.cat((torch.zeros(padding_length, dtype=torch.int64), tensor))

        def __iter__(self):
            return self

        def __next__(self):
            if self.batch_size == 0:
                tensor = self.generate_random_tensor()
                return self.pad_tensor(tensor) if self.padding else tensor
            else:
                tensors = [
                    self.generate_random_tensor() for _ in range(self.batch_size)
                ]
                if self.padding:
                    tensors = [self.pad_tensor(tensor) for tensor in tensors]
                    return torch.stack(tensors)
                else:
                    return tensors

    @pytest.mark.parametrize(
        "str2str,stack_method",
        [
            [True, None],
            [False, "as_padded_tensor"],
            # TODO: a bit experimental, fails with check_env_specs
            # [False, "as_nested_tensor"],
            [False, None],
        ],
    )
    @pytest.mark.parametrize("batched", [True, False])
    @pytest.mark.parametrize("batch_size", [0, 4])
    @pytest.mark.parametrize("device", [None, "cpu"])
    def test_llm_env(self, str2str, batched, stack_method, device, batch_size):
        env = LLMEnv(
            str2str=str2str, device=device, has_attention=False, no_stack=False
        )
        if str2str:
            primer = DataLoadingPrimer(
                dataloader=self.DummyDataLoader(batch_size=batch_size),
                data_keys=[LLMEnv._DEFAULT_STR_KEY],
                example_data="a string!",
            )
        else:
            if stack_method is None:
                stack_method = as_padded_tensor
            primer = DataLoadingPrimer(
                dataloader=self.DummyTensorDataLoader(
                    batch_size=batch_size, padding=True
                ),
                data_keys=[LLMEnv._DEFAULT_TOKEN_KEY],
                data_specs=[Unbounded(shape=(-1,), dtype=torch.int64)],
                stack_method=stack_method,
            )
        assert not env.batch_locked
        env = env.append_transform(primer)
        assert not env.batch_locked
        if batched:
            td = env.reset(TensorDict(batch_size=[3]))
            env.check_env_specs(break_when_any_done="both", tensordict=td)
            env.rollout(10, tensordict=TensorDict(batch_size=[3]))
        else:
            env.check_env_specs(break_when_any_done="both")

    @pytest.mark.parametrize(
        "str2str,stack_method",
        [
            [True, None],
            [False, "as_padded_tensor"],
            # TODO: a bit experimental, fails with check_env_specs
            # [False, "as_nested_tensor"],
            [False, None],
        ],
    )
    @pytest.mark.parametrize("batched", [True, False])
    @pytest.mark.parametrize("device", [None, "cpu"])
    @pytest.mark.parametrize("batch_size", [0, 4])
    def test_llm_from_dataloader(
        self, str2str, batched, stack_method, device, batch_size
    ):
        if str2str:
            kwargs = {
                "dataloader": self.DummyDataLoader(batch_size=batch_size),
                "data_keys": [LLMEnv._DEFAULT_STR_KEY],
                "example_data": "a string!",
            }
        else:
            if stack_method is None:
                stack_method = as_padded_tensor
            kwargs = {
                "dataloader": self.DummyTensorDataLoader(
                    padding=True, batch_size=batch_size
                ),
                "data_keys": [LLMEnv._DEFAULT_TOKEN_KEY],
                "data_specs": [Unbounded(shape=(-1,), dtype=torch.int64)],
                "stack_method": stack_method,
            }
        kwargs.update(
            {
                "str2str": str2str,
                "device": device,
                "has_attention": False,
                "no_stack": False,
            }
        )
        env = LLMEnv.from_dataloader(**kwargs)
        assert not env.batch_locked
        if batched:
            td = env.reset(TensorDict(batch_size=[3]))
            env.check_env_specs(break_when_any_done="both", tensordict=td)
        else:
            env.check_env_specs(break_when_any_done="both")
        if batch_size > 0:

            def policy(td):
                if str2str:
                    if not td.shape:
                        td[LLMEnv._DEFAULT_ACTION_STR_KEY] = "<nothing>"
                    else:
                        td[LLMEnv._DEFAULT_ACTION_STR_KEY] = NonTensorStack(
                            *["<nothing>" for _ in range(td.shape[0])]
                        )
                else:
                    td[LLMEnv._DEFAULT_ACTION_TOKENS_KEY] = torch.ones(
                        td.shape + (1,), dtype=torch.int64
                    )
                return td

            if batched:
                # Tell the env that we want 3 sub-envs
                r = env.rollout(10, policy, tensordict=TensorDict(batch_size=[3]))
                assert r.ndim == 2
                if str2str:
                    assert isinstance(r[0, 0][LLMEnv._DEFAULT_STR_KEY], str)
                    assert isinstance(r[0, 1][LLMEnv._DEFAULT_STR_KEY], str)
                    assert (
                        r[0, 0][LLMEnv._DEFAULT_STR_KEY]
                        == r[0, 1][LLMEnv._DEFAULT_STR_KEY][
                            : -len(r[0, 0][LLMEnv._DEFAULT_ACTION_STR_KEY])
                        ]
                    )
                    assert (
                        r[0, 1][LLMEnv._DEFAULT_STR_KEY]
                        == r[0, 2][LLMEnv._DEFAULT_STR_KEY][
                            : -len(r[0, 1][LLMEnv._DEFAULT_ACTION_STR_KEY])
                        ]
                    )
                    assert (
                        r[-1, 0][LLMEnv._DEFAULT_STR_KEY]
                        == r[-1, 1][LLMEnv._DEFAULT_STR_KEY][
                            : -len(r[-1, 0][LLMEnv._DEFAULT_ACTION_STR_KEY])
                        ]
                    )
                    assert (
                        r[-1, 1][LLMEnv._DEFAULT_STR_KEY]
                        == r[-1, 2][LLMEnv._DEFAULT_STR_KEY][
                            : -len(r[-1, 1][LLMEnv._DEFAULT_ACTION_STR_KEY])
                        ]
                    )
                else:
                    assert (
                        r[0, 0][LLMEnv._DEFAULT_TOKEN_KEY]
                        == r[0, 1][LLMEnv._DEFAULT_TOKEN_KEY][:-1]
                    ).all()
                    assert (
                        r[0, 1][LLMEnv._DEFAULT_TOKEN_KEY]
                        == r[0, 2][LLMEnv._DEFAULT_TOKEN_KEY][:-1]
                    ).all()
                    assert (
                        r[-1, 0][LLMEnv._DEFAULT_TOKEN_KEY]
                        == r[-1, 1][LLMEnv._DEFAULT_TOKEN_KEY][:-1]
                    ).all()
                    assert (
                        r[-1, 1][LLMEnv._DEFAULT_TOKEN_KEY]
                        == r[-1, 2][LLMEnv._DEFAULT_TOKEN_KEY][:-1]
                    ).all()
            else:
                r = env.rollout(10, policy, tensordict=TensorDict(batch_size=[]))
                assert r.ndim == 1

    @pytest.mark.parametrize(
        "str2str,stack_method",
        [
            [True, None],
            [False, "as_padded_tensor"],
            # TODO: a bit experimental, fails with check_env_specs
            # [False, "as_nested_tensor"],
            [False, None],
        ],
    )
    @pytest.mark.parametrize("batched", [True, False])
    @pytest.mark.parametrize("device", [None, "cpu"])
    @pytest.mark.parametrize("batch_size", [0, 4])
    @pytest.mark.parametrize("repeats", [3])
    def test_llm_from_dataloader_repeats(
        self, str2str, batched, stack_method, device, batch_size, repeats
    ):
        if str2str:
            kwargs = {
                "dataloader": self.DummyDataLoader(batch_size=batch_size),
                "data_keys": [LLMEnv._DEFAULT_STR_KEY],
                "example_data": "a string!",
                "repeats": repeats,
            }
        else:
            if stack_method is None:
                stack_method = as_padded_tensor
            kwargs = {
                "dataloader": self.DummyTensorDataLoader(
                    padding=True, batch_size=batch_size
                ),
                "data_keys": [LLMEnv._DEFAULT_TOKEN_KEY],
                "data_specs": [Unbounded(shape=(-1,), dtype=torch.int64)],
                "stack_method": stack_method,
                "repeats": repeats,
            }
        kwargs.update(
            {
                "str2str": str2str,
                "device": device,
                "has_attention": False,
                "no_stack": False,
            }
        )
        env = LLMEnv.from_dataloader(**kwargs)
        assert env.transform.repeats == repeats

        max_steps = 3
        env.append_transform(StepCounter(max_steps=max_steps))

        def policy(td):
            if str2str:
                if not td.shape:
                    td[LLMEnv._DEFAULT_ACTION_STR_KEY] = "<nothing>"
                else:
                    td[LLMEnv._DEFAULT_ACTION_STR_KEY] = NonTensorStack(
                        *["<nothing>" for _ in range(td.shape[0])]
                    )
            else:
                td[LLMEnv._DEFAULT_ACTION_TOKENS_KEY] = torch.ones(
                    td.shape + (1,), dtype=torch.int64
                )
            return td

        if batched:
            r = env.rollout(
                100,
                policy,
                tensordict=TensorDict(batch_size=[3]),
                break_when_any_done=False,
            )
        else:
            r = env.rollout(100, policy, break_when_any_done=False)
        # check that r at reset is always the same
        r_reset = r[..., ::max_steps]
        if not batched:
            if str2str:
                assert (
                    r_reset[..., 0][LLMEnv._DEFAULT_STR_KEY]
                    == r_reset[..., 1][LLMEnv._DEFAULT_STR_KEY]
                )
                assert (
                    r_reset[..., 0][LLMEnv._DEFAULT_STR_KEY]
                    == r_reset[..., 2][LLMEnv._DEFAULT_STR_KEY]
                )
                assert (
                    r_reset[..., 0][LLMEnv._DEFAULT_STR_KEY]
                    != r_reset[..., 3][LLMEnv._DEFAULT_STR_KEY]
                )
            else:
                assert (
                    r_reset[..., 0][LLMEnv._DEFAULT_TOKEN_KEY]
                    == r_reset[..., 1][LLMEnv._DEFAULT_TOKEN_KEY]
                ).all()
                assert (
                    r_reset[..., 0][LLMEnv._DEFAULT_TOKEN_KEY]
                    == r_reset[..., 2][LLMEnv._DEFAULT_TOKEN_KEY]
                ).all()
                assert (
                    r_reset[..., 0][LLMEnv._DEFAULT_TOKEN_KEY]
                    != r_reset[..., 3][LLMEnv._DEFAULT_TOKEN_KEY]
                ).any()
        else:
            # When batched, each block contains the 3 reset packs
            if str2str:
                assert (
                    r_reset[0, 0][LLMEnv._DEFAULT_STR_KEY]
                    == r_reset[1, 0][LLMEnv._DEFAULT_STR_KEY]
                )
                assert (
                    r_reset[0, 0][LLMEnv._DEFAULT_STR_KEY]
                    == r_reset[2, 0][LLMEnv._DEFAULT_STR_KEY]
                )
                assert (
                    r_reset[0, 0][LLMEnv._DEFAULT_STR_KEY]
                    != r_reset[0, 1][LLMEnv._DEFAULT_STR_KEY]
                )
            else:
                assert (
                    r_reset[0, 0][LLMEnv._DEFAULT_TOKEN_KEY]
                    == r_reset[1, 0][LLMEnv._DEFAULT_TOKEN_KEY]
                ).all()
                assert (
                    r_reset[0, 0][LLMEnv._DEFAULT_TOKEN_KEY]
                    == r_reset[2, 0][LLMEnv._DEFAULT_TOKEN_KEY]
                ).all()
                assert (
                    r_reset[0, 0][LLMEnv._DEFAULT_TOKEN_KEY]
                    != r_reset[0, 1][LLMEnv._DEFAULT_TOKEN_KEY]
                ).any()

    @pytest.mark.parametrize(
        "str2str,stack_method",
        [
            [True, None],
            [False, "as_padded_tensor"],
        ],
    )
    @pytest.mark.parametrize("batched", [True])
    @pytest.mark.parametrize("device", [None])
    @pytest.mark.parametrize("batch_size", [4])
    @pytest.mark.parametrize("repeats", [3])
    @pytest.mark.parametrize(
        "assign_reward,assign_done", [[True, False], [True, True], [False, True]]
    )
    def test_done_and_reward(
        self,
        str2str,
        batched,
        stack_method,
        device,
        batch_size,
        repeats,
        assign_reward,
        assign_done,
    ):
        with pytest.raises(
            ValueError, match="str2str"
        ) if str2str else contextlib.nullcontext():
            if str2str:
                kwargs = {
                    "dataloader": self.DummyDataLoader(batch_size=batch_size),
                    "data_keys": [LLMEnv._DEFAULT_STR_KEY],
                    "example_data": "a string!",
                    "repeats": repeats,
                    "assign_reward": assign_reward,
                    "assign_done": assign_done,
                }
            else:
                if stack_method is None:
                    stack_method = as_padded_tensor
                kwargs = {
                    "dataloader": self.DummyTensorDataLoader(
                        padding=True, batch_size=batch_size
                    ),
                    "data_keys": [LLMEnv._DEFAULT_TOKEN_KEY],
                    "data_specs": [Unbounded(shape=(-1,), dtype=torch.int64)],
                    "stack_method": stack_method,
                    "repeats": repeats,
                    "assign_reward": assign_reward,
                    "assign_done": assign_done,
                }
            kwargs.update(
                {
                    "str2str": str2str,
                    "device": device,
                    "has_attention": False,
                    "no_stack": False,
                }
            )
            env = LLMEnv.from_dataloader(**kwargs)
            # We want to make sure that transforms that rely on the done state work appropriately
            env.append_transform(StepCounter(max_steps=10))

            def policy(td):
                td[LLMEnv._DEFAULT_ACTION_TOKENS_KEY] = torch.ones(
                    td.shape + (torch.randint(10, (1,)).item(),), dtype=torch.int64
                )
                return td

            if batched:
                r = env.rollout(
                    100,
                    policy,
                    tensordict=TensorDict(batch_size=[3]),
                    break_when_any_done=False,
                )
            else:
                r = env.rollout(100, policy, break_when_any_done=False)
            if assign_done:
                assert "terminated" in r
                assert "done" in r


if __name__ == "__main__":
    args, unknown = argparse.ArgumentParser().parse_known_args()
    pytest.main([__file__, "--capture", "no", "--exitfirst"] + unknown)<|MERGE_RESOLUTION|>--- conflicted
+++ resolved
@@ -4230,12 +4230,7 @@
     @pytest.mark.parametrize("include_hash", [False, True])
     @pytest.mark.parametrize("include_san", [False, True])
     @pytest.mark.parametrize("append_transform", [False, True])
-<<<<<<< HEAD
-    # @pytest.mark.parametrize("mask_actions", [False, True])
-    @pytest.mark.parametrize("mask_actions", [False])
-=======
     @pytest.mark.parametrize("mask_actions", [True])
->>>>>>> 69f1be71
     def test_all_actions(
         self,
         include_fen,
@@ -4266,14 +4261,6 @@
                 td["reward"] = -td["reward"]
             return td
 
-<<<<<<< HEAD
-        # ChessEnv sets the reward to 0.5 for a draw and 1 for a win for either player.
-        # Need to transform the reward to be:
-        #   white win = 1
-        #   draw = 0
-        #   black win = -1
-=======
->>>>>>> 69f1be71
         if append_transform:
             env = env.append_transform(transform_reward)
 
