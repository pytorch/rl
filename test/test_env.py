# Copyright (c) Meta Platforms, Inc. and affiliates.
#
# This source code is licensed under the MIT license found in the
# LICENSE file in the root directory of this source tree.

import argparse
import os.path
import re
from collections import defaultdict
from functools import partial
from sys import platform

import numpy as np
import pytest
import torch
import yaml

from _utils_internal import (
    _make_envs,
    CARTPOLE_VERSIONED,
    check_rollout_consistency_multikey_env,
    decorate_thread_sub_func,
    get_default_devices,
    HALFCHEETAH_VERSIONED,
    PENDULUM_VERSIONED,
    PONG_VERSIONED,
    rand_reset,
)
from mocking_classes import (
    ActionObsMergeLinear,
    ContinuousActionConvMockEnv,
    ContinuousActionConvMockEnvNumpy,
    ContinuousActionVecMockEnv,
    CountingBatchedEnv,
    CountingEnv,
    CountingEnvCountPolicy,
    DiscreteActionConvMockEnv,
    DiscreteActionConvMockEnvNumpy,
    DiscreteActionVecMockEnv,
    DummyModelBasedEnvBase,
    HeteroCountingEnv,
    HeteroCountingEnvPolicy,
    MockBatchedLockedEnv,
    MockBatchedUnLockedEnv,
    MockSerialEnv,
    MultiKeyCountingEnv,
    MultiKeyCountingEnvPolicy,
    NestedCountingEnv,
)
from packaging import version
from tensordict import dense_stack_tds
from tensordict.nn import TensorDictModuleBase
from tensordict.tensordict import assert_allclose_td, LazyStackedTensorDict, TensorDict
from tensordict.utils import _unravel_key_to_tuple
from torch import nn

from torchrl.collectors import MultiSyncDataCollector, SyncDataCollector
from torchrl.data.tensor_specs import (
    CompositeSpec,
    DiscreteTensorSpec,
    OneHotDiscreteTensorSpec,
    UnboundedContinuousTensorSpec,
)
from torchrl.envs import CatTensors, DoubleToFloat, EnvCreator, ParallelEnv, SerialEnv
from torchrl.envs.gym_like import default_info_dict_reader
from torchrl.envs.libs.dm_control import _has_dmc, DMControlEnv
from torchrl.envs.libs.gym import _has_gym, GymEnv, GymWrapper
from torchrl.envs.transforms import Compose, StepCounter, TransformedEnv
from torchrl.envs.utils import (
    check_env_specs,
    check_marl_grouping,
    done_or_truncated,
    make_composite_from_td,
    MarlGroupMapType,
    step_mdp,
)
from torchrl.modules import Actor, ActorCriticOperator, MLP, SafeModule, ValueOperator
from torchrl.modules.tensordict_module import WorldModelWrapper

gym_version = None
if _has_gym:
    try:
        import gymnasium as gym
    except ModuleNotFoundError:
        import gym

    gym_version = version.parse(gym.__version__)

try:
    this_dir = os.path.dirname(os.path.realpath(__file__))
    with open(os.path.join(this_dir, "configs", "atari.yaml"), "r") as file:
        atari_confs = yaml.load(file, Loader=yaml.FullLoader)
    _atari_found = True
except FileNotFoundError:
    _atari_found = False
    atari_confs = defaultdict(lambda: "")

IS_OSX = platform == "darwin"

## TO BE FIXED: DiscreteActionProjection queries a randint on each worker, which leads to divergent results between
## the serial and parallel batched envs
# def _make_atari_env(atari_env):
#     action_spec = GymEnv(atari_env + "-ram-v0").action_spec
#     n_act = action_spec.shape[-1]
#     return lambda **kwargs: TransformedEnv(
#         GymEnv(atari_env + "-ram-v0", **kwargs),
#         DiscreteActionProjection(max_N=18, M=n_act),
#     )
#
#
# @pytest.mark.skipif(
#     "ALE/Pong-v5" not in _get_gym_envs(), reason="no Atari OpenAI Gym env available"
# )
# def test_composite_env():
#     num_workers = 10
#     frameskip = 2
#     create_env_fn = [
#         _make_atari_env(atari_env)
#         for atari_env in atari_confs["atari_envs"][:num_workers]
#     ]
#     kwargs = {"frame_skip": frameskip}
#
#     random_policy = lambda td: td.set(
#         "action", torch.nn.functional.one_hot(torch.randint(18, (*td.batch_size,)), 18)
#     )
#     p = SerialEnv(num_workers, create_env_fn, create_env_kwargs=kwargs)
#     seed = p.set_seed(0)
#     p.reset()
#     torch.manual_seed(seed)
#     rollout1 = p.rollout(max_steps=100, policy=random_policy, auto_reset=False)
#     p.close()
#     del p
#
#     p = ParallelEnv(num_workers, create_env_fn, create_env_kwargs=kwargs)
#     seed = p.set_seed(0)
#     p.reset()
#     torch.manual_seed(seed)
#     rollout0 = p.rollout(max_steps=100, policy=random_policy, auto_reset=False)
#     p.close()
#     del p
#
#     assert_allclose_td(rollout1, rollout0)


@pytest.mark.skipif(not _has_gym, reason="no gym")
@pytest.mark.parametrize("env_name", [PENDULUM_VERSIONED, CARTPOLE_VERSIONED])
@pytest.mark.parametrize("frame_skip", [1, 4])
def test_env_seed(env_name, frame_skip, seed=0):
    env = GymEnv(env_name, frame_skip=frame_skip)
    action = env.action_spec.rand()

    env.set_seed(seed)
    td0a = env.reset()
    td1a = env.step(td0a.clone().set("action", action))

    env.set_seed(seed)
    td0b = env.fake_tensordict()
    td0b = env.reset(tensordict=td0b)
    td1b = env.step(td0b.exclude("next").clone().set("action", action))

    assert_allclose_td(td0a, td0b.select(*td0a.keys()))
    assert_allclose_td(td1a, td1b)

    env.set_seed(
        seed=seed + 10,
    )
    td0c = env.reset()
    td1c = env.step(td0c.clone().set("action", action))

    with pytest.raises(AssertionError):
        assert_allclose_td(td0a, td0c.select(*td0a.keys()))
    with pytest.raises(AssertionError):
        assert_allclose_td(td1a, td1c)
    env.close()


@pytest.mark.skipif(not _has_gym, reason="no gym")
@pytest.mark.parametrize("env_name", [PENDULUM_VERSIONED, PONG_VERSIONED])
@pytest.mark.parametrize("frame_skip", [1, 4])
def test_rollout(env_name, frame_skip, seed=0):
    env = GymEnv(env_name, frame_skip=frame_skip)

    torch.manual_seed(seed)
    np.random.seed(seed)
    env.set_seed(seed)
    env.reset()
    rollout1 = env.rollout(max_steps=100)
    assert rollout1.names[-1] == "time"

    torch.manual_seed(seed)
    np.random.seed(seed)
    env.set_seed(seed)
    env.reset()
    rollout2 = env.rollout(max_steps=100)
    assert rollout2.names[-1] == "time"

    assert_allclose_td(rollout1, rollout2)

    torch.manual_seed(seed)
    env.set_seed(seed + 10)
    env.reset()
    rollout3 = env.rollout(max_steps=100)
    with pytest.raises(AssertionError):
        assert_allclose_td(rollout1, rollout3)
    env.close()


@pytest.mark.parametrize("device", get_default_devices())
def test_rollout_predictability(device):
    env = MockSerialEnv(device=device)
    env.set_seed(100)
    first = 100 % 17
    policy = Actor(torch.nn.Linear(1, 1, bias=False)).to(device)
    for p in policy.parameters():
        p.data.fill_(1.0)
    td_out = env.rollout(policy=policy, max_steps=200)
    assert (
        torch.arange(first, first + 100, device=device)
        == td_out.get("observation").squeeze()
    ).all()
    assert (
        torch.arange(first + 1, first + 101, device=device)
        == td_out.get(("next", "observation")).squeeze()
    ).all()
    assert (
        torch.arange(first + 1, first + 101, device=device)
        == td_out.get(("next", "reward")).squeeze()
    ).all()
    assert (
        torch.arange(first, first + 100, device=device)
        == td_out.get("action").squeeze()
    ).all()


@pytest.mark.skipif(not _has_gym, reason="no gym")
@pytest.mark.parametrize("env_name", [PENDULUM_VERSIONED])
@pytest.mark.parametrize("frame_skip", [1])
@pytest.mark.parametrize("truncated_key", ["truncated", "done"])
@pytest.mark.parametrize("parallel", [False, True])
def test_rollout_reset(env_name, frame_skip, parallel, truncated_key, seed=0):
    envs = []
    for horizon in [20, 30, 40]:
        envs.append(
            lambda horizon=horizon: TransformedEnv(
                GymEnv(env_name, frame_skip=frame_skip),
                StepCounter(horizon, truncated_key=truncated_key),
            )
        )
    if parallel:
        env = ParallelEnv(3, envs)
    else:
        env = SerialEnv(3, envs)
    env.set_seed(100)
    out = env.rollout(100, break_when_any_done=False)
    assert out.names[-1] == "time"
    assert out.shape == torch.Size([3, 100])
    assert (
        out[..., -1]["step_count"].squeeze().cpu() == torch.tensor([19, 9, 19])
    ).all()
    assert (
        out[..., -1]["next", "step_count"].squeeze().cpu() == torch.tensor([20, 10, 20])
    ).all()
    assert (
        out["next", truncated_key].squeeze().sum(-1) == torch.tensor([5, 3, 2])
    ).all()


class TestModelBasedEnvBase:
    @staticmethod
    def world_model():
        return WorldModelWrapper(
            SafeModule(
                ActionObsMergeLinear(5, 4),
                in_keys=["hidden_observation", "action"],
                out_keys=["hidden_observation"],
            ),
            SafeModule(
                nn.Linear(4, 1),
                in_keys=["hidden_observation"],
                out_keys=["reward"],
            ),
        )

    @pytest.mark.parametrize("device", get_default_devices())
    def test_mb_rollout(self, device, seed=0):
        torch.manual_seed(seed)
        np.random.seed(seed)
        world_model = self.world_model()
        mb_env = DummyModelBasedEnvBase(
            world_model, device=device, batch_size=torch.Size([10])
        )
        check_env_specs(mb_env)
        rollout = mb_env.rollout(max_steps=100)
        expected_keys = {
            ("next", key) for key in (*mb_env.observation_spec.keys(), "reward", "done")
        }
        expected_keys = expected_keys.union(
            set(mb_env.input_spec["full_action_spec"].keys())
        )
        expected_keys = expected_keys.union(
            set(mb_env.input_spec["full_state_spec"].keys())
        )
        expected_keys = expected_keys.union({"done", "next"})
        assert set(rollout.keys(True)) == expected_keys
        assert rollout[("next", "hidden_observation")].shape == (10, 100, 4)

    @pytest.mark.parametrize("device", get_default_devices())
    def test_mb_env_batch_lock(self, device, seed=0):
        torch.manual_seed(seed)
        np.random.seed(seed)
        world_model = WorldModelWrapper(
            SafeModule(
                ActionObsMergeLinear(5, 4),
                in_keys=["hidden_observation", "action"],
                out_keys=["hidden_observation"],
            ),
            SafeModule(
                nn.Linear(4, 1),
                in_keys=["hidden_observation"],
                out_keys=["reward"],
            ),
        )
        mb_env = DummyModelBasedEnvBase(
            world_model, device=device, batch_size=torch.Size([10])
        )
        assert not mb_env.batch_locked

        with pytest.raises(RuntimeError, match="batch_locked is a read-only property"):
            mb_env.batch_locked = False
        td = mb_env.reset()
        td["action"] = mb_env.action_spec.rand()
        td_expanded = td.unsqueeze(-1).expand(10, 2).reshape(-1).to_tensordict()
        mb_env.step(td)

        with pytest.raises(
            RuntimeError, match=re.escape("Expected a tensordict with shape==env.shape")
        ):
            mb_env.step(td_expanded)

        mb_env = DummyModelBasedEnvBase(
            world_model, device=device, batch_size=torch.Size([])
        )
        assert not mb_env.batch_locked

        with pytest.raises(RuntimeError, match="batch_locked is a read-only property"):
            mb_env.batch_locked = False
        td = mb_env.reset()
        td["action"] = mb_env.action_spec.rand()
        td_expanded = td.expand(2)
        mb_env.step(td)
        # we should be able to do a step with a tensordict that has been expended
        mb_env.step(td_expanded)


class TestParallel:
    @pytest.mark.parametrize("num_parallel_env", [1, 10])
    @pytest.mark.parametrize("env_batch_size", [[], (32,), (32, 1), (32, 0)])
    def test_env_with_batch_size(self, num_parallel_env, env_batch_size):
        env = MockBatchedLockedEnv(device="cpu", batch_size=torch.Size(env_batch_size))
        env.set_seed(1)
        parallel_env = ParallelEnv(num_parallel_env, lambda: env)
        assert parallel_env.batch_size == (num_parallel_env, *env_batch_size)

    @pytest.mark.skipif(not _has_dmc, reason="no dm_control")
    @pytest.mark.parametrize("env_task", ["stand,stand,stand", "stand,walk,stand"])
    @pytest.mark.parametrize("share_individual_td", [True, False])
    def test_multi_task_serial_parallel(self, env_task, share_individual_td):
        tasks = env_task.split(",")
        if len(tasks) == 1:
            single_task = True

            def env_make():
                return DMControlEnv("humanoid", tasks[0])

        elif len(set(tasks)) == 1 and len(tasks) == 3:
            single_task = True
            env_make = [lambda: DMControlEnv("humanoid", tasks[0])] * 3
        else:
            single_task = False
            env_make = [
                lambda task=task: DMControlEnv("humanoid", task) for task in tasks
            ]

        if not share_individual_td and not single_task:
            with pytest.raises(
                ValueError, match="share_individual_td must be set to None"
            ):
                SerialEnv(3, env_make, share_individual_td=share_individual_td)
            with pytest.raises(
                ValueError, match="share_individual_td must be set to None"
            ):
                ParallelEnv(3, env_make, share_individual_td=share_individual_td)
            return

        env_serial = SerialEnv(3, env_make, share_individual_td=share_individual_td)
        env_serial.start()
        assert env_serial._single_task is single_task
        env_parallel = ParallelEnv(3, env_make, share_individual_td=share_individual_td)
        env_parallel.start()
        assert env_parallel._single_task is single_task

        env_serial.set_seed(0)
        torch.manual_seed(0)
        td_serial = env_serial.rollout(max_steps=50)

        env_parallel.set_seed(0)
        torch.manual_seed(0)
        td_parallel = env_parallel.rollout(max_steps=50)

        assert_allclose_td(td_serial, td_parallel)

    @pytest.mark.skipif(not _has_dmc, reason="no dm_control")
    def test_multitask(self):
        env1 = DMControlEnv("humanoid", "stand")
        env1_obs_keys = list(env1.observation_spec.keys())
        env2 = DMControlEnv("humanoid", "walk")
        env2_obs_keys = list(env2.observation_spec.keys())

        assert len(env1_obs_keys)
        assert len(env2_obs_keys)

        def env1_maker():
            return TransformedEnv(
                DMControlEnv("humanoid", "stand"),
                Compose(
                    CatTensors(env1_obs_keys, "observation_stand", del_keys=False),
                    CatTensors(env1_obs_keys, "observation"),
                    DoubleToFloat(
                        in_keys=["observation_stand", "observation"],
                        in_keys_inv=["action"],
                    ),
                ),
            )

        def env2_maker():
            return TransformedEnv(
                DMControlEnv("humanoid", "walk"),
                Compose(
                    CatTensors(env2_obs_keys, "observation_walk", del_keys=False),
                    CatTensors(env2_obs_keys, "observation"),
                    DoubleToFloat(
                        in_keys=["observation_walk", "observation"],
                        in_keys_inv=["action"],
                    ),
                ),
            )

        env = ParallelEnv(2, [env1_maker, env2_maker])
        # env = SerialEnv(2, [env1_maker, env2_maker])
        assert not env._single_task

        td = env.rollout(10, return_contiguous=False)
        assert "observation_walk" not in td.keys()
        assert "observation_walk" in td[1].keys()
        assert "observation_walk" not in td[0].keys()
        assert "observation_stand" in td[0].keys()
        assert "observation_stand" not in td[1].keys()
        assert "observation_walk" in td[:, 0][1].keys()
        assert "observation_walk" not in td[:, 0][0].keys()
        assert "observation_stand" in td[:, 0][0].keys()
        assert "observation_stand" not in td[:, 0][1].keys()

    @pytest.mark.skipif(not _has_gym, reason="no gym")
    @pytest.mark.parametrize("env_name", [PENDULUM_VERSIONED])  # 1226: faster execution
    @pytest.mark.parametrize("frame_skip", [4])  # 1226: faster execution
    @pytest.mark.parametrize(
        "transformed_in,transformed_out", [[True, True], [False, False]]
    )  # 1226: faster execution
    def test_parallel_env(
        self, env_name, frame_skip, transformed_in, transformed_out, T=10, N=3
    ):
        env_parallel, env_serial, _, env0 = _make_envs(
            env_name,
            frame_skip,
            transformed_in=transformed_in,
            transformed_out=transformed_out,
            N=N,
        )
        td = TensorDict(source={"action": env0.action_spec.rand((N,))}, batch_size=[N])
        td1 = env_parallel.step(td)
        assert not td1.is_shared()
        assert ("next", "done") in td1.keys(True)
        assert ("next", "reward") in td1.keys(True)

        with pytest.raises(RuntimeError):
            # number of actions does not match number of workers
            td = TensorDict(
                source={"action": env0.action_spec.rand((N - 1,))},
                batch_size=[N - 1],
            )
            _ = env_parallel.step(td)

        td_reset = TensorDict(source=rand_reset(env_parallel), batch_size=[N])
        env_parallel.reset(tensordict=td_reset)

        td = env_parallel.rollout(policy=None, max_steps=T)
        assert (
            td.shape == torch.Size([N, T]) or td.get("done").sum(1).all()
        ), f"{td.shape}, {td.get('done').sum(1)}"
        env_parallel.close()
        # env_serial.close()  # never opened
        env0.close()

    @pytest.mark.skipif(not _has_gym, reason="no gym")
    @pytest.mark.parametrize("env_name", [PENDULUM_VERSIONED])
    @pytest.mark.parametrize("frame_skip", [4])  # 1226: faster execution
    @pytest.mark.parametrize(
        "transformed_in,transformed_out", [[True, True], [False, False]]
    )  # 1226: faster execution
    def test_parallel_env_with_policy(
        self,
        env_name,
        frame_skip,
        transformed_in,
        transformed_out,
        T=10,
        N=3,
    ):
        env_parallel, env_serial, _, env0 = _make_envs(
            env_name,
            frame_skip,
            transformed_in=transformed_in,
            transformed_out=transformed_out,
            N=N,
        )

        policy = ActorCriticOperator(
            SafeModule(
                spec=None,
                module=nn.LazyLinear(12),
                in_keys=["observation"],
                out_keys=["hidden"],
            ),
            SafeModule(
                spec=None,
                module=nn.LazyLinear(env0.action_spec.shape[-1]),
                in_keys=["hidden"],
                out_keys=["action"],
            ),
            ValueOperator(
                module=MLP(out_features=1, num_cells=[]), in_keys=["hidden", "action"]
            ),
        )

        td = TensorDict(source={"action": env0.action_spec.rand((N,))}, batch_size=[N])
        td1 = env_parallel.step(td)
        assert not td1.is_shared()
        assert ("next", "done") in td1.keys(True)
        assert ("next", "reward") in td1.keys(True)

        with pytest.raises(RuntimeError):
            # number of actions does not match number of workers
            td = TensorDict(
                source={"action": env0.action_spec.rand((N - 1,))},
                batch_size=[N - 1],
            )
            _ = env_parallel.step(td)

        td_reset = TensorDict(source=rand_reset(env_parallel), batch_size=[N])
        env_parallel.reset(tensordict=td_reset)

        td = env_parallel.rollout(policy=policy, max_steps=T)
        assert (
            td.shape == torch.Size([N, T]) or td.get("done").sum(1).all()
        ), f"{td.shape}, {td.get('done').sum(1)}"
        env_parallel.close()

        # env_serial.close()
        env0.close()

    @pytest.mark.skipif(not _has_gym, reason="no gym")
    @pytest.mark.parametrize(
        "env_name",
        [
            PENDULUM_VERSIONED,
        ],
    )  # PONG_VERSIONED])  # 1226: efficiency
    @pytest.mark.parametrize("frame_skip", [4])
    @pytest.mark.parametrize(
        "transformed_in,transformed_out", [[True, True], [False, False]]
    )  # 1226: effociency
    @pytest.mark.parametrize("static_seed", [False, True])
    def test_parallel_env_seed(
        self, env_name, frame_skip, transformed_in, transformed_out, static_seed
    ):
        env_parallel, env_serial, _, _ = _make_envs(
            env_name, frame_skip, transformed_in, transformed_out, 5
        )
        out_seed_serial = env_serial.set_seed(0, static_seed=static_seed)
        if static_seed:
            assert out_seed_serial == 0
        td0_serial = env_serial.reset()
        torch.manual_seed(0)

        td_serial = env_serial.rollout(
            max_steps=10, auto_reset=False, tensordict=td0_serial
        ).contiguous()
        key = "pixels" if "pixels" in td_serial.keys() else "observation"
        torch.testing.assert_close(
            td_serial[:, 0].get(("next", key)), td_serial[:, 1].get(key)
        )

        out_seed_parallel = env_parallel.set_seed(0, static_seed=static_seed)
        if static_seed:
            assert out_seed_serial == 0
        td0_parallel = env_parallel.reset()

        torch.manual_seed(0)
        assert out_seed_parallel == out_seed_serial
        td_parallel = env_parallel.rollout(
            max_steps=10, auto_reset=False, tensordict=td0_parallel
        ).contiguous()
        torch.testing.assert_close(
            td_parallel[:, :-1].get(("next", key)), td_parallel[:, 1:].get(key)
        )
        assert_allclose_td(td0_serial, td0_parallel)
        assert_allclose_td(td_serial[:, 0], td_parallel[:, 0])  # first step
        assert_allclose_td(td_serial[:, 1], td_parallel[:, 1])  # second step
        assert_allclose_td(td_serial, td_parallel)
        env_parallel.close()
        env_serial.close()

    @pytest.mark.skipif(not _has_gym, reason="no gym")
    def test_parallel_env_shutdown(self):
        env_make = EnvCreator(lambda: GymEnv(PENDULUM_VERSIONED))
        env = ParallelEnv(4, env_make)
        env.reset()
        assert not env.is_closed
        env.rand_step()
        assert not env.is_closed
        env.close()
        assert env.is_closed
        env.reset()
        assert not env.is_closed
        env.close()

    @pytest.mark.parametrize("parallel", [True, False])
    def test_parallel_env_custom_method(self, parallel):
        # define env

        if parallel:
            env = ParallelEnv(2, lambda: DiscreteActionVecMockEnv())
        else:
            env = SerialEnv(2, lambda: DiscreteActionVecMockEnv())

        # we must start the environment first
        env.reset()
        assert all(result == 0 for result in env.custom_fun())
        assert all(result == 1 for result in env.custom_attr)
        assert all(result == 2 for result in env.custom_prop)  # to be fixed
        env.close()

    @pytest.mark.skipif(not torch.cuda.device_count(), reason="no cuda to test on")
    @pytest.mark.skipif(not _has_gym, reason="no gym")
    @pytest.mark.parametrize("frame_skip", [4])
    @pytest.mark.parametrize("device", [0])
    @pytest.mark.parametrize(
        "env_name", [PENDULUM_VERSIONED]
    )  # 1226: Skip PONG for efficiency
    @pytest.mark.parametrize(
        "transformed_in,transformed_out,open_before",
        [  # 1226: efficiency
            [True, True, True],
            [True, True, False],
            [False, False, True],
        ],
    )
    def test_parallel_env_cast(
        self,
        env_name,
        frame_skip,
        transformed_in,
        transformed_out,
        device,
        open_before,
        N=3,
    ):
        # tests casting to device
        env_parallel, env_serial, _, env0 = _make_envs(
            env_name,
            frame_skip,
            transformed_in=transformed_in,
            transformed_out=transformed_out,
            N=N,
        )
        if open_before:
            td_cpu = env0.rollout(max_steps=10)
            assert td_cpu.device == torch.device("cpu")
        env0 = env0.to(device)
        assert env0.observation_spec.device == torch.device(device)
        assert env0.action_spec.device == torch.device(device)
        assert env0.reward_spec.device == torch.device(device)
        assert env0.device == torch.device(device)
        td_device = env0.reset()
        assert td_device.device == torch.device(device), env0
        td_device = env0.rand_step()
        assert td_device.device == torch.device(device), env0
        td_device = env0.rollout(max_steps=10)
        assert td_device.device == torch.device(device), env0

        if open_before:
            td_cpu = env_serial.rollout(max_steps=10)
            assert td_cpu.device == torch.device("cpu")
        observation_spec = env_serial.observation_spec.clone()
        done_spec = env_serial.done_spec.clone()
        reward_spec = env_serial.reward_spec.clone()
        action_spec = env_serial.action_spec.clone()
        state_spec = env_serial.state_spec.clone()
        env_serial = env_serial.to(device)
        assert env_serial.observation_spec.device == torch.device(device)
        assert env_serial.action_spec.device == torch.device(device)
        assert env_serial.reward_spec.device == torch.device(device)
        assert env_serial.device == torch.device(device)
        assert env_serial.observation_spec == observation_spec.to(device)
        assert env_serial.action_spec == action_spec.to(device)
        assert env_serial.reward_spec == reward_spec.to(device)
        assert env_serial.done_spec == done_spec.to(device)
        assert env_serial.state_spec == state_spec.to(device)
        td_device = env_serial.reset()
        assert td_device.device == torch.device(device), env_serial
        td_device = env_serial.rand_step()
        assert td_device.device == torch.device(device), env_serial
        td_device = env_serial.rollout(max_steps=10)
        assert td_device.device == torch.device(device), env_serial

        if open_before:
            td_cpu = env_parallel.rollout(max_steps=10)
            assert td_cpu.device == torch.device("cpu")
        observation_spec = env_parallel.observation_spec.clone()
        done_spec = env_parallel.done_spec.clone()
        reward_spec = env_parallel.reward_spec.clone()
        action_spec = env_parallel.action_spec.clone()
        state_spec = env_parallel.state_spec.clone()
        env_parallel = env_parallel.to(device)
        assert env_parallel.observation_spec.device == torch.device(device)
        assert env_parallel.action_spec.device == torch.device(device)
        assert env_parallel.reward_spec.device == torch.device(device)
        assert env_parallel.device == torch.device(device)
        assert env_parallel.observation_spec == observation_spec.to(device)
        assert env_parallel.action_spec == action_spec.to(device)
        assert env_parallel.reward_spec == reward_spec.to(device)
        assert env_parallel.done_spec == done_spec.to(device)
        assert env_parallel.state_spec == state_spec.to(device)
        td_device = env_parallel.reset()
        assert td_device.device == torch.device(device), env_parallel
        td_device = env_parallel.rand_step()
        assert td_device.device == torch.device(device), env_parallel
        td_device = env_parallel.rollout(max_steps=10)
        assert td_device.device == torch.device(device), env_parallel

        env_parallel.close()
        env_serial.close()
        env0.close()

    @pytest.mark.skipif(not _has_gym, reason="no gym")
    @pytest.mark.skipif(not torch.cuda.device_count(), reason="no cuda device detected")
    @pytest.mark.parametrize("frame_skip", [4])
    @pytest.mark.parametrize("device", [0])
    @pytest.mark.parametrize("env_name", [PENDULUM_VERSIONED])  # 1226: efficiency
    @pytest.mark.parametrize(
        "transformed_in,transformed_out",
        [  # 1226
            [True, True],
            [False, False],
        ],
    )
    def test_parallel_env_device(
        self, env_name, frame_skip, transformed_in, transformed_out, device
    ):
        # tests creation on device
        torch.manual_seed(0)
        N = 3

        env_parallel, env_serial, _, env0 = _make_envs(
            env_name,
            frame_skip,
            transformed_in=transformed_in,
            transformed_out=transformed_out,
            device=device,
            N=N,
        )

        assert env0.device == torch.device(device)
        out = env0.rollout(max_steps=20)
        assert out.device == torch.device(device)

        assert env_serial.device == torch.device(device)
        out = env_serial.rollout(max_steps=20)
        assert out.device == torch.device(device)

        assert env_parallel.device == torch.device(device)
        out = env_parallel.rollout(max_steps=20)
        assert out.device == torch.device(device)

        env_parallel.close()
        env_serial.close()
        env0.close()

    @pytest.mark.skipif(not _has_gym, reason="no gym")
    @pytest.mark.flaky(reruns=3, reruns_delay=1)
    @pytest.mark.parametrize(
        "env_name", [PENDULUM_VERSIONED]
    )  # 1226: No pong for efficiency
    @pytest.mark.parametrize("frame_skip", [4])
    @pytest.mark.parametrize(
        "device",
        [torch.device("cuda:0") if torch.cuda.device_count() else torch.device("cpu")],
    )
    def test_parallel_env_transform_consistency(self, env_name, frame_skip, device):
        env_parallel_in, env_serial_in, _, env0_in = _make_envs(
            env_name,
            frame_skip,
            transformed_in=True,
            transformed_out=False,
            device=device,
            N=3,
        )
        env_parallel_out, env_serial_out, _, env0_out = _make_envs(
            env_name,
            frame_skip,
            transformed_in=False,
            transformed_out=True,
            device=device,
            N=3,
        )
        torch.manual_seed(0)
        env_parallel_in.set_seed(0)
        r_in = env_parallel_in.rollout(max_steps=20)
        torch.manual_seed(0)
        env_parallel_out.set_seed(0)
        r_out = env_parallel_out.rollout(max_steps=20)
        assert_allclose_td(r_in, r_out)
        env_parallel_in.close()
        env_parallel_out.close()

        torch.manual_seed(0)
        env_serial_in.set_seed(0)
        r_in = env_serial_in.rollout(max_steps=20)
        torch.manual_seed(0)
        env_serial_out.set_seed(0)
        r_out = env_serial_out.rollout(max_steps=20)
        assert_allclose_td(r_in, r_out)
        env_serial_in.close()
        env_serial_out.close()

        torch.manual_seed(0)
        env0_in.set_seed(0)
        r_in = env0_in.rollout(max_steps=20)
        torch.manual_seed(0)
        env0_out.set_seed(0)
        r_out = env0_out.rollout(max_steps=20)
        assert_allclose_td(r_in, r_out)
        env0_in.close()
        env0_in.close()

    @pytest.mark.parametrize("parallel", [True, False])
    def test_parallel_env_kwargs_set(self, parallel):
        num_env = 2

        def make_make_env():
            def make_transformed_env(seed=None):
                env = DiscreteActionConvMockEnv()
                if seed is not None:
                    env.set_seed(seed)
                return env

            return make_transformed_env

        _class = ParallelEnv if parallel else SerialEnv

        def env_fn1(seed):
            env = _class(
                num_workers=num_env,
                create_env_fn=make_make_env(),
                create_env_kwargs=[{"seed": i} for i in range(seed, seed + num_env)],
            )
            return env

        def env_fn2(seed):
            env = _class(
                num_workers=num_env,
                create_env_fn=make_make_env(),
            )
            env.update_kwargs([{"seed": i} for i in range(seed, seed + num_env)])
            return env

        env1 = env_fn1(100)
        env2 = env_fn2(100)
        env1.start()
        env2.start()
        for c1, c2 in zip(env1.counter, env2.counter):
            assert c1 == c2

        env1.close()
        env2.close()

    @pytest.mark.parametrize("batch_size", [(32, 5), (4,), (1,), ()])
    @pytest.mark.parametrize("n_workers", [2, 1])
    def test_parallel_env_reset_flag(self, batch_size, n_workers, max_steps=3):
        torch.manual_seed(1)
        env = ParallelEnv(
            n_workers, lambda: CountingEnv(max_steps=max_steps, batch_size=batch_size)
        )
        env.set_seed(1)
        action = env.action_spec.rand()
        action[:] = 1
        for i in range(max_steps):
            td = env.step(
                TensorDict(
                    {"action": action}, batch_size=env.batch_size, device=env.device
                )
            )
            assert (td["next", "done"] == 0).all()
            assert (td["next"]["observation"] == i + 1).all()

        td = env.step(
            TensorDict({"action": action}, batch_size=env.batch_size, device=env.device)
        )
        assert (td["next", "done"] == 1).all()
        assert (td["next"]["observation"] == max_steps + 1).all()

        td_reset = TensorDict(
            rand_reset(env), batch_size=env.batch_size, device=env.device
        )
        reset = td_reset["_reset"]
        td_reset = env.reset(td_reset)
        env.close()

        assert (td_reset["done"][reset] == 0).all()
        assert (td_reset["observation"][reset] == 0).all()
        assert (td_reset["done"][~reset] == 1).all()
        assert (td_reset["observation"][~reset] == max_steps + 1).all()

    @pytest.mark.parametrize("nested_obs_action", [True, False])
    @pytest.mark.parametrize("nested_done", [True, False])
    @pytest.mark.parametrize("nested_reward", [True, False])
    @pytest.mark.parametrize("env_type", ["serial", "parallel"])
    def test_parallel_env_nested(
        self,
        nested_obs_action,
        nested_done,
        nested_reward,
        env_type,
        n_envs=2,
        batch_size=(32,),
        nested_dim=5,
        rollout_length=3,
        seed=1,
    ):
        env_fn = lambda: NestedCountingEnv(
            nest_done=nested_done,
            nest_reward=nested_reward,
            nest_obs_action=nested_obs_action,
            batch_size=batch_size,
            nested_dim=nested_dim,
        )
        if env_type == "serial":
            env = SerialEnv(n_envs, env_fn)
        else:
            env = ParallelEnv(n_envs, env_fn)
        env.set_seed(seed)

        batch_size = (n_envs, *batch_size)

        td = env.reset()
        assert td.batch_size == batch_size
        if nested_done or nested_obs_action:
            assert td["data"].batch_size == (*batch_size, nested_dim)
        if not nested_done and not nested_reward and not nested_obs_action:
            assert "data" not in td.keys()

        policy = CountingEnvCountPolicy(env.action_spec, env.action_key)
        td = env.rollout(rollout_length, policy)
        assert td.batch_size == (*batch_size, rollout_length)
        if nested_done or nested_obs_action:
            assert td["data"].batch_size == (*batch_size, rollout_length, nested_dim)
        if nested_reward or nested_done or nested_obs_action:
            assert td["next", "data"].batch_size == (
                *batch_size,
                rollout_length,
                nested_dim,
            )
        if not nested_done and not nested_reward and not nested_obs_action:
            assert "data" not in td.keys()
            assert "data" not in td["next"].keys()

        if nested_obs_action:
            assert "observation" not in td.keys()
            assert (td[..., -1]["data", "states"] == 2).all()
        else:
            assert ("data", "states") not in td.keys(True, True)
            assert (td[..., -1]["observation"] == 2).all()


@pytest.mark.parametrize("batch_size", [(), (2,), (32, 5)])
def test_env_base_reset_flag(batch_size, max_steps=3):
    torch.manual_seed(0)
    env = CountingEnv(max_steps=max_steps, batch_size=batch_size)
    env.set_seed(1)

    action = env.action_spec.rand()
    action[:] = 1

    for i in range(max_steps):
        td = env.step(
            TensorDict({"action": action}, batch_size=env.batch_size, device=env.device)
        )
        assert (td["next", "done"] == 0).all()
        assert (td["next", "observation"] == i + 1).all()

    td = env.step(
        TensorDict({"action": action}, batch_size=env.batch_size, device=env.device)
    )
    assert (td["next", "done"] == 1).all()
    assert (td["next", "observation"] == max_steps + 1).all()

    td_reset = TensorDict(rand_reset(env), batch_size=env.batch_size, device=env.device)
    reset = td_reset["_reset"]
    td_reset = env.reset(td_reset)

    assert (td_reset["done"][reset] == 0).all()
    assert (td_reset["observation"][reset] == 0).all()
    assert (td_reset["done"][~reset] == 1).all()
    assert (td_reset["observation"][~reset] == max_steps + 1).all()


@pytest.mark.skipif(not _has_gym, reason="no gym")
def test_seed():
    torch.manual_seed(0)
    env1 = GymEnv(PENDULUM_VERSIONED)
    env1.set_seed(0)
    state0_1 = env1.reset()
    state1_1 = env1.step(state0_1.set("action", env1.action_spec.rand()))

    torch.manual_seed(0)
    env2 = GymEnv(PENDULUM_VERSIONED)
    env2.set_seed(0)
    state0_2 = env2.reset()
    state1_2 = env2.step(state0_2.set("action", env2.action_spec.rand()))

    assert_allclose_td(state0_1, state0_2)
    assert_allclose_td(state1_1, state1_2)

    env1.set_seed(0)
    torch.manual_seed(0)
    rollout1 = env1.rollout(max_steps=30)

    env2.set_seed(0)
    torch.manual_seed(0)
    rollout2 = env2.rollout(max_steps=30)

    torch.testing.assert_close(
        rollout1["observation"][1:], rollout1[("next", "observation")][:-1]
    )
    torch.testing.assert_close(
        rollout2["observation"][1:], rollout2[("next", "observation")][:-1]
    )
    torch.testing.assert_close(rollout1["observation"], rollout2["observation"])


class TestStepMdp:
    @pytest.mark.parametrize("keep_other", [True, False])
    @pytest.mark.parametrize("exclude_reward", [True, False])
    @pytest.mark.parametrize("exclude_done", [True, False])
    @pytest.mark.parametrize("exclude_action", [True, False])
    @pytest.mark.parametrize("has_out", [True, False])
    @pytest.mark.parametrize("lazy_stack", [False, True])
    def test_steptensordict(
        self,
        keep_other,
        exclude_reward,
        exclude_done,
        exclude_action,
        has_out,
        lazy_stack,
    ):
        torch.manual_seed(0)
        tensordict = TensorDict(
            {
                "reward": torch.randn(4, 1),
                "done": torch.zeros(4, 1, dtype=torch.bool),
                "ledzep": torch.randn(4, 2),
                "next": {
                    "ledzep": torch.randn(4, 2),
                    "reward": torch.randn(4, 1),
                    "done": torch.zeros(4, 1, dtype=torch.bool),
                },
                "beatles": torch.randn(4, 1),
                "action": torch.randn(4, 2),
            },
            [4],
        )
        if lazy_stack:
            # let's spice this a little bit
            tds = tensordict.unbind(0)
            tds[0]["this", "one"] = torch.zeros(2)
            tds[1]["but", "not", "this", "one"] = torch.ones(2)
            tds[0]["next", "this", "one"] = torch.ones(2) * 2
            tensordict = torch.stack(tds, 0)
        next_tensordict = TensorDict({}, [4]) if has_out else None
        if has_out and lazy_stack:
            next_tensordict = torch.stack(next_tensordict.unbind(0), 0)
        out = step_mdp(
            tensordict.lock_(),
            keep_other=keep_other,
            exclude_reward=exclude_reward,
            exclude_done=exclude_done,
            exclude_action=exclude_action,
            next_tensordict=next_tensordict,
        )
        assert "ledzep" in out.keys()
        if lazy_stack:
            assert (out["ledzep"] == tensordict["next", "ledzep"]).all()
            assert (out[0]["this", "one"] == 2).all()
            if keep_other:
                assert (out[1]["but", "not", "this", "one"] == 1).all()
        else:
            assert out["ledzep"] is tensordict["next", "ledzep"]
        if keep_other:
            assert "beatles" in out.keys()
            if lazy_stack:
                assert (out["beatles"] == tensordict["beatles"]).all()
            else:
                assert out["beatles"] is tensordict["beatles"]
        else:
            assert "beatles" not in out.keys()
        if not exclude_reward:
            assert "reward" in out.keys()
            if lazy_stack:
                assert (out["reward"] == tensordict["next", "reward"]).all()
            else:
                assert out["reward"] is tensordict["next", "reward"]
        else:
            assert "reward" not in out.keys()
        if not exclude_action:
            assert "action" in out.keys()
            if lazy_stack:
                assert (out["action"] == tensordict["action"]).all()
            else:
                assert out["action"] is tensordict["action"]
        else:
            assert "action" not in out.keys()
        if not exclude_done:
            assert "done" in out.keys()
            if lazy_stack:
                assert (out["done"] == tensordict["next", "done"]).all()
            else:
                assert out["done"] is tensordict["next", "done"]
        else:
            assert "done" not in out.keys()
        if has_out:
            assert out is next_tensordict

    @pytest.mark.parametrize("nested_obs", [True, False])
    @pytest.mark.parametrize("nested_action", [True, False])
    @pytest.mark.parametrize("nested_done", [True, False])
    @pytest.mark.parametrize("nested_reward", [True, False])
    @pytest.mark.parametrize("nested_other", [True, False])
    @pytest.mark.parametrize("exclude_reward", [True, False])
    @pytest.mark.parametrize("exclude_done", [True, False])
    @pytest.mark.parametrize("exclude_action", [True, False])
    @pytest.mark.parametrize("keep_other", [True, False])
    def test_nested(
        self,
        nested_obs,
        nested_action,
        nested_done,
        nested_reward,
        nested_other,
        exclude_reward,
        exclude_done,
        exclude_action,
        keep_other,
    ):
        td_batch_size = (4,)
        nested_batch_size = (4, 3)
        nested_key = ("data",)
        td = TensorDict(
            {
                nested_key: TensorDict({}, nested_batch_size),
                "next": {
                    nested_key: TensorDict({}, nested_batch_size),
                },
            },
            td_batch_size,
        )
        reward_key = "reward"
        if nested_reward:
            reward_key = nested_key + (reward_key,)
        done_key = "done"
        if nested_done:
            done_key = nested_key + (done_key,)
        action_key = "action"
        if nested_action:
            action_key = nested_key + (action_key,)
        obs_key = "state"
        if nested_obs:
            obs_key = nested_key + (obs_key,)
        other_key = "beatles"
        if nested_other:
            other_key = nested_key + (other_key,)

        td[reward_key] = torch.zeros(*nested_batch_size, 1)
        td[done_key] = torch.zeros(*nested_batch_size, 1)
        td[obs_key] = torch.zeros(*nested_batch_size, 1)
        td[action_key] = torch.zeros(*nested_batch_size, 1)
        td[other_key] = torch.zeros(*nested_batch_size, 1)

        td["next", reward_key] = torch.ones(*nested_batch_size, 1)
        td["next", done_key] = torch.ones(*nested_batch_size, 1)
        td["next", obs_key] = torch.ones(*nested_batch_size, 1)

        input_td = td

        td = step_mdp(
            td.lock_(),
            exclude_reward=exclude_reward,
            exclude_done=exclude_done,
            exclude_action=exclude_action,
            reward_keys=reward_key,
            done_keys=done_key,
            action_keys=action_key,
            keep_other=keep_other,
        )
        td_nested_keys = td.keys(True, True)
        td_keys = td.keys()

        assert td.batch_size == input_td.batch_size
        # Obs will always be present
        assert obs_key in td_nested_keys
        # Nested key should not be present in this specific conditions
        if (
            (exclude_done or not nested_done)
            and (exclude_reward or not nested_reward)
            and (exclude_action or not nested_action)
            and not nested_obs
            and ((not keep_other) or (keep_other and not nested_other))
        ):
            assert nested_key[0] not in td_keys
        else:  # Nested key is present
            assert not td[nested_key] is input_td["next", nested_key]
            assert not td[nested_key] is input_td[nested_key]
            assert td[nested_key].batch_size == nested_batch_size
        # If we exclude everything we are left with just obs
        if exclude_done and exclude_reward and exclude_action and not keep_other:
            if nested_obs:
                assert len(td_nested_keys) == 1 and list(td_nested_keys)[0] == obs_key
            else:
                assert len(td_nested_keys) == 1 and list(td_nested_keys)[0] == obs_key
        # Key-wise exclusions
        if not exclude_reward:
            assert reward_key in td_nested_keys
            assert (td[reward_key] == 1).all()
        else:
            assert reward_key not in td_nested_keys
        if not exclude_action:
            assert action_key in td_nested_keys
            assert (td[action_key] == 0).all()
        else:
            assert action_key not in td_nested_keys
        if not exclude_done:
            assert done_key in td_nested_keys
            assert (td[done_key] == 1).all()
        else:
            assert done_key not in td_nested_keys
        if keep_other:
            assert other_key in td_nested_keys
            assert (td[other_key] == 0).all()
        else:
            assert other_key not in td_nested_keys

    @pytest.mark.parametrize("nested_other", [True, False])
    @pytest.mark.parametrize("exclude_reward", [True, False])
    @pytest.mark.parametrize("exclude_done", [True, False])
    @pytest.mark.parametrize("exclude_action", [True, False])
    @pytest.mark.parametrize("keep_other", [True, False])
    def test_nested_partially(
        self,
        nested_other,
        exclude_reward,
        exclude_done,
        exclude_action,
        keep_other,
    ):
        # General
        td_batch_size = (4,)
        nested_batch_size = (4, 3)
        nested_key = ("data",)
        reward_key = "reward"
        done_key = "done"
        action_key = "action"
        obs_key = "state"
        other_key = "beatles"
        if nested_other:
            other_key = nested_key + (other_key,)

        # Nested only in root
        td = TensorDict(
            {
                nested_key: TensorDict({}, nested_batch_size),
                "next": {},
            },
            td_batch_size,
        )

        td[reward_key] = torch.zeros(*nested_batch_size, 1)
        td[done_key] = torch.zeros(*nested_batch_size, 1)
        td[obs_key] = torch.zeros(*nested_batch_size, 1)
        td[action_key] = torch.zeros(*nested_batch_size, 1)
        td[other_key] = torch.zeros(*nested_batch_size, 1)

        td["next", reward_key] = torch.zeros(*nested_batch_size, 1)
        td["next", done_key] = torch.zeros(*nested_batch_size, 1)
        td["next", obs_key] = torch.zeros(*nested_batch_size, 1)

        td = step_mdp(
            td.lock_(),
            exclude_reward=exclude_reward,
            exclude_done=exclude_done,
            exclude_action=exclude_action,
            reward_keys=reward_key,
            done_keys=done_key,
            action_keys=action_key,
            keep_other=keep_other,
        )
        td_keys_nested = td.keys(True, True)
        td_keys = td.keys()
        if keep_other:
            if nested_other:
                assert nested_key[0] in td_keys
                assert td[nested_key].batch_size == nested_batch_size
            else:
                assert nested_key[0] not in td_keys
            assert (td[other_key] == 0).all()
        else:
            assert other_key not in td_keys_nested

        # Nested only in next
        td = TensorDict(
            {
                "next": {nested_key: TensorDict({}, nested_batch_size)},
            },
            td_batch_size,
        )
        td[reward_key] = torch.zeros(*nested_batch_size, 1)
        td[done_key] = torch.zeros(*nested_batch_size, 1)
        td[obs_key] = torch.zeros(*nested_batch_size, 1)
        td[action_key] = torch.zeros(*nested_batch_size, 1)

        td["next", other_key] = torch.zeros(*nested_batch_size, 1)
        td["next", reward_key] = torch.zeros(*nested_batch_size, 1)
        td["next", done_key] = torch.zeros(*nested_batch_size, 1)
        td["next", obs_key] = torch.zeros(*nested_batch_size, 1)

        td = step_mdp(
            td.lock_(),
            exclude_reward=exclude_reward,
            exclude_done=exclude_done,
            exclude_action=exclude_action,
            reward_keys=reward_key,
            done_keys=done_key,
            action_keys=action_key,
            keep_other=keep_other,
        )
        td_keys = td.keys()

        if nested_other:
            assert nested_key[0] in td_keys
            assert td[nested_key].batch_size == nested_batch_size
        else:
            assert nested_key[0] not in td_keys
        assert (td[other_key] == 0).all()

    @pytest.mark.parametrize("het_action", [True, False])
    @pytest.mark.parametrize("het_done", [True, False])
    @pytest.mark.parametrize("het_reward", [True, False])
    @pytest.mark.parametrize("het_other", [True, False])
    @pytest.mark.parametrize("het_obs", [True, False])
    @pytest.mark.parametrize("exclude_reward", [True, False])
    @pytest.mark.parametrize("exclude_done", [True, False])
    @pytest.mark.parametrize("exclude_action", [True, False])
    @pytest.mark.parametrize("keep_other", [True, False])
    def test_heterogeenous(
        self,
        het_action,
        het_done,
        het_reward,
        het_other,
        het_obs,
        exclude_reward,
        exclude_done,
        exclude_action,
        keep_other,
    ):
        td_batch_size = 4
        nested_dim = 3
        nested_batch_size = (td_batch_size, nested_dim)
        nested_key = ("data",)

        reward_key = "reward"
        nested_reward_key = nested_key + (reward_key,)
        done_key = "done"
        nested_done_key = nested_key + (done_key,)
        action_key = "action"
        nested_action_key = nested_key + (action_key,)
        obs_key = "state"
        nested_obs_key = nested_key + (obs_key,)
        other_key = "beatles"
        nested_other_key = nested_key + (other_key,)

        tds = []
        for i in range(1, nested_dim + 1):
            tds.append(
                TensorDict(
                    {
                        nested_key: TensorDict(
                            {
                                reward_key: torch.zeros(
                                    td_batch_size, i if het_reward else 1
                                ),
                                done_key: torch.zeros(
                                    td_batch_size, i if het_done else 1
                                ),
                                action_key: torch.zeros(
                                    td_batch_size, i if het_action else 1
                                ),
                                obs_key: torch.zeros(
                                    td_batch_size, i if het_obs else 1
                                ),
                                other_key: torch.zeros(
                                    td_batch_size, i if het_other else 1
                                ),
                            },
                            [td_batch_size],
                        ),
                        "next": {
                            nested_key: TensorDict(
                                {
                                    reward_key: torch.ones(
                                        td_batch_size, i if het_reward else 1
                                    ),
                                    done_key: torch.ones(
                                        td_batch_size, i if het_done else 1
                                    ),
                                    obs_key: torch.ones(
                                        td_batch_size, i if het_obs else 1
                                    ),
                                },
                                [td_batch_size],
                            ),
                        },
                    },
                    [td_batch_size],
                )
            )
        lazy_td = torch.stack(tds, dim=1)
        input_td = lazy_td

        td = step_mdp(
            lazy_td.lock_(),
            exclude_reward=exclude_reward,
            exclude_done=exclude_done,
            exclude_action=exclude_action,
            reward_keys=nested_reward_key,
            done_keys=nested_done_key,
            action_keys=nested_action_key,
            keep_other=keep_other,
        )
        td_nested_keys = td.keys(True, True)
        td_keys = td.keys()
        for i in range(nested_dim):
            if het_obs:
                assert td[..., i][nested_obs_key].shape == (td_batch_size, i + 1)
            else:
                assert td[..., i][nested_obs_key].shape == (td_batch_size, 1)
            assert (td[..., i][nested_obs_key] == 1).all()
        if exclude_reward:
            assert nested_reward_key not in td_keys
        else:
            for i in range(nested_dim):
                if het_reward:
                    assert td[..., i][nested_reward_key].shape == (td_batch_size, i + 1)
                else:
                    assert td[..., i][nested_reward_key].shape == (td_batch_size, 1)
                assert (td[..., i][nested_reward_key] == 1).all()
        if exclude_done:
            assert nested_done_key not in td_keys
        else:
            for i in range(nested_dim):
                if het_done:
                    assert td[..., i][nested_done_key].shape == (td_batch_size, i + 1)
                else:
                    assert td[..., i][nested_done_key].shape == (td_batch_size, 1)
                assert (td[..., i][nested_done_key] == 1).all()
        if exclude_action:
            assert nested_action_key not in td_keys
        else:
            for i in range(nested_dim):
                if het_action:
                    assert td[..., i][nested_action_key].shape == (td_batch_size, i + 1)
                else:
                    assert td[..., i][nested_action_key].shape == (td_batch_size, 1)
                assert (td[..., i][nested_action_key] == 0).all()
        if not keep_other:
            assert nested_other_key not in td_keys
        else:
            for i in range(nested_dim):
                if het_other:
                    assert td[..., i][nested_other_key].shape == (td_batch_size, i + 1)
                else:
                    assert td[..., i][nested_other_key].shape == (td_batch_size, 1)
                assert (td[..., i][nested_other_key] == 0).all()


@pytest.mark.parametrize("device", get_default_devices())
def test_batch_locked(device):
    env = MockBatchedLockedEnv(device)
    assert env.batch_locked

    with pytest.raises(RuntimeError, match="batch_locked is a read-only property"):
        env.batch_locked = False
    td = env.reset()
    td["action"] = env.action_spec.rand()
    td_expanded = td.expand(2).clone()
    _ = env.step(td)

    with pytest.raises(
        RuntimeError, match="Expected a tensordict with shape==env.shape, "
    ):
        env.step(td_expanded)


@pytest.mark.parametrize("device", get_default_devices())
def test_batch_unlocked(device):
    env = MockBatchedUnLockedEnv(device)
    assert not env.batch_locked

    with pytest.raises(RuntimeError, match="batch_locked is a read-only property"):
        env.batch_locked = False
    td = env.reset()
    td["action"] = env.action_spec.rand()
    td_expanded = td.expand(2).clone()
    td = env.step(td)

    env.step(td_expanded)


@pytest.mark.parametrize("device", get_default_devices())
def test_batch_unlocked_with_batch_size(device):
    env = MockBatchedUnLockedEnv(device, batch_size=torch.Size([2]))
    assert not env.batch_locked

    with pytest.raises(RuntimeError, match="batch_locked is a read-only property"):
        env.batch_locked = False

    td = env.reset()
    td["action"] = env.action_spec.rand()
    td_expanded = td.expand(2, 2).reshape(-1).to_tensordict()
    td = env.step(td)

    with pytest.raises(RuntimeError, match="Expected a tensordict with shape"):
        env.step(td_expanded)


@pytest.mark.skipif(not _has_gym, reason="no gym")
@pytest.mark.skipif(
    gym_version is None or gym_version < version.parse("0.20.0"),
    reason="older versions of half-cheetah do not have 'x_position' info key.",
)
@pytest.mark.parametrize("device", get_default_devices())
def test_info_dict_reader(device, seed=0):
    try:
        import gymnasium as gym
    except ModuleNotFoundError:
        import gym

    env = GymWrapper(gym.make(HALFCHEETAH_VERSIONED), device=device)
    env.set_info_dict_reader(default_info_dict_reader(["x_position"]))

    assert "x_position" in env.observation_spec.keys()
    assert isinstance(env.observation_spec["x_position"], UnboundedContinuousTensorSpec)

    tensordict = env.reset()
    tensordict = env.rand_step(tensordict)

    assert env.observation_spec["x_position"].is_in(tensordict[("next", "x_position")])

    env2 = GymWrapper(gym.make("HalfCheetah-v4"))
    env2.set_info_dict_reader(
        default_info_dict_reader(
            ["x_position"], spec={"x_position": OneHotDiscreteTensorSpec(5)}
        )
    )

    tensordict2 = env2.reset()
    tensordict2 = env2.rand_step(tensordict2)

    assert not env2.observation_spec["x_position"].is_in(
        tensordict2[("next", "x_position")]
    )


def test_make_spec_from_td():
    data = TensorDict(
        {
            "obs": torch.randn(3),
            "action": torch.zeros(2, dtype=torch.int),
            "next": {
                "obs": torch.randn(3),
                "reward": torch.randn(1),
                "done": torch.zeros(1, dtype=torch.bool),
            },
        },
        [],
    )
    spec = make_composite_from_td(data)
    assert (spec.zero() == data.zero_()).all()
    for key, val in data.items(True, True):
        assert val.dtype is spec[key].dtype


@pytest.mark.parametrize("group_type", list(MarlGroupMapType))
def test_marl_group_type(group_type):
    agent_names = ["agent"]
    check_marl_grouping(group_type.get_group_map(agent_names), agent_names)

    agent_names = ["agent", "agent"]
    with pytest.raises(ValueError):
        check_marl_grouping(group_type.get_group_map(agent_names), agent_names)

    agent_names = ["agent_0", "agent_1"]
    check_marl_grouping(group_type.get_group_map(agent_names), agent_names)

    agent_names = []
    with pytest.raises(ValueError):
        check_marl_grouping(group_type.get_group_map(agent_names), agent_names)


@pytest.mark.skipif(not torch.cuda.device_count(), reason="No cuda device")
class TestConcurrentEnvs:
    """Concurrent parallel envs on multiple procs can interfere."""

    class Policy(TensorDictModuleBase):
        in_keys = []
        out_keys = ["action"]

        def __init__(self, spec):
            super().__init__()
            self.spec = spec

        def forward(self, tensordict):
            tensordict.set("action", self.spec["action"].zero() + 1)
            return tensordict

    @staticmethod
    def main_penv(j, q=None):
        device = "cpu" if not torch.cuda.device_count() else "cuda:0"
        n_workers = 1
        env_p = ParallelEnv(
            n_workers,
            [
                lambda i=i: CountingEnv(i, device=device)
                for i in range(j, j + n_workers)
            ],
        )
        env_s = SerialEnv(
            n_workers,
            [
                lambda i=i: CountingEnv(i, device=device)
                for i in range(j, j + n_workers)
            ],
        )
        spec = env_p.action_spec
        policy = TestConcurrentEnvs.Policy(CompositeSpec(action=spec.to(device)))
        N = 10
        r_p = []
        r_s = []
        for _ in range(N):
            with torch.no_grad():
                r_p.append(env_s.rollout(100, break_when_any_done=False, policy=policy))
                r_s.append(env_p.rollout(100, break_when_any_done=False, policy=policy))

        td_equals = torch.stack(r_p).contiguous() == torch.stack(r_s).contiguous()
        if td_equals.all():
            if q is not None:
                q.put(("passed", j))
            else:
                pass
        else:
            if q is not None:
                s = ""
                for key, item in td_equals.items(True, True):
                    if not item.all():
                        s = s + f"\t{key}"
                q.put((f"failed: {s}", j))
            else:
                raise RuntimeError()

    @staticmethod
    def main_collector(j, q=None):
        device = "cpu" if not torch.cuda.device_count() else "cuda:0"
        N = 10
        n_workers = 1
        make_envs = [
            lambda i=i: CountingEnv(i, device=device) for i in range(j, j + n_workers)
        ]
        spec = make_envs[0]().action_spec
        policy = TestConcurrentEnvs.Policy(CompositeSpec(action=spec))
        collector = MultiSyncDataCollector(
            make_envs,
            policy,
            frames_per_batch=n_workers * 100,
            total_frames=N * n_workers * 100,
            storing_device=device,
            device=device,
        )
        single_collectors = [
            SyncDataCollector(
                make_envs[i](),
                policy,
                frames_per_batch=n_workers * 100,
                total_frames=N * n_workers * 100,
                storing_device=device,
                device=device,
            )
            for i in range(n_workers)
        ]
        iter_collector = iter(collector)
        iter_single_collectors = [iter(sc) for sc in single_collectors]

        r_p = []
        r_s = []
        for _ in range(N):
            with torch.no_grad():
                r_p.append(next(iter_collector).clone())
                r_s.append(torch.cat([next(sc) for sc in iter_single_collectors]))

        collector.shutdown()
        for sc in single_collectors:
            sc.shutdown()
        del collector
        del single_collectors
        r_p = torch.stack(r_p).contiguous()
        r_s = torch.stack(r_s).contiguous()
        td_equals = r_p == r_s

        if td_equals.all():
            if q is not None:
                q.put(("passed", j))
            else:
                pass
        else:
            if q is not None:
                s = ""
                for key, item in td_equals.items(True, True):
                    if not item.all():
                        print(key, "failed")
                        print("r_p", r_p.get(key)[~item])
                        print("r_s", r_s.get(key)[~item])
                        s = s + f"\t{key}"
                q.put((f"failed: {s}", j))
            else:
                raise RuntimeError()

    @pytest.mark.parametrize("nproc", [3, 1])
    def test_mp_concurrent(self, nproc):
        if nproc == 1:
            self.main_penv(3)
            self.main_penv(6)
            self.main_penv(9)
        else:
            from torch import multiprocessing as mp

            q = mp.Queue(3)
            ps = []
            try:
                for k in range(3, 10, 3):
                    p = mp.Process(target=type(self).main_penv, args=(k, q))
                    ps.append(p)
                    p.start()
                for _ in range(3):
                    msg, j = q.get(timeout=100)
                    assert msg == "passed", j
            finally:
                for p in ps:
                    p.join()

    @pytest.mark.parametrize("nproc", [3, 1])
    def test_mp_collector(self, nproc):
        if nproc == 1:
            self.main_collector(3)
            self.main_collector(6)
            self.main_collector(9)
        else:
            from torch import multiprocessing as mp

            q = mp.Queue(3)
            ps = []
            try:
                for j in range(3, 10, 3):
                    p = mp.Process(target=type(self).main_collector, args=(j, q))
                    ps.append(p)
                    p.start()
                for _ in range(3):
                    msg, j = q.get(timeout=100)
                    assert msg == "passed", j
            finally:
                for p in ps:
                    p.join(timeout=2)


class TestNestedSpecs:
    @pytest.mark.parametrize("envclass", ["CountingEnv", "NestedCountingEnv"])
    def test_nested_env(self, envclass):
        if envclass == "CountingEnv":
            env = CountingEnv()
        elif envclass == "NestedCountingEnv":
            env = NestedCountingEnv()
        else:
            raise NotImplementedError
        reset = env.reset()
        assert not isinstance(env.done_spec, CompositeSpec)
        assert not isinstance(env.reward_spec, CompositeSpec)
        assert (
            env.done_spec
            == env.output_spec[("full_done_spec", *_unravel_key_to_tuple(env.done_key))]
        )
        assert (
            env.reward_spec
            == env.output_spec[
                ("full_reward_spec", *_unravel_key_to_tuple(env.reward_key))
            ]
        )
        if envclass == "NestedCountingEnv":
            assert env.done_key == ("data", "done")
            assert env.reward_key == ("data", "reward")
            assert ("data", "done") in reset.keys(True)
            assert ("data", "states") in reset.keys(True)
            assert ("data", "reward") not in reset.keys(True)
        assert env.done_key in reset.keys(True)
        assert env.reward_key not in reset.keys(True)

        next_state = env.rand_step()
        if envclass == "NestedCountingEnv":
            assert ("next", "data", "done") in next_state.keys(True)
            assert ("next", "data", "states") in next_state.keys(True)
            assert ("next", "data", "reward") in next_state.keys(True)
        assert ("next", *_unravel_key_to_tuple(env.done_key)) in next_state.keys(True)
        assert ("next", *_unravel_key_to_tuple(env.reward_key)) in next_state.keys(True)

    @pytest.mark.parametrize("batch_size", [(), (32,), (32, 1)])
    def test_nested_env_dims(self, batch_size, nested_dim=5, rollout_length=3):
        env = NestedCountingEnv(batch_size=batch_size, nested_dim=nested_dim)

        td_reset = env.reset()
        assert td_reset.batch_size == batch_size
        assert td_reset["data"].batch_size == (*batch_size, nested_dim)

        td = env.rand_action()
        assert td.batch_size == batch_size
        assert td["data"].batch_size == (*batch_size, nested_dim)

        td = env.rand_action(td_reset)
        assert td.batch_size == batch_size
        assert td["data"].batch_size == (*batch_size, nested_dim)

        td = env.rand_step(td)
        assert td.batch_size == batch_size
        assert td["data"].batch_size == (*batch_size, nested_dim)
        assert td["next", "data"].batch_size == (*batch_size, nested_dim)

        td = env.rand_step()
        assert td.batch_size == batch_size
        assert td["data"].batch_size == (*batch_size, nested_dim)
        assert td["next", "data"].batch_size == (*batch_size, nested_dim)

        td = env.rand_step(td_reset)
        assert td.batch_size == batch_size
        assert td["data"].batch_size == (*batch_size, nested_dim)
        assert td["next", "data"].batch_size == (*batch_size, nested_dim)

        td = env.rollout(rollout_length)
        assert td.batch_size == (*batch_size, rollout_length)
        assert td["data"].batch_size == (*batch_size, rollout_length, nested_dim)
        assert td["next", "data"].batch_size == (
            *batch_size,
            rollout_length,
            nested_dim,
        )

        policy = CountingEnvCountPolicy(env.action_spec, env.action_key)
        td = env.rollout(rollout_length, policy)
        assert td.batch_size == (*batch_size, rollout_length)
        assert td["data"].batch_size == (*batch_size, rollout_length, nested_dim)
        assert td["next", "data"].batch_size == (
            *batch_size,
            rollout_length,
            nested_dim,
        )


class TestHeteroEnvs:
    @pytest.mark.parametrize("batch_size", [(), (32,), (1, 2)])
    def test_reset(self, batch_size):
        env = HeteroCountingEnv(batch_size=batch_size)
        env.reset()

    @pytest.mark.parametrize("batch_size", [(), (32,), (1, 2)])
    def test_rand_step(self, batch_size):
        env = HeteroCountingEnv(batch_size=batch_size)
        td = env.reset()
        assert (td["lazy"][..., 0]["tensor_0"] == 0).all()
        td = env.rand_step()
        assert (td["next", "lazy"][..., 0]["tensor_0"] == 1).all()
        td = env.rand_step()
        assert (td["next", "lazy"][..., 1]["tensor_1"] == 2).all()

    @pytest.mark.parametrize("batch_size", [(), (2,), (2, 1)])
    @pytest.mark.parametrize("rollout_steps", [1, 2, 5])
    def test_rollout(self, batch_size, rollout_steps, n_lazy_dim=3):
        env = HeteroCountingEnv(batch_size=batch_size)
        td = env.rollout(rollout_steps, return_contiguous=False)
        td = dense_stack_tds(td)

        assert isinstance(td, TensorDict)
        assert td.batch_size == (*batch_size, rollout_steps)

        assert isinstance(td["lazy"], LazyStackedTensorDict)
        assert td["lazy"].shape == (*batch_size, rollout_steps, n_lazy_dim)
        assert td["lazy"].stack_dim == len(td["lazy"].batch_size) - 1

        assert (td[..., -1]["next", "state"] == rollout_steps).all()
        assert (td[..., -1]["next", "lazy", "camera"] == rollout_steps).all()
        assert (
            td["lazy"][(0,) * len(batch_size)][..., 0]["tensor_0"].squeeze(-1)
            == torch.arange(rollout_steps)
        ).all()

    @pytest.mark.parametrize("batch_size", [(), (2,), (2, 1)])
    @pytest.mark.parametrize("rollout_steps", [1, 2, 5])
    @pytest.mark.parametrize("count", [True, False])
    def test_rollout_policy(self, batch_size, rollout_steps, count):
        env = HeteroCountingEnv(batch_size=batch_size)
        policy = HeteroCountingEnvPolicy(
            env.input_spec["full_action_spec"], count=count
        )
        td = env.rollout(rollout_steps, policy=policy, return_contiguous=False)
        td = dense_stack_tds(td)
        for i in range(env.n_nested_dim):
            if count:
                agent_obs = td["lazy"][(0,) * len(batch_size)][..., i][f"tensor_{i}"]
                for _ in range(i + 1):
                    agent_obs = agent_obs.mean(-1)
                assert (agent_obs == torch.arange(rollout_steps)).all()
                assert (td["lazy"][..., i]["action"] == 1).all()
            else:
                assert (td["lazy"][..., i]["action"] == 0).all()

    @pytest.mark.parametrize("batch_size", [(1, 2)])
    @pytest.mark.parametrize("env_type", ["serial", "parallel"])
    def test_vec_env(self, batch_size, env_type, rollout_steps=4, n_workers=2):
        env_fun = lambda: HeteroCountingEnv(batch_size=batch_size)
        if env_type == "serial":
            vec_env = SerialEnv(n_workers, env_fun)
        else:
            vec_env = ParallelEnv(n_workers, env_fun)
        vec_batch_size = (n_workers,) + batch_size
        # check_env_specs(vec_env, return_contiguous=False)
        policy = HeteroCountingEnvPolicy(vec_env.input_spec["full_action_spec"])
        vec_env.reset()
        td = vec_env.rollout(
            rollout_steps,
            policy=policy,
            return_contiguous=False,
            break_when_any_done=False,
        )
        td = dense_stack_tds(td)
        for i in range(env_fun().n_nested_dim):
            agent_obs = td["lazy"][(0,) * len(vec_batch_size)][..., i][f"tensor_{i}"]
            for _ in range(i + 1):
                agent_obs = agent_obs.mean(-1)
            assert (agent_obs == torch.arange(rollout_steps)).all()
            assert (td["lazy"][..., i]["action"] == 1).all()


@pytest.mark.parametrize("seed", [0])
class TestMultiKeyEnvs:
    @pytest.mark.parametrize("batch_size", [(), (2,), (2, 1)])
    @pytest.mark.parametrize("rollout_steps", [1, 5])
    @pytest.mark.parametrize("max_steps", [2, 5])
    def test_rollout(self, batch_size, rollout_steps, max_steps, seed):
        env = MultiKeyCountingEnv(batch_size=batch_size, max_steps=max_steps)
        policy = MultiKeyCountingEnvPolicy(full_action_spec=env.action_spec)
        td = env.rollout(rollout_steps, policy=policy)
        torch.manual_seed(seed)
        check_rollout_consistency_multikey_env(td, max_steps=max_steps)

    @pytest.mark.parametrize("batch_size", [(), (2,), (2, 1)])
    @pytest.mark.parametrize("rollout_steps", [5])
    @pytest.mark.parametrize("env_type", ["serial", "parallel"])
    @pytest.mark.parametrize("max_steps", [2, 5])
    def test_parallel(
        self, batch_size, rollout_steps, env_type, max_steps, seed, n_workers=2
    ):
        torch.manual_seed(seed)
        env_fun = lambda: MultiKeyCountingEnv(
            batch_size=batch_size, max_steps=max_steps
        )
        if env_type == "serial":
            vec_env = SerialEnv(n_workers, env_fun)
        else:
            vec_env = ParallelEnv(n_workers, env_fun)

        # check_env_specs(vec_env)
        policy = MultiKeyCountingEnvPolicy(
            full_action_spec=vec_env.input_spec["full_action_spec"]
        )
        vec_env.reset()
        td = vec_env.rollout(
            rollout_steps,
            policy=policy,
        )
        check_rollout_consistency_multikey_env(td, max_steps=max_steps)


@pytest.mark.parametrize(
    "envclass",
    [
        ContinuousActionConvMockEnv,
        ContinuousActionConvMockEnvNumpy,
        ContinuousActionVecMockEnv,
        CountingBatchedEnv,
        CountingEnv,
        DiscreteActionConvMockEnv,
        DiscreteActionConvMockEnvNumpy,
        DiscreteActionVecMockEnv,
        partial(
            DummyModelBasedEnvBase, world_model=TestModelBasedEnvBase.world_model()
        ),
        MockBatchedLockedEnv,
        MockBatchedUnLockedEnv,
        MockSerialEnv,
        NestedCountingEnv,
        HeteroCountingEnv,
        MultiKeyCountingEnv,
    ],
)
def test_mocking_envs(envclass):
    env = envclass()
    env.set_seed(100)
    reset = env.reset()
    _ = env.rand_step(reset)
    check_env_specs(env, seed=100, return_contiguous=False)


<<<<<<< HEAD
class TestDoneOrTruncated:
    def test_done_or_truncated_nospec(self):
        data = TensorDict({"done": torch.zeros(2, 1, dtype=torch.bool)}, [2])
        assert not done_or_truncated(data, write_full_false=True)
        assert data["_reset"].shape == (2, 1)
        assert not done_or_truncated(data, write_full_false=False)
        assert data.get("_reset", None) is None

        data = TensorDict(
            {
                "done": torch.zeros(2, 1, dtype=torch.bool),
                ("nested", "done"): torch.ones(2, 1, dtype=torch.bool),
            },
            [2],
        )
        assert done_or_truncated(data)
        assert data["_reset"].shape == (2, 1)
        assert data["nested", "_reset"].shape == (2, 1)

        data = TensorDict(
            {
                "done": torch.zeros(2, 1, dtype=torch.bool),
                ("nested", "done"): torch.zeros(2, 1, dtype=torch.bool),
            },
            [2],
        )
        assert not done_or_truncated(data, write_full_false=False)
        assert data.get("_reset", None) is None
        assert data.get(("nested", "_reset"), None) is None
        assert not done_or_truncated(data, write_full_false=True)
        assert data["_reset"].shape == (2, 1)
        assert data["nested", "_reset"].shape == (2, 1)

        data = TensorDict(
            {
                "done": torch.zeros(2, 1, dtype=torch.bool),
                "truncated": torch.ones(2, 1, dtype=torch.bool),
                ("nested", "done"): torch.zeros(2, 1, dtype=torch.bool),
            },
            [2],
        )
        assert done_or_truncated(data, write_full_false=False)
        assert data["_reset"].shape == (2, 1)
        assert data["nested", "_reset"].shape == (2, 1)
        assert data["_reset"].all()
        assert not data["nested", "_reset"].any()

    def test_done_or_truncated_spec(self):
        spec = CompositeSpec(
            done=DiscreteTensorSpec(2, shape=(2, 1), dtype=torch.bool),
            shape=[
                2,
            ],
        )
        data = TensorDict({"done": torch.zeros(2, 1, dtype=torch.bool)}, [2])
        assert not done_or_truncated(data, write_full_false=True, full_done_spec=spec)
        assert data["_reset"].shape == (2, 1)
        assert not done_or_truncated(data, write_full_false=False, full_done_spec=spec)
        assert data.get("_reset", None) is None

        spec = CompositeSpec(
            {
                "done": DiscreteTensorSpec(2, shape=(2, 1), dtype=torch.bool),
                ("nested", "done"): DiscreteTensorSpec(
                    2, shape=(2, 1), dtype=torch.bool
                ),
            },
            shape=[
                2,
            ],
        )
        data = TensorDict(
            {
                "done": torch.zeros(2, 1, dtype=torch.bool),
                ("nested", "done"): torch.ones(2, 1, dtype=torch.bool),
            },
            [2],
        )
        assert done_or_truncated(data, full_done_spec=spec)
        assert data["_reset"].shape == (2, 1)
        assert data["nested", "_reset"].shape == (2, 1)

        data = TensorDict(
            {
                "done": torch.zeros(2, 1, dtype=torch.bool),
                ("nested", "done"): torch.zeros(2, 1, dtype=torch.bool),
            },
            [2],
        )
        assert not done_or_truncated(data, write_full_false=False, full_done_spec=spec)
        assert data.get("_reset", None) is None
        assert data.get(("nested", "_reset"), None) is None
        assert not done_or_truncated(data, write_full_false=True, full_done_spec=spec)
        assert data["_reset"].shape == (2, 1)
        assert data["nested", "_reset"].shape == (2, 1)

        spec = CompositeSpec(
            {
                "done": DiscreteTensorSpec(2, shape=(2, 1), dtype=torch.bool),
                "truncated": DiscreteTensorSpec(2, shape=(2, 1), dtype=torch.bool),
                ("nested", "done"): DiscreteTensorSpec(
                    2, shape=(2, 1), dtype=torch.bool
                ),
            },
            shape=[
                2,
            ],
        )
        data = TensorDict(
            {
                "done": torch.zeros(2, 1, dtype=torch.bool),
                "truncated": torch.ones(2, 1, dtype=torch.bool),
                ("nested", "done"): torch.zeros(2, 1, dtype=torch.bool),
            },
            [2],
        )
        assert done_or_truncated(data, write_full_false=False, full_done_spec=spec)
        assert data["_reset"].shape == (2, 1)
        assert data["nested", "_reset"].shape == (2, 1)
        assert data["_reset"].all()
        assert not data["nested", "_reset"].any()


=======
>>>>>>> 85033784
@pytest.mark.skipif(
    IS_OSX, reason="setting different threads across workeres can randomly fail on OSX."
)
def test_num_threads():
    from torchrl.envs import batched_envs

    _run_worker_pipe_shared_mem_save = batched_envs._run_worker_pipe_shared_mem
    batched_envs._run_worker_pipe_shared_mem = decorate_thread_sub_func(
        batched_envs._run_worker_pipe_shared_mem, num_threads=3
    )
    num_threads = torch.get_num_threads()
    try:
        env = ParallelEnv(
            2, ContinuousActionVecMockEnv, num_sub_threads=3, num_threads=7
        )
        # We could test that the number of threads isn't changed until we start the procs.
        # Even though it's unlikely that we have 7 threads, we still disable this for safety
        # assert torch.get_num_threads() != 7
        env.rollout(3)
        assert torch.get_num_threads() == 7
    finally:
        # reset vals
        batched_envs._run_worker_pipe_shared_mem = _run_worker_pipe_shared_mem_save
        torch.set_num_threads(num_threads)


def test_run_type_checks():
    env = ContinuousActionVecMockEnv()
    env._run_type_checks = False
    check_env_specs(env)
    env._run_type_checks = True
    check_env_specs(env)
    env.output_spec.unlock_()
    # check type check on done
    env.output_spec["full_done_spec", "done"].dtype = torch.int
    with pytest.raises(TypeError, match="expected done.dtype to"):
        check_env_specs(env)
    env.output_spec["full_done_spec", "done"].dtype = torch.bool
    # check type check on reward
    env.output_spec["full_reward_spec", "reward"].dtype = torch.int
    with pytest.raises(TypeError, match="expected"):
        check_env_specs(env)
    env.output_spec["full_reward_spec", "reward"].dtype = torch.float
    # check type check on obs
    env.output_spec["full_observation_spec", "observation"].dtype = torch.float16
    with pytest.raises(TypeError):
        check_env_specs(env)


if __name__ == "__main__":
    args, unknown = argparse.ArgumentParser().parse_known_args()
    pytest.main([__file__, "--capture", "no", "--exitfirst"] + unknown)<|MERGE_RESOLUTION|>--- conflicted
+++ resolved
@@ -2053,7 +2053,6 @@
     check_env_specs(env, seed=100, return_contiguous=False)
 
 
-<<<<<<< HEAD
 class TestDoneOrTruncated:
     def test_done_or_truncated_nospec(self):
         data = TensorDict({"done": torch.zeros(2, 1, dtype=torch.bool)}, [2])
@@ -2177,8 +2176,6 @@
         assert not data["nested", "_reset"].any()
 
 
-=======
->>>>>>> 85033784
 @pytest.mark.skipif(
     IS_OSX, reason="setting different threads across workeres can randomly fail on OSX."
 )
