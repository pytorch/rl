--- conflicted
+++ resolved
@@ -25,12 +25,6 @@
 from torchrl.envs.utils import step_tensor_dict
 from torchrl.envs.vec_env import ParallelEnv, SerialEnv
 
-<<<<<<< HEAD
-with open(
-    os.path.join(os.path.dirname(os.path.abspath(__file__)), "configs/atari.yaml"), "r"
-) as file:
-    atari_confs = yaml.load(file, Loader=yaml.FullLoader)
-=======
 try:
     this_dir = os.path.dirname(os.path.realpath(__file__))
     with open(os.path.join(this_dir, "configs", "atari.yaml"), "r") as file:
@@ -40,7 +34,6 @@
     _atari_found = False
     atari_confs = defaultdict(lambda: "")
 
->>>>>>> 6eec90df
 
 ## TO BE FIXED: DiscreteActionProjection queries a randint on each worker, which leads to divergent results between
 ## the serial and parallel batched envs
