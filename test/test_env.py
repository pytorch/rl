# Copyright (c) Meta Platforms, Inc. and affiliates.
#
# This source code is licensed under the MIT license found in the
# LICENSE file in the root directory of this source tree.

import argparse
import contextlib
import functools
import gc
import importlib
import os.path
import pickle
import random
import re
import string
from collections import defaultdict
from functools import partial
from sys import platform
from typing import Any, Optional

import numpy as np
import pytest
import torch
import yaml

from packaging import version
from tensordict import (
    assert_allclose_td,
    dense_stack_tds,
    LazyStackedTensorDict,
    set_capture_non_tensor_stack,
    TensorDict,
    TensorDictBase,
)
from tensordict.nn import TensorDictModuleBase
<<<<<<< HEAD
from tensordict.tensorclass import NonTensorStack
=======
from tensordict.tensorclass import NonTensorStack, TensorClass
>>>>>>> 413571b8
from tensordict.utils import _unravel_key_to_tuple
from torch import nn

from torchrl import set_auto_unwrap_transformed_env
from torchrl.collectors import MultiSyncDataCollector, SyncDataCollector
from torchrl.data.tensor_specs import Categorical, Composite, NonTensor, Unbounded
from torchrl.envs import (
    CatFrames,
    CatTensors,
    ChessEnv,
    ConditionalSkip,
    DataLoadingPrimer,
    DoubleToFloat,
    EnvBase,
    EnvCreator,
    LLMEnv,
    LLMHashingEnv,
    ParallelEnv,
    PendulumEnv,
    SerialEnv,
    TicTacToeEnv,
)
from torchrl.envs.batched_envs import _stackable
from torchrl.envs.gym_like import default_info_dict_reader
from torchrl.envs.libs.dm_control import _has_dmc, DMControlEnv
from torchrl.envs.libs.gym import _has_gym, gym_backend, GymEnv, GymWrapper
from torchrl.envs.transforms import Compose, StepCounter, TransformedEnv
from torchrl.envs.transforms.rlhf import as_padded_tensor
from torchrl.envs.transforms.transforms import (
    AutoResetEnv,
    AutoResetTransform,
    Tokenizer,
    Transform,
    UnsqueezeTransform,
)
from torchrl.envs.utils import (
    _StepMDP,
    _terminated_or_truncated,
    check_env_specs,
    check_marl_grouping,
    make_composite_from_td,
    MarlGroupMapType,
    RandomPolicy,
    step_mdp,
)
from torchrl.modules import Actor, ActorCriticOperator, MLP, SafeModule, ValueOperator
from torchrl.modules.tensordict_module import WorldModelWrapper

pytestmark = [
    pytest.mark.filterwarnings("error"),
    pytest.mark.filterwarnings(
        "ignore:Got multiple backends for torchrl.data.replay_buffers.storages"
    ),
]

gym_version = None
if _has_gym:
    try:
        import gymnasium as gym
    except ModuleNotFoundError:
        import gym

    gym_version = version.parse(gym.__version__)

try:
    this_dir = os.path.dirname(os.path.realpath(__file__))
    with open(os.path.join(this_dir, "configs", "atari.yaml")) as file:
        atari_confs = yaml.load(file, Loader=yaml.FullLoader)
    _atari_found = True
except FileNotFoundError:
    _atari_found = False
    atari_confs = defaultdict(lambda: "")

if os.getenv("PYTORCH_TEST_FBCODE"):
    from pytorch.rl.test._utils_internal import (
        _make_envs,
        CARTPOLE_VERSIONED,
        check_rollout_consistency_multikey_env,
        decorate_thread_sub_func,
        get_default_devices,
        HALFCHEETAH_VERSIONED,
        PENDULUM_VERSIONED,
        PONG_VERSIONED,
        rand_reset,
    )
    from pytorch.rl.test.mocking_classes import (
        ActionObsMergeLinear,
        AutoResetHeteroCountingEnv,
        AutoResettingCountingEnv,
        ContinuousActionConvMockEnv,
        ContinuousActionConvMockEnvNumpy,
        ContinuousActionVecMockEnv,
        CountingBatchedEnv,
        CountingEnv,
        CountingEnvCountPolicy,
        DiscreteActionConvMockEnv,
        DiscreteActionConvMockEnvNumpy,
        DiscreteActionVecMockEnv,
        DummyModelBasedEnvBase,
        EnvThatDoesNothing,
        EnvWithDynamicSpec,
        EnvWithMetadata,
        EnvWithTensorClass,
        HeterogeneousCountingEnv,
        HeterogeneousCountingEnvPolicy,
        HistoryTransform,
        MockBatchedLockedEnv,
        MockBatchedUnLockedEnv,
        MockSerialEnv,
        MultiKeyCountingEnv,
        MultiKeyCountingEnvPolicy,
        NestedCountingEnv,
        Str2StrEnv,
    )
else:
    from _utils_internal import (
        _make_envs,
        CARTPOLE_VERSIONED,
        check_rollout_consistency_multikey_env,
        decorate_thread_sub_func,
        get_default_devices,
        HALFCHEETAH_VERSIONED,
        PENDULUM_VERSIONED,
        PONG_VERSIONED,
        rand_reset,
    )
    from mocking_classes import (
        ActionObsMergeLinear,
        AutoResetHeteroCountingEnv,
        AutoResettingCountingEnv,
        ContinuousActionConvMockEnv,
        ContinuousActionConvMockEnvNumpy,
        ContinuousActionVecMockEnv,
        CountingBatchedEnv,
        CountingEnv,
        CountingEnvCountPolicy,
        DiscreteActionConvMockEnv,
        DiscreteActionConvMockEnvNumpy,
        DiscreteActionVecMockEnv,
        DummyModelBasedEnvBase,
        EnvThatDoesNothing,
        EnvWithDynamicSpec,
        EnvWithMetadata,
        EnvWithTensorClass,
        HeterogeneousCountingEnv,
        HeterogeneousCountingEnvPolicy,
        HistoryTransform,
        MockBatchedLockedEnv,
        MockBatchedUnLockedEnv,
        MockSerialEnv,
        MultiKeyCountingEnv,
        MultiKeyCountingEnvPolicy,
        NestedCountingEnv,
        Str2StrEnv,
    )
IS_OSX = platform == "darwin"
IS_WIN = platform == "win32"
if IS_WIN:
    mp_ctx = "spawn"
else:
    mp_ctx = "fork"

_has_chess = importlib.util.find_spec("chess") is not None
_has_tv = importlib.util.find_spec("torchvision") is not None
_has_cairosvg = importlib.util.find_spec("cairosvg") is not None
_has_transformers = importlib.util.find_spec("transformers") is not None
## TO BE FIXED: DiscreteActionProjection queries a randint on each worker, which leads to divergent results between
## the serial and parallel batched envs
# def _make_atari_env(atari_env):
#     action_spec = GymEnv(atari_env + "-ram-v0").action_spec
#     n_act = action_spec.shape[-1]
#     return lambda **kwargs: TransformedEnv(
#         GymEnv(atari_env + "-ram-v0", **kwargs),
#         DiscreteActionProjection(max_N=18, M=n_act),
#     )
#
#
# @pytest.mark.skipif(
#     "ALE/Pong-v5" not in _get_gym_envs(), reason="no Atari OpenAI Gym env available"
# )
# def test_composite_env():
#     num_workers = 10
#     frameskip = 2
#     create_env_fn = [
#         _make_atari_env(atari_env)
#         for atari_env in atari_confs["atari_envs"][:num_workers]
#     ]
#     kwargs = {"frame_skip": frameskip}
#
#     random_policy = lambda td: td.set(
#         "action", torch.nn.functional.one_hot(torch.randint(18, (*td.batch_size,)), 18)
#     )
#     p = SerialEnv(num_workers, create_env_fn, create_env_kwargs=kwargs)
#     seed = p.set_seed(0)
#     p.reset()
#     torch.manual_seed(seed)
#     rollout1 = p.rollout(max_steps=100, policy=random_policy, auto_reset=False)
#     p.close()
#     del p
#
#     p = ParallelEnv(num_workers, create_env_fn, create_env_kwargs=kwargs)
#     seed = p.set_seed(0)
#     p.reset()
#     torch.manual_seed(seed)
#     rollout0 = p.rollout(max_steps=100, policy=random_policy, auto_reset=False)
#     p.close()
#     del p
#
#     assert_allclose_td(rollout1, rollout0)


class TestEnvBase:
    def test_run_type_checks(self):
        env = ContinuousActionVecMockEnv()
        env.adapt_dtype = False
        env._run_type_checks = False
        check_env_specs(env)
        env._run_type_checks = True
        check_env_specs(env)
        env.output_spec.unlock_(recurse=True)
        # check type check on done
        env.output_spec["full_done_spec", "done"].dtype = torch.int
        with pytest.raises(TypeError, match="expected done.dtype to"):
            check_env_specs(env)
        env.output_spec["full_done_spec", "done"].dtype = torch.bool
        # check type check on reward
        env.output_spec["full_reward_spec", "reward"].dtype = torch.int
        with pytest.raises(TypeError, match="expected"):
            check_env_specs(env)
        env.output_spec["full_reward_spec", "reward"].dtype = torch.float
        # check type check on obs
        env.output_spec["full_observation_spec", "observation"].dtype = torch.float16
        with pytest.raises(TypeError):
            check_env_specs(env)

    class MyEnv(EnvBase):
        def __init__(self):
            super().__init__()
            self.observation_spec = Unbounded(())
            self.action_spec = Unbounded(())

        def _reset(self, tensordict: TensorDictBase, **kwargs) -> TensorDictBase:
            ...

        def _step(
            self,
            tensordict: TensorDictBase,
        ) -> TensorDictBase:
            ...

        def _set_seed(self, seed: Optional[int]):
            ...

    def test_env_lock(self):

        env = self.MyEnv()
        for _ in range(2):
            assert env.is_spec_locked
            assert env.output_spec.is_locked
            assert env.input_spec.is_locked
            with pytest.raises(RuntimeError, match="lock"):
                env.input_spec["full_action_spec", "action"] = Unbounded(())
            env = pickle.loads(pickle.dumps(env))

        env = self.MyEnv(spec_locked=False)
        assert not env.is_spec_locked
        assert not env.output_spec.is_locked
        assert not env.input_spec.is_locked
        env.input_spec["full_action_spec", "action"] = Unbounded(())

    def test_single_env_spec(self):
        env = NestedCountingEnv(batch_size=[3, 1, 7])
        assert not env.full_action_spec_unbatched.shape
        assert not env.full_done_spec_unbatched.shape
        assert not env.input_spec_unbatched.shape
        assert not env.full_observation_spec_unbatched.shape
        assert not env.output_spec_unbatched.shape
        assert not env.full_reward_spec_unbatched.shape

        assert env.full_action_spec_unbatched[env.action_key].shape
        assert env.full_reward_spec_unbatched[env.reward_key].shape

        assert env.output_spec.is_in(env.output_spec_unbatched.zeros(env.shape))
        assert env.input_spec.is_in(env.input_spec_unbatched.zeros(env.shape))

    @pytest.mark.skipif(not _has_gym, reason="Gym required for this test")
    def test_non_td_policy(self):
        env = GymEnv("CartPole-v1", categorical_action_encoding=True)

        class ArgMaxModule(nn.Module):
            def forward(self, values):
                return values.argmax(-1)

        policy = nn.Sequential(
            nn.Linear(
                env.observation_spec["observation"].shape[-1],
                env.full_action_spec[env.action_key].n,
            ),
            ArgMaxModule(),
        )
        env.rollout(10, policy)
        env = SerialEnv(
            2, lambda: GymEnv("CartPole-v1", categorical_action_encoding=True)
        )
        env.rollout(10, policy)

    @pytest.mark.parametrize("dynamic_shape", [True, False])
    def test_make_spec_from_td(self, dynamic_shape):
        data = TensorDict(
            {
                "obs": torch.randn(3),
                "action": torch.zeros(2, dtype=torch.int),
                "next": {
                    "obs": torch.randn(3),
                    "reward": torch.randn(1),
                    "done": torch.zeros(1, dtype=torch.bool),
                },
            },
            [],
        )
        spec = make_composite_from_td(data, dynamic_shape=dynamic_shape)
        assert (spec.zero() == data.zero_()).all()
        for key, val in data.items(True, True):
            assert val.dtype is spec[key].dtype
        if dynamic_shape:
            assert all(s.shape[-1] == -1 for s in spec.values(True, True))

    def test_make_spec_from_tc(self):
        class Scratch(TensorClass):
            obs: torch.Tensor
            string: str
            some_object: Any

        class Whatever:
            ...

        td = TensorDict(
            a=Scratch(
                obs=torch.ones(5, 3),
                string="another string!",
                some_object=Whatever(),
                batch_size=(5,),
            ),
            b="a string!",
            batch_size=(5,),
        )
        spec = make_composite_from_td(td)
        assert isinstance(spec, Composite)
        assert isinstance(spec["a"], Composite)
        assert isinstance(spec["b"], NonTensor)
        assert spec["b"].example_data == "a string!", spec["b"].example_data
        assert spec["a", "string"].example_data == "another string!"
        one = spec.one()
        assert isinstance(one["a"], Scratch)
        assert isinstance(one["b"], str)
        assert isinstance(one["a"].string, str)
        assert isinstance(one["a"].some_object, Whatever)
        assert (one == td).all()

    def test_env_that_does_nothing(self):
        env = EnvThatDoesNothing()
        env.check_env_specs()
        r = env.rollout(3)
        r.exclude(
            "done", "terminated", ("next", "done"), ("next", "terminated"), inplace=True
        )
        assert r.is_empty()
        p_env = SerialEnv(2, EnvThatDoesNothing)
        p_env.check_env_specs()
        r = p_env.rollout(3)
        r.exclude(
            "done", "terminated", ("next", "done"), ("next", "terminated"), inplace=True
        )
        assert r.is_empty()
        p_env = ParallelEnv(2, EnvThatDoesNothing)
        try:
            p_env.check_env_specs()
            r = p_env.rollout(3)
            r.exclude(
                "done",
                "terminated",
                ("next", "done"),
                ("next", "terminated"),
                inplace=True,
            )
            assert r.is_empty()
        finally:
            p_env.close()
            del p_env

    @pytest.mark.parametrize("device", get_default_devices())
    @pytest.mark.parametrize("share_individual_td", [True, False])
    def test_backprop(self, device, maybe_fork_ParallelEnv, share_individual_td):
        gc.collect()

        # Tests that backprop through a series of single envs and through a serial env are identical
        # Also tests that no backprop can be achieved with parallel env.
        class DifferentiableEnv(EnvBase):
            def __init__(self, device):
                super().__init__(device=device)
                self.observation_spec = Composite(
                    observation=Unbounded(3, device=device),
                    device=device,
                )
                self.action_spec = Composite(
                    action=Unbounded(3, device=device), device=device
                )
                self.reward_spec = Composite(
                    reward=Unbounded(1, device=device), device=device
                )
                self.seed = 0

            def _set_seed(self, seed):
                self.seed = seed
                return seed

            def _reset(self, tensordict):
                td = self.observation_spec.zero().update(self.done_spec.zero())
                td["observation"] = (
                    td["observation"].clone() + self.seed % 10
                ).requires_grad_()
                return td

            def _step(self, tensordict):
                action = tensordict.get("action")
                obs = (tensordict.get("observation") + action) / action.norm()
                return TensorDict(
                    {
                        "reward": action.sum().unsqueeze(0),
                        **self.full_done_spec.zero(),
                        "observation": obs,
                    },
                    batch_size=[],
                )

        torch.manual_seed(0)
        policy = Actor(torch.nn.Linear(3, 3, device=device))
        env0 = DifferentiableEnv(device=device)
        seed = env0.set_seed(0)
        env1 = DifferentiableEnv(device=device)
        env1.set_seed(seed)
        r0 = env0.rollout(10, policy)
        r1 = env1.rollout(10, policy)
        r = torch.stack([r0, r1])
        g = torch.autograd.grad(r["next", "reward"].sum(), policy.parameters())

        def make_env(seed, device=device):
            env = DifferentiableEnv(device=device)
            env.set_seed(seed)
            return env

        serial_env = SerialEnv(
            2,
            [
                functools.partial(make_env, seed=0),
                functools.partial(make_env, seed=seed),
            ],
            device=device,
            share_individual_td=share_individual_td,
        )
        if share_individual_td:
            r_serial = serial_env.rollout(10, policy)
        else:
            with pytest.raises(
                RuntimeError, match="Cannot update a view of a tensordict"
            ):
                r_serial = serial_env.rollout(10, policy)
            return

        g_serial = torch.autograd.grad(
            r_serial["next", "reward"].sum(), policy.parameters()
        )
        torch.testing.assert_close(g, g_serial)

        p_env = maybe_fork_ParallelEnv(
            2,
            [
                functools.partial(make_env, seed=0),
                functools.partial(make_env, seed=seed),
            ],
            device=device,
        )
        try:
            r_parallel = p_env.rollout(10, policy)
            assert not r_parallel.exclude("action").requires_grad
        finally:
            p_env.close()
            del p_env

    @pytest.mark.parametrize("env_type", [CountingEnv, EnvWithMetadata])
    def test_auto_spec(self, env_type):
        if env_type is EnvWithMetadata:
            obs_vals = ["tensor", "non_tensor"]
        else:
            obs_vals = "observation"
        env = env_type()
        td = env.reset()

        policy = lambda td, action_spec=env.full_action_spec.clone(): td.update(
            action_spec.rand()
        )

        env.full_observation_spec = Composite(
            shape=env.full_observation_spec.shape,
            device=env.full_observation_spec.device,
        )
        env.full_action_spec = Composite(
            action=Unbounded((0,)),
            shape=env.full_action_spec.shape,
            device=env.full_action_spec.device,
        )
        env.full_reward_spec = Composite(
            shape=env.full_reward_spec.shape, device=env.full_reward_spec.device
        )
        env.full_done_spec = Composite(
            shape=env.full_done_spec.shape, device=env.full_done_spec.device
        )
        env.full_state_spec = Composite(
            shape=env.full_state_spec.shape, device=env.full_state_spec.device
        )
        env.auto_specs_(policy, tensordict=td.copy(), observation_key=obs_vals)
        env.check_env_specs(tensordict=td.copy())

    @pytest.mark.skipif(not torch.cuda.device_count(), reason="No cuda device found.")
    @pytest.mark.parametrize("break_when_any_done", [True, False])
    def test_auto_cast_to_device(self, break_when_any_done):
        gc.collect()

        env = ContinuousActionVecMockEnv(device="cpu")
        policy = Actor(
            nn.Linear(
                env.observation_spec["observation"].shape[-1],
                env.full_action_spec[env.action_key].shape[-1],
                device="cuda:0",
            ),
            in_keys=["observation"],
        )
        with pytest.raises(RuntimeError):
            env.rollout(10, policy)
        torch.manual_seed(0)
        env.set_seed(0)
        rollout0 = env.rollout(
            100,
            policy,
            auto_cast_to_device=True,
            break_when_any_done=break_when_any_done,
        )
        torch.manual_seed(0)
        env.set_seed(0)
        rollout1 = env.rollout(
            100,
            policy.cpu(),
            auto_cast_to_device=False,
            break_when_any_done=break_when_any_done,
        )
        assert_allclose_td(rollout0, rollout1)

    @pytest.mark.skipif(not _has_gym, reason="no gym")
    @pytest.mark.parametrize("env_name", [PENDULUM_VERSIONED, CARTPOLE_VERSIONED])
    @pytest.mark.parametrize("frame_skip", [1, 4])
    def test_env_seed(self, env_name, frame_skip, seed=0):
        env_name = env_name()
        env = GymEnv(env_name, frame_skip=frame_skip)
        action = env.full_action_spec[env.action_key].rand()

        env.set_seed(seed)
        td0a = env.reset()
        td1a = env.step(td0a.clone().set("action", action))

        env.set_seed(seed)
        td0b = env.fake_tensordict()
        td0b = env.reset(tensordict=td0b)
        td1b = env.step(td0b.exclude("next").clone().set("action", action))

        assert_allclose_td(td0a, td0b.select(*td0a.keys()))
        assert_allclose_td(td1a, td1b)

        env.set_seed(
            seed=seed + 10,
        )
        td0c = env.reset()
        td1c = env.step(td0c.clone().set("action", action))

        with pytest.raises(AssertionError):
            assert_allclose_td(td0a, td0c.select(*td0a.keys()))
        with pytest.raises(AssertionError):
            assert_allclose_td(td1a, td1c)
        env.close()

    # Check that the "terminated" key is filled in automatically if only the "done"
    # key is provided in `_step`.
    def test_done_key_completion_done(self):
        class DoneEnv(CountingEnv):
            def _step(
                self,
                tensordict: TensorDictBase,
            ) -> TensorDictBase:
                self.count += 1
                tensordict = TensorDict(
                    source={
                        "observation": self.count.clone(),
                        "done": self.count > self.max_steps,
                        "reward": torch.zeros_like(self.count, dtype=torch.float),
                    },
                    batch_size=self.batch_size,
                    device=self.device,
                )
                return tensordict

        env = DoneEnv(max_steps=torch.tensor([[0], [1]]), batch_size=(2,))
        td = env.reset()
        env.rand_action(td)
        td = env.step(td)
        assert torch.equal(td[("next", "done")], torch.tensor([[True], [False]]))
        assert torch.equal(td[("next", "terminated")], torch.tensor([[True], [False]]))

    # Check that the "done" key is filled in automatically if only the "terminated"
    # key is provided in `_step`.
    def test_done_key_completion_terminated(self):
        class TerminatedEnv(CountingEnv):
            def _step(
                self,
                tensordict: TensorDictBase,
            ) -> TensorDictBase:
                self.count += 1
                tensordict = TensorDict(
                    source={
                        "observation": self.count.clone(),
                        "terminated": self.count > self.max_steps,
                        "reward": torch.zeros_like(self.count, dtype=torch.float),
                    },
                    batch_size=self.batch_size,
                    device=self.device,
                )
                return tensordict

        env = TerminatedEnv(max_steps=torch.tensor([[0], [1]]), batch_size=(2,))
        td = env.reset()
        env.rand_action(td)
        td = env.step(td)
        assert torch.equal(td[("next", "done")], torch.tensor([[True], [False]]))
        assert torch.equal(td[("next", "terminated")], torch.tensor([[True], [False]]))

    @pytest.mark.parametrize("batch_size", [(), (2,), (32, 5)])
    def test_env_base_reset_flag(self, batch_size, max_steps=3):
        torch.manual_seed(0)
        env = CountingEnv(max_steps=max_steps, batch_size=batch_size)
        env.set_seed(1)

        action = env.full_action_spec[env.action_key].rand()
        action[:] = 1

        for i in range(max_steps):
            td = env.step(
                TensorDict(
                    {"action": action}, batch_size=env.batch_size, device=env.device
                )
            )
            assert (td["next", "done"] == 0).all()
            assert (td["next", "observation"] == i + 1).all()

        td = env.step(
            TensorDict({"action": action}, batch_size=env.batch_size, device=env.device)
        )
        assert (td["next", "done"] == 1).all()
        assert (td["next", "observation"] == max_steps + 1).all()

        td_reset = TensorDict(
            rand_reset(env), batch_size=env.batch_size, device=env.device
        )
        td_reset.update(td.get("next").exclude("reward"))
        reset = td_reset["_reset"]
        td_reset = env.reset(td_reset)

        assert (td_reset["done"][reset] == 0).all()
        assert (td_reset["observation"][reset] == 0).all()
        assert (td_reset["done"][~reset] == 1).all()
        assert (td_reset["observation"][~reset] == max_steps + 1).all()

    @pytest.mark.skipif(not _has_gym, reason="no gym")
    def test_seed(self):
        torch.manual_seed(0)
        env1 = GymEnv(PENDULUM_VERSIONED())
        env1.set_seed(0)
        state0_1 = env1.reset()
        state1_1 = env1.step(state0_1.set("action", env1.action_spec.rand()))

        torch.manual_seed(0)
        env2 = GymEnv(PENDULUM_VERSIONED())
        env2.set_seed(0)
        state0_2 = env2.reset()
        state1_2 = env2.step(state0_2.set("action", env2.action_spec.rand()))

        assert_allclose_td(state0_1, state0_2)
        assert_allclose_td(state1_1, state1_2)

        env1.set_seed(0)
        torch.manual_seed(0)
        rollout1 = env1.rollout(max_steps=30)

        env2.set_seed(0)
        torch.manual_seed(0)
        rollout2 = env2.rollout(max_steps=30)

        torch.testing.assert_close(
            rollout1["observation"][1:], rollout1[("next", "observation")][:-1]
        )
        torch.testing.assert_close(
            rollout2["observation"][1:], rollout2[("next", "observation")][:-1]
        )
        torch.testing.assert_close(rollout1["observation"], rollout2["observation"])

    @pytest.mark.parametrize("device", get_default_devices())
    def test_batch_locked(self, device):
        env = MockBatchedLockedEnv(device)
        assert env.batch_locked

        with pytest.raises(RuntimeError, match="batch_locked is a read-only property"):
            env.batch_locked = False
        td = env.reset()
        td["action"] = env.full_action_spec[env.action_key].rand()
        td_expanded = td.expand(2).clone()
        _ = env.step(td)

        with pytest.raises(
            RuntimeError, match="Expected a tensordict with shape==env.batch_size, "
        ):
            env.step(td_expanded)

    @pytest.mark.parametrize("device", get_default_devices())
    def test_batch_unlocked(self, device):
        env = MockBatchedUnLockedEnv(device)
        assert not env.batch_locked

        with pytest.raises(RuntimeError, match="batch_locked is a read-only property"):
            env.batch_locked = False
        td = env.reset()
        td["action"] = env.full_action_spec[env.action_key].rand()
        td_expanded = td.expand(2).clone()
        td = env.step(td)

        env.step(td_expanded)

    @pytest.mark.parametrize("device", get_default_devices())
    def test_batch_unlocked_with_batch_size(self, device):
        env = MockBatchedUnLockedEnv(device, batch_size=torch.Size([2]))
        assert not env.batch_locked

        with pytest.raises(RuntimeError, match="batch_locked is a read-only property"):
            env.batch_locked = False

        td = env.reset()
        td["action"] = env.full_action_spec[env.action_key].rand()
        td_expanded = td.expand(2, 2).reshape(-1).to_tensordict()
        td = env.step(td)

        with pytest.raises(RuntimeError, match="Expected a tensordict with shape"):
            env.step(td_expanded)

    # We should have a way to cache the values of the env
    # but as noted in torchrl.envs.common._cache_value, this is unsafe unless the specs
    # are carefully locked (which would be bc-breaking).
    # def test_env_cache(self):
    #     env = CountingEnv()
    #     for _ in range(2):
    #         env.reward_keys
    #         assert "reward_keys" in env._cache
    #         env.action_keys
    #         assert "action_keys" in env._cache
    #         env.rollout(3)
    #         assert "_step_mdp" in env._cache
    #         env.observation_spec = env.observation_spec.clone()
    #         assert not env._cache


class TestRollout:
    @pytest.mark.skipif(not _has_gym, reason="no gym")
    @pytest.mark.parametrize("env_name", [PENDULUM_VERSIONED, PONG_VERSIONED])
    @pytest.mark.parametrize("frame_skip", [1, 4])
    def test_rollout(self, env_name, frame_skip, seed=0):
        if env_name is PONG_VERSIONED and version.parse(
            gym_backend().__version__
        ) < version.parse("0.19"):
            # Then 100 steps in pong are not sufficient to detect a difference
            pytest.skip("can't detect difference in gym rollout with this gym version.")

        env_name = env_name()
        env = GymEnv(env_name, frame_skip=frame_skip)

        torch.manual_seed(seed)
        np.random.seed(seed)
        env.set_seed(seed)
        env.reset()
        rollout1 = env.rollout(max_steps=100)
        assert rollout1.names[-1] == "time"

        torch.manual_seed(seed)
        np.random.seed(seed)
        env.set_seed(seed)
        env.reset()
        rollout2 = env.rollout(max_steps=100)
        assert rollout2.names[-1] == "time"

        assert_allclose_td(rollout1, rollout2)

        torch.manual_seed(seed)
        env.set_seed(seed + 10)
        env.reset()
        rollout3 = env.rollout(max_steps=100)
        with pytest.raises(AssertionError):
            assert_allclose_td(rollout1, rollout3)
        env.close()

    def test_rollout_set_truncated(self):
        env = ContinuousActionVecMockEnv()
        with pytest.raises(RuntimeError, match="set_truncated was set to True"):
            env.rollout(max_steps=10, set_truncated=True, break_when_any_done=False)
        env.add_truncated_keys()
        r = env.rollout(max_steps=10, set_truncated=True, break_when_any_done=False)
        assert r.shape == torch.Size([10])
        assert r[..., -1]["next", "truncated"].all()
        assert r[..., -1]["next", "done"].all()

    @pytest.mark.parametrize("max_steps", [1, 5])
    def test_rollouts_chaining(self, max_steps, batch_size=(4,), epochs=4):
        # CountingEnv is done at max_steps + 1, so to emulate it being done at max_steps, we feed max_steps=max_steps - 1
        env = CountingEnv(max_steps=max_steps - 1, batch_size=batch_size)
        policy = CountingEnvCountPolicy(
            action_spec=env.full_action_spec[env.action_key], action_key=env.action_key
        )

        input_td = env.reset()
        for _ in range(epochs):
            rollout_td = env.rollout(
                max_steps=max_steps,
                policy=policy,
                auto_reset=False,
                break_when_any_done=False,
                tensordict=input_td,
            )
            assert (env.count == max_steps).all()
            input_td = step_mdp(
                rollout_td[..., -1],
                keep_other=True,
                exclude_action=False,
                exclude_reward=True,
                reward_keys=env.reward_keys,
                action_keys=env.action_keys,
                done_keys=env.done_keys,
            )

    @pytest.mark.parametrize("device", get_default_devices())
    def test_rollout_predictability(self, device):
        env = MockSerialEnv(device=device)
        env.set_seed(100)
        first = 100 % 17
        policy = Actor(torch.nn.Linear(1, 1, bias=False)).to(device)
        for p in policy.parameters():
            p.data.fill_(1.0)
        td_out = env.rollout(policy=policy, max_steps=200)
        assert (
            torch.arange(first, first + 100, device=device)
            == td_out.get("observation").squeeze()
        ).all()
        assert (
            torch.arange(first + 1, first + 101, device=device)
            == td_out.get(("next", "observation")).squeeze()
        ).all()
        assert (
            torch.arange(first + 1, first + 101, device=device)
            == td_out.get(("next", "reward")).squeeze()
        ).all()
        assert (
            torch.arange(first, first + 100, device=device)
            == td_out.get("action").squeeze()
        ).all()

    @pytest.mark.skipif(not _has_gym, reason="no gym")
    @pytest.mark.parametrize("env_name", [PENDULUM_VERSIONED])
    @pytest.mark.parametrize("frame_skip", [1])
    @pytest.mark.parametrize("truncated_key", ["truncated", "done"])
    @pytest.mark.parametrize("parallel", [False, True])
    def test_rollout_reset(
        self,
        env_name,
        frame_skip,
        parallel,
        truncated_key,
        maybe_fork_ParallelEnv,
        seed=0,
    ):
        env_name = env_name()
        envs = []
        for horizon in [20, 30, 40]:
            envs.append(
                lambda horizon=horizon: TransformedEnv(
                    GymEnv(env_name, frame_skip=frame_skip),
                    StepCounter(horizon, truncated_key=truncated_key),
                )
            )
        if parallel:
            env = maybe_fork_ParallelEnv(3, envs)
        else:
            env = SerialEnv(3, envs)
        env.set_seed(100)
        out = env.rollout(100, break_when_any_done=False)
        assert out.names[-1] == "time"
        assert out.shape == torch.Size([3, 100])
        assert (
            out[..., -1]["step_count"].squeeze().cpu() == torch.tensor([19, 9, 19])
        ).all()
        assert (
            out[..., -1]["next", "step_count"].squeeze().cpu()
            == torch.tensor([20, 10, 20])
        ).all()
        assert (
            out["next", truncated_key].squeeze().sum(-1) == torch.tensor([5, 3, 2])
        ).all()

    @pytest.mark.parametrize(
        "break_when_any_done,break_when_all_done",
        [[True, False], [False, True], [False, False]],
    )
    @pytest.mark.parametrize("n_envs,serial", [[1, None], [4, True], [4, False]])
    def test_rollout_outplace_policy(
        self, n_envs, serial, break_when_any_done, break_when_all_done
    ):
        def policy_inplace(td):
            td.set("action", torch.ones(td.shape + (1,)))
            return td

        def policy_outplace(td):
            return td.empty().set("action", torch.ones(td.shape + (1,)))

        if n_envs == 1:
            env = CountingEnv(10)
        elif serial:
            env = SerialEnv(
                n_envs,
                [partial(CountingEnv, 10 + i) for i in range(n_envs)],
            )
        else:
            env = ParallelEnv(
                n_envs,
                [partial(CountingEnv, 10 + i) for i in range(n_envs)],
                mp_start_method=mp_ctx,
            )
        r_inplace = env.rollout(
            40,
            policy_inplace,
            break_when_all_done=break_when_all_done,
            break_when_any_done=break_when_any_done,
        )
        r_outplace = env.rollout(
            40,
            policy_outplace,
            break_when_all_done=break_when_all_done,
            break_when_any_done=break_when_any_done,
        )
        if break_when_any_done:
            assert r_outplace.shape[-1:] == (11,)
        elif break_when_all_done:
            if n_envs > 1:
                assert r_outplace.shape[-1:] == (14,)
            else:
                assert r_outplace.shape[-1:] == (11,)
        else:
            assert r_outplace.shape[-1:] == (40,)
        assert_allclose_td(r_inplace, r_outplace)


class TestModelBasedEnvBase:
    @staticmethod
    def world_model():
        return WorldModelWrapper(
            SafeModule(
                ActionObsMergeLinear(5, 4),
                in_keys=["hidden_observation", "action"],
                out_keys=["hidden_observation"],
            ),
            SafeModule(
                nn.Linear(4, 1),
                in_keys=["hidden_observation"],
                out_keys=["reward"],
            ),
        )

    @pytest.mark.parametrize("device", get_default_devices())
    def test_mb_rollout(self, device, seed=0):
        torch.manual_seed(seed)
        np.random.seed(seed)
        world_model = self.world_model()
        mb_env = DummyModelBasedEnvBase(
            world_model, device=device, batch_size=torch.Size([10])
        )
        check_env_specs(mb_env)
        rollout = mb_env.rollout(max_steps=100)
        expected_keys = {
            ("next", key)
            for key in (*mb_env.observation_spec.keys(), "reward", "done", "terminated")
        }
        expected_keys = expected_keys.union(
            set(mb_env.input_spec["full_action_spec"].keys())
        )
        expected_keys = expected_keys.union(
            set(mb_env.input_spec["full_state_spec"].keys())
        )
        expected_keys = expected_keys.union({"done", "terminated", "next"})
        assert set(rollout.keys(True)) == expected_keys
        assert rollout[("next", "hidden_observation")].shape == (10, 100, 4)

    @pytest.mark.parametrize("device", get_default_devices())
    def test_mb_env_batch_lock(self, device, seed=0):
        torch.manual_seed(seed)
        np.random.seed(seed)
        world_model = WorldModelWrapper(
            SafeModule(
                ActionObsMergeLinear(5, 4),
                in_keys=["hidden_observation", "action"],
                out_keys=["hidden_observation"],
            ),
            SafeModule(
                nn.Linear(4, 1),
                in_keys=["hidden_observation"],
                out_keys=["reward"],
            ),
        )
        mb_env = DummyModelBasedEnvBase(
            world_model, device=device, batch_size=torch.Size([10])
        )
        assert not mb_env.batch_locked

        with pytest.raises(RuntimeError, match="batch_locked is a read-only property"):
            mb_env.batch_locked = False
        td = mb_env.reset()
        td["action"] = mb_env.full_action_spec[mb_env.action_key].rand()
        td_expanded = td.unsqueeze(-1).expand(10, 2).reshape(-1).to_tensordict()
        mb_env.step(td)

        with pytest.raises(
            RuntimeError,
            match=re.escape("Expected a tensordict with shape==env.batch_size"),
        ):
            mb_env.step(td_expanded)

        mb_env = DummyModelBasedEnvBase(
            world_model, device=device, batch_size=torch.Size([])
        )
        assert not mb_env.batch_locked

        with pytest.raises(RuntimeError, match="batch_locked is a read-only property"):
            mb_env.batch_locked = False
        td = mb_env.reset()
        td["action"] = mb_env.full_action_spec[mb_env.action_key].rand()
        td_expanded = td.expand(2)
        mb_env.step(td)
        # we should be able to do a step with a tensordict that has been expended
        mb_env.step(td_expanded)


class TestParallel:
    @pytest.fixture(autouse=True, scope="class")
    def disable_autowrap(self):
        with set_auto_unwrap_transformed_env(False):
            yield

    def test_create_env_fn(self, maybe_fork_ParallelEnv):
        def make_env():
            return GymEnv(PENDULUM_VERSIONED())

        with pytest.raises(
            RuntimeError, match="len\\(create_env_fn\\) and num_workers mismatch"
        ):
            maybe_fork_ParallelEnv(4, [make_env, make_env])

    def test_create_env_kwargs(self, maybe_fork_ParallelEnv):
        def make_env():
            return GymEnv(PENDULUM_VERSIONED())

        with pytest.raises(
            RuntimeError, match="len\\(create_env_kwargs\\) and num_workers mismatch"
        ):
            maybe_fork_ParallelEnv(
                4, make_env, create_env_kwargs=[{"seed": 0}, {"seed": 1}]
            )

    @pytest.mark.skipif(
        not torch.cuda.device_count(), reason="No cuda device detected."
    )
    @pytest.mark.parametrize("parallel", [True, False])
    @pytest.mark.parametrize("hetero", [True, False])
    @pytest.mark.parametrize("pdevice", [None, "cpu", "cuda"])
    @pytest.mark.parametrize("edevice", ["cpu", "cuda"])
    @pytest.mark.parametrize("bwad", [True, False])
    def test_parallel_devices(
        self, parallel, hetero, pdevice, edevice, bwad, maybe_fork_ParallelEnv
    ):
        if parallel:
            cls = maybe_fork_ParallelEnv
        else:
            cls = SerialEnv
        if not hetero:
            env = cls(
                2, lambda: ContinuousActionVecMockEnv(device=edevice), device=pdevice
            )
        else:
            env1 = lambda: ContinuousActionVecMockEnv(device=edevice)
            env2 = lambda: TransformedEnv(ContinuousActionVecMockEnv(device=edevice))
            env = cls(2, [env1, env2], device=pdevice)
        try:
            r = env.rollout(2, break_when_any_done=bwad)
            if pdevice is not None:
                assert env.device.type == torch.device(pdevice).type
                assert r.device.type == torch.device(pdevice).type
                assert all(
                    item.device.type == torch.device(pdevice).type
                    for item in r.values(True, True)
                )
            else:
                assert env.device.type == torch.device(edevice).type
                assert r.device.type == torch.device(edevice).type
                assert all(
                    item.device.type == torch.device(edevice).type
                    for item in r.values(True, True)
                )
            if parallel:
                assert (
                    env.shared_tensordict_parent.device.type
                    == torch.device(edevice).type
                )
        finally:
            env.close(raise_if_closed=False)

    @pytest.mark.parametrize("start_method", [None, mp_ctx])
    def test_serial_for_single(self, maybe_fork_ParallelEnv, start_method):
        gc.collect()
        try:
            env = ParallelEnv(
                1,
                ContinuousActionVecMockEnv,
                serial_for_single=True,
                mp_start_method=start_method,
            )
            assert isinstance(env, SerialEnv)
            env = ParallelEnv(
                1, ContinuousActionVecMockEnv, mp_start_method=start_method
            )
            assert isinstance(env, ParallelEnv)
            env = ParallelEnv(
                2,
                ContinuousActionVecMockEnv,
                serial_for_single=True,
                mp_start_method=start_method,
            )
            assert isinstance(env, ParallelEnv)
        finally:
            env.close(raise_if_closed=False)

    @pytest.mark.parametrize("num_parallel_env", [1, 10])
    @pytest.mark.parametrize("env_batch_size", [[], (32,), (32, 1)])
    def test_env_with_batch_size(
        self, num_parallel_env, env_batch_size, maybe_fork_ParallelEnv
    ):
        try:
            env = MockBatchedLockedEnv(
                device="cpu", batch_size=torch.Size(env_batch_size)
            )
            env.set_seed(1)
            parallel_env = maybe_fork_ParallelEnv(num_parallel_env, lambda: env)
            assert parallel_env.batch_size == (num_parallel_env, *env_batch_size)
        finally:
            env.close(raise_if_closed=False)
            parallel_env.close(raise_if_closed=False)

    @pytest.mark.skipif(not _has_dmc, reason="no dm_control")
    @pytest.mark.parametrize("env_task", ["stand,stand,stand", "stand,walk,stand"])
    @pytest.mark.parametrize("share_individual_td", [True, False])
    def test_multi_task_serial_parallel(
        self, env_task, share_individual_td, maybe_fork_ParallelEnv
    ):
        try:
            tasks = env_task.split(",")
            if len(tasks) == 1:
                single_task = True

                def env_make():
                    return DMControlEnv("humanoid", tasks[0])

            elif len(set(tasks)) == 1 and len(tasks) == 3:
                single_task = True
                env_make = [lambda: DMControlEnv("humanoid", tasks[0])] * 3
            else:
                single_task = False
                env_make = [
                    lambda task=task: DMControlEnv("humanoid", task) for task in tasks
                ]

            env_serial = SerialEnv(3, env_make, share_individual_td=share_individual_td)
            env_serial.start()
            assert env_serial._single_task is single_task
            env_parallel = maybe_fork_ParallelEnv(
                3, env_make, share_individual_td=share_individual_td
            )
            env_parallel.start()
            assert env_parallel._single_task is single_task

            env_serial.set_seed(0)
            torch.manual_seed(0)
            td_serial = env_serial.rollout(max_steps=50)

            env_parallel.set_seed(0)
            torch.manual_seed(0)
            td_parallel = env_parallel.rollout(max_steps=50)

            assert_allclose_td(td_serial, td_parallel)
        finally:
            env_parallel.close(raise_if_closed=False)
            env_serial.close(raise_if_closed=False)

    @pytest.mark.skipif(not _has_dmc, reason="no dm_control")
    def test_multitask(self, maybe_fork_ParallelEnv):
        env1 = DMControlEnv("humanoid", "stand")
        env1_obs_keys = list(env1.observation_spec.keys())
        env2 = DMControlEnv("humanoid", "walk")
        env2_obs_keys = list(env2.observation_spec.keys())

        assert len(env1_obs_keys)
        assert len(env2_obs_keys)

        def env1_maker():
            return TransformedEnv(
                DMControlEnv("humanoid", "stand"),
                Compose(
                    CatTensors(env1_obs_keys, "observation_stand", del_keys=False),
                    CatTensors(env1_obs_keys, "observation"),
                    DoubleToFloat(
                        in_keys=["observation_stand", "observation"],
                        in_keys_inv=["action"],
                    ),
                ),
            )

        def env2_maker():
            return TransformedEnv(
                DMControlEnv("humanoid", "walk"),
                Compose(
                    CatTensors(env2_obs_keys, "observation_walk", del_keys=False),
                    CatTensors(env2_obs_keys, "observation"),
                    DoubleToFloat(
                        in_keys=["observation_walk", "observation"],
                        in_keys_inv=["action"],
                    ),
                ),
            )

        try:
            env = maybe_fork_ParallelEnv(2, [env1_maker, env2_maker])
            # env = SerialEnv(2, [env1_maker, env2_maker])
            assert not env._single_task

            td = env.rollout(10, return_contiguous=False)
            assert "observation_walk" not in td.keys()
            assert "observation_walk" in td[1].keys()
            assert "observation_walk" not in td[0].keys()
            assert "observation_stand" in td[0].keys()
            assert "observation_stand" not in td[1].keys()
            assert "observation_walk" in td[:, 0][1].keys()
            assert "observation_walk" not in td[:, 0][0].keys()
            assert "observation_stand" in td[:, 0][0].keys()
            assert "observation_stand" not in td[:, 0][1].keys()
        finally:
            env.close(raise_if_closed=False)

    @pytest.mark.skipif(not _has_gym, reason="no gym")
    @pytest.mark.parametrize(
        "env_name", [PENDULUM_VERSIONED, CARTPOLE_VERSIONED]
    )  # 1226: faster execution
    @pytest.mark.parametrize("frame_skip", [4])  # 1226: faster execution
    @pytest.mark.parametrize(
        "transformed_in,transformed_out", [[True, True], [False, False]]
    )  # 1226: faster execution
    def test_parallel_env(
        self, env_name, frame_skip, transformed_in, transformed_out, T=10, N=3
    ):
        env_name = env_name()
        env_parallel, env_serial, _, env0 = _make_envs(
            env_name,
            frame_skip,
            transformed_in=transformed_in,
            transformed_out=transformed_out,
            N=N,
        )
        try:
            td = TensorDict(
                source={"action": env0.action_spec.rand((N,))}, batch_size=[N]
            )
            env_parallel.reset()
            td1 = env_parallel.step(td)
            assert not td1.is_shared()
            assert ("next", "done") in td1.keys(True)
            assert ("next", "reward") in td1.keys(True)

            with pytest.raises(RuntimeError):
                # number of actions does not match number of workers
                td = TensorDict(
                    source={"action": env0.action_spec.rand((N - 1,))},
                    batch_size=[N - 1],
                )
                _ = env_parallel.step(td)

            td_reset = TensorDict(source=rand_reset(env_parallel), batch_size=[N])
            env_parallel.reset(tensordict=td_reset)

            # check that interruption occurred because of max_steps or done
            td = env_parallel.rollout(policy=None, max_steps=T)
            assert (
                td.shape == torch.Size([N, T]) or td.get(("next", "done")).sum(1).any()
            )
        finally:
            env_parallel.close(raise_if_closed=False)
            # env_serial.close()  # never opened
            env0.close(raise_if_closed=False)

    @pytest.mark.skipif(not _has_gym, reason="no gym")
    @pytest.mark.parametrize("env_name", [PENDULUM_VERSIONED])
    @pytest.mark.parametrize("frame_skip", [4])  # 1226: faster execution
    @pytest.mark.parametrize(
        "transformed_in,transformed_out", [[True, True], [False, False]]
    )  # 1226: faster execution
    def test_parallel_env_with_policy(
        self,
        env_name,
        frame_skip,
        transformed_in,
        transformed_out,
        T=10,
        N=3,
    ):
        env_name = env_name()
        env_parallel, env_serial, _, env0 = _make_envs(
            env_name,
            frame_skip,
            transformed_in=transformed_in,
            transformed_out=transformed_out,
            N=N,
        )
        try:
            policy = ActorCriticOperator(
                SafeModule(
                    spec=None,
                    module=nn.LazyLinear(12),
                    in_keys=["observation"],
                    out_keys=["hidden"],
                ),
                SafeModule(
                    spec=None,
                    module=nn.LazyLinear(env0.action_spec.shape[-1]),
                    in_keys=["hidden"],
                    out_keys=["action"],
                ),
                ValueOperator(
                    module=MLP(out_features=1, num_cells=[]),
                    in_keys=["hidden", "action"],
                ),
            )

            td = TensorDict(
                source={"action": env0.action_spec.rand((N,))}, batch_size=[N]
            )
            env_parallel.reset()
            td1 = env_parallel.step(td)
            assert not td1.is_shared()
            assert ("next", "done") in td1.keys(True)
            assert ("next", "reward") in td1.keys(True)

            with pytest.raises(RuntimeError):
                # number of actions does not match number of workers
                td = TensorDict(
                    source={"action": env0.action_spec.rand((N - 1,))},
                    batch_size=[N - 1],
                )
                _ = env_parallel.step(td)

            td_reset = TensorDict(source=rand_reset(env_parallel), batch_size=[N])
            env_parallel.reset(tensordict=td_reset)

            td = env_parallel.rollout(policy=policy, max_steps=T)
            assert (
                td.shape == torch.Size([N, T]) or td.get("done").sum(1).all()
            ), f"{td.shape}, {td.get('done').sum(1)}"
        finally:
            env_parallel.close(raise_if_closed=False)
            # env_serial.close()
            env0.close(raise_if_closed=False)

    @pytest.mark.skipif(not torch.cuda.is_available(), reason="CUDA required")
    @pytest.mark.parametrize("heterogeneous", [False, True])
    def test_transform_env_transform_no_device(
        self, heterogeneous, maybe_fork_ParallelEnv
    ):
        # Tests non-regression on 1865
        def make_env():
            return TransformedEnv(
                ContinuousActionVecMockEnv(), StepCounter(max_steps=3)
            )

        if heterogeneous:
            make_envs = [EnvCreator(make_env), EnvCreator(make_env)]
        else:
            make_envs = make_env
        penv = maybe_fork_ParallelEnv(2, make_envs)
        r = penv.rollout(6, break_when_any_done=False)
        assert r.shape == (2, 6)
        try:
            env = TransformedEnv(penv)
            r = env.rollout(6, break_when_any_done=False)
            assert r.shape == (2, 6)
        finally:
            penv.close(raise_if_closed=False)

    @pytest.mark.skipif(not _has_gym, reason="no gym")
    @pytest.mark.parametrize(
        "env_name",
        [PENDULUM_VERSIONED],
    )  # PONG_VERSIONED])  # 1226: efficiency
    @pytest.mark.parametrize("frame_skip", [4])
    @pytest.mark.parametrize(
        "transformed_in,transformed_out", [[True, True], [False, False]]
    )  # 1226: effociency
    @pytest.mark.parametrize("static_seed", [False, True])
    def test_parallel_env_seed(
        self, env_name, frame_skip, transformed_in, transformed_out, static_seed
    ):
        env_name = env_name()
        env_parallel, env_serial, _, _ = _make_envs(
            env_name, frame_skip, transformed_in, transformed_out, 5
        )
        try:
            out_seed_serial = env_serial.set_seed(0, static_seed=static_seed)
            if static_seed:
                assert out_seed_serial == 0
            td0_serial = env_serial.reset()
            torch.manual_seed(0)

            td_serial = env_serial.rollout(
                max_steps=10, auto_reset=False, tensordict=td0_serial
            ).contiguous()
            key = "pixels" if "pixels" in td_serial.keys() else "observation"
            torch.testing.assert_close(
                td_serial[:, 0].get(("next", key)), td_serial[:, 1].get(key)
            )

            out_seed_parallel = env_parallel.set_seed(0, static_seed=static_seed)
            if static_seed:
                assert out_seed_serial == 0
            td0_parallel = env_parallel.reset()

            torch.manual_seed(0)
            assert out_seed_parallel == out_seed_serial
            td_parallel = env_parallel.rollout(
                max_steps=10, auto_reset=False, tensordict=td0_parallel
            ).contiguous()
            torch.testing.assert_close(
                td_parallel[:, :-1].get(("next", key)), td_parallel[:, 1:].get(key)
            )
            assert_allclose_td(td0_serial, td0_parallel)
            assert_allclose_td(td_serial[:, 0], td_parallel[:, 0])  # first step
            assert_allclose_td(td_serial[:, 1], td_parallel[:, 1])  # second step
            assert_allclose_td(td_serial, td_parallel)
        finally:
            env_parallel.close(raise_if_closed=False)
            env_serial.close(raise_if_closed=False)

    @pytest.mark.skipif(not _has_gym, reason="no gym")
    def test_parallel_env_shutdown(self, maybe_fork_ParallelEnv):
        env_make = EnvCreator(lambda: GymEnv(PENDULUM_VERSIONED()))
        env = maybe_fork_ParallelEnv(4, env_make)
        try:
            env.reset()
            assert not env.is_closed
            env.rand_step()
            assert not env.is_closed
            env.close()
            assert env.is_closed
            env.reset()
            assert not env.is_closed
            env.close()
        finally:
            env.close(raise_if_closed=False)

    @pytest.mark.parametrize("parallel", [True, False])
    def test_parallel_env_custom_method(self, parallel, maybe_fork_ParallelEnv):
        # define env

        if parallel:
            env = maybe_fork_ParallelEnv(2, lambda: DiscreteActionVecMockEnv())
        else:
            env = SerialEnv(2, lambda: DiscreteActionVecMockEnv())
        try:
            # we must start the environment first
            env.reset()
            assert all(result == 0 for result in env.custom_fun())
            assert all(result == 1 for result in env.custom_attr)
            assert all(result == 2 for result in env.custom_prop)  # to be fixed
        finally:
            env.close(raise_if_closed=False)

    @pytest.mark.skipif(not torch.cuda.device_count(), reason="no cuda to test on")
    @pytest.mark.skipif(not _has_gym, reason="no gym")
    @pytest.mark.parametrize("frame_skip", [4])
    @pytest.mark.parametrize("device", [0])
    @pytest.mark.parametrize(
        "env_name", [PENDULUM_VERSIONED]
    )  # 1226: Skip PONG for efficiency
    @pytest.mark.parametrize(
        "transformed_in,transformed_out,open_before",
        [  # 1226: efficiency
            [True, True, True],
            [True, True, False],
            [False, False, True],
        ],
    )
    def test_parallel_env_cast(
        self,
        env_name,
        frame_skip,
        transformed_in,
        transformed_out,
        device,
        open_before,
        N=3,
    ):
        env_name = env_name()
        # tests casting to device
        env_parallel, env_serial, _, env0 = _make_envs(
            env_name,
            frame_skip,
            transformed_in=transformed_in,
            transformed_out=transformed_out,
            N=N,
        )
        try:
            if open_before:
                td_cpu = env0.rollout(max_steps=10)
                assert td_cpu.device == torch.device("cpu")
            env0 = env0.to(device)
            assert env0.observation_spec.device == torch.device(device)
            assert env0.action_spec.device == torch.device(device)
            assert env0.reward_spec.device == torch.device(device)
            assert env0.device == torch.device(device)
            td_device = env0.reset()
            assert td_device.device == torch.device(device), env0
            td_device = env0.rand_step()
            assert td_device.device == torch.device(device), env0
            td_device = env0.rollout(max_steps=10)
            assert td_device.device == torch.device(device), env0

            if open_before:
                td_cpu = env_serial.rollout(max_steps=10)
                assert td_cpu.device == torch.device("cpu")
            observation_spec = env_serial.observation_spec.clone()
            done_spec = env_serial.done_spec.clone()
            reward_spec = env_serial.reward_spec.clone()
            action_spec = env_serial.action_spec.clone()
            state_spec = env_serial.state_spec.clone()
            env_serial = env_serial.to(device)
            assert env_serial.observation_spec.device == torch.device(device)
            assert env_serial.action_spec.device == torch.device(device)
            assert env_serial.reward_spec.device == torch.device(device)
            assert env_serial.device == torch.device(device)
            assert env_serial.observation_spec == observation_spec.to(device)
            assert env_serial.action_spec == action_spec.to(device)
            assert env_serial.reward_spec == reward_spec.to(device)
            assert env_serial.done_spec == done_spec.to(device)
            assert env_serial.state_spec == state_spec.to(device)
            td_device = env_serial.reset()
            assert td_device.device == torch.device(device), env_serial
            td_device = env_serial.rand_step()
            assert td_device.device == torch.device(device), env_serial
            td_device = env_serial.rollout(max_steps=10)
            assert td_device.device == torch.device(device), env_serial

            if open_before:
                td_cpu = env_parallel.rollout(max_steps=10)
                assert td_cpu.device == torch.device("cpu")
            observation_spec = env_parallel.observation_spec.clone()
            done_spec = env_parallel.done_spec.clone()
            reward_spec = env_parallel.reward_spec.clone()
            action_spec = env_parallel.action_spec.clone()
            state_spec = env_parallel.state_spec.clone()
            env_parallel = env_parallel.to(device)
            assert env_parallel.observation_spec.device == torch.device(device)
            assert env_parallel.action_spec.device == torch.device(device)
            assert env_parallel.reward_spec.device == torch.device(device)
            assert env_parallel.device == torch.device(device)
            assert env_parallel.observation_spec == observation_spec.to(device)
            assert env_parallel.action_spec == action_spec.to(device)
            assert env_parallel.reward_spec == reward_spec.to(device)
            assert env_parallel.done_spec == done_spec.to(device)
            assert env_parallel.state_spec == state_spec.to(device)
            td_device = env_parallel.reset()
            assert td_device.device == torch.device(device), env_parallel
            td_device = env_parallel.rand_step()
            assert td_device.device == torch.device(device), env_parallel
            td_device = env_parallel.rollout(max_steps=10)
            assert td_device.device == torch.device(device), env_parallel
        finally:
            env_parallel.close(raise_if_closed=False)
            env_serial.close(raise_if_closed=False)
            env0.close(raise_if_closed=False)

    @pytest.mark.skipif(not _has_gym, reason="no gym")
    @pytest.mark.skipif(not torch.cuda.device_count(), reason="no cuda device detected")
    @pytest.mark.parametrize("frame_skip", [4])
    @pytest.mark.parametrize("device", [0])
    @pytest.mark.parametrize("env_name", [PENDULUM_VERSIONED])  # 1226: efficiency
    @pytest.mark.parametrize(
        "transformed_in,transformed_out",
        [  # 1226
            [True, True],
            [False, False],
        ],
    )
    def test_parallel_env_device(
        self, env_name, frame_skip, transformed_in, transformed_out, device
    ):
        env_name = env_name()
        # tests creation on device
        torch.manual_seed(0)
        N = 3

        env_parallel, env_serial, _, env0 = _make_envs(
            env_name,
            frame_skip,
            transformed_in=transformed_in,
            transformed_out=transformed_out,
            device=device,
            N=N,
            local_mp_ctx="spawn",
        )

        try:
            assert env0.device == torch.device(device)
            out = env0.rollout(max_steps=20)
            assert out.device == torch.device(device)

            assert env_serial.device == torch.device(device)
            out = env_serial.rollout(max_steps=20)
            assert out.device == torch.device(device)

            assert env_parallel.device == torch.device(device)
            out = env_parallel.rollout(max_steps=20)
            assert out.device == torch.device(device)
        finally:
            env_parallel.close(raise_if_closed=False)
            env_serial.close(raise_if_closed=False)
            env0.close(raise_if_closed=False)

    @pytest.mark.skipif(not _has_gym, reason="no gym")
    @pytest.mark.flaky(reruns=3, reruns_delay=1)
    @pytest.mark.parametrize(
        "env_name", [PENDULUM_VERSIONED]
    )  # 1226: No pong for efficiency
    @pytest.mark.parametrize("frame_skip", [4])
    @pytest.mark.parametrize(
        "device",
        [torch.device("cuda:0") if torch.cuda.device_count() else torch.device("cpu")],
    )
    def test_parallel_env_transform_consistency(self, env_name, frame_skip, device):
        env_name = env_name()
        env_parallel_in, env_serial_in, _, env0_in = _make_envs(
            env_name,
            frame_skip,
            transformed_in=True,
            transformed_out=False,
            device=device,
            N=3,
            local_mp_ctx="spawn" if torch.cuda.device_count() else mp_ctx,
        )
        env_parallel_out, env_serial_out, _, env0_out = _make_envs(
            env_name,
            frame_skip,
            transformed_in=False,
            transformed_out=True,
            device=device,
            N=3,
            local_mp_ctx="spawn" if torch.cuda.device_count() else mp_ctx,
        )
        try:
            torch.manual_seed(0)
            env_parallel_in.set_seed(0)
            r_in = env_parallel_in.rollout(max_steps=20)
            torch.manual_seed(0)
            env_parallel_out.set_seed(0)
            r_out = env_parallel_out.rollout(max_steps=20)
            assert_allclose_td(r_in, r_out)
            env_parallel_in.close()
            env_parallel_out.close()

            torch.manual_seed(0)
            env_serial_in.set_seed(0)
            r_in = env_serial_in.rollout(max_steps=20)
            torch.manual_seed(0)
            env_serial_out.set_seed(0)
            r_out = env_serial_out.rollout(max_steps=20)
            assert_allclose_td(r_in, r_out)
            env_serial_in.close()
            env_serial_out.close()

            torch.manual_seed(0)
            env0_in.set_seed(0)
            r_in = env0_in.rollout(max_steps=20)
            torch.manual_seed(0)
            env0_out.set_seed(0)
            r_out = env0_out.rollout(max_steps=20)
            assert_allclose_td(r_in, r_out)
        finally:
            env0_in.close(raise_if_closed=False)
            env0_in.close(raise_if_closed=False)

    @pytest.mark.parametrize("parallel", [True, False])
    def test_parallel_env_kwargs_set(self, parallel, maybe_fork_ParallelEnv):
        num_env = 2

        def make_make_env():
            def make_transformed_env(seed=None):
                env = DiscreteActionConvMockEnv()
                if seed is not None:
                    env.set_seed(seed)
                return env

            return make_transformed_env

        _class = maybe_fork_ParallelEnv if parallel else SerialEnv

        def env_fn1(seed):
            env = _class(
                num_workers=num_env,
                create_env_fn=make_make_env(),
                create_env_kwargs=[{"seed": i} for i in range(seed, seed + num_env)],
            )
            return env

        def env_fn2(seed):
            env = _class(
                num_workers=num_env,
                create_env_fn=make_make_env(),
            )
            env.update_kwargs([{"seed": i} for i in range(seed, seed + num_env)])
            return env

        env1 = env_fn1(100)
        env2 = env_fn2(100)
        try:
            env1.start()
            env2.start()
            for c1, c2 in zip(env1.counter, env2.counter):
                assert c1 == c2
        finally:
            env1.close(raise_if_closed=False)
            env2.close(raise_if_closed=False)

    @pytest.mark.parametrize("parallel", [True, False])
    def test_parallel_env_update_kwargs(self, parallel, maybe_fork_ParallelEnv):
        def make_env(seed=None):
            env = DiscreteActionConvMockEnv()
            if seed is not None:
                env.set_seed(seed)
            return env

        _class = maybe_fork_ParallelEnv if parallel else SerialEnv
        env = _class(
            num_workers=2,
            create_env_fn=make_env,
            create_env_kwargs=[{"seed": 0}, {"seed": 1}],
        )
        with pytest.raises(
            RuntimeError, match="len\\(kwargs\\) and num_workers mismatch"
        ):
            env.update_kwargs([{"seed": 42}])

    @pytest.mark.parametrize("batch_size", [(32, 5), (4,), (1,), ()])
    @pytest.mark.parametrize("n_workers", [2, 1])
    def test_parallel_env_reset_flag(
        self, batch_size, n_workers, maybe_fork_ParallelEnv, max_steps=3
    ):
        torch.manual_seed(1)
        env = maybe_fork_ParallelEnv(
            n_workers, lambda: CountingEnv(max_steps=max_steps, batch_size=batch_size)
        )
        try:
            env.set_seed(1)
            action = env.full_action_spec[env.action_key].rand()
            action[:] = 1
            for i in range(max_steps):
                td = env.step(
                    TensorDict(
                        {"action": action}, batch_size=env.batch_size, device=env.device
                    )
                )
                assert (td["next", "done"] == 0).all()
                assert (td["next"]["observation"] == i + 1).all()

            td = env.step(
                TensorDict(
                    {"action": action}, batch_size=env.batch_size, device=env.device
                )
            )
            assert (td["next", "done"] == 1).all()
            assert (td["next"]["observation"] == max_steps + 1).all()

            td_reset = TensorDict(
                rand_reset(env), batch_size=env.batch_size, device=env.device
            )
            td_reset.update(td.get("next").exclude("reward"))
            reset = td_reset["_reset"]
            td_reset = env.reset(td_reset)

            assert (td_reset["done"][reset] == 0).all()
            assert (td_reset["observation"][reset] == 0).all()
            assert (td_reset["done"][~reset] == 1).all()
            assert (td_reset["observation"][~reset] == max_steps + 1).all()
        finally:
            env.close(raise_if_closed=False)

    @pytest.mark.parametrize("nested_obs_action", [True, False])
    @pytest.mark.parametrize("nested_done", [True, False])
    @pytest.mark.parametrize("nested_reward", [True, False])
    @pytest.mark.parametrize("env_type", ["serial", "parallel"])
    def test_parallel_env_nested(
        self,
        nested_obs_action,
        nested_done,
        nested_reward,
        env_type,
        maybe_fork_ParallelEnv,
        n_envs=2,
        batch_size=(32,),
        nested_dim=5,
        rollout_length=3,
        seed=1,
    ):
        env_fn = lambda: NestedCountingEnv(
            nest_done=nested_done,
            nest_reward=nested_reward,
            nest_obs_action=nested_obs_action,
            batch_size=batch_size,
            nested_dim=nested_dim,
        )

        if env_type == "serial":
            env = SerialEnv(n_envs, env_fn)
        else:
            env = maybe_fork_ParallelEnv(n_envs, env_fn)

        try:
            env.set_seed(seed)

            batch_size = (n_envs, *batch_size)

            td = env.reset()
            assert td.batch_size == batch_size
            if nested_done or nested_obs_action:
                assert td["data"].batch_size == (*batch_size, nested_dim)
            if not nested_done and not nested_reward and not nested_obs_action:
                assert "data" not in td.keys()

            policy = CountingEnvCountPolicy(
                env.full_action_spec[env.action_key], env.action_key
            )
            td = env.rollout(rollout_length, policy)
            assert td.batch_size == (*batch_size, rollout_length)
            if nested_done or nested_obs_action:
                assert td["data"].batch_size == (
                    *batch_size,
                    rollout_length,
                    nested_dim,
                )
            if nested_reward or nested_done or nested_obs_action:
                assert td["next", "data"].batch_size == (
                    *batch_size,
                    rollout_length,
                    nested_dim,
                )
            if not nested_done and not nested_reward and not nested_obs_action:
                assert "data" not in td.keys()
                assert "data" not in td["next"].keys()

            if nested_obs_action:
                assert "observation" not in td.keys()
                assert (td[..., -1]["data", "states"] == 2).all()
            else:
                assert ("data", "states") not in td.keys(True, True)
                assert (td[..., -1]["observation"] == 2).all()
        finally:
            env.close(raise_if_closed=False)


@pytest.mark.filterwarnings("error")
class TestStepMdp:
    @pytest.mark.parametrize("keep_other", [True, False])
    @pytest.mark.parametrize("exclude_reward", [True, False])
    @pytest.mark.parametrize("exclude_done", [True, False])
    @pytest.mark.parametrize("exclude_action", [True, False])
    @pytest.mark.parametrize("has_out", [True, False])
    @pytest.mark.parametrize("lazy_stack", [False, True])
    def test_steptensordict(
        self,
        keep_other,
        exclude_reward,
        exclude_done,
        exclude_action,
        has_out,
        lazy_stack,
    ):
        torch.manual_seed(0)
        tensordict = TensorDict(
            {
                "reward": torch.randn(4, 1),
                "done": torch.zeros(4, 1, dtype=torch.bool),
                "ledzep": torch.randn(4, 2),
                "next": {
                    "ledzep": torch.randn(4, 2),
                    "reward": torch.randn(4, 1),
                    "done": torch.zeros(4, 1, dtype=torch.bool),
                },
                "beatles": torch.randn(4, 1),
                "action": torch.randn(4, 2),
            },
            [4],
        )
        if lazy_stack:
            # let's spice this a little bit
            tds = tensordict.unbind(0)
            tds[0]["this", "one"] = torch.zeros(2)
            tds[1]["but", "not", "this", "one"] = torch.ones(2)
            tds[0]["next", "this", "one"] = torch.ones(2) * 2
            tensordict = LazyStackedTensorDict.lazy_stack(tds, 0)
        next_tensordict = TensorDict(batch_size=[4]) if has_out else None
        if has_out and lazy_stack:
            next_tensordict = LazyStackedTensorDict.lazy_stack(
                next_tensordict.unbind(0), 0
            )
        out = step_mdp(
            tensordict.lock_(),
            keep_other=keep_other,
            exclude_reward=exclude_reward,
            exclude_done=exclude_done,
            exclude_action=exclude_action,
            next_tensordict=next_tensordict,
        )
        assert "ledzep" in out.keys()
        if lazy_stack:
            assert (out["ledzep"] == tensordict["next", "ledzep"]).all()
            assert (out[0]["this", "one"] == 2).all()
            if keep_other:
                assert (out[1]["but", "not", "this", "one"] == 1).all()
        else:
            assert out["ledzep"] is tensordict["next", "ledzep"]
        if keep_other:
            assert "beatles" in out.keys()
            if lazy_stack:
                assert (out["beatles"] == tensordict["beatles"]).all()
            else:
                assert out["beatles"] is tensordict["beatles"]
        else:
            assert "beatles" not in out.keys()
        if not exclude_reward:
            assert "reward" in out.keys()
            if lazy_stack:
                assert (out["reward"] == tensordict["next", "reward"]).all()
            else:
                assert out["reward"] is tensordict["next", "reward"]
        else:
            assert "reward" not in out.keys()
        if not exclude_action:
            assert "action" in out.keys()
            if lazy_stack:
                assert (out["action"] == tensordict["action"]).all()
            else:
                assert out["action"] is tensordict["action"]
        else:
            assert "action" not in out.keys()
        if not exclude_done:
            assert "done" in out.keys()
            if lazy_stack:
                assert (out["done"] == tensordict["next", "done"]).all()
            else:
                assert out["done"] is tensordict["next", "done"]
        else:
            assert "done" not in out.keys()
        if has_out:
            assert out is next_tensordict

    @pytest.mark.parametrize("keep_other", [True, False])
    @pytest.mark.parametrize("exclude_reward", [True, False])
    @pytest.mark.parametrize("exclude_done", [False, True])
    @pytest.mark.parametrize("exclude_action", [False, True])
    @pytest.mark.parametrize(
        "envcls",
        [
            ContinuousActionVecMockEnv,
            CountingBatchedEnv,
            CountingEnv,
            NestedCountingEnv,
            CountingBatchedEnv,
            HeterogeneousCountingEnv,
            DiscreteActionConvMockEnv,
        ],
    )
    def test_step_class(
        self,
        envcls,
        keep_other,
        exclude_reward,
        exclude_done,
        exclude_action,
    ):
        torch.manual_seed(0)
        env = envcls()

        tensordict = env.rand_step(env.reset())
        out_func = step_mdp(
            tensordict.lock_(),
            keep_other=keep_other,
            exclude_reward=exclude_reward,
            exclude_done=exclude_done,
            exclude_action=exclude_action,
            done_keys=env.done_keys,
            action_keys=env.action_keys,
            reward_keys=env.reward_keys,
        )
        step_func = _StepMDP(
            env,
            keep_other=keep_other,
            exclude_reward=exclude_reward,
            exclude_done=exclude_done,
            exclude_action=exclude_action,
        )
        out_cls = step_func(tensordict)
        assert (out_func == out_cls).all()

    @pytest.mark.parametrize("nested_obs", [True, False])
    @pytest.mark.parametrize("nested_action", [True, False])
    @pytest.mark.parametrize("nested_done", [True, False])
    @pytest.mark.parametrize("nested_reward", [True, False])
    @pytest.mark.parametrize("nested_other", [True, False])
    @pytest.mark.parametrize("exclude_reward", [True, False])
    @pytest.mark.parametrize("exclude_done", [True, False])
    @pytest.mark.parametrize("exclude_action", [True, False])
    @pytest.mark.parametrize("keep_other", [True, False])
    def test_nested(
        self,
        nested_obs,
        nested_action,
        nested_done,
        nested_reward,
        nested_other,
        exclude_reward,
        exclude_done,
        exclude_action,
        keep_other,
    ):
        td_batch_size = (4,)
        nested_batch_size = (4, 3)
        nested_key = ("data",)
        td = TensorDict(
            {
                nested_key: TensorDict(batch_size=nested_batch_size),
                "next": {
                    nested_key: TensorDict(batch_size=nested_batch_size),
                },
            },
            td_batch_size,
        )
        reward_key = "reward"
        if nested_reward:
            reward_key = nested_key + (reward_key,)
        done_key = "done"
        if nested_done:
            done_key = nested_key + (done_key,)
        action_key = "action"
        if nested_action:
            action_key = nested_key + (action_key,)
        obs_key = "state"
        if nested_obs:
            obs_key = nested_key + (obs_key,)
        other_key = "other"
        if nested_other:
            other_key = nested_key + (other_key,)

        td[reward_key] = torch.zeros(*nested_batch_size, 1)
        td[done_key] = torch.zeros(*nested_batch_size, 1)
        td[obs_key] = torch.zeros(*nested_batch_size, 1)
        td[action_key] = torch.zeros(*nested_batch_size, 1)
        td[other_key] = torch.zeros(*nested_batch_size, 1)

        td["next", reward_key] = torch.ones(*nested_batch_size, 1)
        td["next", done_key] = torch.ones(*nested_batch_size, 1)
        td["next", obs_key] = torch.ones(*nested_batch_size, 1)

        input_td = td

        td = step_mdp(
            td.lock_(),
            exclude_reward=exclude_reward,
            exclude_done=exclude_done,
            exclude_action=exclude_action,
            reward_keys=reward_key,
            done_keys=done_key,
            action_keys=action_key,
            keep_other=keep_other,
        )
        td_nested_keys = td.keys(True, True)
        td_keys = td.keys()

        assert td.batch_size == input_td.batch_size
        # Obs will always be present
        assert obs_key in td_nested_keys
        # Nested key should not be present in this specific conditions
        if (
            (exclude_done or not nested_done)
            and (exclude_reward or not nested_reward)
            and (exclude_action or not nested_action)
            and not nested_obs
            and ((not keep_other) or (keep_other and not nested_other))
        ):
            assert nested_key[0] not in td_keys
        else:  # Nested key is present
            assert not td[nested_key] is input_td["next", nested_key]
            assert not td[nested_key] is input_td[nested_key]
            assert td[nested_key].batch_size == nested_batch_size
        # If we exclude everything we are left with just obs
        if exclude_done and exclude_reward and exclude_action and not keep_other:
            if nested_obs:
                assert len(td_nested_keys) == 1 and list(td_nested_keys)[0] == obs_key
            else:
                assert len(td_nested_keys) == 1 and list(td_nested_keys)[0] == obs_key
        # Key-wise exclusions
        if not exclude_reward:
            assert reward_key in td_nested_keys
            assert (td[reward_key] == 1).all()
        else:
            assert reward_key not in td_nested_keys
        if not exclude_action:
            assert action_key in td_nested_keys
            assert (td[action_key] == 0).all()
        else:
            assert action_key not in td_nested_keys
        if not exclude_done:
            assert done_key in td_nested_keys
            assert (td[done_key] == 1).all()
        else:
            assert done_key not in td_nested_keys
        if keep_other:
            assert other_key in td_nested_keys, other_key
            assert (td[other_key] == 0).all()
        else:
            assert other_key not in td_nested_keys

    @pytest.mark.parametrize("nested_other", [True, False])
    @pytest.mark.parametrize("exclude_reward", [True, False])
    @pytest.mark.parametrize("exclude_done", [True, False])
    @pytest.mark.parametrize("exclude_action", [True, False])
    @pytest.mark.parametrize("keep_other", [True, False])
    def test_nested_partially(
        self,
        nested_other,
        exclude_reward,
        exclude_done,
        exclude_action,
        keep_other,
    ):
        # General
        td_batch_size = (4,)
        nested_batch_size = (4, 3)
        nested_key = ("data",)
        reward_key = "reward"
        done_key = "done"
        action_key = "action"
        obs_key = "state"
        other_key = "beatles"
        if nested_other:
            other_key = nested_key + (other_key,)

        # Nested only in root
        td = TensorDict(
            {
                nested_key: TensorDict(batch_size=nested_batch_size),
                "next": {},
            },
            td_batch_size,
        )

        td[reward_key] = torch.zeros(*nested_batch_size, 1)
        td[done_key] = torch.zeros(*nested_batch_size, 1)
        td[obs_key] = torch.zeros(*nested_batch_size, 1)
        td[action_key] = torch.zeros(*nested_batch_size, 1)
        td[other_key] = torch.zeros(*nested_batch_size, 1)

        td["next", reward_key] = torch.zeros(*nested_batch_size, 1)
        td["next", done_key] = torch.zeros(*nested_batch_size, 1)
        td["next", obs_key] = torch.zeros(*nested_batch_size, 1)

        td = step_mdp(
            td.lock_(),
            exclude_reward=exclude_reward,
            exclude_done=exclude_done,
            exclude_action=exclude_action,
            reward_keys=reward_key,
            done_keys=done_key,
            action_keys=action_key,
            keep_other=keep_other,
        )
        td_keys_nested = td.keys(True, True)
        td_keys = td.keys()
        if keep_other:
            if nested_other:
                assert nested_key[0] in td_keys
                assert td[nested_key].batch_size == nested_batch_size
            else:
                assert nested_key[0] not in td_keys
            assert (td[other_key] == 0).all()
        else:
            assert other_key not in td_keys_nested

        # Nested only in next
        td = TensorDict(
            {
                "next": {nested_key: TensorDict(batch_size=nested_batch_size)},
            },
            td_batch_size,
        )
        td[reward_key] = torch.zeros(*nested_batch_size, 1)
        td[done_key] = torch.zeros(*nested_batch_size, 1)
        td[obs_key] = torch.zeros(*nested_batch_size, 1)
        td[action_key] = torch.zeros(*nested_batch_size, 1)

        td["next", other_key] = torch.zeros(*nested_batch_size, 1)
        td["next", reward_key] = torch.zeros(*nested_batch_size, 1)
        td["next", done_key] = torch.zeros(*nested_batch_size, 1)
        td["next", obs_key] = torch.zeros(*nested_batch_size, 1)

        td = step_mdp(
            td.lock_(),
            exclude_reward=exclude_reward,
            exclude_done=exclude_done,
            exclude_action=exclude_action,
            reward_keys=reward_key,
            done_keys=done_key,
            action_keys=action_key,
            keep_other=keep_other,
        )
        td_keys = td.keys()

        if nested_other:
            assert nested_key[0] in td_keys
            assert td[nested_key].batch_size == nested_batch_size
        else:
            assert nested_key[0] not in td_keys
        assert (td[other_key] == 0).all()

    @pytest.mark.parametrize("het_action", [True, False])
    @pytest.mark.parametrize("het_done", [True, False])
    @pytest.mark.parametrize("het_reward", [True, False])
    @pytest.mark.parametrize("het_other", [True, False])
    @pytest.mark.parametrize("het_obs", [True, False])
    @pytest.mark.parametrize("exclude_reward", [True, False])
    @pytest.mark.parametrize("exclude_done", [True, False])
    @pytest.mark.parametrize("exclude_action", [True, False])
    @pytest.mark.parametrize("keep_other", [True, False])
    def test_heterogeenous(
        self,
        het_action,
        het_done,
        het_reward,
        het_other,
        het_obs,
        exclude_reward,
        exclude_done,
        exclude_action,
        keep_other,
    ):
        td_batch_size = 4
        nested_dim = 3
        nested_batch_size = (td_batch_size, nested_dim)
        nested_key = ("data",)

        reward_key = "reward"
        nested_reward_key = nested_key + (reward_key,)
        done_key = "done"
        nested_done_key = nested_key + (done_key,)
        action_key = "action"
        nested_action_key = nested_key + (action_key,)
        obs_key = "state"
        nested_obs_key = nested_key + (obs_key,)
        other_key = "beatles"
        nested_other_key = nested_key + (other_key,)

        tds = []
        for i in range(1, nested_dim + 1):
            tds.append(
                TensorDict(
                    {
                        nested_key: TensorDict(
                            {
                                reward_key: torch.zeros(
                                    td_batch_size, i if het_reward else 1
                                ),
                                done_key: torch.zeros(
                                    td_batch_size, i if het_done else 1
                                ),
                                action_key: torch.zeros(
                                    td_batch_size, i if het_action else 1
                                ),
                                obs_key: torch.zeros(
                                    td_batch_size, i if het_obs else 1
                                ),
                                other_key: torch.zeros(
                                    td_batch_size, i if het_other else 1
                                ),
                            },
                            [td_batch_size],
                        ),
                        "next": {
                            nested_key: TensorDict(
                                {
                                    reward_key: torch.ones(
                                        td_batch_size, i if het_reward else 1
                                    ),
                                    done_key: torch.ones(
                                        td_batch_size, i if het_done else 1
                                    ),
                                    obs_key: torch.ones(
                                        td_batch_size, i if het_obs else 1
                                    ),
                                },
                                [td_batch_size],
                            ),
                        },
                    },
                    [td_batch_size],
                )
            )
        lazy_td = LazyStackedTensorDict.lazy_stack(tds, dim=1)

        td = step_mdp(
            lazy_td.lock_(),
            exclude_reward=exclude_reward,
            exclude_done=exclude_done,
            exclude_action=exclude_action,
            reward_keys=nested_reward_key,
            done_keys=nested_done_key,
            action_keys=nested_action_key,
            keep_other=keep_other,
        )
        td_nested_keys = td.keys(True, True)
        td_keys = td.keys()
        for i in range(nested_dim):
            if het_obs:
                assert td[..., i][nested_obs_key].shape == (td_batch_size, i + 1)
            else:
                assert td[..., i][nested_obs_key].shape == (td_batch_size, 1)
            assert (td[..., i][nested_obs_key] == 1).all()
        if exclude_reward:
            assert nested_reward_key not in td_keys
        else:
            for i in range(nested_dim):
                if het_reward:
                    assert td[..., i][nested_reward_key].shape == (td_batch_size, i + 1)
                else:
                    assert td[..., i][nested_reward_key].shape == (td_batch_size, 1)
                assert (td[..., i][nested_reward_key] == 1).all()
        if exclude_done:
            assert nested_done_key not in td_keys
        else:
            for i in range(nested_dim):
                if het_done:
                    assert td[..., i][nested_done_key].shape == (td_batch_size, i + 1)
                else:
                    assert td[..., i][nested_done_key].shape == (td_batch_size, 1)
                assert (td[..., i][nested_done_key] == 1).all()
        if exclude_action:
            assert nested_action_key not in td_keys
        else:
            for i in range(nested_dim):
                if het_action:
                    assert td[..., i][nested_action_key].shape == (td_batch_size, i + 1)
                else:
                    assert td[..., i][nested_action_key].shape == (td_batch_size, 1)
                assert (td[..., i][nested_action_key] == 0).all()
        if not keep_other:
            assert nested_other_key not in td_keys
        else:
            for i in range(nested_dim):
                if het_other:
                    assert td[..., i][nested_other_key].shape == (td_batch_size, i + 1)
                else:
                    assert td[..., i][nested_other_key].shape == (td_batch_size, 1)
                assert (td[..., i][nested_other_key] == 0).all()

    @pytest.mark.parametrize("serial", [False, True])
    def test_multi_purpose_env(self, serial):
        # Tests that even if it's validated, the same env can be used within a collector
        # and independently of it.
        if serial:
            env = SerialEnv(2, ContinuousActionVecMockEnv)
        else:
            env = ContinuousActionVecMockEnv()
        env.set_spec_lock_()
        env.rollout(10)
        c = SyncDataCollector(
            env, env.rand_action, frames_per_batch=10, total_frames=20
        )
        for data in c:  # noqa: B007
            pass
        assert ("collector", "traj_ids") in data.keys(True)
        env.rollout(10)

        # An exception will be raised when the collector sees extra keys
        if serial:
            env = SerialEnv(2, ContinuousActionVecMockEnv)
        else:
            env = ContinuousActionVecMockEnv()
        c = SyncDataCollector(
            env, env.rand_action, frames_per_batch=10, total_frames=20
        )
        for data in c:  # noqa: B007
            pass


class TestInfoDict:
    @pytest.mark.skipif(not _has_gym, reason="no gym")
    @pytest.mark.skipif(
        gym_version is None or gym_version < version.parse("0.20.0"),
        reason="older versions of half-cheetah do not have 'x_position' info key.",
    )
    @pytest.mark.parametrize("device", get_default_devices())
    def test_info_dict_reader(self, device, seed=0):
        try:
            import gymnasium as gym
        except ModuleNotFoundError:
            import gym

        env = GymWrapper(gym.make(HALFCHEETAH_VERSIONED()), device=device)
        env.set_info_dict_reader(
            default_info_dict_reader(
                ["x_position"],
                spec=Composite(x_position=Unbounded(dtype=torch.float64, shape=())),
            )
        )

        assert "x_position" in env.observation_spec.keys()
        assert isinstance(env.observation_spec["x_position"], Unbounded)

        tensordict = env.reset()
        tensordict = env.rand_step(tensordict)

        x_position_data = tensordict["next", "x_position"]
        assert env.observation_spec["x_position"].is_in(x_position_data), (
            x_position_data.shape,
            x_position_data.dtype,
            env.observation_spec["x_position"],
        )

        for spec in (
            {"x_position": Unbounded((), dtype=torch.float64)},
            # None,
            Composite(
                x_position=Unbounded((), dtype=torch.float64),
                shape=[],
            ),
            [Unbounded((), dtype=torch.float64)],
        ):
            env2 = GymWrapper(gym.make("HalfCheetah-v4"))
            env2.set_info_dict_reader(
                default_info_dict_reader(["x_position"], spec=spec)
            )

            tensordict2 = env2.reset()
            tensordict2 = env2.rand_step(tensordict2)
            data = tensordict2[("next", "x_position")]
            assert env2.observation_spec["x_position"].is_in(data), (
                data.dtype,
                data.device,
                data.shape,
                env2.observation_spec["x_position"],
            )

    @pytest.mark.skipif(not _has_gym, reason="no gym")
    @pytest.mark.skipif(
        gym_version is None or gym_version < version.parse("0.20.0"),
        reason="older versions of half-cheetah do not have 'x_position' info key.",
    )
    @pytest.mark.parametrize("device", get_default_devices())
    def test_auto_register(self, device, maybe_fork_ParallelEnv):
        try:
            import gymnasium as gym
        except ModuleNotFoundError:
            import gym

        # env = GymWrapper(gym.make(HALFCHEETAH_VERSIONED()), device=device)
        # check_env_specs(env)
        # env.set_info_dict_reader()
        # with pytest.raises(
        #     AssertionError, match="The keys of the specs and data do not match"
        # ):
        #     check_env_specs(env)

        env = GymWrapper(gym.make(HALFCHEETAH_VERSIONED()), device=device)
        env = env.auto_register_info_dict()
        check_env_specs(env)

        # check that the env can be executed in parallel
        penv = maybe_fork_ParallelEnv(
            2,
            lambda: GymWrapper(
                gym.make(HALFCHEETAH_VERSIONED()), device=device
            ).auto_register_info_dict(),
        )
        senv = maybe_fork_ParallelEnv(
            2,
            lambda: GymWrapper(
                gym.make(HALFCHEETAH_VERSIONED()), device=device
            ).auto_register_info_dict(),
        )
        try:
            torch.manual_seed(0)
            penv.set_seed(0)
            rolp = penv.rollout(10)
            torch.manual_seed(0)
            senv.set_seed(0)
            rols = senv.rollout(10)
            assert_allclose_td(rolp, rols)
        finally:
            penv.close()
            del penv
            senv.close()
            del senv


@pytest.mark.parametrize("group_type", list(MarlGroupMapType))
def test_marl_group_type(group_type):
    agent_names = ["agent"]
    check_marl_grouping(group_type.get_group_map(agent_names), agent_names)

    agent_names = ["agent", "agent"]
    with pytest.raises(ValueError):
        check_marl_grouping(group_type.get_group_map(agent_names), agent_names)

    agent_names = ["agent_0", "agent_1"]
    check_marl_grouping(group_type.get_group_map(agent_names), agent_names)

    agent_names = []
    with pytest.raises(ValueError):
        check_marl_grouping(group_type.get_group_map(agent_names), agent_names)


@pytest.mark.skipif(not torch.cuda.device_count(), reason="No cuda device")
class TestConcurrentEnvs:
    """Concurrent parallel envs on multiple procs can interfere."""

    class Policy(TensorDictModuleBase):
        in_keys = []
        out_keys = ["action"]

        def __init__(self, spec):
            super().__init__()
            self.spec = spec

        def forward(self, tensordict):
            tensordict.set("action", self.spec["action"].zero() + 1)
            return tensordict

    @staticmethod
    def main_penv(j, q=None):
        gc.collect()
        device = "cpu" if not torch.cuda.device_count() else "cuda:0"
        n_workers = 1
        env_p = ParallelEnv(
            n_workers,
            [
                lambda i=i: CountingEnv(i, device=device)
                for i in range(j, j + n_workers)
            ],
        )
        env_s = SerialEnv(
            n_workers,
            [
                lambda i=i: CountingEnv(i, device=device)
                for i in range(j, j + n_workers)
            ],
        )
        spec = env_p.action_spec
        policy = TestConcurrentEnvs.Policy(Composite(action=spec.to(device)))
        N = 10
        r_p = []
        r_s = []
        for _ in range(N):
            with torch.no_grad():
                r_p.append(env_s.rollout(100, break_when_any_done=False, policy=policy))
                r_s.append(env_p.rollout(100, break_when_any_done=False, policy=policy))

        td_equals = torch.stack(r_p) == torch.stack(r_s)
        if td_equals.all():
            if q is not None:
                q.put(("passed", j))
            else:
                pass
        else:
            if q is not None:
                s = ""
                for key, item in td_equals.items(True, True):
                    if not item.all():
                        s = s + f"\t{key}"
                q.put((f"failed: {s}", j))
            else:
                raise RuntimeError()

    @staticmethod
    def main_collector(j, q=None):
        device = "cpu" if not torch.cuda.device_count() else "cuda:0"
        N = 10
        n_workers = 1
        make_envs = [
            lambda i=i: CountingEnv(i, device=device) for i in range(j, j + n_workers)
        ]
        spec = make_envs[0]().action_spec
        policy = TestConcurrentEnvs.Policy(Composite(action=spec))
        collector = MultiSyncDataCollector(
            make_envs,
            policy,
            frames_per_batch=n_workers * 100,
            total_frames=N * n_workers * 100,
            storing_device=device,
            device=device,
            trust_policy=True,
            cat_results=-1,
        )
        single_collectors = [
            SyncDataCollector(
                make_envs[i](),
                policy,
                frames_per_batch=n_workers * 100,
                total_frames=N * n_workers * 100,
                storing_device=device,
                trust_policy=True,
                device=device,
            )
            for i in range(n_workers)
        ]
        iter_collector = iter(collector)
        iter_single_collectors = [iter(sc) for sc in single_collectors]

        r_p = []
        r_s = []
        for _ in range(N):
            with torch.no_grad():
                r_p.append(next(iter_collector).clone())
                r_s.append(torch.cat([next(sc) for sc in iter_single_collectors]))

        collector.shutdown()
        for sc in single_collectors:
            sc.shutdown()
        del collector
        del single_collectors
        r_p = torch.stack(r_p).contiguous()
        r_s = torch.stack(r_s).contiguous()
        td_equals = r_p == r_s

        if td_equals.all():
            if q is not None:
                q.put(("passed", j))
            else:
                pass
        else:
            if q is not None:
                s = ""
                for key, item in td_equals.items(True, True):
                    if not item.all():
                        s = s + f"\t{key}"
                q.put((f"failed: {s}", j))
            else:
                raise RuntimeError()

    @pytest.mark.parametrize("nproc", [3, 1])
    def test_mp_concurrent(self, nproc):
        if nproc == 1:
            self.main_penv(3)
            self.main_penv(6)
            self.main_penv(9)
        else:
            from torch import multiprocessing as mp

            q = mp.Queue(3)
            ps = []
            try:
                for k in range(3, 10, 3):
                    p = mp.Process(target=type(self).main_penv, args=(k, q))
                    ps.append(p)
                    p.start()
                for _ in range(3):
                    msg, j = q.get(timeout=100)
                    assert msg == "passed", j
            finally:
                for p in ps:
                    p.join()

    @pytest.mark.parametrize("nproc", [3, 1])
    def test_mp_collector(self, nproc):
        if nproc == 1:
            self.main_collector(3)
            self.main_collector(6)
            self.main_collector(9)
        else:
            from torch import multiprocessing as mp

            q = mp.Queue(3)
            ps = []
            try:
                for j in range(3, 10, 3):
                    p = mp.Process(target=type(self).main_collector, args=(j, q))
                    ps.append(p)
                    p.start()
                for _ in range(3):
                    msg, j = q.get(timeout=100)
                    assert msg == "passed", j
            finally:
                for p in ps:
                    p.join(timeout=2)


class TestNestedSpecs:
    @pytest.mark.parametrize("envclass", ["CountingEnv", "NestedCountingEnv"])
    def test_nested_env(self, envclass):
        if envclass == "CountingEnv":
            env = CountingEnv()
        elif envclass == "NestedCountingEnv":
            env = NestedCountingEnv()
        else:
            raise NotImplementedError
        reset = env.reset()
        with pytest.warns(
            DeprecationWarning, match="non-trivial"
        ) if envclass == "NestedCountingEnv" else contextlib.nullcontext():
            assert not isinstance(env.reward_spec, Composite)
        for done_key in env.done_keys:
            assert (
                env.full_done_spec[done_key]
                == env.output_spec[("full_done_spec", *_unravel_key_to_tuple(done_key))]
            )
        with pytest.warns(
            DeprecationWarning, match="non-trivial"
        ) if envclass == "NestedCountingEnv" else contextlib.nullcontext():
            assert (
                env.reward_spec
                == env.output_spec[
                    ("full_reward_spec", *_unravel_key_to_tuple(env.reward_key))
                ]
            )
        if envclass == "NestedCountingEnv":
            for done_key in env.done_keys:
                assert done_key in (("data", "done"), ("data", "terminated"))
            assert env.reward_key == ("data", "reward")
            assert ("data", "done") in reset.keys(True)
            assert ("data", "states") in reset.keys(True)
            assert ("data", "reward") not in reset.keys(True)
        for done_key in env.done_keys:
            assert done_key in reset.keys(True)
        assert env.reward_key not in reset.keys(True)

        next_state = env.rand_step()
        if envclass == "NestedCountingEnv":
            assert ("next", "data", "done") in next_state.keys(True)
            assert ("next", "data", "states") in next_state.keys(True)
            assert ("next", "data", "reward") in next_state.keys(True)
        for done_key in env.done_keys:
            assert ("next", *_unravel_key_to_tuple(done_key)) in next_state.keys(True)
        assert ("next", *_unravel_key_to_tuple(env.reward_key)) in next_state.keys(True)

    @pytest.mark.parametrize("batch_size", [(), (32,), (32, 1)])
    def test_nested_env_dims(self, batch_size, nested_dim=5, rollout_length=3):
        env = NestedCountingEnv(batch_size=batch_size, nested_dim=nested_dim)

        td_reset = env.reset()
        assert td_reset.batch_size == batch_size
        assert td_reset["data"].batch_size == (*batch_size, nested_dim)

        td = env.rand_action()
        assert td.batch_size == batch_size
        assert td["data"].batch_size == (*batch_size, nested_dim)

        td = env.rand_action(td_reset)
        assert td.batch_size == batch_size
        assert td["data"].batch_size == (*batch_size, nested_dim)

        td = env.rand_step(td)
        assert td.batch_size == batch_size
        assert td["data"].batch_size == (*batch_size, nested_dim)
        assert td["next", "data"].batch_size == (*batch_size, nested_dim)

        td = env.rand_step()
        assert td.batch_size == batch_size
        assert td["data"].batch_size == (*batch_size, nested_dim)
        assert td["next", "data"].batch_size == (*batch_size, nested_dim)

        td = env.rand_step(td_reset)
        assert td.batch_size == batch_size
        assert td["data"].batch_size == (*batch_size, nested_dim)
        assert td["next", "data"].batch_size == (*batch_size, nested_dim)

        td = env.rollout(rollout_length)
        assert td.batch_size == (*batch_size, rollout_length)
        assert td["data"].batch_size == (*batch_size, rollout_length, nested_dim)
        assert td["next", "data"].batch_size == (
            *batch_size,
            rollout_length,
            nested_dim,
        )

        policy = CountingEnvCountPolicy(
            env.full_action_spec[env.action_key], env.action_key
        )
        td = env.rollout(rollout_length, policy)
        assert td.batch_size == (*batch_size, rollout_length)
        assert td["data"].batch_size == (*batch_size, rollout_length, nested_dim)
        assert td["next", "data"].batch_size == (
            *batch_size,
            rollout_length,
            nested_dim,
        )

    @pytest.mark.parametrize("batch_size", [(), (32,), (32, 1)])
    @pytest.mark.parametrize(
        "nest_done,has_root_done", [[False, False], [True, False], [True, True]]
    )
    def test_nested_reset(self, nest_done, has_root_done, batch_size):
        env = NestedCountingEnv(
            nest_done=nest_done, has_root_done=has_root_done, batch_size=batch_size
        )
        for reset_key, done_keys in zip(env.reset_keys, env.done_keys_groups):
            if isinstance(reset_key, str):
                for done_key in done_keys:
                    assert isinstance(done_key, str)
            else:
                for done_key in done_keys:
                    assert done_key[:-1] == reset_key[:-1]
        env.rollout(100)
        env.rollout(100, break_when_any_done=False)


class TestHeteroEnvs:
    @pytest.mark.parametrize("batch_size", [(), (32,), (1, 2)])
    def test_reset(self, batch_size):
        env = HeterogeneousCountingEnv(batch_size=batch_size)
        env.reset()

    @pytest.mark.parametrize("batch_size", [(), (32,), (1, 2)])
    def test_rand_step(self, batch_size):
        env = HeterogeneousCountingEnv(batch_size=batch_size)
        td = env.reset()
        assert (td["lazy"][..., 0]["tensor_0"] == 0).all()
        td = env.rand_step()
        assert (td["next", "lazy"][..., 0]["tensor_0"] == 1).all()
        td = env.rand_step()
        assert (td["next", "lazy"][..., 1]["tensor_1"] == 2).all()

    @pytest.mark.parametrize("batch_size", [(), (2,), (2, 1)])
    @pytest.mark.parametrize("rollout_steps", [1, 2, 5])
    def test_rollout(self, batch_size, rollout_steps, n_lazy_dim=3):
        env = HeterogeneousCountingEnv(batch_size=batch_size)
        td = env.rollout(rollout_steps, return_contiguous=False)
        td = dense_stack_tds(td)

        assert isinstance(td, TensorDict)
        assert td.batch_size == (*batch_size, rollout_steps)

        assert isinstance(td["lazy"], LazyStackedTensorDict)
        assert td["lazy"].shape == (*batch_size, rollout_steps, n_lazy_dim)
        assert td["lazy"].stack_dim == len(td["lazy"].batch_size) - 1

        assert (td[..., -1]["next", "state"] == rollout_steps).all()
        assert (td[..., -1]["next", "lazy", "camera"] == rollout_steps).all()
        assert (
            td["lazy"][(0,) * len(batch_size)][..., 0]["tensor_0"].squeeze(-1)
            == torch.arange(rollout_steps)
        ).all()

    @pytest.mark.parametrize("batch_size", [(), (2,), (2, 1)])
    @pytest.mark.parametrize("rollout_steps", [1, 2, 5])
    @pytest.mark.parametrize("count", [True, False])
    def test_rollout_policy(self, batch_size, rollout_steps, count):
        env = HeterogeneousCountingEnv(batch_size=batch_size)
        policy = HeterogeneousCountingEnvPolicy(
            env.input_spec["full_action_spec"], count=count
        )
        td = env.rollout(rollout_steps, policy=policy, return_contiguous=False)
        td = dense_stack_tds(td)
        for i in range(env.n_nested_dim):
            if count:
                agent_obs = td["lazy"][(0,) * len(batch_size)][..., i][f"tensor_{i}"]
                for _ in range(i + 1):
                    agent_obs = agent_obs.mean(-1)
                assert (agent_obs == torch.arange(rollout_steps)).all()
                assert (td["lazy"][..., i]["action"] == 1).all()
            else:
                assert (td["lazy"][..., i]["action"] == 0).all()

    @pytest.mark.parametrize("batch_size", [(1, 2)])
    @pytest.mark.parametrize("env_type", ["serial", "parallel"])
    @pytest.mark.parametrize("break_when_any_done", [False, True])
    def test_vec_env(
        self, batch_size, env_type, break_when_any_done, rollout_steps=4, n_workers=2
    ):
        gc.collect()
        env_fun = lambda: HeterogeneousCountingEnv(batch_size=batch_size)
        if env_type == "serial":
            vec_env = SerialEnv(n_workers, env_fun)
        else:
            vec_env = ParallelEnv(n_workers, env_fun)
        vec_batch_size = (n_workers,) + batch_size
        # check_env_specs(vec_env, return_contiguous=False)
        policy = HeterogeneousCountingEnvPolicy(vec_env.input_spec["full_action_spec"])
        vec_env.reset()
        td = vec_env.rollout(
            rollout_steps,
            policy=policy,
            return_contiguous=False,
            break_when_any_done=break_when_any_done,
        )
        td = dense_stack_tds(td)
        for i in range(env_fun().n_nested_dim):
            agent_obs = td["lazy"][(0,) * len(vec_batch_size)][..., i][f"tensor_{i}"]
            for _ in range(i + 1):
                agent_obs = agent_obs.mean(-1)
            assert (agent_obs == torch.arange(rollout_steps)).all()
            assert (td["lazy"][..., i]["action"] == 1).all()


@pytest.mark.parametrize("seed", [0])
class TestMultiKeyEnvs:
    @pytest.mark.parametrize("batch_size", [(), (2,), (2, 1)])
    @pytest.mark.parametrize("rollout_steps", [1, 5])
    @pytest.mark.parametrize("max_steps", [2, 5])
    def test_rollout(self, batch_size, rollout_steps, max_steps, seed):
        env = MultiKeyCountingEnv(batch_size=batch_size, max_steps=max_steps)
        policy = MultiKeyCountingEnvPolicy(full_action_spec=env.full_action_spec)
        td = env.rollout(rollout_steps, policy=policy)
        torch.manual_seed(seed)
        check_rollout_consistency_multikey_env(td, max_steps=max_steps)

    @pytest.mark.parametrize("batch_size", [(), (2,), (2, 1)])
    @pytest.mark.parametrize("rollout_steps", [5])
    @pytest.mark.parametrize("env_type", ["serial", "parallel"])
    @pytest.mark.parametrize("max_steps", [2, 5])
    def test_parallel(
        self,
        batch_size,
        rollout_steps,
        env_type,
        max_steps,
        seed,
        maybe_fork_ParallelEnv,
        n_workers=2,
    ):
        torch.manual_seed(seed)
        env_fun = lambda: MultiKeyCountingEnv(
            batch_size=batch_size, max_steps=max_steps
        )
        if env_type == "serial":
            vec_env = SerialEnv(n_workers, env_fun)
        else:
            vec_env = maybe_fork_ParallelEnv(n_workers, env_fun)

        # check_env_specs(vec_env)
        policy = MultiKeyCountingEnvPolicy(
            full_action_spec=vec_env.input_spec["full_action_spec"]
        )
        vec_env.reset()
        td = vec_env.rollout(
            rollout_steps,
            policy=policy,
        )
        check_rollout_consistency_multikey_env(td, max_steps=max_steps)


@pytest.mark.parametrize(
    "envclass",
    [
        EnvWithMetadata,
        ContinuousActionConvMockEnv,
        ContinuousActionConvMockEnvNumpy,
        ContinuousActionVecMockEnv,
        CountingBatchedEnv,
        CountingEnv,
        DiscreteActionConvMockEnv,
        DiscreteActionConvMockEnvNumpy,
        DiscreteActionVecMockEnv,
        partial(
            DummyModelBasedEnvBase, world_model=TestModelBasedEnvBase.world_model()
        ),
        MockBatchedLockedEnv,
        MockBatchedUnLockedEnv,
        MockSerialEnv,
        NestedCountingEnv,
        HeterogeneousCountingEnv,
        MultiKeyCountingEnv,
        Str2StrEnv,
    ],
)
def test_mocking_envs(envclass):
    with set_capture_non_tensor_stack(False):
        env = envclass()
        with pytest.warns(UserWarning, match="model based") if isinstance(
            env, DummyModelBasedEnvBase
        ) else contextlib.nullcontext():
            env.set_seed(100)
        reset = env.reset()
        _ = env.rand_step(reset)
        r = env.rollout(3)
        with pytest.warns(UserWarning, match="model based") if isinstance(
            env, DummyModelBasedEnvBase
        ) else contextlib.nullcontext():
            check_env_specs(env, seed=100, return_contiguous=False)


class TestTerminatedOrTruncated:
    @pytest.mark.parametrize("done_key", ["done", "terminated", "truncated"])
    def test_root_prevail(self, done_key):
        _spec = Categorical(2, shape=(), dtype=torch.bool)
        spec = Composite({done_key: _spec, ("agent", done_key): _spec})
        data = TensorDict({done_key: [False], ("agent", done_key): [True, False]}, [])
        assert not _terminated_or_truncated(data)
        assert not _terminated_or_truncated(data, full_done_spec=spec)
        data = TensorDict({done_key: [True], ("agent", done_key): [True, False]}, [])
        assert _terminated_or_truncated(data)
        assert _terminated_or_truncated(data, full_done_spec=spec)

    def test_terminated_or_truncated_nospec(self):
        done_shape = (2, 1)
        nested_done_shape = (2, 3, 1)
        data = TensorDict(
            {"done": torch.zeros(*done_shape, dtype=torch.bool)}, done_shape[0]
        )
        assert not _terminated_or_truncated(data, write_full_false=True)
        assert data["_reset"].shape == done_shape
        assert not _terminated_or_truncated(data, write_full_false=False)
        assert data.get("_reset", None) is None

        data = TensorDict(
            {
                ("agent", "done"): torch.zeros(*nested_done_shape, dtype=torch.bool),
                ("nested", "done"): torch.ones(*nested_done_shape, dtype=torch.bool),
            },
            [done_shape[0]],
        )
        assert _terminated_or_truncated(data)
        assert data["agent", "_reset"].shape == nested_done_shape
        assert data["nested", "_reset"].shape == nested_done_shape

        data = TensorDict(
            {
                "done": torch.zeros(*done_shape, dtype=torch.bool),
                ("nested", "done"): torch.zeros(*nested_done_shape, dtype=torch.bool),
            },
            [done_shape[0]],
        )
        assert not _terminated_or_truncated(data, write_full_false=False)
        assert data.get("_reset", None) is None
        assert data.get(("nested", "_reset"), None) is None
        assert not _terminated_or_truncated(data, write_full_false=True)
        assert data["_reset"].shape == done_shape
        assert data["nested", "_reset"].shape == nested_done_shape

        data = TensorDict(
            {
                "terminated": torch.zeros(*done_shape, dtype=torch.bool),
                "truncated": torch.ones(*done_shape, dtype=torch.bool),
                ("nested", "terminated"): torch.zeros(
                    *nested_done_shape, dtype=torch.bool
                ),
            },
            [done_shape[0]],
        )
        assert _terminated_or_truncated(data, write_full_false=False)
        assert data["_reset"].shape == done_shape
        assert data["nested", "_reset"].shape == nested_done_shape
        assert data["_reset"].all()
        assert not data["nested", "_reset"].any()

    def test_terminated_or_truncated_spec(self):
        done_shape = (2, 1)
        nested_done_shape = (2, 3, 1)
        spec = Composite(
            done=Categorical(2, shape=done_shape, dtype=torch.bool),
            shape=[
                2,
            ],
        )
        data = TensorDict(
            {"done": torch.zeros(*done_shape, dtype=torch.bool)}, [done_shape[0]]
        )
        assert not _terminated_or_truncated(
            data, write_full_false=True, full_done_spec=spec
        )
        assert data["_reset"].shape == done_shape
        assert not _terminated_or_truncated(
            data, write_full_false=False, full_done_spec=spec
        )
        assert data.get("_reset", None) is None

        spec = Composite(
            {
                ("agent", "done"): Categorical(
                    2, shape=nested_done_shape, dtype=torch.bool
                ),
                ("nested", "done"): Categorical(
                    2, shape=nested_done_shape, dtype=torch.bool
                ),
            },
            shape=[nested_done_shape[0]],
        )
        data = TensorDict(
            {
                ("agent", "done"): torch.zeros(*nested_done_shape, dtype=torch.bool),
                ("nested", "done"): torch.ones(*nested_done_shape, dtype=torch.bool),
            },
            [nested_done_shape[0]],
        )
        assert _terminated_or_truncated(data, full_done_spec=spec)
        assert data["agent", "_reset"].shape == nested_done_shape
        assert data["nested", "_reset"].shape == nested_done_shape

        data = TensorDict(
            {
                ("agent", "done"): torch.zeros(*nested_done_shape, dtype=torch.bool),
                ("nested", "done"): torch.zeros(*nested_done_shape, dtype=torch.bool),
            },
            [nested_done_shape[0]],
        )
        assert not _terminated_or_truncated(
            data, write_full_false=False, full_done_spec=spec
        )
        assert data.get(("agent", "_reset"), None) is None
        assert data.get(("nested", "_reset"), None) is None
        assert not _terminated_or_truncated(
            data, write_full_false=True, full_done_spec=spec
        )
        assert data["agent", "_reset"].shape == nested_done_shape
        assert data["nested", "_reset"].shape == nested_done_shape

        spec = Composite(
            {
                "truncated": Categorical(2, shape=done_shape, dtype=torch.bool),
                "terminated": Categorical(2, shape=done_shape, dtype=torch.bool),
                ("nested", "terminated"): Categorical(
                    2, shape=nested_done_shape, dtype=torch.bool
                ),
            },
            shape=[2],
        )
        data = TensorDict(
            {
                "terminated": torch.zeros(*done_shape, dtype=torch.bool),
                "truncated": torch.ones(*done_shape, dtype=torch.bool),
                ("nested", "terminated"): torch.zeros(
                    *nested_done_shape, dtype=torch.bool
                ),
            },
            [done_shape[0]],
        )
        assert _terminated_or_truncated(
            data, write_full_false=False, full_done_spec=spec
        )
        assert data["_reset"].shape == done_shape
        assert data["nested", "_reset"].shape == nested_done_shape
        assert data["_reset"].all()
        assert not data["nested", "_reset"].any()


class TestLibThreading:
    @pytest.mark.skipif(
        IS_OSX,
        reason="setting different threads across workers can randomly fail on OSX.",
    )
    def test_num_threads(self):
        gc.collect()
        from torchrl.envs import batched_envs

        _run_worker_pipe_shared_mem_save = batched_envs._run_worker_pipe_shared_mem
        batched_envs._run_worker_pipe_shared_mem = decorate_thread_sub_func(
            batched_envs._run_worker_pipe_shared_mem, num_threads=3
        )
        num_threads = torch.get_num_threads()
        try:
            env = ParallelEnv(
                2, ContinuousActionVecMockEnv, num_sub_threads=3, num_threads=7
            )
            # We could test that the number of threads isn't changed until we start the procs.
            # Even though it's unlikely that we have 7 threads, we still disable this for safety
            # assert torch.get_num_threads() != 7
            env.rollout(3)
            assert torch.get_num_threads() == 7
        finally:
            # reset vals
            batched_envs._run_worker_pipe_shared_mem = _run_worker_pipe_shared_mem_save
            torch.set_num_threads(num_threads)

    @pytest.mark.skipif(
        IS_OSX,
        reason="setting different threads across workers can randomly fail on OSX.",
    )
    def test_auto_num_threads(self, maybe_fork_ParallelEnv):
        gc.collect()
        init_threads = torch.get_num_threads()

        try:
            env3 = maybe_fork_ParallelEnv(3, ContinuousActionVecMockEnv)
            env3.rollout(2)

            assert torch.get_num_threads() == max(1, init_threads - 3)

            env2 = maybe_fork_ParallelEnv(2, ContinuousActionVecMockEnv)
            env2.rollout(2)

            assert torch.get_num_threads() == max(1, init_threads - 5)

            env2.close()
            del env2
            gc.collect()

            assert torch.get_num_threads() == max(1, init_threads - 3)

            env3.close()
            del env3
            gc.collect()

            assert torch.get_num_threads() == init_threads
        finally:
            torch.set_num_threads(init_threads)


@pytest.mark.skipif(IS_WIN, reason="fork not available on windows 10")
def test_parallel_another_ctx():
    from torch import multiprocessing as mp

    gc.collect()

    try:
        sm = mp.get_start_method()
        if sm == "spawn":
            other_sm = "fork"
        else:
            other_sm = "spawn"
        env = ParallelEnv(2, ContinuousActionVecMockEnv, mp_start_method=other_sm)
        assert env.rollout(3) is not None
        assert env._workers[0]._start_method == other_sm
    finally:
        try:
            env.close()
            del env
        except Exception:
            pass


@pytest.mark.skipif(not _has_gym, reason="gym not found")
def test_single_task_share_individual_td():
    cartpole = CARTPOLE_VERSIONED()
    env = SerialEnv(2, lambda: GymEnv(cartpole))
    assert not env.share_individual_td
    assert env._single_task
    env.rollout(2)
    assert isinstance(env.shared_tensordict_parent, TensorDict)

    env = SerialEnv(2, lambda: GymEnv(cartpole), share_individual_td=True)
    assert env.share_individual_td
    assert env._single_task
    env.rollout(2)
    assert isinstance(env.shared_tensordict_parent, LazyStackedTensorDict)

    env = SerialEnv(2, [lambda: GymEnv(cartpole)] * 2)
    assert not env.share_individual_td
    assert env._single_task
    env.rollout(2)
    assert isinstance(env.shared_tensordict_parent, TensorDict)

    env = SerialEnv(2, [lambda: GymEnv(cartpole)] * 2, share_individual_td=True)
    assert env.share_individual_td
    assert env._single_task
    env.rollout(2)
    assert isinstance(env.shared_tensordict_parent, LazyStackedTensorDict)

    env = SerialEnv(2, [EnvCreator(lambda: GymEnv(cartpole)) for _ in range(2)])
    assert not env.share_individual_td
    assert not env._single_task
    env.rollout(2)
    assert isinstance(env.shared_tensordict_parent, TensorDict)

    env = SerialEnv(
        2,
        [EnvCreator(lambda: GymEnv(cartpole)) for _ in range(2)],
        share_individual_td=True,
    )
    assert env.share_individual_td
    assert not env._single_task
    env.rollout(2)
    assert isinstance(env.shared_tensordict_parent, LazyStackedTensorDict)

    # Change shape: makes results non-stackable
    env = SerialEnv(
        2,
        [
            EnvCreator(lambda: GymEnv(cartpole)),
            EnvCreator(
                lambda: TransformedEnv(
                    GymEnv(cartpole), CatFrames(N=4, dim=-1, in_keys=["observation"])
                )
            ),
        ],
    )
    assert env.share_individual_td
    assert not env._single_task
    env.rollout(2)
    assert isinstance(env.shared_tensordict_parent, LazyStackedTensorDict)

    with pytest.raises(ValueError, match="share_individual_td=False"):
        SerialEnv(
            2,
            [
                EnvCreator(lambda: GymEnv(cartpole)),
                EnvCreator(
                    lambda: TransformedEnv(
                        GymEnv(cartpole),
                        CatFrames(N=4, dim=-1, in_keys=["observation"]),
                    )
                ),
            ],
            share_individual_td=False,
        )


def test_stackable():
    # Tests the _stackable util
    stack = [TensorDict({"a": 0}, []), TensorDict({"b": 1}, [])]
    assert not _stackable(*stack), torch.stack(stack)
    stack = [TensorDict({"a": [0]}, []), TensorDict({"a": 1}, [])]
    assert not _stackable(*stack)
    stack = [TensorDict({"a": [0]}, []), TensorDict({"a": [1]}, [])]
    assert _stackable(*stack)
    stack = [TensorDict({"a": [0]}, []), TensorDict({"a": [1], "b": {}}, [])]
    assert _stackable(*stack)
    stack = [TensorDict({"a": {"b": [0]}}, []), TensorDict({"a": {"b": [1]}}, [])]
    assert _stackable(*stack)
    stack = [TensorDict({"a": {"b": [0]}}, []), TensorDict({"a": {"b": 1}}, [])]
    assert not _stackable(*stack)
    stack = [TensorDict({"a": "a string"}, []), TensorDict({"a": "another string"}, [])]
    assert _stackable(*stack)


class TestAutoReset:
    def test_auto_reset(self):
        policy = lambda td: td.set(
            "action", torch.ones((*td.shape, 1), dtype=torch.int64)
        )

        env = AutoResettingCountingEnv(4, auto_reset=True)
        assert isinstance(env, TransformedEnv) and isinstance(
            env.transform, AutoResetTransform
        )
        r = env.rollout(20, policy, break_when_any_done=False)
        assert r.shape == torch.Size([20])
        assert r["next", "done"].sum() == 4
        assert (r["next", "observation"][r["next", "done"].squeeze()] == -1).all(), r[
            "next", "observation"
        ][r["next", "done"].squeeze()]
        assert (
            r[..., 1:]["observation"][r[..., :-1]["next", "done"].squeeze()] == 0
        ).all()
        r = env.rollout(20, policy, break_when_any_done=True)
        assert r["next", "done"].sum() == 1
        assert not r["done"].any()

    def test_auto_reset_transform(self):
        policy = lambda td: td.set(
            "action", torch.ones((*td.shape, 1), dtype=torch.int64)
        )
        env = TransformedEnv(
            AutoResettingCountingEnv(4, auto_reset=True), StepCounter()
        )
        assert isinstance(env, TransformedEnv) and isinstance(
            env.base_env.transform, AutoResetTransform
        )
        r = env.rollout(20, policy, break_when_any_done=False)
        assert r.shape == torch.Size([20])
        assert r["next", "done"].sum() == 4
        assert (r["next", "observation"][r["next", "done"].squeeze()] == -1).all()
        assert (
            r[..., 1:]["observation"][r[..., :-1]["next", "done"].squeeze()] == 0
        ).all()
        r = env.rollout(20, policy, break_when_any_done=True)
        assert r["next", "done"].sum() == 1
        assert not r["done"].any()

    def test_auto_reset_serial(self):
        policy = lambda td: td.set(
            "action", torch.ones((*td.shape, 1), dtype=torch.int64)
        )
        env = SerialEnv(
            2, functools.partial(AutoResettingCountingEnv, 4, auto_reset=True)
        )
        r = env.rollout(20, policy, break_when_any_done=False)
        assert r.shape == torch.Size([2, 20])
        assert r["next", "done"].sum() == 8
        assert (r["next", "observation"][r["next", "done"].squeeze()] == -1).all()
        assert (
            r[..., 1:]["observation"][r[..., :-1]["next", "done"].squeeze()] == 0
        ).all()
        r = env.rollout(20, policy, break_when_any_done=True)
        assert r["next", "done"].sum() == 2
        assert not r["done"].any()

    def test_auto_reset_serial_hetero(self):
        policy = lambda td: td.set(
            "action", torch.ones((*td.shape, 1), dtype=torch.int64)
        )
        env = SerialEnv(
            2,
            [
                functools.partial(AutoResettingCountingEnv, 4, auto_reset=True),
                functools.partial(AutoResettingCountingEnv, 5, auto_reset=True),
            ],
        )
        r = env.rollout(20, policy, break_when_any_done=False)
        assert r.shape == torch.Size([2, 20])
        assert (r["next", "observation"][r["next", "done"].squeeze()] == -1).all()
        assert (
            r[..., 1:]["observation"][r[..., :-1]["next", "done"].squeeze()] == 0
        ).all()
        assert not r["done"].any()

    def test_auto_reset_parallel(self):
        policy = lambda td: td.set(
            "action", torch.ones((*td.shape, 1), dtype=torch.int64)
        )
        env = ParallelEnv(
            2,
            functools.partial(AutoResettingCountingEnv, 4, auto_reset=True),
            mp_start_method=mp_ctx,
        )
        r = env.rollout(20, policy, break_when_any_done=False)
        assert r.shape == torch.Size([2, 20])
        assert r["next", "done"].sum() == 8
        assert (r["next", "observation"][r["next", "done"].squeeze()] == -1).all()
        assert (
            r[..., 1:]["observation"][r[..., :-1]["next", "done"].squeeze()] == 0
        ).all()
        r = env.rollout(20, policy, break_when_any_done=True)
        assert r["next", "done"].sum() == 2
        assert not r["done"].any()

    def test_auto_reset_parallel_hetero(self):
        policy = lambda td: td.set(
            "action", torch.ones((*td.shape, 1), dtype=torch.int64)
        )
        env = ParallelEnv(
            2,
            [
                functools.partial(AutoResettingCountingEnv, 4, auto_reset=True),
                functools.partial(AutoResettingCountingEnv, 5, auto_reset=True),
            ],
            mp_start_method=mp_ctx,
        )
        r = env.rollout(20, policy, break_when_any_done=False)
        assert r.shape == torch.Size([2, 20])
        assert (r["next", "observation"][r["next", "done"].squeeze()] == -1).all()
        assert (
            r[..., 1:]["observation"][r[..., :-1]["next", "done"].squeeze()] == 0
        ).all()
        assert not r["done"].any()

    def test_auto_reset_heterogeneous_env(self):
        torch.manual_seed(0)
        env = TransformedEnv(
            AutoResetHeteroCountingEnv(4, auto_reset=True), StepCounter()
        )

        def policy(td):
            return td.update(
                env.full_action_spec.zero().apply(lambda x: x.bernoulli_(0.5))
            )

        assert isinstance(env.base_env, AutoResetEnv) and isinstance(
            env.base_env.transform, AutoResetTransform
        )
        check_env_specs(env)
        r = env.rollout(40, policy, break_when_any_done=False)
        assert (r["next", "lazy", "step_count"] - 1 == r["lazy", "step_count"]).all()
        done = r["next", "lazy", "done"].squeeze(-1)[:-1]
        assert (
            r["next", "lazy", "step_count"][1:][~done]
            == r["next", "lazy", "step_count"][:-1][~done] + 1
        ).all()
        assert (
            r["next", "lazy", "step_count"][1:][done]
            != r["next", "lazy", "step_count"][:-1][done] + 1
        ).all()
        done_split = r["next", "lazy", "done"].unbind(1)
        lazy_slit = r["next", "lazy"].unbind(1)
        lazy_roots = r["lazy"].unbind(1)
        for lazy, lazy_root, done in zip(lazy_slit, lazy_roots, done_split):
            assert lazy["lidar"][done.squeeze()].isnan().all()
            assert not lazy["lidar"][~done.squeeze()].isnan().any()
            assert (lazy_root["lidar"][1:][done[:-1].squeeze()] == 0).all()


class TestEnvWithDynamicSpec:
    def test_dynamic_rollout(self):
        env = EnvWithDynamicSpec()
        rollout = env.rollout(4)
        assert isinstance(rollout, LazyStackedTensorDict)
        rollout = env.rollout(4, return_contiguous=False)
        assert isinstance(rollout, LazyStackedTensorDict)
        with pytest.raises(
            RuntimeError,
            match="The environment specs are dynamic. Call rollout with return_contiguous=False",
        ):
            env.rollout(4, return_contiguous=True)
        env.rollout(4)
        env.rollout(4, return_contiguous=False)
        check_env_specs(env, return_contiguous=False)

    @pytest.mark.skipif(not _has_gym, reason="requires gym to be installed")
    @pytest.mark.parametrize("penv", [SerialEnv, ParallelEnv])
    def test_batched_nondynamic(self, penv):
        # Tests not using buffers in batched envs
        env_buffers = penv(
            3,
            lambda: GymEnv(CARTPOLE_VERSIONED(), device=None),
            use_buffers=True,
            mp_start_method=mp_ctx if penv is ParallelEnv else None,
        )
        env_buffers.set_seed(0)
        torch.manual_seed(0)
        rollout_buffers = env_buffers.rollout(
            20, return_contiguous=True, break_when_any_done=False
        )
        del env_buffers
        gc.collect()

        env_no_buffers = penv(
            3,
            lambda: GymEnv(CARTPOLE_VERSIONED(), device=None),
            use_buffers=False,
            mp_start_method=mp_ctx if penv is ParallelEnv else None,
        )
        env_no_buffers.set_seed(0)
        torch.manual_seed(0)
        rollout_no_buffers = env_no_buffers.rollout(
            20, return_contiguous=True, break_when_any_done=False
        )
        del env_no_buffers
        gc.collect()
        assert_allclose_td(rollout_buffers, rollout_no_buffers)

    @pytest.mark.parametrize("break_when_any_done", [False, True])
    def test_batched_dynamic(self, break_when_any_done):
        list_of_envs = [EnvWithDynamicSpec(i + 4) for i in range(3)]
        dummy_rollouts = [
            env.rollout(
                20, return_contiguous=False, break_when_any_done=break_when_any_done
            )
            for env in list_of_envs
        ]
        t = min(dr.shape[0] for dr in dummy_rollouts)
        dummy_rollouts = TensorDict.maybe_dense_stack([dr[:t] for dr in dummy_rollouts])
        del list_of_envs

        # Tests not using buffers in batched envs
        env_no_buffers = SerialEnv(
            3,
            [lambda i=i + 4: EnvWithDynamicSpec(i) for i in range(3)],
            use_buffers=False,
        )
        env_no_buffers.set_seed(0)
        torch.manual_seed(0)
        rollout_no_buffers_serial = env_no_buffers.rollout(
            20, return_contiguous=False, break_when_any_done=break_when_any_done
        )
        del env_no_buffers
        gc.collect()
        assert_allclose_td(
            dummy_rollouts.exclude("action"),
            rollout_no_buffers_serial.exclude("action"),
        )

        env_no_buffers = ParallelEnv(
            3,
            [lambda i=i + 4: EnvWithDynamicSpec(i) for i in range(3)],
            use_buffers=False,
            mp_start_method=mp_ctx,
        )
        env_no_buffers.set_seed(0)
        torch.manual_seed(0)
        rollout_no_buffers_parallel = env_no_buffers.rollout(
            20, return_contiguous=False, break_when_any_done=break_when_any_done
        )
        del env_no_buffers
        gc.collect()

        assert_allclose_td(
            dummy_rollouts.exclude("action"),
            rollout_no_buffers_parallel.exclude("action"),
        )
        assert_allclose_td(rollout_no_buffers_serial, rollout_no_buffers_parallel)


class TestNonTensorEnv:
    @pytest.fixture(scope="class", autouse=True)
    def set_capture(self):
        with set_capture_non_tensor_stack(False):
            yield None
        return

    @pytest.mark.parametrize("bwad", [True, False])
    def test_single(self, bwad):
        env = EnvWithMetadata()
        r = env.rollout(10, break_when_any_done=bwad)
        assert r.get("non_tensor").tolist() == list(range(10))

    @pytest.mark.parametrize("bwad", [True, False])
    @pytest.mark.parametrize("use_buffers", [False, True])
    def test_serial(self, bwad, use_buffers):
        N = 50
        env = SerialEnv(2, EnvWithMetadata, use_buffers=use_buffers)
        r = env.rollout(N, break_when_any_done=bwad)
        assert r.get("non_tensor").tolist() == [list(range(N))] * 2

    @pytest.mark.parametrize("bwad", [True, False])
    @pytest.mark.parametrize("use_buffers", [False, True])
    def test_parallel(self, bwad, use_buffers):
        N = 50
        env = ParallelEnv(2, EnvWithMetadata, use_buffers=use_buffers)
        try:
            r = env.rollout(N, break_when_any_done=bwad)
            assert r.get("non_tensor").tolist() == [list(range(N))] * 2
        finally:
            env.close(raise_if_closed=False)

    class AddString(Transform):
        def __init__(self):
            super().__init__()
            self._str = "0"

        def _call(self, td):
            td["string"] = str(int(self._str) + 1)
            self._str = td["string"]
            return td

        def _reset(
            self, tensordict: TensorDictBase, tensordict_reset: TensorDictBase
        ) -> TensorDictBase:
            self._str = "0"
            tensordict_reset["string"] = self._str
            return tensordict_reset

        def transform_observation_spec(self, observation_spec):
            observation_spec["string"] = NonTensor(())
            return observation_spec

    @pytest.mark.parametrize("batched", ["serial", "parallel"])
    def test_partial_reset(self, batched):
        with set_capture_non_tensor_stack(False):
            env0 = lambda: CountingEnv(5).append_transform(self.AddString())
            env1 = lambda: CountingEnv(6).append_transform(self.AddString())
            if batched == "parallel":
                env = ParallelEnv(2, [env0, env1], mp_start_method=mp_ctx)
            else:
                env = SerialEnv(2, [env0, env1])
            try:
                s = env.reset()
                i = 0
                for i in range(10):  # noqa: B007
                    s, s_ = env.step_and_maybe_reset(
                        s.set("action", torch.ones(2, 1, dtype=torch.int))
                    )
                    if s.get(("next", "done")).any():
                        break
                    s = s_
                assert i == 5
                assert (s["next", "done"] == torch.tensor([[True], [False]])).all()
                assert s_["string"] == ["0", "6"]
                assert s["next", "string"] == ["6", "6"]
            finally:
                env.close(raise_if_closed=False)

    @pytest.mark.skipif(not _has_transformers, reason="transformers required")
    def test_str2str_env_tokenizer(self):
        env = Str2StrEnv()
        env.set_seed(0)
        env = env.append_transform(
            Tokenizer(
                in_keys=["observation"],
                out_keys=["obs_tokens"],
                in_keys_inv=["action"],
                out_keys_inv=["action_tokens"],
            )
        )
        env.check_env_specs()
        assert env._has_dynamic_specs
        r = env.rollout(3, return_contiguous=False)
        assert len(r) == 3
        assert isinstance(r["observation"], list)
        r = r.densify(layout=torch.jagged)
        assert isinstance(r["observation"], list)
        assert isinstance(r["obs_tokens"], torch.Tensor)
        assert isinstance(r["action_tokens"], torch.Tensor)

    @pytest.mark.skipif(not _has_transformers, reason="transformers required")
    @set_auto_unwrap_transformed_env(False)
    def test_str2str_env_tokenizer_catframes(self):
        """Tests that we can use Unsqueeze + CatFrames with tokenized strings of variable lengths."""
        env = Str2StrEnv()
        env.set_seed(0)
        env = env.append_transform(
            Tokenizer(
                in_keys=["observation"],
                out_keys=["obs_tokens"],
                in_keys_inv=["action"],
                out_keys_inv=["action_tokens"],
                # We must use max_length otherwise we can't call cat
                # Perhaps we could use NJT here?
                max_length=10,
            )
        )
        env = env.append_transform(
            UnsqueezeTransform(
                dim=-2, in_keys=["obs_tokens"], out_keys=["obs_tokens_cat"]
            ),
        )
        env = env.append_transform(CatFrames(N=4, dim=-2, in_keys=["obs_tokens_cat"]))
        r = env.rollout(3)
        assert r["obs_tokens_cat"].shape == (3, 4, 10)

    @pytest.mark.skipif(not _has_transformers, reason="transformers required")
    def test_str2str_rb_slicesampler(self):
        """Dedicated test for replay buffer sampling of trajectories with variable token length"""
        from torchrl.data import LazyStackStorage, ReplayBuffer, SliceSampler
        from torchrl.envs import TrajCounter

        env = Str2StrEnv()
        env.set_seed(0)
        env = env.append_transform(
            Tokenizer(
                in_keys=["observation"],
                out_keys=["obs_tokens"],
                in_keys_inv=["action"],
                out_keys_inv=["action_tokens"],
            )
        )
        env = env.append_transform(StepCounter(max_steps=10))
        env = env.append_transform(TrajCounter())
        rb = ReplayBuffer(
            storage=LazyStackStorage(100),
            sampler=SliceSampler(slice_len=10, end_key=("next", "done")),
        )
        r0 = env.rollout(20, break_when_any_done=False)
        rb.extend(r0)
        has_0 = False
        has_1 = False
        for _ in range(100):
            v0 = rb.sample(10)
            assert (v0["step_count"].squeeze() == torch.arange(10)).all()
            assert (v0["next", "step_count"].squeeze() == torch.arange(1, 11)).all()
            try:
                traj = v0["traj_count"].unique().item()
            except Exception:
                raise RuntimeError(
                    f"More than one traj found in single slice: {v0['traj_count']}"
                )
            has_0 |= traj == 0
            has_1 |= traj == 1
            if has_0 and has_1:
                break
        else:
            raise RuntimeError("Failed to sample both trajs")

    def test_env_with_tensorclass(self):
        env = EnvWithTensorClass()
        env.check_env_specs()
        r = env.reset()
        for _ in range(3):
            assert isinstance(r["tc"], env.tc_cls)
            a = env.rand_action(r)
            s = env.step(a)
            assert isinstance(s["tc"], env.tc_cls)
            r = env.step_mdp(s)

    @pytest.mark.parametrize("cls", [SerialEnv, ParallelEnv])
    def test_env_with_tensorclass_batched(self, cls):
        env = cls(2, EnvWithTensorClass)
        env.check_env_specs()
        r = env.reset()
        for _ in range(3):
            assert isinstance(r["tc"], EnvWithTensorClass.tc_cls)
            a = env.rand_action(r)
            s = env.step(a)
            assert isinstance(s["tc"], EnvWithTensorClass.tc_cls)
            r = env.step_mdp(s)


# fen strings for board positions generated with:
# https://lichess.org/editor
@pytest.mark.skipif(not _has_chess, reason="chess not found")
class TestChessEnv:
    @pytest.mark.parametrize("include_pgn", [False, True])
    @pytest.mark.parametrize("include_fen", [False, True])
    @pytest.mark.parametrize("stateful", [False, True])
    @pytest.mark.parametrize("include_hash", [False, True])
    @pytest.mark.parametrize("include_san", [False, True])
    def test_env(self, stateful, include_pgn, include_fen, include_hash, include_san):
        with pytest.raises(
            RuntimeError, match="At least one state representation"
        ) if not stateful and not include_pgn and not include_fen else contextlib.nullcontext():
            env = ChessEnv(
                stateful=stateful,
                include_pgn=include_pgn,
                include_fen=include_fen,
                include_hash=include_hash,
                include_san=include_san,
            )
            # Because we always use mask_actions=True
            assert isinstance(env, TransformedEnv)
            check_env_specs(env)
            if include_hash:
                if include_fen:
                    assert "fen_hash" in env.observation_spec.keys()
                if include_pgn:
                    assert "pgn_hash" in env.observation_spec.keys()
                if include_san:
                    assert "san_hash" in env.observation_spec.keys()

    # Test that `include_hash_inv=True` allows us to specify the board state
    # with just the "fen_hash" or "pgn_hash", not "fen" or "pgn", when taking a
    # step in the env.
    @pytest.mark.parametrize(
        "include_fen,include_pgn",
        [[True, False], [False, True]],
    )
    @pytest.mark.parametrize("stateful", [True, False])
    def test_env_hash_inv(self, include_fen, include_pgn, stateful):
        env = ChessEnv(
            include_fen=include_fen,
            include_pgn=include_pgn,
            include_hash=True,
            include_hash_inv=True,
            stateful=stateful,
        )
        env.check_env_specs()

        def exclude_fen_and_pgn(td):
            td = td.exclude("fen")
            td = td.exclude("pgn")
            return td

        td0 = env.reset()

        if include_fen:
            env_check_fen = ChessEnv(
                include_fen=True,
                stateful=stateful,
            )

        if include_pgn:
            env_check_pgn = ChessEnv(
                include_pgn=True,
                stateful=stateful,
            )

        for _ in range(8):
            td1 = env.rand_step(exclude_fen_and_pgn(td0.clone()))

            # Confirm that fen/pgn was not used to determine the board state
            assert "fen" not in td1.keys()
            assert "pgn" not in td1.keys()

            if include_fen:
                assert (td1["fen_hash"] == td0["fen_hash"]).all()
                assert "fen" in td1["next"]

                # Check that if we start in the same board state and perform the
                # same action in an env that does not use hashes, we obtain the
                # same next board state. This confirms that we really can
                # successfully specify the board state with a hash.
                td0_check = td1.clone().exclude("next").update({"fen": td0["fen"]})
                assert (
                    env_check_fen.step(td0_check)["next", "fen"] == td1["next", "fen"]
                )

            if include_pgn:
                assert (td1["pgn_hash"] == td0["pgn_hash"]).all()
                assert "pgn" in td1["next"]

                td0_check = td1.clone().exclude("next").update({"pgn": td0["pgn"]})
                assert (
                    env_check_pgn.step(td0_check)["next", "pgn"] == td1["next", "pgn"]
                )

            td0 = td1["next"]

    @pytest.mark.skipif(not _has_tv, reason="torchvision not found.")
    @pytest.mark.skipif(not _has_cairosvg, reason="cairosvg not found.")
    @pytest.mark.parametrize("stateful", [False, True])
    def test_chess_rendering(self, stateful):
        env = ChessEnv(stateful=stateful, include_fen=True, pixels=True)
        env.check_env_specs()
        r = env.rollout(3)
        assert "pixels" in r

    def test_pgn_bijectivity(self):
        np.random.seed(0)
        pgn = ChessEnv._PGN_RESTART
        board = ChessEnv._pgn_to_board(pgn)
        pgn_prev = pgn
        for _ in range(10):
            moves = list(board.legal_moves)
            move = np.random.choice(moves)
            board.push(move)
            pgn_move = ChessEnv._board_to_pgn(board)
            assert pgn_move != pgn_prev
            assert pgn_move == ChessEnv._board_to_pgn(ChessEnv._pgn_to_board(pgn_move))
            assert pgn_move == ChessEnv._add_move_to_pgn(pgn_prev, move)
            pgn_prev = pgn_move

    def test_consistency(self):
        env0_stateful = ChessEnv(stateful=True, include_pgn=True, include_fen=True)
        env1_stateful = ChessEnv(stateful=True, include_pgn=False, include_fen=True)
        env2_stateful = ChessEnv(stateful=True, include_pgn=True, include_fen=False)
        env0_stateless = ChessEnv(stateful=False, include_pgn=True, include_fen=True)
        env1_stateless = ChessEnv(stateful=False, include_pgn=False, include_fen=True)
        env2_stateless = ChessEnv(stateful=False, include_pgn=True, include_fen=False)
        torch.manual_seed(0)
        r1_stateless = env1_stateless.rollout(50, break_when_any_done=False)
        torch.manual_seed(0)
        r1_stateful = env1_stateful.rollout(50, break_when_any_done=False)
        torch.manual_seed(0)
        r2_stateless = env2_stateless.rollout(50, break_when_any_done=False)
        torch.manual_seed(0)
        r2_stateful = env2_stateful.rollout(50, break_when_any_done=False)
        torch.manual_seed(0)
        r0_stateless = env0_stateless.rollout(50, break_when_any_done=False)
        torch.manual_seed(0)
        r0_stateful = env0_stateful.rollout(50, break_when_any_done=False)
        assert (r0_stateless["action"] == r1_stateless["action"]).all()
        assert (r0_stateless["action"] == r2_stateless["action"]).all()
        assert (r0_stateless["action"] == r0_stateful["action"]).all()
        assert (r1_stateless["action"] == r1_stateful["action"]).all()
        assert (r2_stateless["action"] == r2_stateful["action"]).all()

    @pytest.mark.parametrize(
        "include_fen,include_pgn", [[True, False], [False, True], [True, True]]
    )
    @pytest.mark.parametrize("stateful", [False, True])
    def test_san(self, stateful, include_fen, include_pgn):
        torch.manual_seed(0)
        env = ChessEnv(
            stateful=stateful,
            include_pgn=include_pgn,
            include_fen=include_fen,
            include_san=True,
        )
        r = env.rollout(100, break_when_any_done=False)
        sans = r["next", "san"]
        actions = [env.san_moves.index(san) for san in sans]
        i = 0

        def policy(td):
            nonlocal i
            td["action"] = actions[i]
            i += 1
            return td

        r2 = env.rollout(100, policy=policy, break_when_any_done=False)
        assert_allclose_td(r, r2)

    @pytest.mark.parametrize(
        "include_fen,include_pgn", [[True, False], [False, True], [True, True]]
    )
    @pytest.mark.parametrize("stateful", [False, True])
    def test_rollout(self, stateful, include_pgn, include_fen):
        torch.manual_seed(0)
        env = ChessEnv(
            stateful=stateful, include_pgn=include_pgn, include_fen=include_fen
        )
        r = env.rollout(500, break_when_any_done=False)
        assert r.shape == (500,)

    @pytest.mark.parametrize(
        "include_fen,include_pgn", [[True, False], [False, True], [True, True]]
    )
    @pytest.mark.parametrize("stateful", [False, True])
    def test_reset_white_to_move(self, stateful, include_pgn, include_fen):
        env = ChessEnv(
            stateful=stateful, include_pgn=include_pgn, include_fen=include_fen
        )
        fen = "5k2/4r3/8/8/8/1Q6/2K5/8 w - - 0 1"
        td = env.reset(TensorDict({"fen": fen}))
        if include_fen:
            assert td["fen"] == fen
            assert env.board.fen() == fen
        assert td["turn"] == env.lib.WHITE
        assert not td["done"]

    @pytest.mark.parametrize("include_fen,include_pgn", [[True, False], [True, True]])
    @pytest.mark.parametrize("stateful", [False, True])
    def test_reset_black_to_move(self, stateful, include_pgn, include_fen):
        env = ChessEnv(
            stateful=stateful, include_pgn=include_pgn, include_fen=include_fen
        )
        fen = "5k2/4r3/8/8/8/1Q6/2K5/8 b - - 0 1"
        td = env.reset(TensorDict({"fen": fen}))
        assert td["fen"] == fen
        assert env.board.fen() == fen
        assert td["turn"] == env.lib.BLACK
        assert not td["done"]

    @pytest.mark.parametrize("include_fen,include_pgn", [[True, False], [True, True]])
    @pytest.mark.parametrize("stateful", [False, True])
    def test_reset_done_error(self, stateful, include_pgn, include_fen):
        env = ChessEnv(
            stateful=stateful, include_pgn=include_pgn, include_fen=include_fen
        )
        fen = "1R3k2/2R5/8/8/8/8/2K5/8 b - - 0 1"
        with pytest.raises(ValueError) as e_info:
            env.reset(TensorDict({"fen": fen}))

        assert "Cannot reset to a fen that is a gameover state" in str(e_info)

    @pytest.mark.parametrize("reset_without_fen", [False, True])
    @pytest.mark.parametrize(
        "endstate", ["white win", "black win", "stalemate", "50 move", "insufficient"]
    )
    @pytest.mark.parametrize("include_pgn", [False, True])
    @pytest.mark.parametrize("include_fen", [True])
    @pytest.mark.parametrize("stateful", [False, True])
    def test_reward(
        self, stateful, reset_without_fen, endstate, include_pgn, include_fen
    ):
        if stateful and reset_without_fen:
            # reset_without_fen is only used for stateless env
            return

        env = ChessEnv(
            stateful=stateful, include_pgn=include_pgn, include_fen=include_fen
        )

        if endstate == "white win":
            fen = "5k2/2R5/8/8/8/1R6/2K5/8 w - - 0 1"
            expected_turn = env.lib.WHITE
            move = "Rb8#"
            expected_reward = 1
            expected_done = True

        elif endstate == "black win":
            fen = "5k2/6r1/8/8/8/8/7r/1K6 b - - 0 1"
            expected_turn = env.lib.BLACK
            move = "Rg1#"
            expected_reward = 1
            expected_done = True

        elif endstate == "stalemate":
            fen = "5k2/6r1/8/8/8/8/7r/K7 b - - 0 1"
            expected_turn = env.lib.BLACK
            move = "Rb7"
            expected_reward = 0.5
            expected_done = True

        elif endstate == "insufficient":
            fen = "5k2/8/8/8/3r4/2K5/8/8 w - - 0 1"
            expected_turn = env.lib.WHITE
            move = "Kxd4"
            expected_reward = 0.5
            expected_done = True

        elif endstate == "50 move":
            fen = "5k2/8/1R6/8/6r1/2K5/8/8 b - - 99 123"
            expected_turn = env.lib.BLACK
            move = "Kf7"
            expected_reward = 0.5
            expected_done = True

        elif endstate == "not_done":
            fen = "rnbqkbnr/pppppppp/8/8/8/8/PPPPPPPP/RNBQKBNR w KQkq - 0 1"
            expected_turn = env.lib.WHITE
            move = "e4"
            expected_reward = 0
            expected_done = False

        else:
            raise RuntimeError(f"endstate not supported: {endstate}")

        if reset_without_fen:
            td = TensorDict({"fen": fen})
        else:
            td = env.reset(TensorDict({"fen": fen}))
            assert td["turn"] == expected_turn

        td["action"] = env._san_moves.index(move)
        td = env.step(td)["next"]
        assert td["done"] == expected_done
        assert td["reward"] == expected_reward
        assert td["turn"] == (not expected_turn)

    @pytest.mark.skipif(not _has_transformers, reason="transformers required")
    def test_chess_tokenized(self):
        env = ChessEnv(include_fen=True, stateful=True, include_san=True)
        assert isinstance(env.observation_spec["fen"], NonTensor)
        env = env.append_transform(
            Tokenizer(in_keys=["fen"], out_keys=["fen_tokenized"])
        )
        assert isinstance(env.observation_spec["fen"], NonTensor)
        env.transform.transform_output_spec(env.base_env.output_spec)
        env.transform.transform_input_spec(env.base_env.input_spec)
        r = env.rollout(10, return_contiguous=False)
        assert "fen_tokenized" in r
        assert "fen" in r
        assert "fen_tokenized" in r["next"]
        assert "fen" in r["next"]
        ftd = env.fake_tensordict()
        assert "fen_tokenized" in ftd
        assert "fen" in ftd
        assert "fen_tokenized" in ftd["next"]
        assert "fen" in ftd["next"]
        env.check_env_specs()

    @pytest.mark.parametrize("stateful", [False, True])
    @pytest.mark.parametrize("include_san", [False, True])
    def test_env_reset_with_hash(self, stateful, include_san):
        env = ChessEnv(
            include_fen=True,
            include_hash=True,
            include_hash_inv=True,
            stateful=stateful,
            include_san=include_san,
        )
        cases = [
            # (fen, num_legal_moves)
            ("5R1k/8/8/8/6R1/8/8/5K2 b - - 0 1", 1),
            ("8/8/2kq4/4K3/1R3Q2/8/8/8 w - - 0 1", 2),
            ("6R1/8/8/4rq2/3pPk2/5n2/8/2B1R2K b - e3 0 1", 2),
        ]
        for fen, num_legal_moves in cases:
            # Load the state by fen.
            td = env.reset(TensorDict({"fen": fen}))
            assert td["fen"] == fen
            assert td["action_mask"].sum() == num_legal_moves
            # Reset to initial state just to make sure that the next reset
            # actually changes the state.
            assert env.reset()["action_mask"].sum() == 20
            # Load the state by fen hash and make sure it gives the same output
            # as before.
            td_check = env.reset(td.select("fen_hash"))
            assert (td_check == td).all()

    @pytest.mark.parametrize("include_fen", [False, True])
    @pytest.mark.parametrize("include_pgn", [False, True])
    @pytest.mark.parametrize("stateful", [False, True])
    @pytest.mark.parametrize("mask_actions", [False, True])
    def test_all_actions(self, include_fen, include_pgn, stateful, mask_actions):
        if not stateful and not include_fen and not include_pgn:
            # pytest.skip("fen or pgn must be included if not stateful")
            return

        env = ChessEnv(
            include_fen=include_fen,
            include_pgn=include_pgn,
            stateful=stateful,
            mask_actions=mask_actions,
        )
        td = env.reset()

        if not mask_actions:
            with pytest.raises(RuntimeError, match="Cannot generate legal actions"):
                env.all_actions()
            return

        # Choose random actions from the output of `all_actions`
        for _ in range(100):
            if stateful:
                all_actions = env.all_actions()
            else:
                # Reset the the initial state first, just to make sure
                # `all_actions` knows how to get the board state from the input.
                env.reset()
                all_actions = env.all_actions(td.clone())

            # Choose some random actions and make sure they match exactly one of
            # the actions from `all_actions`. This part is not tested when
            # `mask_actions == False`, because `rand_action` can pick illegal
            # actions in that case.
            if mask_actions:
                # TODO: Something is wrong in `ChessEnv.rand_action` which makes
                # it fail to work properly for stateless mode. It doesn't know
                # how to correctly reset the board state to what is given in the
                # tensordict before picking an action. When this is fixed, we
                # can get rid of the two `reset`s below
                if not stateful:
                    env.reset(td.clone())
                td_act = td.clone()
                for _ in range(10):
                    rand_action = env.rand_action(td_act)
                    assert (rand_action["action"] == all_actions["action"]).sum() == 1
                if not stateful:
                    env.reset()

            action_idx = torch.randint(0, all_actions.shape[0], ()).item()
            chosen_action = all_actions[action_idx]
            td = env.step(td.update(chosen_action))["next"]

            if td["done"]:
                td = env.reset()


class TestCustomEnvs:
    def test_tictactoe_env(self):
        torch.manual_seed(0)
        env = TicTacToeEnv()
        check_env_specs(env)
        for _ in range(10):
            r = env.rollout(10)
            assert r.shape[-1] < 10
            r = env.rollout(10, tensordict=TensorDict(batch_size=[5]))
            assert r.shape[-1] < 10
        r = env.rollout(
            100, tensordict=TensorDict(batch_size=[5]), break_when_any_done=False
        )
        assert r.shape == (5, 100)

    def test_tictactoe_env_single(self):
        torch.manual_seed(0)
        env = TicTacToeEnv(single_player=True)
        check_env_specs(env)
        for _ in range(10):
            r = env.rollout(10)
            assert r.shape[-1] < 6
            r = env.rollout(10, tensordict=TensorDict(batch_size=[5]))
            assert r.shape[-1] < 6
        r = env.rollout(
            100, tensordict=TensorDict(batch_size=[5]), break_when_any_done=False
        )
        assert r.shape == (5, 100)

    @pytest.mark.parametrize("device", [None, *get_default_devices()])
    def test_pendulum_env(self, device):
        env = PendulumEnv(device=device)
        assert env.device == device
        check_env_specs(env)

        for _ in range(10):
            r = env.rollout(10)
            assert r.shape == torch.Size((10,))
            r = env.rollout(10, tensordict=TensorDict(batch_size=[5], device=device))
            assert r.shape == torch.Size((5, 10))

    def test_llm_hashing_env(self):
        vocab_size = 5

        class Tokenizer:
            def __call__(self, obj):
                return torch.randint(vocab_size, (len(obj.split(" ")),)).tolist()

            def decode(self, obj):
                words = ["apple", "banana", "cherry", "date", "elderberry"]
                return " ".join(random.choice(words) for _ in obj)

            def batch_decode(self, obj):
                return [self.decode(_obj) for _obj in obj]

            def encode(self, obj):
                return self(obj)

        tokenizer = Tokenizer()
        env = LLMHashingEnv(tokenizer=tokenizer, vocab_size=vocab_size)
        td = env.make_tensordict("some sentence")
        assert isinstance(td, TensorDict)
        env.check_env_specs(tensordict=td)


@pytest.mark.parametrize("device", [None, *get_default_devices()])
@pytest.mark.parametrize("env_device", [None, *get_default_devices()])
class TestPartialSteps:
    @pytest.mark.parametrize("use_buffers", [False, True])
    def test_parallel_partial_steps(
        self, use_buffers, device, env_device, maybe_fork_ParallelEnv
    ):
        with torch.device(device) if device is not None else contextlib.nullcontext():
            penv = maybe_fork_ParallelEnv(
                4,
                lambda: CountingEnv(max_steps=10, start_val=2, device=env_device),
                use_buffers=use_buffers,
                device=device,
            )
            try:
                td = penv.reset()
                psteps = torch.zeros(4, dtype=torch.bool)
                psteps[[1, 3]] = True
                td.set("_step", psteps)

                td.set("action", penv.full_action_spec[penv.action_key].one())
                td = penv.step(td)
                assert_allclose_td(td[0].get("next"), td[0], intersection=True)
                assert (td[1].get("next") != 0).any()
                assert_allclose_td(td[2].get("next"), td[2], intersection=True)
                assert (td[3].get("next") != 0).any()
            finally:
                penv.close()
                del penv

    @pytest.mark.parametrize("use_buffers", [False, True])
    def test_parallel_partial_step_and_maybe_reset(
        self, use_buffers, device, env_device, maybe_fork_ParallelEnv
    ):
        with torch.device(device) if device is not None else contextlib.nullcontext():
            penv = maybe_fork_ParallelEnv(
                4,
                lambda: CountingEnv(max_steps=10, start_val=2, device=env_device),
                use_buffers=use_buffers,
                device=device,
            )
            try:
                td = penv.reset()
                psteps = torch.zeros(4, dtype=torch.bool, device=td.get("done").device)
                psteps[[1, 3]] = True
                td.set("_step", psteps)

                td.set("action", penv.full_action_spec[penv.action_key].one())
                td, tdreset = penv.step_and_maybe_reset(td)
                assert_allclose_td(td[0].get("next"), td[0], intersection=True)
                assert (td[1].get("next") != 0).any()
                assert_allclose_td(td[2].get("next"), td[2], intersection=True)
                assert (td[3].get("next") != 0).any()
            finally:
                penv.close()
                del penv

    @pytest.mark.parametrize("use_buffers", [False, True])
    def test_serial_partial_steps(self, use_buffers, device, env_device):
        with torch.device(device) if device is not None else contextlib.nullcontext():
            penv = SerialEnv(
                4,
                lambda: CountingEnv(max_steps=10, start_val=2, device=env_device),
                use_buffers=use_buffers,
                device=device,
            )
            try:
                td = penv.reset()
                psteps = torch.zeros(4, dtype=torch.bool)
                psteps[[1, 3]] = True
                td.set("_step", psteps)

                td.set("action", penv.full_action_spec[penv.action_key].one())
                td = penv.step(td)
                assert_allclose_td(td[0].get("next"), td[0], intersection=True)
                assert (td[1].get("next") != 0).any()
                assert_allclose_td(td[2].get("next"), td[2], intersection=True)
                assert (td[3].get("next") != 0).any()
            finally:
                penv.close()
                del penv

    @pytest.mark.parametrize("use_buffers", [False, True])
    def test_serial_partial_step_and_maybe_reset(self, use_buffers, device, env_device):
        with torch.device(device) if device is not None else contextlib.nullcontext():
            penv = SerialEnv(
                4,
                lambda: CountingEnv(max_steps=10, start_val=2, device=env_device),
                use_buffers=use_buffers,
                device=device,
            )
            td = penv.reset()
            psteps = torch.zeros(4, dtype=torch.bool)
            psteps[[1, 3]] = True
            td.set("_step", psteps)

            td.set("action", penv.full_action_spec[penv.action_key].one())
            td = penv.step(td)
            assert_allclose_td(td[0].get("next"), td[0], intersection=True)
            assert (td[1].get("next") != 0).any()
            assert_allclose_td(td[2].get("next"), td[2], intersection=True)
            assert (td[3].get("next") != 0).any()


class TestEnvWithHistory:
    @pytest.fixture(autouse=True, scope="class")
    def set_capture(self):
        with set_capture_non_tensor_stack(False), set_auto_unwrap_transformed_env(
            False
        ):
            yield
        return

    def _make_env(self, device, max_steps=10):
        return CountingEnv(device=device, max_steps=max_steps).append_transform(
            HistoryTransform()
        )

    def _make_skipping_env(self, device, max_steps=10):
        env = self._make_env(device=device, max_steps=max_steps)
        # skip every 3 steps
        env = env.append_transform(
            ConditionalSkip(lambda td: ((td["step_count"] % 3) == 2))
        )
        env = TransformedEnv(env, StepCounter())
        return env

    @pytest.mark.parametrize("device", [None, "cpu"])
    def test_env_history_base(self, device):
        env = self._make_env(device)
        env.check_env_specs()

    @pytest.mark.parametrize("device", [None, "cpu"])
    def test_skipping_history_env(self, device):
        env = self._make_skipping_env(device)
        env.check_env_specs()
        r = env.rollout(100)

    @pytest.mark.parametrize("device_env", [None, "cpu"])
    @pytest.mark.parametrize("device", [None, "cpu"])
    @pytest.mark.parametrize("batch_cls", [SerialEnv, "parallel"])
    @pytest.mark.parametrize("consolidate", [False, True])
    def test_env_history_base_batched(
        self, device, device_env, batch_cls, maybe_fork_ParallelEnv, consolidate
    ):
        if batch_cls == "parallel":
            batch_cls = maybe_fork_ParallelEnv
        env = batch_cls(
            2,
            lambda: self._make_env(device_env),
            device=device,
            consolidate=consolidate,
        )
        try:
            assert not env._use_buffers
            env.check_env_specs(break_when_any_done="both")
        finally:
            env.close(raise_if_closed=False)

    @pytest.mark.parametrize("device_env", [None, "cpu"])
    @pytest.mark.parametrize("device", [None, "cpu"])
    @pytest.mark.parametrize("batch_cls", [SerialEnv, "parallel"])
    @pytest.mark.parametrize("consolidate", [False, True])
    def test_skipping_history_env_batched(
        self, device, device_env, batch_cls, maybe_fork_ParallelEnv, consolidate
    ):
        if batch_cls == "parallel":
            batch_cls = maybe_fork_ParallelEnv
        env = batch_cls(
            2,
            lambda: self._make_skipping_env(device_env),
            device=device,
            consolidate=consolidate,
        )
        try:
            env.check_env_specs()
        finally:
            env.close(raise_if_closed=False)

    @pytest.mark.parametrize("device_env", [None, "cpu"])
    @pytest.mark.parametrize("collector_cls", [SyncDataCollector])
    def test_env_history_base_collector(self, device_env, collector_cls):
        env = self._make_env(device_env)
        collector = collector_cls(
            env, RandomPolicy(env.full_action_spec), total_frames=35, frames_per_batch=5
        )
        for d in collector:
            for i in range(d.shape[0] - 1):
                assert (
                    d[i + 1]["history"].content[0] == d[i]["next", "history"].content[0]
                )

    @pytest.mark.parametrize("device_env", [None, "cpu"])
    @pytest.mark.parametrize("collector_cls", [SyncDataCollector])
    def test_skipping_history_env_collector(self, device_env, collector_cls):
        env = self._make_skipping_env(device_env, max_steps=10)
        collector = collector_cls(
            env,
            lambda td: td.update(env.full_action_spec.one()),
            total_frames=35,
            frames_per_batch=5,
        )
        length = None
        count = 1
        for d in collector:
            for k in range(1, 5):
                if len(d[k]["history"].content) == 2:
                    count = 1
                    continue
                if count % 3 == 2:
                    assert (
                        d[k]["next", "history"].content
                        == d[k - 1]["next", "history"].content
                    ), (d["next", "history"].content, k, count)
                else:
                    assert d[k]["next", "history"].content[-1] == str(
                        int(d[k - 1]["next", "history"].content[-1]) + 1
                    ), (d["next", "history"].content, k, count)
                count += 1
            count += 1


class TestLLMEnv:
    @pytest.fixture(scope="class", autouse=True)
    def set_capture(self):
        with set_capture_non_tensor_stack(False):
            yield None
        return

    class DummyDataLoader:
        def __init__(self, batch_size=0):
            self.batch_size = batch_size

        def generate_random_string(self, length=10):
            """Generate a random string of a given length."""
            return "".join(random.choice(string.ascii_lowercase) for _ in range(length))

        def __iter__(self):
            return self

        def __next__(self):
            if self.batch_size == 0:
                return self.generate_random_string()
            else:
                return [self.generate_random_string() for _ in range(self.batch_size)]

    class DummyTensorDataLoader:
        def __init__(self, batch_size=0, max_length=10, padding=False):
            self.batch_size = batch_size
            self.max_length = max_length
            self.padding = padding

        def generate_random_tensor(self):
            """Generate a tensor of random int64 values."""
            length = random.randint(1, self.max_length)
            return torch.tensor(
                [random.randint(0, 100) for _ in range(length)], dtype=torch.int64
            )

        def pad_tensor(self, tensor):
            """Pad a tensor to the maximum length."""
            padding_length = self.max_length - len(tensor)
            return torch.cat((torch.zeros(padding_length, dtype=torch.int64), tensor))

        def __iter__(self):
            return self

        def __next__(self):
            if self.batch_size == 0:
                tensor = self.generate_random_tensor()
                return self.pad_tensor(tensor) if self.padding else tensor
            else:
                tensors = [
                    self.generate_random_tensor() for _ in range(self.batch_size)
                ]
                if self.padding:
                    tensors = [self.pad_tensor(tensor) for tensor in tensors]
                    return torch.stack(tensors)
                else:
                    return tensors

    @pytest.mark.parametrize(
        "str2str,stack_method",
        [
            [True, None],
            [False, "as_padded_tensor"],
            # TODO: a bit experimental, fails with check_env_specs
            # [False, "as_nested_tensor"],
            [False, None],
        ],
    )
    @pytest.mark.parametrize("batched", [True, False])
    @pytest.mark.parametrize("batch_size", [0, 4])
    @pytest.mark.parametrize("device", [None, "cpu"])
    def test_llm_env(self, str2str, batched, stack_method, device, batch_size):
        env = LLMEnv(str2str=str2str, device=device)
        if str2str:
            primer = DataLoadingPrimer(
                dataloader=self.DummyDataLoader(batch_size=batch_size),
                data_keys=["observation"],
                example_data="a string!",
            )
        else:
            if stack_method is None:
                stack_method = as_padded_tensor
            primer = DataLoadingPrimer(
                dataloader=self.DummyTensorDataLoader(
                    batch_size=batch_size, padding=True
                ),
                data_keys=["observation"],
                data_specs=[Unbounded(shape=(-1,), dtype=torch.int64)],
                stack_method=stack_method,
            )
        assert not env.batch_locked
        env = env.append_transform(primer)
        assert not env.batch_locked
        if batched:
            td = env.reset(TensorDict(batch_size=[3]))
            env.check_env_specs(break_when_any_done="both", tensordict=td)
            r = env.rollout(10, tensordict=TensorDict(batch_size=[3]))
        else:
            env.check_env_specs(break_when_any_done="both")

    @pytest.mark.parametrize(
        "str2str,stack_method",
        [
            [True, None],
            [False, "as_padded_tensor"],
            # TODO: a bit experimental, fails with check_env_specs
            # [False, "as_nested_tensor"],
            [False, None],
        ],
    )
    @pytest.mark.parametrize("batched", [True, False])
    @pytest.mark.parametrize("device", [None, "cpu"])
    @pytest.mark.parametrize("batch_size", [0, 4])
    def test_llm_from_dataloader(
        self, str2str, batched, stack_method, device, batch_size
    ):
        if str2str:
            kwargs = {
                "dataloader": self.DummyDataLoader(batch_size=batch_size),
                "data_keys": ["observation"],
                "example_data": "a string!",
            }
        else:
            if stack_method is None:
                stack_method = as_padded_tensor
            kwargs = {
                "dataloader": self.DummyTensorDataLoader(
                    padding=True, batch_size=batch_size
                ),
                "data_keys": ["observation"],
                "data_specs": [Unbounded(shape=(-1,), dtype=torch.int64)],
                "stack_method": stack_method,
            }
        kwargs.update({"str2str": str2str, "device": device})
        env = LLMEnv.from_dataloader(**kwargs)
        assert not env.batch_locked
        if batched:
            td = env.reset(TensorDict(batch_size=[3]))
            env.check_env_specs(break_when_any_done="both", tensordict=td)
        else:
            env.check_env_specs(break_when_any_done="both")
        if batch_size > 0:

            def policy(td):
                if str2str:
                    if not td.shape:
                        td["action"] = "<nothing>"
                    else:
                        td["action"] = NonTensorStack(
                            *["<nothing>" for _ in range(td.shape[0])]
                        )
                else:
                    td["action"] = torch.ones(td.shape + (1,), dtype=torch.int64)
                return td

            if batched:
                # Tell the env that we want 3 sub-envs
                r = env.rollout(10, policy, tensordict=TensorDict(batch_size=[3]))
                assert r.ndim == 2
                if str2str:
                    assert isinstance(r[0, 0]["observation"], str)
                    assert isinstance(r[0, 1]["observation"], str)
                    assert (
                        r[0, 0]["observation"]
                        == r[0, 1]["observation"][: -len(r[0, 0]["action"])]
                    )
                    assert (
                        r[0, 1]["observation"]
                        == r[0, 2]["observation"][: -len(r[0, 1]["action"])]
                    )
                    assert (
                        r[-1, 0]["observation"]
                        == r[-1, 1]["observation"][: -len(r[-1, 0]["action"])]
                    )
                    assert (
                        r[-1, 1]["observation"]
                        == r[-1, 2]["observation"][: -len(r[-1, 1]["action"])]
                    )
                else:
                    assert (r[0, 0]["observation"] == r[0, 1]["observation"][:-1]).all()
                    assert (r[0, 1]["observation"] == r[0, 2]["observation"][:-1]).all()
                    assert (
                        r[-1, 0]["observation"] == r[-1, 1]["observation"][:-1]
                    ).all()
                    assert (
                        r[-1, 1]["observation"] == r[-1, 2]["observation"][:-1]
                    ).all()
            else:
                r = env.rollout(10, policy, tensordict=TensorDict(batch_size=[]))
                assert r.ndim == 1


if __name__ == "__main__":
    args, unknown = argparse.ArgumentParser().parse_known_args()
    pytest.main([__file__, "--capture", "no", "--exitfirst"] + unknown)<|MERGE_RESOLUTION|>--- conflicted
+++ resolved
@@ -33,11 +33,7 @@
     TensorDictBase,
 )
 from tensordict.nn import TensorDictModuleBase
-<<<<<<< HEAD
-from tensordict.tensorclass import NonTensorStack
-=======
 from tensordict.tensorclass import NonTensorStack, TensorClass
->>>>>>> 413571b8
 from tensordict.utils import _unravel_key_to_tuple
 from torch import nn
 
