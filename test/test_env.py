# Copyright (c) Meta Platforms, Inc. and affiliates.
#
# This source code is licensed under the MIT license found in the
# LICENSE file in the root directory of this source tree.

import argparse
import os.path
from collections import defaultdict

import numpy as np
import pytest
import torch
import yaml
from _utils_internal import (
    CARTPOLE_VERSIONED,
    get_available_devices,
    HALFCHEETAH_VERSIONED,
    PENDULUM_VERSIONED,
    PONG_VERSIONED,
)
from mocking_classes import (
    ActionObsMergeLinear,
    DiscreteActionConvMockEnv,
    DiscreteActionVecMockEnv,
    DummyModelBasedEnvBase,
    MockBatchedLockedEnv,
    MockBatchedUnLockedEnv,
    MockSerialEnv,
)
from packaging import version
from tensordict.tensordict import assert_allclose_td, TensorDict
from torch import nn
from torchrl.data.tensor_specs import (
    OneHotDiscreteTensorSpec,
    UnboundedContinuousTensorSpec,
)
from torchrl.envs import CatTensors, DoubleToFloat, EnvCreator, ObservationNorm
from torchrl.envs.gym_like import default_info_dict_reader
from torchrl.envs.libs.dm_control import _has_dmc, DMControlEnv
from torchrl.envs.libs.gym import _has_gym, GymEnv, GymWrapper
from torchrl.envs.transforms import (
    Compose,
    RewardClipping,
    ToTensorImage,
    TransformedEnv,
)
from torchrl.envs.utils import step_mdp
<<<<<<< HEAD
from torchrl.envs.vec_env import ParallelEnv, SerialEnv, MultiThreadedEnv, _has_envpool
from torchrl.modules import (
    Actor,
    ActorCriticOperator,
    MLP,
    TensorDictModule,
    ValueOperator,
)
=======
from torchrl.envs.vec_env import ParallelEnv, SerialEnv
from torchrl.modules import Actor, ActorCriticOperator, MLP, SafeModule, ValueOperator
>>>>>>> ce350ccb
from torchrl.modules.tensordict_module import WorldModelWrapper

gym_version = None
if _has_gym:
    import gym

    gym_version = version.parse(gym.__version__)

try:
    this_dir = os.path.dirname(os.path.realpath(__file__))
    with open(os.path.join(this_dir, "configs", "atari.yaml"), "r") as file:
        atari_confs = yaml.load(file, Loader=yaml.FullLoader)
    _atari_found = True
except FileNotFoundError:
    _atari_found = False
    atari_confs = defaultdict(lambda: "")


## TO BE FIXED: DiscreteActionProjection queries a randint on each worker, which leads to divergent results between
## the serial and parallel batched envs
# def _make_atari_env(atari_env):
#     action_spec = GymEnv(atari_env + "-ram-v0").action_spec
#     n_act = action_spec.shape[-1]
#     return lambda **kwargs: TransformedEnv(
#         GymEnv(atari_env + "-ram-v0", **kwargs),
#         DiscreteActionProjection(max_N=18, M=n_act),
#     )
#
#
# @pytest.mark.skipif(
#     "ALE/Pong-v5" not in _get_gym_envs(), reason="no Atari OpenAI Gym env available"
# )
# def test_composite_env():
#     num_workers = 10
#     frameskip = 2
#     create_env_fn = [
#         _make_atari_env(atari_env)
#         for atari_env in atari_confs["atari_envs"][:num_workers]
#     ]
#     kwargs = {"frame_skip": frameskip}
#
#     random_policy = lambda td: td.set(
#         "action", torch.nn.functional.one_hot(torch.randint(18, (*td.batch_size,)), 18)
#     )
#     p = SerialEnv(num_workers, create_env_fn, create_env_kwargs=kwargs)
#     seed = p.set_seed(0)
#     p.reset()
#     torch.manual_seed(seed)
#     rollout1 = p.rollout(max_steps=100, policy=random_policy, auto_reset=False)
#     p.close()
#     del p
#
#     p = ParallelEnv(num_workers, create_env_fn, create_env_kwargs=kwargs)
#     seed = p.set_seed(0)
#     p.reset()
#     torch.manual_seed(seed)
#     rollout0 = p.rollout(max_steps=100, policy=random_policy, auto_reset=False)
#     p.close()
#     del p
#
#     assert_allclose_td(rollout1, rollout0)


@pytest.mark.skipif(not _has_gym, reason="no gym")
@pytest.mark.parametrize("env_name", [PENDULUM_VERSIONED, CARTPOLE_VERSIONED])
@pytest.mark.parametrize("frame_skip", [1, 4])
def test_env_seed(env_name, frame_skip, seed=0):
    env = GymEnv(env_name, frame_skip=frame_skip)
    action = env.action_spec.rand()

    env.set_seed(seed)
    td0a = env.reset()
    td1a = env.step(td0a.clone().set("action", action))

    env.set_seed(seed)
    td0b = env.specs.build_tensordict()
    td0b = env.reset(tensordict=td0b)
    td1b = env.step(td0b.clone().set("action", action))

    assert_allclose_td(td0a, td0b.select(*td0a.keys()))
    assert_allclose_td(td1a, td1b)

    env.set_seed(
        seed=seed + 10,
    )
    td0c = env.reset()
    td1c = env.step(td0c.clone().set("action", action))

    with pytest.raises(AssertionError):
        assert_allclose_td(td0a, td0c.select(*td0a.keys()))
    with pytest.raises(AssertionError):
        assert_allclose_td(td1a, td1c)
    env.close()


@pytest.mark.skipif(not _has_gym, reason="no gym")
@pytest.mark.parametrize("env_name", [PENDULUM_VERSIONED, PONG_VERSIONED])
@pytest.mark.parametrize("frame_skip", [1, 4])
def test_rollout(env_name, frame_skip, seed=0):
    env = GymEnv(env_name, frame_skip=frame_skip)

    torch.manual_seed(seed)
    np.random.seed(seed)
    env.set_seed(seed)
    env.reset()
    rollout1 = env.rollout(max_steps=100)

    torch.manual_seed(seed)
    np.random.seed(seed)
    env.set_seed(seed)
    env.reset()
    rollout2 = env.rollout(max_steps=100)

    assert_allclose_td(rollout1, rollout2)

    torch.manual_seed(seed)
    env.set_seed(seed + 10)
    env.reset()
    rollout3 = env.rollout(max_steps=100)
    with pytest.raises(AssertionError):
        assert_allclose_td(rollout1, rollout3)
    env.close()


@pytest.mark.parametrize("device", get_available_devices())
def test_rollout_predictability(device):
    env = MockSerialEnv(device=device)
    env.set_seed(100)
    first = 100 % 17
    policy = Actor(torch.nn.Linear(1, 1, bias=False)).to(device)
    for p in policy.parameters():
        p.data.fill_(1.0)
    td_out = env.rollout(policy=policy, max_steps=200)
    assert (
        torch.arange(first, first + 100, device=device)
        == td_out.get("observation").squeeze()
    ).all()
    assert (
        torch.arange(first + 1, first + 101, device=device)
        == td_out.get(("next", "observation")).squeeze()
    ).all()
    assert (
        torch.arange(first + 1, first + 101, device=device)
        == td_out.get("reward").squeeze()
    ).all()
    assert (
        torch.arange(first, first + 100, device=device)
        == td_out.get("action").squeeze()
    ).all()


def _make_envs(
    env_name,
    frame_skip,
    transformed_in,
    transformed_out,
    N,
    selected_keys=None,
    device="cpu",
    kwargs=None,
):
    torch.manual_seed(0)
    if not transformed_in:

        def create_env_fn():
            return GymEnv(env_name, frame_skip=frame_skip, device=device)

    else:
        if env_name == "ALE/Pong-v5":

            def create_env_fn():
                return TransformedEnv(
                    GymEnv(env_name, frame_skip=frame_skip, device=device),
                    Compose(*[ToTensorImage(), RewardClipping(0, 0.1)]),
                )

        else:

            def create_env_fn():
                return TransformedEnv(
                    GymEnv(env_name, frame_skip=frame_skip, device=device),
                    Compose(
                        ObservationNorm(in_keys=["observation"], loc=0.5, scale=1.1),
                        RewardClipping(0, 0.1),
                    ),
                )

    env0 = create_env_fn()
    env_parallel = ParallelEnv(
        N, create_env_fn, selected_keys=selected_keys, create_env_kwargs=kwargs
    )
    env_serial = SerialEnv(
        N, create_env_fn, selected_keys=selected_keys, create_env_kwargs=kwargs
    )
    if _has_envpool:
        env_multithread = MultiThreadedEnv(
            N,
            env_name,
            env_type="gym",
        )
    else:
        env_multithread = None

    if transformed_out:
        if env_name == "ALE/Pong-v5":

            def t_out():
                return (
                    Compose(*[ToTensorImage(), RewardClipping(0, 0.1)])
                    if not transformed_in
                    else Compose(*[ObservationNorm(in_keys=["pixels"], loc=0, scale=1)])
                )

            env0 = TransformedEnv(
                env0,
                t_out(),
            )
            env_parallel = TransformedEnv(
                env_parallel,
                t_out(),
            )
            env_serial = TransformedEnv(
                env_serial,
                t_out(),
            )
            if _has_envpool:
                env_multithread = TransformedEnv(
                    env_multithread,
                    t_out(),
                )
        else:

            def t_out():
                return (
                    Compose(
                        ObservationNorm(in_keys=["observation"], loc=0.5, scale=1.1),
                        RewardClipping(0, 0.1),
                    )
                    if not transformed_in
                    else Compose(
                        ObservationNorm(in_keys=["observation"], loc=1.0, scale=1.0)
                    )
                )

            env0 = TransformedEnv(
                env0,
                t_out(),
            )
            env_parallel = TransformedEnv(
                env_parallel,
                t_out(),
            )
            env_serial = TransformedEnv(
                env_serial,
                t_out(),
            )
            if _has_envpool:
                env_multithread = TransformedEnv(
                    env_multithread,
                    t_out(),
                )

    return env_parallel, env_serial, env_multithread, env0


class TestModelBasedEnvBase:
    @pytest.mark.parametrize("device", get_available_devices())
    def test_mb_rollout(self, device, seed=0):
        torch.manual_seed(seed)
        np.random.seed(seed)
        world_model = WorldModelWrapper(
            SafeModule(
                ActionObsMergeLinear(5, 4),
                in_keys=["hidden_observation", "action"],
                out_keys=["hidden_observation"],
            ),
            SafeModule(
                nn.Linear(4, 1),
                in_keys=["hidden_observation"],
                out_keys=["reward"],
            ),
        )
        mb_env = DummyModelBasedEnvBase(
            world_model, device=device, batch_size=torch.Size([10])
        )
        rollout = mb_env.rollout(max_steps=100)
        expected_keys = {("next", key) for key in mb_env.observation_spec.keys()}
        expected_keys = expected_keys.union(set(mb_env.input_spec.keys()))
        expected_keys = expected_keys.union({"reward", "done", "next"})
        assert set(rollout.keys(True)) == expected_keys
        assert rollout[("next", "hidden_observation")].shape == (10, 100, 4)

    @pytest.mark.parametrize("device", get_available_devices())
    def test_mb_env_batch_lock(self, device, seed=0):
        torch.manual_seed(seed)
        np.random.seed(seed)
        world_model = WorldModelWrapper(
            SafeModule(
                ActionObsMergeLinear(5, 4),
                in_keys=["hidden_observation", "action"],
                out_keys=["hidden_observation"],
            ),
            SafeModule(
                nn.Linear(4, 1),
                in_keys=["hidden_observation"],
                out_keys=["reward"],
            ),
        )
        mb_env = DummyModelBasedEnvBase(
            world_model, device=device, batch_size=torch.Size([10])
        )
        assert not mb_env.batch_locked

        with pytest.raises(RuntimeError, match="batch_locked is a read-only property"):
            mb_env.batch_locked = False
        td = mb_env.reset()
        td["action"] = mb_env.action_spec.rand(mb_env.batch_size)
        td_expanded = td.unsqueeze(-1).expand(10, 2).reshape(-1).to_tensordict()
        mb_env.step(td)

        with pytest.raises(RuntimeError, match="Expected a tensordict with shape"):
            mb_env.step(td_expanded)

        mb_env = DummyModelBasedEnvBase(
            world_model, device=device, batch_size=torch.Size([])
        )
        assert not mb_env.batch_locked

        with pytest.raises(RuntimeError, match="batch_locked is a read-only property"):
            mb_env.batch_locked = False
        td = mb_env.reset()
        td["action"] = mb_env.action_spec.rand(mb_env.batch_size)
        td_expanded = td.expand(2)
        mb_env.step(td)
        # we should be able to do a step with a tensordict that has been expended
        mb_env.step(td_expanded)


class TestParallel:
    @pytest.mark.skipif(not _has_dmc, reason="no dm_control")
    @pytest.mark.parametrize("env_task", ["stand,stand,stand", "stand,walk,stand"])
    @pytest.mark.parametrize("share_individual_td", [True, False])
    def test_multi_task_serial_parallel(self, env_task, share_individual_td):
        tasks = env_task.split(",")
        if len(tasks) == 1:
            single_task = True

            def env_make():
                return DMControlEnv("humanoid", tasks[0])

        elif len(set(tasks)) == 1 and len(tasks) == 3:
            single_task = True
            env_make = [lambda: DMControlEnv("humanoid", tasks[0])] * 3
        else:
            single_task = False
            env_make = [
                lambda task=task: DMControlEnv("humanoid", task) for task in tasks
            ]

        if not share_individual_td and not single_task:
            with pytest.raises(
                ValueError, match="share_individual_td must be set to None"
            ):
                SerialEnv(3, env_make, share_individual_td=share_individual_td)
            with pytest.raises(
                ValueError, match="share_individual_td must be set to None"
            ):
                ParallelEnv(3, env_make, share_individual_td=share_individual_td)
            return

        env_serial = SerialEnv(3, env_make, share_individual_td=share_individual_td)
        env_serial.start()
        assert env_serial._single_task is single_task
        env_parallel = ParallelEnv(3, env_make, share_individual_td=share_individual_td)
        env_parallel.start()
        assert env_parallel._single_task is single_task

        env_serial.set_seed(0)
        torch.manual_seed(0)
        td_serial = env_serial.rollout(max_steps=50)

        env_parallel.set_seed(0)
        torch.manual_seed(0)
        td_parallel = env_parallel.rollout(max_steps=50)

        assert_allclose_td(td_serial, td_parallel)

    @pytest.mark.skipif(not _has_dmc, reason="no dm_control")
    def test_multitask(self):
        env1 = DMControlEnv("humanoid", "stand")
        env1_obs_keys = list(env1.observation_spec.keys())
        env2 = DMControlEnv("humanoid", "walk")
        env2_obs_keys = list(env2.observation_spec.keys())

        def env1_maker():
            return TransformedEnv(
                DMControlEnv("humanoid", "stand"),
                Compose(
                    CatTensors(env1_obs_keys, "observation_stand", del_keys=False),
                    CatTensors(env1_obs_keys, "observation"),
                    DoubleToFloat(
                        in_keys=["observation_stand", "observation"],
                        in_keys_inv=["action"],
                    ),
                ),
            )

        def env2_maker():
            return TransformedEnv(
                DMControlEnv("humanoid", "walk"),
                Compose(
                    CatTensors(env2_obs_keys, "observation_walk", del_keys=False),
                    CatTensors(env2_obs_keys, "observation"),
                    DoubleToFloat(
                        in_keys=["observation_walk", "observation"],
                        in_keys_inv=["action"],
                    ),
                ),
            )

        env = ParallelEnv(2, [env1_maker, env2_maker])
        assert not env._single_task

        td = env.rollout(10, return_contiguous=False)
        assert "observation_walk" not in td.keys()
        assert "observation_walk" in td[1].keys()
        assert "observation_walk" not in td[0].keys()
        assert "observation_stand" in td[0].keys()
        assert "observation_stand" not in td[1].keys()
        assert "observation_walk" in td[:, 0][1].keys()
        assert "observation_walk" not in td[:, 0][0].keys()
        assert "observation_stand" in td[:, 0][0].keys()
        assert "observation_stand" not in td[:, 0][1].keys()

    @pytest.mark.skipif(not _has_gym, reason="no gym")
    @pytest.mark.parametrize("env_name", [PONG_VERSIONED, PENDULUM_VERSIONED])
    @pytest.mark.parametrize("frame_skip", [4, 1])
    @pytest.mark.parametrize("transformed_in", [False, True])
    @pytest.mark.parametrize("transformed_out", [False, True])
    def test_parallel_env(
        self, env_name, frame_skip, transformed_in, transformed_out, T=10, N=3
    ):
        env_parallel, env_serial, env_multithreaded, env0 = _make_envs(
            env_name,
            frame_skip,
            transformed_in=transformed_in,
            transformed_out=transformed_out,
            N=N,
        )
        envs_to_test = [env_parallel]
        if _has_envpool:
            envs_to_test.append(env_multithreaded)
        for env_test in envs_to_test:
            td = TensorDict(
                source={"action": env0.action_spec.rand((N,))},
                batch_size=[
                    N,
                ],
            )
            td1 = env_test.step(td)
            assert not td1.is_shared()
            assert "done" in td1.keys()
            assert "reward" in td1.keys()

            with pytest.raises(RuntimeError):
                # number of actions does not match number of workers
                td = TensorDict(
                    source={"action": env0.action_spec.rand((N - 1,))},
                    batch_size=[N - 1],
                )
                td1 = env_test.step(td)

            td_reset = TensorDict(
                source={
                    "reset_workers": torch.zeros(N, 1, dtype=torch.bool).bernoulli_()
                },
                batch_size=[
                    N,
                ],
            )
            env_test.reset(tensordict=td_reset)

            td = env_test.rollout(policy=None, max_steps=T)
            assert (
                td.shape == torch.Size([N, T]) or td.get("done").sum(1).all()
            ), f"{td.shape}, {td.get('done').sum(1)}"

            env_test.close()

        # env_serial.close()  # never opened
        env0.close()

    @pytest.mark.skipif(not _has_gym, reason="no gym")
    @pytest.mark.parametrize("env_name", [PENDULUM_VERSIONED])
    @pytest.mark.parametrize("frame_skip", [4, 1])
    @pytest.mark.parametrize("transformed_in", [True, False])
    @pytest.mark.parametrize("transformed_out", [True, False])
    @pytest.mark.parametrize(
        "selected_keys",
        [
            ["action", "observation", "next_observation", "done", "reward"],
            ["hidden", "action", "observation", "next_observation", "done", "reward"],
            None,
        ],
    )
    def test_parallel_env_with_policy(
        self,
        env_name,
        frame_skip,
        transformed_in,
        transformed_out,
        selected_keys,
        T=10,
        N=3,
    ):
        env_parallel, env_serial, env_multithreaded, env0 = _make_envs(
            env_name,
            frame_skip,
            transformed_in=transformed_in,
            transformed_out=transformed_out,
            N=N,
            selected_keys=selected_keys,
        )

        policy = ActorCriticOperator(
            SafeModule(
                spec=None,
                module=nn.LazyLinear(12),
                in_keys=["observation"],
                out_keys=["hidden"],
            ),
            SafeModule(
                spec=None,
                module=nn.LazyLinear(env0.action_spec.shape[-1]),
                in_keys=["hidden"],
                out_keys=["action"],
            ),
            ValueOperator(
                module=MLP(out_features=1, num_cells=[]), in_keys=["hidden", "action"]
            ),
        )

        envs_to_test = [env_parallel]
        if _has_envpool:
            envs_to_test.append(env_multithreaded)
        for env_test in envs_to_test:
            td = TensorDict(
                source={"action": env0.action_spec.rand((N,))},
                batch_size=[
                    N,
                ],
            )
            td1 = env_test.step(td)
            assert not td1.is_shared()
            assert "done" in td1.keys()
            assert "reward" in td1.keys()

            with pytest.raises(RuntimeError):
                # number of actions does not match number of workers
                td = TensorDict(
                    source={"action": env0.action_spec.rand((N - 1,))},
                    batch_size=[N - 1],
                )
                td1 = env_test.step(td)

            td_reset = TensorDict(
                source={
                    "reset_workers": torch.zeros(N, 1, dtype=torch.bool).bernoulli_()
                },
                batch_size=[
                    N,
                ],
            )
            env_test.reset(tensordict=td_reset)

            td = env_test.rollout(policy=policy, max_steps=T)
            assert (
                td.shape == torch.Size([N, T]) or td.get("done").sum(1).all()
            ), f"{td.shape}, {td.get('done').sum(1)}"
            env_test.close()

        # env_serial.close()
        env0.close()

    @pytest.mark.skipif(not _has_gym, reason="no gym")
    @pytest.mark.parametrize(
        "env_name",
        [
            PENDULUM_VERSIONED,
            PONG_VERSIONED,
        ],
    )
    @pytest.mark.parametrize("frame_skip", [4, 1])
    @pytest.mark.parametrize("transformed_in", [False, True])
    @pytest.mark.parametrize("transformed_out", [True, False])
    @pytest.mark.parametrize("static_seed", [True, False])
    def test_parallel_env_seed(
        self, env_name, frame_skip, transformed_in, transformed_out, static_seed
    ):
        env_parallel, env_serial, _, _ = _make_envs(
            env_name, frame_skip, transformed_in, transformed_out, 5
        )
        out_seed_serial = env_serial.set_seed(0, static_seed=static_seed)
        if static_seed:
            assert out_seed_serial == 0
        td0_serial = env_serial.reset()
        torch.manual_seed(0)

        td_serial = env_serial.rollout(
            max_steps=10, auto_reset=False, tensordict=td0_serial
        ).contiguous()
        key = "pixels" if "pixels" in td_serial.keys() else "observation"
        torch.testing.assert_close(
            td_serial[:, 0].get(("next", key)), td_serial[:, 1].get(key)
        )

        out_seed_parallel = env_parallel.set_seed(0, static_seed=static_seed)
        if static_seed:
            assert out_seed_serial == 0
        td0_parallel = env_parallel.reset()

        torch.manual_seed(0)
        assert out_seed_parallel == out_seed_serial
        td_parallel = env_parallel.rollout(
            max_steps=10, auto_reset=False, tensordict=td0_parallel
        ).contiguous()
        torch.testing.assert_close(
            td_parallel[:, :-1].get(("next", key)), td_parallel[:, 1:].get(key)
        )
        assert_allclose_td(td0_serial, td0_parallel)
        assert_allclose_td(td_serial[:, 0], td_parallel[:, 0])  # first step
        assert_allclose_td(td_serial[:, 1], td_parallel[:, 1])  # second step
        assert_allclose_td(td_serial, td_parallel)

        env_parallel.close()
        env_serial.close()

    @pytest.mark.skipif(not _has_envpool, reason="no envpool")
    @pytest.mark.skipif(not _has_gym, reason="no gym")
    @pytest.mark.parametrize(
        "env_name",
        [
            PENDULUM_VERSIONED,
            PONG_VERSIONED,
        ],
    )
    @pytest.mark.parametrize("frame_skip", [4, 1])
    @pytest.mark.parametrize("transformed_in", [False, True])
    @pytest.mark.parametrize("transformed_out", [True, False])
    @pytest.mark.parametrize("static_seed", [True, False])
    def test_multithreaded_env_seed(
        self, env_name, frame_skip, transformed_in, transformed_out, static_seed
    ):
        _, env_serial, env_multithread, env0 = _make_envs(
            env_name, frame_skip, transformed_in, transformed_out, 1
        )
        env0.set_seed(0, static_seed=static_seed)
        print("env0 reset=", env0.reset()["observation"])

        out_seed_serial = env_serial.set_seed(0, static_seed=static_seed)
        if static_seed:
            assert out_seed_serial == 0
        td0_serial = env_serial.reset()
        torch.manual_seed(0)

        max_steps = 2

        td_serial = env_serial.rollout(
            max_steps=max_steps, auto_reset=False, tensordict=td0_serial
        ).contiguous()
        key = "pixels" if "pixels" in td_serial.keys() else "observation"
        torch.testing.assert_close(
            td_serial[:, 0].get(("next", key)), td_serial[:, 1].get(key)
        )

        out_seed_multithread = env_multithread.set_seed(0, static_seed=static_seed)
        if static_seed:
            assert out_seed_serial == 0
        td0_multithread = env_multithread.reset()

        torch.manual_seed(0)
        assert out_seed_multithread == out_seed_serial
        td_multithread = env_multithread.rollout(
            max_steps=max_steps, auto_reset=False, tensordict=td0_multithread
        ).contiguous()
        torch.testing.assert_close(
            td_multithread[:, :-1].get(("next", key)), td_multithread[:, 1:].get(key)
        )
        print(td0_serial["observation"], td0_multithread["observation"])
        assert_allclose_td(td0_serial, td0_multithread)
        assert_allclose_td(td_serial[:, 0], td_multithread[:, 0])  # first step
        assert_allclose_td(td_serial[:, 1], td_multithread[:, 1])  # second step
        assert_allclose_td(td_serial, td_multithread)

        env_multithread.close()
        env_serial.close()

    @pytest.mark.skipif(not _has_gym, reason="no gym")
    def test_parallel_env_shutdown(self):
        env_make = EnvCreator(lambda: GymEnv(PENDULUM_VERSIONED))
        env = ParallelEnv(4, env_make)
        env.reset()
        assert not env.is_closed
        env.rand_step()
        assert not env.is_closed
        env.close()
        assert env.is_closed
        env.reset()
        assert not env.is_closed
        env.close()

    @pytest.mark.skipif(not _has_envpool, reason="no envpool")
    @pytest.mark.skipif(not _has_gym, reason="no gym")
    def test_multithread_env_shutdown(self):
        _, _, env, _ = _make_envs(
            PENDULUM_VERSIONED,
            1,
            transformed_in=True,
            transformed_out=False,
            N=3,
        )
        env.reset()
        assert not env.is_closed
        env.rand_step()
        assert not env.is_closed
        env.close()
        assert env.is_closed
        env.reset()
        assert not env.is_closed
        env.close()

    @pytest.mark.parametrize("parallel", [True, False])
    def test_parallel_env_custom_method(self, parallel):
        # define env

        if parallel:
            env = ParallelEnv(3, lambda: DiscreteActionVecMockEnv())
        else:
            env = SerialEnv(3, lambda: DiscreteActionVecMockEnv())

        # we must start the environment first
        env.reset()
        assert all(result == 0 for result in env.custom_fun())
        assert all(result == 1 for result in env.custom_attr)
        assert all(result == 2 for result in env.custom_prop)  # to be fixed
        env.close()

    @pytest.mark.skipif(not torch.cuda.device_count(), reason="no cuda to test on")
    @pytest.mark.skipif(not _has_gym, reason="no gym")
    @pytest.mark.parametrize("frame_skip", [4])
    @pytest.mark.parametrize("device", [0])
    @pytest.mark.parametrize("env_name", [PONG_VERSIONED, PENDULUM_VERSIONED])
    @pytest.mark.parametrize("transformed_in", [True, False])
    @pytest.mark.parametrize("transformed_out", [False, True])
    @pytest.mark.parametrize("open_before", [False, True])
    def test_parallel_env_cast(
        self,
        env_name,
        frame_skip,
        transformed_in,
        transformed_out,
        device,
        open_before,
        T=10,
        N=3,
    ):
        # tests casting to device
        env_parallel, env_serial, env_multithread, env0 = _make_envs(
            env_name,
            frame_skip,
            transformed_in=transformed_in,
            transformed_out=transformed_out,
            N=N,
        )
        if open_before:
            td_cpu = env0.rollout(max_steps=10)
            assert td_cpu.device == torch.device("cpu")
        env0 = env0.to(device)
        assert env0.observation_spec.device == torch.device(device)
        assert env0.action_spec.device == torch.device(device)
        assert env0.reward_spec.device == torch.device(device)
        assert env0.device == torch.device(device)
        td_device = env0.reset()
        assert td_device.device == torch.device(device), env0
        td_device = env0.rand_step()
        assert td_device.device == torch.device(device), env0
        td_device = env0.rollout(max_steps=10)
        assert td_device.device == torch.device(device), env0

        if open_before:
            td_cpu = env_serial.rollout(max_steps=10)
            assert td_cpu.device == torch.device("cpu")
        env_serial = env_serial.to(device)
        assert env_serial.observation_spec.device == torch.device(device)
        assert env_serial.action_spec.device == torch.device(device)
        assert env_serial.reward_spec.device == torch.device(device)
        assert env_serial.device == torch.device(device)
        td_device = env_serial.reset()
        assert td_device.device == torch.device(device), env_serial
        td_device = env_serial.rand_step()
        assert td_device.device == torch.device(device), env_serial
        td_device = env_serial.rollout(max_steps=10)
        assert td_device.device == torch.device(device), env_serial

        envs_to_test = [env_parallel]
        if _has_envpool:
            envs_to_test.append(env_multithread)

        for env_test in envs_to_test:
            if open_before:
                td_cpu = env_test.rollout(max_steps=10)
                assert td_cpu.device == torch.device("cpu")
            env_test = env_test.to(device)
            assert env_test.observation_spec.device == torch.device(device)
            assert env_test.action_spec.device == torch.device(device)
            assert env_test.reward_spec.device == torch.device(device)
            assert env_test.device == torch.device(device)
            td_device = env_test.reset()
            assert td_device.device == torch.device(device), env_test
            td_device = env_test.rand_step()
            assert td_device.device == torch.device(device), env_test
            td_device = env_test.rollout(max_steps=10)
            assert td_device.device == torch.device(device), env_test
            env_test.close()

        env_serial.close()
        env0.close()

    @pytest.mark.skipif(not _has_gym, reason="no gym")
    @pytest.mark.skipif(not torch.cuda.device_count(), reason="no cuda device detected")
    @pytest.mark.parametrize("frame_skip", [4])
    @pytest.mark.parametrize("device", [0])
    @pytest.mark.parametrize("env_name", [PONG_VERSIONED, PENDULUM_VERSIONED])
    @pytest.mark.parametrize("transformed_in", [True, False])
    @pytest.mark.parametrize("transformed_out", [True, False])
    def test_parallel_env_device(
        self, env_name, frame_skip, transformed_in, transformed_out, device
    ):
        # tests creation on device
        torch.manual_seed(0)
        N = 3

        env_parallel, env_serial, env0 = _make_envs(
            env_name,
            frame_skip,
            transformed_in=transformed_in,
            transformed_out=transformed_out,
            device=device,
            N=N,
        )

        assert env0.device == torch.device(device)
        out = env0.rollout(max_steps=20)
        assert out.device == torch.device(device)

        assert env_serial.device == torch.device(device)
        out = env_serial.rollout(max_steps=20)
        assert out.device == torch.device(device)

        assert env_parallel.device == torch.device(device)
        out = env_parallel.rollout(max_steps=20)
        assert out.device == torch.device(device)

        env_parallel.close()
        env_serial.close()
        env0.close()

    @pytest.mark.skipif(not _has_gym, reason="no gym")
    @pytest.mark.parametrize("env_name", [PONG_VERSIONED, PENDULUM_VERSIONED])
    @pytest.mark.parametrize("frame_skip", [4, 1])
    @pytest.mark.parametrize("device", get_available_devices())
    def test_parallel_env_transform_consistency(self, env_name, frame_skip, device):
        env_parallel_in, env_serial_in, _, env0_in = _make_envs(
            env_name,
            frame_skip,
            transformed_in=True,
            transformed_out=False,
            device=device,
            N=3,
        )
        env_parallel_out, env_serial_out, _, env0_out = _make_envs(
            env_name,
            frame_skip,
            transformed_in=False,
            transformed_out=True,
            device=device,
            N=3,
        )
        torch.manual_seed(0)
        env_parallel_in.set_seed(0)
        r_in = env_parallel_in.rollout(max_steps=20)
        torch.manual_seed(0)
        env_parallel_out.set_seed(0)
        r_out = env_parallel_out.rollout(max_steps=20)
        assert_allclose_td(r_in, r_out)
        env_parallel_in.close()
        env_parallel_out.close()

        torch.manual_seed(0)
        env_serial_in.set_seed(0)
        r_in = env_serial_in.rollout(max_steps=20)
        torch.manual_seed(0)
        env_serial_out.set_seed(0)
        r_out = env_serial_out.rollout(max_steps=20)
        assert_allclose_td(r_in, r_out)
        env_serial_in.close()
        env_serial_out.close()

        torch.manual_seed(0)
        env0_in.set_seed(0)
        r_in = env0_in.rollout(max_steps=20)
        torch.manual_seed(0)
        env0_out.set_seed(0)
        r_out = env0_out.rollout(max_steps=20)
        assert_allclose_td(r_in, r_out)
        env0_in.close()
        env0_in.close()

    @pytest.mark.parametrize("parallel", [True, False])
    def test_parallel_env_kwargs_set(self, parallel):
        num_env = 3

        def make_make_env():
            def make_transformed_env(seed=None):
                env = DiscreteActionConvMockEnv()
                if seed is not None:
                    env.set_seed(seed)
                return env

            return make_transformed_env

        _class = ParallelEnv if parallel else SerialEnv

        def env_fn1(seed):
            env = _class(
                num_workers=num_env,
                create_env_fn=make_make_env(),
                create_env_kwargs=[{"seed": i} for i in range(seed, seed + num_env)],
            )
            return env

        def env_fn2(seed):
            env = _class(
                num_workers=num_env,
                create_env_fn=make_make_env(),
            )
            env.update_kwargs([{"seed": i} for i in range(seed, seed + num_env)])
            return env

        env1 = env_fn1(100)
        env2 = env_fn2(100)
        env1.start()
        env2.start()
        for c1, c2 in zip(env1.counter, env2.counter):
            assert c1 == c2

        env1.close()
        env2.close()


@pytest.mark.skipif(not _has_gym, reason="no gym")
def test_seed():
    torch.manual_seed(0)
    env1 = GymEnv(PENDULUM_VERSIONED)
    env1.set_seed(0)
    state0_1 = env1.reset()
    state1_1 = env1.step(state0_1.set("action", env1.action_spec.rand()))

    torch.manual_seed(0)
    env2 = GymEnv(PENDULUM_VERSIONED)
    env2.set_seed(0)
    state0_2 = env2.reset()
    state1_2 = env2.step(state0_2.set("action", env2.action_spec.rand()))

    assert_allclose_td(state0_1, state0_2)
    assert_allclose_td(state1_1, state1_2)

    env1.set_seed(0)
    torch.manual_seed(0)
    rollout1 = env1.rollout(max_steps=30)

    env2.set_seed(0)
    torch.manual_seed(0)
    rollout2 = env2.rollout(max_steps=30)

    torch.testing.assert_close(
        rollout1["observation"][1:], rollout1[("next", "observation")][:-1]
    )
    torch.testing.assert_close(
        rollout2["observation"][1:], rollout2[("next", "observation")][:-1]
    )
    torch.testing.assert_close(rollout1["observation"], rollout2["observation"])


@pytest.mark.parametrize("keep_other", [True, False])
@pytest.mark.parametrize("exclude_reward", [True, False])
@pytest.mark.parametrize("exclude_done", [True, False])
@pytest.mark.parametrize("exclude_action", [True, False])
@pytest.mark.parametrize("has_out", [True, False])
def test_steptensordict(
    keep_other, exclude_reward, exclude_done, exclude_action, has_out
):
    torch.manual_seed(0)
    tensordict = TensorDict(
        {
            "ledzep": torch.randn(4, 2),
            "next": {"ledzep": torch.randn(4, 2)},
            "reward": torch.randn(4, 1),
            "done": torch.zeros(4, 1, dtype=torch.bool),
            "beatles": torch.randn(4, 1),
            "action": torch.randn(4, 2),
        },
        [4],
    )
    next_tensordict = TensorDict({}, [4]) if has_out else None
    out = step_mdp(
        tensordict,
        keep_other=keep_other,
        exclude_reward=exclude_reward,
        exclude_done=exclude_done,
        exclude_action=exclude_action,
        next_tensordict=next_tensordict,
    )
    assert "ledzep" in out.keys()
    assert out["ledzep"] is tensordict["next", "ledzep"]
    if keep_other:
        assert "beatles" in out.keys()
        assert out["beatles"] is tensordict["beatles"]
    else:
        assert "beatles" not in out.keys()
    if not exclude_reward:
        assert "reward" in out.keys()
        assert out["reward"] is tensordict["reward"]
    else:
        assert "reward" not in out.keys()
    if not exclude_action:
        assert "action" in out.keys()
        assert out["action"] is tensordict["action"]
    else:
        assert "action" not in out.keys()
    if not exclude_done:
        assert "done" in out.keys()
        assert out["done"] is tensordict["done"]
    else:
        assert "done" not in out.keys()
    if has_out:
        assert out is next_tensordict


@pytest.mark.parametrize("device", get_available_devices())
def test_batch_locked(device):
    env = MockBatchedLockedEnv(device)
    assert env.batch_locked

    with pytest.raises(RuntimeError, match="batch_locked is a read-only property"):
        env.batch_locked = False
    td = env.reset()
    td["action"] = env.action_spec.rand(env.batch_size)
    td_expanded = td.expand(2).clone()
    td = env.step(td)

    with pytest.raises(
        RuntimeError, match="Expected a tensordict with shape==env.shape, "
    ):
        env.step(td_expanded)


@pytest.mark.parametrize("device", get_available_devices())
def test_batch_unlocked(device):
    env = MockBatchedUnLockedEnv(device)
    assert not env.batch_locked

    with pytest.raises(RuntimeError, match="batch_locked is a read-only property"):
        env.batch_locked = False
    td = env.reset()
    td["action"] = env.action_spec.rand(env.batch_size)
    td_expanded = td.expand(2).clone()
    td = env.step(td)

    env.step(td_expanded)


@pytest.mark.parametrize("device", get_available_devices())
def test_batch_unlocked_with_batch_size(device):
    env = MockBatchedUnLockedEnv(device, batch_size=torch.Size([2]))
    assert not env.batch_locked

    with pytest.raises(RuntimeError, match="batch_locked is a read-only property"):
        env.batch_locked = False

    td = env.reset()
    td["action"] = env.action_spec.rand(env.batch_size)
    td_expanded = td.expand(2, 2).reshape(-1).to_tensordict()
    td = env.step(td)

    with pytest.raises(
        RuntimeError, match="Expected a tensordict with shape==env.shape, "
    ):
        env.step(td_expanded)


@pytest.mark.skipif(not _has_gym, reason="no gym")
@pytest.mark.skipif(
    gym_version is None or gym_version < version.parse("0.20.0"),
    reason="older versions of half-cheetah do not have 'x_position' info key.",
)
def test_info_dict_reader(seed=0):
    import gym

    env = GymWrapper(gym.make(HALFCHEETAH_VERSIONED))
    env.set_info_dict_reader(default_info_dict_reader(["x_position"]))

    assert "x_position" in env.observation_spec.keys()
    assert isinstance(env.observation_spec["x_position"], UnboundedContinuousTensorSpec)

    tensordict = env.reset()
    tensordict = env.rand_step(tensordict)

    assert env.observation_spec["x_position"].is_in(tensordict[("next", "x_position")])

    env2 = GymWrapper(gym.make("HalfCheetah-v4"))
    env2.set_info_dict_reader(
        default_info_dict_reader(
            ["x_position"], spec={"x_position": OneHotDiscreteTensorSpec(5)}
        )
    )

    tensordict2 = env2.reset()
    tensordict2 = env2.rand_step(tensordict2)

    assert not env2.observation_spec["x_position"].is_in(
        tensordict2[("next", "x_position")]
    )


if __name__ == "__main__":
    args, unknown = argparse.ArgumentParser().parse_known_args()
    pytest.main([__file__, "--capture", "no", "--exitfirst"] + unknown)<|MERGE_RESOLUTION|>--- conflicted
+++ resolved
@@ -45,19 +45,14 @@
     TransformedEnv,
 )
 from torchrl.envs.utils import step_mdp
-<<<<<<< HEAD
 from torchrl.envs.vec_env import ParallelEnv, SerialEnv, MultiThreadedEnv, _has_envpool
 from torchrl.modules import (
     Actor,
     ActorCriticOperator,
     MLP,
-    TensorDictModule,
+    SafeModule,
     ValueOperator,
 )
-=======
-from torchrl.envs.vec_env import ParallelEnv, SerialEnv
-from torchrl.modules import Actor, ActorCriticOperator, MLP, SafeModule, ValueOperator
->>>>>>> ce350ccb
 from torchrl.modules.tensordict_module import WorldModelWrapper
 
 gym_version = None
