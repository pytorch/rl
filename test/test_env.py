--- conflicted
+++ resolved
@@ -33,11 +33,7 @@
     TensorDictBase,
 )
 from tensordict.nn import TensorDictModuleBase
-<<<<<<< HEAD
-from tensordict.tensorclass import NonTensorStack
-=======
 from tensordict.tensorclass import NonTensorStack, TensorClass
->>>>>>> 413571b8
 from tensordict.utils import _unravel_key_to_tuple
 from torch import nn
 
@@ -4739,7 +4735,6 @@
                 r = env.rollout(10, policy, tensordict=TensorDict(batch_size=[]))
                 assert r.ndim == 1
 
-<<<<<<< HEAD
     @pytest.mark.parametrize(
         "str2str,stack_method",
         [
@@ -4838,8 +4833,6 @@
                     r_reset[0, 0]["observation"] != r_reset[0, 1]["observation"]
                 ).any()
 
-=======
->>>>>>> 413571b8
 
 if __name__ == "__main__":
     args, unknown = argparse.ArgumentParser().parse_known_args()
