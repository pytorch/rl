# Copyright (c) Meta Platforms, Inc. and affiliates.
#
# This source code is licensed under the MIT license found in the
# LICENSE file in the root directory of this source tree.

import argparse
import contextlib
import functools
import gc
import importlib
import os.path
import pickle
import random
import re
from collections import defaultdict
from functools import partial
from sys import platform
from typing import Optional

import numpy as np
import pytest
import torch
import yaml

from packaging import version
from tensordict import (
    assert_allclose_td,
    dense_stack_tds,
    LazyStackedTensorDict,
    TensorDict,
    TensorDictBase,
)
from tensordict.nn import TensorDictModuleBase
from tensordict.utils import _unravel_key_to_tuple
from torch import nn

from torchrl.collectors import MultiSyncDataCollector, SyncDataCollector
from torchrl.data.tensor_specs import Categorical, Composite, NonTensor, Unbounded
from torchrl.envs import (
    CatFrames,
    CatTensors,
    ChessEnv,
    DoubleToFloat,
    EnvBase,
    EnvCreator,
    LLMHashingEnv,
    ParallelEnv,
    PendulumEnv,
    SerialEnv,
    TicTacToeEnv,
)
from torchrl.envs.batched_envs import _stackable
from torchrl.envs.gym_like import default_info_dict_reader
from torchrl.envs.libs.dm_control import _has_dmc, DMControlEnv
from torchrl.envs.libs.gym import _has_gym, gym_backend, GymEnv, GymWrapper
from torchrl.envs.transforms import Compose, StepCounter, TransformedEnv
from torchrl.envs.transforms.transforms import (
    AutoResetEnv,
    AutoResetTransform,
    Tokenizer,
    Transform,
    UnsqueezeTransform,
)
from torchrl.envs.utils import (
    _StepMDP,
    _terminated_or_truncated,
    check_env_specs,
    check_marl_grouping,
    make_composite_from_td,
    MarlGroupMapType,
    step_mdp,
)
from torchrl.modules import Actor, ActorCriticOperator, MLP, SafeModule, ValueOperator
from torchrl.modules.tensordict_module import WorldModelWrapper

gym_version = None
if _has_gym:
    try:
        import gymnasium as gym
    except ModuleNotFoundError:
        import gym

    gym_version = version.parse(gym.__version__)

try:
    this_dir = os.path.dirname(os.path.realpath(__file__))
    with open(os.path.join(this_dir, "configs", "atari.yaml"), "r") as file:
        atari_confs = yaml.load(file, Loader=yaml.FullLoader)
    _atari_found = True
except FileNotFoundError:
    _atari_found = False
    atari_confs = defaultdict(lambda: "")

if os.getenv("PYTORCH_TEST_FBCODE"):
    from pytorch.rl.test._utils_internal import (
        _make_envs,
        CARTPOLE_VERSIONED,
        check_rollout_consistency_multikey_env,
        decorate_thread_sub_func,
        get_default_devices,
        HALFCHEETAH_VERSIONED,
        PENDULUM_VERSIONED,
        PONG_VERSIONED,
        rand_reset,
    )
    from pytorch.rl.test.mocking_classes import (
        ActionObsMergeLinear,
        AutoResetHeteroCountingEnv,
        AutoResettingCountingEnv,
        ContinuousActionConvMockEnv,
        ContinuousActionConvMockEnvNumpy,
        ContinuousActionVecMockEnv,
        CountingBatchedEnv,
        CountingEnv,
        CountingEnvCountPolicy,
        DiscreteActionConvMockEnv,
        DiscreteActionConvMockEnvNumpy,
        DiscreteActionVecMockEnv,
        DummyModelBasedEnvBase,
        EnvThatDoesNothing,
        EnvWithDynamicSpec,
        EnvWithMetadata,
        HeterogeneousCountingEnv,
        HeterogeneousCountingEnvPolicy,
        MockBatchedLockedEnv,
        MockBatchedUnLockedEnv,
        MockSerialEnv,
        MultiKeyCountingEnv,
        MultiKeyCountingEnvPolicy,
        NestedCountingEnv,
        Str2StrEnv,
    )
else:
    from _utils_internal import (
        _make_envs,
        CARTPOLE_VERSIONED,
        check_rollout_consistency_multikey_env,
        decorate_thread_sub_func,
        get_default_devices,
        HALFCHEETAH_VERSIONED,
        PENDULUM_VERSIONED,
        PONG_VERSIONED,
        rand_reset,
    )
    from mocking_classes import (
        ActionObsMergeLinear,
        AutoResetHeteroCountingEnv,
        AutoResettingCountingEnv,
        ContinuousActionConvMockEnv,
        ContinuousActionConvMockEnvNumpy,
        ContinuousActionVecMockEnv,
        CountingBatchedEnv,
        CountingEnv,
        CountingEnvCountPolicy,
        DiscreteActionConvMockEnv,
        DiscreteActionConvMockEnvNumpy,
        DiscreteActionVecMockEnv,
        DummyModelBasedEnvBase,
        EnvThatDoesNothing,
        EnvWithDynamicSpec,
        EnvWithMetadata,
        HeterogeneousCountingEnv,
        HeterogeneousCountingEnvPolicy,
        MockBatchedLockedEnv,
        MockBatchedUnLockedEnv,
        MockSerialEnv,
        MultiKeyCountingEnv,
        MultiKeyCountingEnvPolicy,
        NestedCountingEnv,
        Str2StrEnv,
    )
IS_OSX = platform == "darwin"
IS_WIN = platform == "win32"
if IS_WIN:
    mp_ctx = "spawn"
else:
    mp_ctx = "fork"

_has_chess = importlib.util.find_spec("chess") is not None
_has_tv = importlib.util.find_spec("torchvision") is not None
_has_cairosvg = importlib.util.find_spec("cairosvg") is not None
_has_transformers = importlib.util.find_spec("transformers") is not None
## TO BE FIXED: DiscreteActionProjection queries a randint on each worker, which leads to divergent results between
## the serial and parallel batched envs
# def _make_atari_env(atari_env):
#     action_spec = GymEnv(atari_env + "-ram-v0").action_spec
#     n_act = action_spec.shape[-1]
#     return lambda **kwargs: TransformedEnv(
#         GymEnv(atari_env + "-ram-v0", **kwargs),
#         DiscreteActionProjection(max_N=18, M=n_act),
#     )
#
#
# @pytest.mark.skipif(
#     "ALE/Pong-v5" not in _get_gym_envs(), reason="no Atari OpenAI Gym env available"
# )
# def test_composite_env():
#     num_workers = 10
#     frameskip = 2
#     create_env_fn = [
#         _make_atari_env(atari_env)
#         for atari_env in atari_confs["atari_envs"][:num_workers]
#     ]
#     kwargs = {"frame_skip": frameskip}
#
#     random_policy = lambda td: td.set(
#         "action", torch.nn.functional.one_hot(torch.randint(18, (*td.batch_size,)), 18)
#     )
#     p = SerialEnv(num_workers, create_env_fn, create_env_kwargs=kwargs)
#     seed = p.set_seed(0)
#     p.reset()
#     torch.manual_seed(seed)
#     rollout1 = p.rollout(max_steps=100, policy=random_policy, auto_reset=False)
#     p.close()
#     del p
#
#     p = ParallelEnv(num_workers, create_env_fn, create_env_kwargs=kwargs)
#     seed = p.set_seed(0)
#     p.reset()
#     torch.manual_seed(seed)
#     rollout0 = p.rollout(max_steps=100, policy=random_policy, auto_reset=False)
#     p.close()
#     del p
#
#     assert_allclose_td(rollout1, rollout0)


class TestEnvBase:
    def test_run_type_checks(self):
        env = ContinuousActionVecMockEnv()
        env._run_type_checks = False
        check_env_specs(env)
        env._run_type_checks = True
        check_env_specs(env)
        env.output_spec.unlock_()
        # check type check on done
        env.output_spec["full_done_spec", "done"].dtype = torch.int
        with pytest.raises(TypeError, match="expected done.dtype to"):
            check_env_specs(env)
        env.output_spec["full_done_spec", "done"].dtype = torch.bool
        # check type check on reward
        env.output_spec["full_reward_spec", "reward"].dtype = torch.int
        with pytest.raises(TypeError, match="expected"):
            check_env_specs(env)
        env.output_spec["full_reward_spec", "reward"].dtype = torch.float
        # check type check on obs
        env.output_spec["full_observation_spec", "observation"].dtype = torch.float16
        with pytest.raises(TypeError):
            check_env_specs(env)

    class MyEnv(EnvBase):
        def __init__(self):
            super().__init__()
            self.observation_spec = Unbounded(())
            self.action_spec = Unbounded(())

        def _reset(self, tensordict: TensorDictBase, **kwargs) -> TensorDictBase:
            ...

        def _step(
            self,
            tensordict: TensorDictBase,
        ) -> TensorDictBase:
            ...

        def _set_seed(self, seed: Optional[int]):
            ...

    def test_env_lock(self):

        env = self.MyEnv()
        for _ in range(2):
            assert env.is_spec_locked
            assert env.output_spec.is_locked
            assert env.input_spec.is_locked
            with pytest.raises(RuntimeError, match="lock"):
                env.input_spec["full_action_spec", "action"] = Unbounded(())
            env = pickle.loads(pickle.dumps(env))

        env = self.MyEnv(spec_locked=False)
        assert not env.is_spec_locked
        assert not env.output_spec.is_locked
        assert not env.input_spec.is_locked
        env.input_spec["full_action_spec", "action"] = Unbounded(())

    def test_single_env_spec(self):
        env = NestedCountingEnv(batch_size=[3, 1, 7])
        assert not env.full_action_spec_unbatched.shape
        assert not env.full_done_spec_unbatched.shape
        assert not env.input_spec_unbatched.shape
        assert not env.full_observation_spec_unbatched.shape
        assert not env.output_spec_unbatched.shape
        assert not env.full_reward_spec_unbatched.shape

        assert env.action_spec_unbatched.shape
        assert env.reward_spec_unbatched.shape

        assert env.output_spec.is_in(env.output_spec_unbatched.zeros(env.shape))
        assert env.input_spec.is_in(env.input_spec_unbatched.zeros(env.shape))

    @pytest.mark.skipif(not _has_gym, reason="Gym required for this test")
    def test_non_td_policy(self):
        env = GymEnv("CartPole-v1", categorical_action_encoding=True)

        class ArgMaxModule(nn.Module):
            def forward(self, values):
                return values.argmax(-1)

        policy = nn.Sequential(
            nn.Linear(env.observation_spec["observation"].shape[-1], env.action_spec.n),
            ArgMaxModule(),
        )
        env.rollout(10, policy)
        env = SerialEnv(
            2, lambda: GymEnv("CartPole-v1", categorical_action_encoding=True)
        )
        env.rollout(10, policy)

    def test_make_spec_from_td(self):
        data = TensorDict(
            {
                "obs": torch.randn(3),
                "action": torch.zeros(2, dtype=torch.int),
                "next": {
                    "obs": torch.randn(3),
                    "reward": torch.randn(1),
                    "done": torch.zeros(1, dtype=torch.bool),
                },
            },
            [],
        )
        spec = make_composite_from_td(data)
        assert (spec.zero() == data.zero_()).all()
        for key, val in data.items(True, True):
            assert val.dtype is spec[key].dtype

    def test_env_that_does_nothing(self):
        env = EnvThatDoesNothing()
        env.check_env_specs()
        r = env.rollout(3)
        r.exclude(
            "done", "terminated", ("next", "done"), ("next", "terminated"), inplace=True
        )
        assert r.is_empty()
        p_env = SerialEnv(2, EnvThatDoesNothing)
        p_env.check_env_specs()
        r = p_env.rollout(3)
        r.exclude(
            "done", "terminated", ("next", "done"), ("next", "terminated"), inplace=True
        )
        assert r.is_empty()
        p_env = ParallelEnv(2, EnvThatDoesNothing)
        try:
            p_env.check_env_specs()
            r = p_env.rollout(3)
            r.exclude(
                "done",
                "terminated",
                ("next", "done"),
                ("next", "terminated"),
                inplace=True,
            )
            assert r.is_empty()
        finally:
            p_env.close()
            del p_env

    @pytest.mark.parametrize("device", get_default_devices())
    @pytest.mark.parametrize("share_individual_td", [True, False])
    def test_backprop(self, device, maybe_fork_ParallelEnv, share_individual_td):
        gc.collect()

        # Tests that backprop through a series of single envs and through a serial env are identical
        # Also tests that no backprop can be achieved with parallel env.
        class DifferentiableEnv(EnvBase):
            def __init__(self, device):
                super().__init__(device=device)
                self.observation_spec = Composite(
                    observation=Unbounded(3, device=device),
                    device=device,
                )
                self.action_spec = Composite(
                    action=Unbounded(3, device=device), device=device
                )
                self.reward_spec = Composite(
                    reward=Unbounded(1, device=device), device=device
                )
                self.seed = 0

            def _set_seed(self, seed):
                self.seed = seed
                return seed

            def _reset(self, tensordict):
                td = self.observation_spec.zero().update(self.done_spec.zero())
                td["observation"] = (
                    td["observation"].clone() + self.seed % 10
                ).requires_grad_()
                return td

            def _step(self, tensordict):
                action = tensordict.get("action")
                obs = (tensordict.get("observation") + action) / action.norm()
                return TensorDict(
                    {
                        "reward": action.sum().unsqueeze(0),
                        **self.full_done_spec.zero(),
                        "observation": obs,
                    },
                    batch_size=[],
                )

        torch.manual_seed(0)
        policy = Actor(torch.nn.Linear(3, 3, device=device))
        env0 = DifferentiableEnv(device=device)
        seed = env0.set_seed(0)
        env1 = DifferentiableEnv(device=device)
        env1.set_seed(seed)
        r0 = env0.rollout(10, policy)
        r1 = env1.rollout(10, policy)
        r = torch.stack([r0, r1])
        g = torch.autograd.grad(r["next", "reward"].sum(), policy.parameters())

        def make_env(seed, device=device):
            env = DifferentiableEnv(device=device)
            env.set_seed(seed)
            return env

        serial_env = SerialEnv(
            2,
            [
                functools.partial(make_env, seed=0),
                functools.partial(make_env, seed=seed),
            ],
            device=device,
            share_individual_td=share_individual_td,
        )
        if share_individual_td:
            r_serial = serial_env.rollout(10, policy)
        else:
            with pytest.raises(
                RuntimeError, match="Cannot update a view of a tensordict"
            ):
                r_serial = serial_env.rollout(10, policy)
            return

        g_serial = torch.autograd.grad(
            r_serial["next", "reward"].sum(), policy.parameters()
        )
        torch.testing.assert_close(g, g_serial)

        p_env = maybe_fork_ParallelEnv(
            2,
            [
                functools.partial(make_env, seed=0),
                functools.partial(make_env, seed=seed),
            ],
            device=device,
        )
        try:
            r_parallel = p_env.rollout(10, policy)
            assert not r_parallel.exclude("action").requires_grad
        finally:
            p_env.close()
            del p_env

    @pytest.mark.parametrize("env_type", [CountingEnv, EnvWithMetadata])
    def test_auto_spec(self, env_type):
        if env_type is EnvWithMetadata:
            obs_vals = ["tensor", "non_tensor"]
        else:
            obs_vals = "observation"
        env = env_type()
        td = env.reset()

        policy = lambda td, action_spec=env.full_action_spec.clone(): td.update(
            action_spec.rand()
        )

        env.full_observation_spec = Composite(
            shape=env.full_observation_spec.shape,
            device=env.full_observation_spec.device,
        )
        env.full_action_spec = Composite(
            action=Unbounded((0,)),
            shape=env.full_action_spec.shape,
            device=env.full_action_spec.device,
        )
        env.full_reward_spec = Composite(
            shape=env.full_reward_spec.shape, device=env.full_reward_spec.device
        )
        env.full_done_spec = Composite(
            shape=env.full_done_spec.shape, device=env.full_done_spec.device
        )
        env.full_state_spec = Composite(
            shape=env.full_state_spec.shape, device=env.full_state_spec.device
        )
        env.auto_specs_(policy, tensordict=td.copy(), observation_key=obs_vals)
        env.check_env_specs(tensordict=td.copy())

    @pytest.mark.skipif(not torch.cuda.device_count(), reason="No cuda device found.")
    @pytest.mark.parametrize("break_when_any_done", [True, False])
    def test_auto_cast_to_device(self, break_when_any_done):
        gc.collect()

        env = ContinuousActionVecMockEnv(device="cpu")
        policy = Actor(
            nn.Linear(
                env.observation_spec["observation"].shape[-1],
                env.action_spec.shape[-1],
                device="cuda:0",
            ),
            in_keys=["observation"],
        )
        with pytest.raises(RuntimeError):
            env.rollout(10, policy)
        torch.manual_seed(0)
        env.set_seed(0)
        rollout0 = env.rollout(
            100,
            policy,
            auto_cast_to_device=True,
            break_when_any_done=break_when_any_done,
        )
        torch.manual_seed(0)
        env.set_seed(0)
        rollout1 = env.rollout(
            100,
            policy.cpu(),
            auto_cast_to_device=False,
            break_when_any_done=break_when_any_done,
        )
        assert_allclose_td(rollout0, rollout1)

    @pytest.mark.skipif(not _has_gym, reason="no gym")
    @pytest.mark.parametrize("env_name", [PENDULUM_VERSIONED, CARTPOLE_VERSIONED])
    @pytest.mark.parametrize("frame_skip", [1, 4])
    def test_env_seed(self, env_name, frame_skip, seed=0):
        env_name = env_name()
        env = GymEnv(env_name, frame_skip=frame_skip)
        action = env.action_spec.rand()

        env.set_seed(seed)
        td0a = env.reset()
        td1a = env.step(td0a.clone().set("action", action))

        env.set_seed(seed)
        td0b = env.fake_tensordict()
        td0b = env.reset(tensordict=td0b)
        td1b = env.step(td0b.exclude("next").clone().set("action", action))

        assert_allclose_td(td0a, td0b.select(*td0a.keys()))
        assert_allclose_td(td1a, td1b)

        env.set_seed(
            seed=seed + 10,
        )
        td0c = env.reset()
        td1c = env.step(td0c.clone().set("action", action))

        with pytest.raises(AssertionError):
            assert_allclose_td(td0a, td0c.select(*td0a.keys()))
        with pytest.raises(AssertionError):
            assert_allclose_td(td1a, td1c)
        env.close()

    # Check that the "terminated" key is filled in automatically if only the "done"
    # key is provided in `_step`.
    def test_done_key_completion_done(self):
        class DoneEnv(CountingEnv):
            def _step(
                self,
                tensordict: TensorDictBase,
            ) -> TensorDictBase:
                self.count += 1
                tensordict = TensorDict(
                    source={
                        "observation": self.count.clone(),
                        "done": self.count > self.max_steps,
                        "reward": torch.zeros_like(self.count, dtype=torch.float),
                    },
                    batch_size=self.batch_size,
                    device=self.device,
                )
                return tensordict

        env = DoneEnv(max_steps=torch.tensor([[0], [1]]), batch_size=(2,))
        td = env.reset()
        env.rand_action(td)
        td = env.step(td)
        assert torch.equal(td[("next", "done")], torch.tensor([[True], [False]]))
        assert torch.equal(td[("next", "terminated")], torch.tensor([[True], [False]]))

    # Check that the "done" key is filled in automatically if only the "terminated"
    # key is provided in `_step`.
    def test_done_key_completion_terminated(self):
        class TerminatedEnv(CountingEnv):
            def _step(
                self,
                tensordict: TensorDictBase,
            ) -> TensorDictBase:
                self.count += 1
                tensordict = TensorDict(
                    source={
                        "observation": self.count.clone(),
                        "terminated": self.count > self.max_steps,
                        "reward": torch.zeros_like(self.count, dtype=torch.float),
                    },
                    batch_size=self.batch_size,
                    device=self.device,
                )
                return tensordict

        env = TerminatedEnv(max_steps=torch.tensor([[0], [1]]), batch_size=(2,))
        td = env.reset()
        env.rand_action(td)
        td = env.step(td)
        assert torch.equal(td[("next", "done")], torch.tensor([[True], [False]]))
        assert torch.equal(td[("next", "terminated")], torch.tensor([[True], [False]]))

    @pytest.mark.parametrize("batch_size", [(), (2,), (32, 5)])
    def test_env_base_reset_flag(self, batch_size, max_steps=3):
        torch.manual_seed(0)
        env = CountingEnv(max_steps=max_steps, batch_size=batch_size)
        env.set_seed(1)

        action = env.action_spec.rand()
        action[:] = 1

        for i in range(max_steps):
            td = env.step(
                TensorDict(
                    {"action": action}, batch_size=env.batch_size, device=env.device
                )
            )
            assert (td["next", "done"] == 0).all()
            assert (td["next", "observation"] == i + 1).all()

        td = env.step(
            TensorDict({"action": action}, batch_size=env.batch_size, device=env.device)
        )
        assert (td["next", "done"] == 1).all()
        assert (td["next", "observation"] == max_steps + 1).all()

        td_reset = TensorDict(
            rand_reset(env), batch_size=env.batch_size, device=env.device
        )
        td_reset.update(td.get("next").exclude("reward"))
        reset = td_reset["_reset"]
        td_reset = env.reset(td_reset)

        assert (td_reset["done"][reset] == 0).all()
        assert (td_reset["observation"][reset] == 0).all()
        assert (td_reset["done"][~reset] == 1).all()
        assert (td_reset["observation"][~reset] == max_steps + 1).all()

    @pytest.mark.skipif(not _has_gym, reason="no gym")
    def test_seed(self):
        torch.manual_seed(0)
        env1 = GymEnv(PENDULUM_VERSIONED())
        env1.set_seed(0)
        state0_1 = env1.reset()
        state1_1 = env1.step(state0_1.set("action", env1.action_spec.rand()))

        torch.manual_seed(0)
        env2 = GymEnv(PENDULUM_VERSIONED())
        env2.set_seed(0)
        state0_2 = env2.reset()
        state1_2 = env2.step(state0_2.set("action", env2.action_spec.rand()))

        assert_allclose_td(state0_1, state0_2)
        assert_allclose_td(state1_1, state1_2)

        env1.set_seed(0)
        torch.manual_seed(0)
        rollout1 = env1.rollout(max_steps=30)

        env2.set_seed(0)
        torch.manual_seed(0)
        rollout2 = env2.rollout(max_steps=30)

        torch.testing.assert_close(
            rollout1["observation"][1:], rollout1[("next", "observation")][:-1]
        )
        torch.testing.assert_close(
            rollout2["observation"][1:], rollout2[("next", "observation")][:-1]
        )
        torch.testing.assert_close(rollout1["observation"], rollout2["observation"])

    @pytest.mark.parametrize("device", get_default_devices())
    def test_batch_locked(self, device):
        env = MockBatchedLockedEnv(device)
        assert env.batch_locked

        with pytest.raises(RuntimeError, match="batch_locked is a read-only property"):
            env.batch_locked = False
        td = env.reset()
        td["action"] = env.action_spec.rand()
        td_expanded = td.expand(2).clone()
        _ = env.step(td)

        with pytest.raises(
            RuntimeError, match="Expected a tensordict with shape==env.batch_size, "
        ):
            env.step(td_expanded)

    @pytest.mark.parametrize("device", get_default_devices())
    def test_batch_unlocked(self, device):
        env = MockBatchedUnLockedEnv(device)
        assert not env.batch_locked

        with pytest.raises(RuntimeError, match="batch_locked is a read-only property"):
            env.batch_locked = False
        td = env.reset()
        td["action"] = env.action_spec.rand()
        td_expanded = td.expand(2).clone()
        td = env.step(td)

        env.step(td_expanded)

    @pytest.mark.parametrize("device", get_default_devices())
    def test_batch_unlocked_with_batch_size(self, device):
        env = MockBatchedUnLockedEnv(device, batch_size=torch.Size([2]))
        assert not env.batch_locked

        with pytest.raises(RuntimeError, match="batch_locked is a read-only property"):
            env.batch_locked = False

        td = env.reset()
        td["action"] = env.action_spec.rand()
        td_expanded = td.expand(2, 2).reshape(-1).to_tensordict()
        td = env.step(td)

        with pytest.raises(RuntimeError, match="Expected a tensordict with shape"):
            env.step(td_expanded)

    # We should have a way to cache the values of the env
    # but as noted in torchrl.envs.common._cache_value, this is unsafe unless the specs
    # are carefully locked (which would be bc-breaking).
    # def test_env_cache(self):
    #     env = CountingEnv()
    #     for _ in range(2):
    #         env.reward_keys
    #         assert "reward_keys" in env._cache
    #         env.action_keys
    #         assert "action_keys" in env._cache
    #         env.rollout(3)
    #         assert "_step_mdp" in env._cache
    #         env.observation_spec = env.observation_spec.clone()
    #         assert not env._cache


class TestRollout:
    @pytest.mark.skipif(not _has_gym, reason="no gym")
    @pytest.mark.parametrize("env_name", [PENDULUM_VERSIONED, PONG_VERSIONED])
    @pytest.mark.parametrize("frame_skip", [1, 4])
    def test_rollout(self, env_name, frame_skip, seed=0):
        if env_name is PONG_VERSIONED and version.parse(
            gym_backend().__version__
        ) < version.parse("0.19"):
            # Then 100 steps in pong are not sufficient to detect a difference
            pytest.skip("can't detect difference in gym rollout with this gym version.")

        env_name = env_name()
        env = GymEnv(env_name, frame_skip=frame_skip)

        torch.manual_seed(seed)
        np.random.seed(seed)
        env.set_seed(seed)
        env.reset()
        rollout1 = env.rollout(max_steps=100)
        assert rollout1.names[-1] == "time"

        torch.manual_seed(seed)
        np.random.seed(seed)
        env.set_seed(seed)
        env.reset()
        rollout2 = env.rollout(max_steps=100)
        assert rollout2.names[-1] == "time"

        assert_allclose_td(rollout1, rollout2)

        torch.manual_seed(seed)
        env.set_seed(seed + 10)
        env.reset()
        rollout3 = env.rollout(max_steps=100)
        with pytest.raises(AssertionError):
            assert_allclose_td(rollout1, rollout3)
        env.close()

    def test_rollout_set_truncated(self):
        env = ContinuousActionVecMockEnv()
        with pytest.raises(RuntimeError, match="set_truncated was set to True"):
            env.rollout(max_steps=10, set_truncated=True, break_when_any_done=False)
        env.add_truncated_keys()
        r = env.rollout(max_steps=10, set_truncated=True, break_when_any_done=False)
        assert r.shape == torch.Size([10])
        assert r[..., -1]["next", "truncated"].all()
        assert r[..., -1]["next", "done"].all()

    @pytest.mark.parametrize("max_steps", [1, 5])
    def test_rollouts_chaining(self, max_steps, batch_size=(4,), epochs=4):
        # CountingEnv is done at max_steps + 1, so to emulate it being done at max_steps, we feed max_steps=max_steps - 1
        env = CountingEnv(max_steps=max_steps - 1, batch_size=batch_size)
        policy = CountingEnvCountPolicy(
            action_spec=env.action_spec, action_key=env.action_key
        )

        input_td = env.reset()
        for _ in range(epochs):
            rollout_td = env.rollout(
                max_steps=max_steps,
                policy=policy,
                auto_reset=False,
                break_when_any_done=False,
                tensordict=input_td,
            )
            assert (env.count == max_steps).all()
            input_td = step_mdp(
                rollout_td[..., -1],
                keep_other=True,
                exclude_action=False,
                exclude_reward=True,
                reward_keys=env.reward_keys,
                action_keys=env.action_keys,
                done_keys=env.done_keys,
            )

    @pytest.mark.parametrize("device", get_default_devices())
    def test_rollout_predictability(self, device):
        env = MockSerialEnv(device=device)
        env.set_seed(100)
        first = 100 % 17
        policy = Actor(torch.nn.Linear(1, 1, bias=False)).to(device)
        for p in policy.parameters():
            p.data.fill_(1.0)
        td_out = env.rollout(policy=policy, max_steps=200)
        assert (
            torch.arange(first, first + 100, device=device)
            == td_out.get("observation").squeeze()
        ).all()
        assert (
            torch.arange(first + 1, first + 101, device=device)
            == td_out.get(("next", "observation")).squeeze()
        ).all()
        assert (
            torch.arange(first + 1, first + 101, device=device)
            == td_out.get(("next", "reward")).squeeze()
        ).all()
        assert (
            torch.arange(first, first + 100, device=device)
            == td_out.get("action").squeeze()
        ).all()

    @pytest.mark.skipif(not _has_gym, reason="no gym")
    @pytest.mark.parametrize("env_name", [PENDULUM_VERSIONED])
    @pytest.mark.parametrize("frame_skip", [1])
    @pytest.mark.parametrize("truncated_key", ["truncated", "done"])
    @pytest.mark.parametrize("parallel", [False, True])
    def test_rollout_reset(
        self,
        env_name,
        frame_skip,
        parallel,
        truncated_key,
        maybe_fork_ParallelEnv,
        seed=0,
    ):
        env_name = env_name()
        envs = []
        for horizon in [20, 30, 40]:
            envs.append(
                lambda horizon=horizon: TransformedEnv(
                    GymEnv(env_name, frame_skip=frame_skip),
                    StepCounter(horizon, truncated_key=truncated_key),
                )
            )
        if parallel:
            env = maybe_fork_ParallelEnv(3, envs)
        else:
            env = SerialEnv(3, envs)
        env.set_seed(100)
        out = env.rollout(100, break_when_any_done=False)
        assert out.names[-1] == "time"
        assert out.shape == torch.Size([3, 100])
        assert (
            out[..., -1]["step_count"].squeeze().cpu() == torch.tensor([19, 9, 19])
        ).all()
        assert (
            out[..., -1]["next", "step_count"].squeeze().cpu()
            == torch.tensor([20, 10, 20])
        ).all()
        assert (
            out["next", truncated_key].squeeze().sum(-1) == torch.tensor([5, 3, 2])
        ).all()

    @pytest.mark.parametrize(
        "break_when_any_done,break_when_all_done",
        [[True, False], [False, True], [False, False]],
    )
    @pytest.mark.parametrize("n_envs,serial", [[1, None], [4, True], [4, False]])
    def test_rollout_outplace_policy(
        self, n_envs, serial, break_when_any_done, break_when_all_done
    ):
        def policy_inplace(td):
            td.set("action", torch.ones(td.shape + (1,)))
            return td

        def policy_outplace(td):
            return td.empty().set("action", torch.ones(td.shape + (1,)))

        if n_envs == 1:
            env = CountingEnv(10)
        elif serial:
            env = SerialEnv(
                n_envs,
                [partial(CountingEnv, 10 + i) for i in range(n_envs)],
            )
        else:
            env = ParallelEnv(
                n_envs,
                [partial(CountingEnv, 10 + i) for i in range(n_envs)],
                mp_start_method=mp_ctx,
            )
        r_inplace = env.rollout(
            40,
            policy_inplace,
            break_when_all_done=break_when_all_done,
            break_when_any_done=break_when_any_done,
        )
        r_outplace = env.rollout(
            40,
            policy_outplace,
            break_when_all_done=break_when_all_done,
            break_when_any_done=break_when_any_done,
        )
        if break_when_any_done:
            assert r_outplace.shape[-1:] == (11,)
        elif break_when_all_done:
            if n_envs > 1:
                assert r_outplace.shape[-1:] == (14,)
            else:
                assert r_outplace.shape[-1:] == (11,)
        else:
            assert r_outplace.shape[-1:] == (40,)
        assert_allclose_td(r_inplace, r_outplace)


class TestModelBasedEnvBase:
    @staticmethod
    def world_model():
        return WorldModelWrapper(
            SafeModule(
                ActionObsMergeLinear(5, 4),
                in_keys=["hidden_observation", "action"],
                out_keys=["hidden_observation"],
            ),
            SafeModule(
                nn.Linear(4, 1),
                in_keys=["hidden_observation"],
                out_keys=["reward"],
            ),
        )

    @pytest.mark.parametrize("device", get_default_devices())
    def test_mb_rollout(self, device, seed=0):
        torch.manual_seed(seed)
        np.random.seed(seed)
        world_model = self.world_model()
        mb_env = DummyModelBasedEnvBase(
            world_model, device=device, batch_size=torch.Size([10])
        )
        check_env_specs(mb_env)
        rollout = mb_env.rollout(max_steps=100)
        expected_keys = {
            ("next", key)
            for key in (*mb_env.observation_spec.keys(), "reward", "done", "terminated")
        }
        expected_keys = expected_keys.union(
            set(mb_env.input_spec["full_action_spec"].keys())
        )
        expected_keys = expected_keys.union(
            set(mb_env.input_spec["full_state_spec"].keys())
        )
        expected_keys = expected_keys.union({"done", "terminated", "next"})
        assert set(rollout.keys(True)) == expected_keys
        assert rollout[("next", "hidden_observation")].shape == (10, 100, 4)

    @pytest.mark.parametrize("device", get_default_devices())
    def test_mb_env_batch_lock(self, device, seed=0):
        torch.manual_seed(seed)
        np.random.seed(seed)
        world_model = WorldModelWrapper(
            SafeModule(
                ActionObsMergeLinear(5, 4),
                in_keys=["hidden_observation", "action"],
                out_keys=["hidden_observation"],
            ),
            SafeModule(
                nn.Linear(4, 1),
                in_keys=["hidden_observation"],
                out_keys=["reward"],
            ),
        )
        mb_env = DummyModelBasedEnvBase(
            world_model, device=device, batch_size=torch.Size([10])
        )
        assert not mb_env.batch_locked

        with pytest.raises(RuntimeError, match="batch_locked is a read-only property"):
            mb_env.batch_locked = False
        td = mb_env.reset()
        td["action"] = mb_env.action_spec.rand()
        td_expanded = td.unsqueeze(-1).expand(10, 2).reshape(-1).to_tensordict()
        mb_env.step(td)

        with pytest.raises(
            RuntimeError,
            match=re.escape("Expected a tensordict with shape==env.batch_size"),
        ):
            mb_env.step(td_expanded)

        mb_env = DummyModelBasedEnvBase(
            world_model, device=device, batch_size=torch.Size([])
        )
        assert not mb_env.batch_locked

        with pytest.raises(RuntimeError, match="batch_locked is a read-only property"):
            mb_env.batch_locked = False
        td = mb_env.reset()
        td["action"] = mb_env.action_spec.rand()
        td_expanded = td.expand(2)
        mb_env.step(td)
        # we should be able to do a step with a tensordict that has been expended
        mb_env.step(td_expanded)


class TestParallel:
    def test_create_env_fn(self, maybe_fork_ParallelEnv):
        def make_env():
            return GymEnv(PENDULUM_VERSIONED())

        with pytest.raises(
            RuntimeError, match="len\\(create_env_fn\\) and num_workers mismatch"
        ):
            maybe_fork_ParallelEnv(4, [make_env, make_env])

    def test_create_env_kwargs(self, maybe_fork_ParallelEnv):
        def make_env():
            return GymEnv(PENDULUM_VERSIONED())

        with pytest.raises(
            RuntimeError, match="len\\(create_env_kwargs\\) and num_workers mismatch"
        ):
            maybe_fork_ParallelEnv(
                4, make_env, create_env_kwargs=[{"seed": 0}, {"seed": 1}]
            )

    @pytest.mark.skipif(
        not torch.cuda.device_count(), reason="No cuda device detected."
    )
    @pytest.mark.parametrize("parallel", [True, False])
    @pytest.mark.parametrize("hetero", [True, False])
    @pytest.mark.parametrize("pdevice", [None, "cpu", "cuda"])
    @pytest.mark.parametrize("edevice", ["cpu", "cuda"])
    @pytest.mark.parametrize("bwad", [True, False])
    def test_parallel_devices(
        self, parallel, hetero, pdevice, edevice, bwad, maybe_fork_ParallelEnv
    ):
        if parallel:
            cls = maybe_fork_ParallelEnv
        else:
            cls = SerialEnv
        if not hetero:
            env = cls(
                2, lambda: ContinuousActionVecMockEnv(device=edevice), device=pdevice
            )
        else:
            env1 = lambda: ContinuousActionVecMockEnv(device=edevice)
            env2 = lambda: TransformedEnv(ContinuousActionVecMockEnv(device=edevice))
            env = cls(2, [env1, env2], device=pdevice)

        r = env.rollout(2, break_when_any_done=bwad)
        if pdevice is not None:
            assert env.device.type == torch.device(pdevice).type
            assert r.device.type == torch.device(pdevice).type
            assert all(
                item.device.type == torch.device(pdevice).type
                for item in r.values(True, True)
            )
        else:
            assert env.device.type == torch.device(edevice).type
            assert r.device.type == torch.device(edevice).type
            assert all(
                item.device.type == torch.device(edevice).type
                for item in r.values(True, True)
            )
        if parallel:
            assert (
                env.shared_tensordict_parent.device.type == torch.device(edevice).type
            )

    @pytest.mark.parametrize("start_method", [None, mp_ctx])
    def test_serial_for_single(self, maybe_fork_ParallelEnv, start_method):
        gc.collect()
        env = ParallelEnv(
            1,
            ContinuousActionVecMockEnv,
            serial_for_single=True,
            mp_start_method=start_method,
        )
        assert isinstance(env, SerialEnv)
        env = ParallelEnv(1, ContinuousActionVecMockEnv, mp_start_method=start_method)
        assert isinstance(env, ParallelEnv)
        env = ParallelEnv(
            2,
            ContinuousActionVecMockEnv,
            serial_for_single=True,
            mp_start_method=start_method,
        )
        assert isinstance(env, ParallelEnv)

    @pytest.mark.parametrize("num_parallel_env", [1, 10])
    @pytest.mark.parametrize("env_batch_size", [[], (32,), (32, 1)])
    def test_env_with_batch_size(
        self, num_parallel_env, env_batch_size, maybe_fork_ParallelEnv
    ):
        env = MockBatchedLockedEnv(device="cpu", batch_size=torch.Size(env_batch_size))
        env.set_seed(1)
        parallel_env = maybe_fork_ParallelEnv(num_parallel_env, lambda: env)
        assert parallel_env.batch_size == (num_parallel_env, *env_batch_size)

    @pytest.mark.skipif(not _has_dmc, reason="no dm_control")
    @pytest.mark.parametrize("env_task", ["stand,stand,stand", "stand,walk,stand"])
    @pytest.mark.parametrize("share_individual_td", [True, False])
    def test_multi_task_serial_parallel(
        self, env_task, share_individual_td, maybe_fork_ParallelEnv
    ):
        tasks = env_task.split(",")
        if len(tasks) == 1:
            single_task = True

            def env_make():
                return DMControlEnv("humanoid", tasks[0])

        elif len(set(tasks)) == 1 and len(tasks) == 3:
            single_task = True
            env_make = [lambda: DMControlEnv("humanoid", tasks[0])] * 3
        else:
            single_task = False
            env_make = [
                lambda task=task: DMControlEnv("humanoid", task) for task in tasks
            ]

        env_serial = SerialEnv(3, env_make, share_individual_td=share_individual_td)
        env_serial.start()
        assert env_serial._single_task is single_task
        env_parallel = maybe_fork_ParallelEnv(
            3, env_make, share_individual_td=share_individual_td
        )
        env_parallel.start()
        assert env_parallel._single_task is single_task

        env_serial.set_seed(0)
        torch.manual_seed(0)
        td_serial = env_serial.rollout(max_steps=50)

        env_parallel.set_seed(0)
        torch.manual_seed(0)
        td_parallel = env_parallel.rollout(max_steps=50)

        assert_allclose_td(td_serial, td_parallel)

    @pytest.mark.skipif(not _has_dmc, reason="no dm_control")
    def test_multitask(self, maybe_fork_ParallelEnv):
        env1 = DMControlEnv("humanoid", "stand")
        env1_obs_keys = list(env1.observation_spec.keys())
        env2 = DMControlEnv("humanoid", "walk")
        env2_obs_keys = list(env2.observation_spec.keys())

        assert len(env1_obs_keys)
        assert len(env2_obs_keys)

        def env1_maker():
            return TransformedEnv(
                DMControlEnv("humanoid", "stand"),
                Compose(
                    CatTensors(env1_obs_keys, "observation_stand", del_keys=False),
                    CatTensors(env1_obs_keys, "observation"),
                    DoubleToFloat(
                        in_keys=["observation_stand", "observation"],
                        in_keys_inv=["action"],
                    ),
                ),
            )

        def env2_maker():
            return TransformedEnv(
                DMControlEnv("humanoid", "walk"),
                Compose(
                    CatTensors(env2_obs_keys, "observation_walk", del_keys=False),
                    CatTensors(env2_obs_keys, "observation"),
                    DoubleToFloat(
                        in_keys=["observation_walk", "observation"],
                        in_keys_inv=["action"],
                    ),
                ),
            )

        env = maybe_fork_ParallelEnv(2, [env1_maker, env2_maker])
        # env = SerialEnv(2, [env1_maker, env2_maker])
        assert not env._single_task

        td = env.rollout(10, return_contiguous=False)
        assert "observation_walk" not in td.keys()
        assert "observation_walk" in td[1].keys()
        assert "observation_walk" not in td[0].keys()
        assert "observation_stand" in td[0].keys()
        assert "observation_stand" not in td[1].keys()
        assert "observation_walk" in td[:, 0][1].keys()
        assert "observation_walk" not in td[:, 0][0].keys()
        assert "observation_stand" in td[:, 0][0].keys()
        assert "observation_stand" not in td[:, 0][1].keys()

    @pytest.mark.skipif(not _has_gym, reason="no gym")
    @pytest.mark.parametrize(
        "env_name", [PENDULUM_VERSIONED, CARTPOLE_VERSIONED]
    )  # 1226: faster execution
    @pytest.mark.parametrize("frame_skip", [4])  # 1226: faster execution
    @pytest.mark.parametrize(
        "transformed_in,transformed_out", [[True, True], [False, False]]
    )  # 1226: faster execution
    def test_parallel_env(
        self, env_name, frame_skip, transformed_in, transformed_out, T=10, N=3
    ):
        env_name = env_name()
        env_parallel, env_serial, _, env0 = _make_envs(
            env_name,
            frame_skip,
            transformed_in=transformed_in,
            transformed_out=transformed_out,
            N=N,
        )
        td = TensorDict(source={"action": env0.action_spec.rand((N,))}, batch_size=[N])
        td1 = env_parallel.step(td)
        assert not td1.is_shared()
        assert ("next", "done") in td1.keys(True)
        assert ("next", "reward") in td1.keys(True)

        with pytest.raises(RuntimeError):
            # number of actions does not match number of workers
            td = TensorDict(
                source={"action": env0.action_spec.rand((N - 1,))},
                batch_size=[N - 1],
            )
            _ = env_parallel.step(td)

        td_reset = TensorDict(source=rand_reset(env_parallel), batch_size=[N])
        env_parallel.reset(tensordict=td_reset)

        # check that interruption occured because of max_steps or done
        td = env_parallel.rollout(policy=None, max_steps=T)
        assert td.shape == torch.Size([N, T]) or td.get(("next", "done")).sum(1).any()
        env_parallel.close()
        # env_serial.close()  # never opened
        env0.close()

    @pytest.mark.skipif(not _has_gym, reason="no gym")
    @pytest.mark.parametrize("env_name", [PENDULUM_VERSIONED])
    @pytest.mark.parametrize("frame_skip", [4])  # 1226: faster execution
    @pytest.mark.parametrize(
        "transformed_in,transformed_out", [[True, True], [False, False]]
    )  # 1226: faster execution
    def test_parallel_env_with_policy(
        self,
        env_name,
        frame_skip,
        transformed_in,
        transformed_out,
        T=10,
        N=3,
    ):
        env_name = env_name()
        env_parallel, env_serial, _, env0 = _make_envs(
            env_name,
            frame_skip,
            transformed_in=transformed_in,
            transformed_out=transformed_out,
            N=N,
        )

        policy = ActorCriticOperator(
            SafeModule(
                spec=None,
                module=nn.LazyLinear(12),
                in_keys=["observation"],
                out_keys=["hidden"],
            ),
            SafeModule(
                spec=None,
                module=nn.LazyLinear(env0.action_spec.shape[-1]),
                in_keys=["hidden"],
                out_keys=["action"],
            ),
            ValueOperator(
                module=MLP(out_features=1, num_cells=[]), in_keys=["hidden", "action"]
            ),
        )

        td = TensorDict(source={"action": env0.action_spec.rand((N,))}, batch_size=[N])
        td1 = env_parallel.step(td)
        assert not td1.is_shared()
        assert ("next", "done") in td1.keys(True)
        assert ("next", "reward") in td1.keys(True)

        with pytest.raises(RuntimeError):
            # number of actions does not match number of workers
            td = TensorDict(
                source={"action": env0.action_spec.rand((N - 1,))},
                batch_size=[N - 1],
            )
            _ = env_parallel.step(td)

        td_reset = TensorDict(source=rand_reset(env_parallel), batch_size=[N])
        env_parallel.reset(tensordict=td_reset)

        td = env_parallel.rollout(policy=policy, max_steps=T)
        assert (
            td.shape == torch.Size([N, T]) or td.get("done").sum(1).all()
        ), f"{td.shape}, {td.get('done').sum(1)}"
        env_parallel.close()

        # env_serial.close()
        env0.close()

    @pytest.mark.skipif(not torch.cuda.is_available(), reason="CUDA required")
    @pytest.mark.parametrize("heterogeneous", [False, True])
    def test_transform_env_transform_no_device(
        self, heterogeneous, maybe_fork_ParallelEnv
    ):
        # Tests non-regression on 1865
        def make_env():
            return TransformedEnv(
                ContinuousActionVecMockEnv(), StepCounter(max_steps=3)
            )

        if heterogeneous:
            make_envs = [EnvCreator(make_env), EnvCreator(make_env)]
        else:
            make_envs = make_env
        penv = maybe_fork_ParallelEnv(2, make_envs)
        r = penv.rollout(6, break_when_any_done=False)
        assert r.shape == (2, 6)
        try:
            env = TransformedEnv(penv)
            r = env.rollout(6, break_when_any_done=False)
            assert r.shape == (2, 6)
        finally:
            penv.close()

    @pytest.mark.skipif(not _has_gym, reason="no gym")
    @pytest.mark.parametrize(
        "env_name",
        [PENDULUM_VERSIONED],
    )  # PONG_VERSIONED])  # 1226: efficiency
    @pytest.mark.parametrize("frame_skip", [4])
    @pytest.mark.parametrize(
        "transformed_in,transformed_out", [[True, True], [False, False]]
    )  # 1226: effociency
    @pytest.mark.parametrize("static_seed", [False, True])
    def test_parallel_env_seed(
        self, env_name, frame_skip, transformed_in, transformed_out, static_seed
    ):
        env_name = env_name()
        env_parallel, env_serial, _, _ = _make_envs(
            env_name, frame_skip, transformed_in, transformed_out, 5
        )
        out_seed_serial = env_serial.set_seed(0, static_seed=static_seed)
        if static_seed:
            assert out_seed_serial == 0
        td0_serial = env_serial.reset()
        torch.manual_seed(0)

        td_serial = env_serial.rollout(
            max_steps=10, auto_reset=False, tensordict=td0_serial
        ).contiguous()
        key = "pixels" if "pixels" in td_serial.keys() else "observation"
        torch.testing.assert_close(
            td_serial[:, 0].get(("next", key)), td_serial[:, 1].get(key)
        )

        out_seed_parallel = env_parallel.set_seed(0, static_seed=static_seed)
        if static_seed:
            assert out_seed_serial == 0
        td0_parallel = env_parallel.reset()

        torch.manual_seed(0)
        assert out_seed_parallel == out_seed_serial
        td_parallel = env_parallel.rollout(
            max_steps=10, auto_reset=False, tensordict=td0_parallel
        ).contiguous()
        torch.testing.assert_close(
            td_parallel[:, :-1].get(("next", key)), td_parallel[:, 1:].get(key)
        )
        assert_allclose_td(td0_serial, td0_parallel)
        assert_allclose_td(td_serial[:, 0], td_parallel[:, 0])  # first step
        assert_allclose_td(td_serial[:, 1], td_parallel[:, 1])  # second step
        assert_allclose_td(td_serial, td_parallel)
        env_parallel.close()
        env_serial.close()

    @pytest.mark.skipif(not _has_gym, reason="no gym")
    def test_parallel_env_shutdown(self, maybe_fork_ParallelEnv):
        env_make = EnvCreator(lambda: GymEnv(PENDULUM_VERSIONED()))
        env = maybe_fork_ParallelEnv(4, env_make)
        env.reset()
        assert not env.is_closed
        env.rand_step()
        assert not env.is_closed
        env.close()
        assert env.is_closed
        env.reset()
        assert not env.is_closed
        env.close()

    @pytest.mark.parametrize("parallel", [True, False])
    def test_parallel_env_custom_method(self, parallel, maybe_fork_ParallelEnv):
        # define env

        if parallel:
            env = maybe_fork_ParallelEnv(2, lambda: DiscreteActionVecMockEnv())
        else:
            env = SerialEnv(2, lambda: DiscreteActionVecMockEnv())

        # we must start the environment first
        env.reset()
        assert all(result == 0 for result in env.custom_fun())
        assert all(result == 1 for result in env.custom_attr)
        assert all(result == 2 for result in env.custom_prop)  # to be fixed
        env.close()

    @pytest.mark.skipif(not torch.cuda.device_count(), reason="no cuda to test on")
    @pytest.mark.skipif(not _has_gym, reason="no gym")
    @pytest.mark.parametrize("frame_skip", [4])
    @pytest.mark.parametrize("device", [0])
    @pytest.mark.parametrize(
        "env_name", [PENDULUM_VERSIONED]
    )  # 1226: Skip PONG for efficiency
    @pytest.mark.parametrize(
        "transformed_in,transformed_out,open_before",
        [  # 1226: efficiency
            [True, True, True],
            [True, True, False],
            [False, False, True],
        ],
    )
    def test_parallel_env_cast(
        self,
        env_name,
        frame_skip,
        transformed_in,
        transformed_out,
        device,
        open_before,
        N=3,
    ):
        env_name = env_name()
        # tests casting to device
        env_parallel, env_serial, _, env0 = _make_envs(
            env_name,
            frame_skip,
            transformed_in=transformed_in,
            transformed_out=transformed_out,
            N=N,
        )
        if open_before:
            td_cpu = env0.rollout(max_steps=10)
            assert td_cpu.device == torch.device("cpu")
        env0 = env0.to(device)
        assert env0.observation_spec.device == torch.device(device)
        assert env0.action_spec.device == torch.device(device)
        assert env0.reward_spec.device == torch.device(device)
        assert env0.device == torch.device(device)
        td_device = env0.reset()
        assert td_device.device == torch.device(device), env0
        td_device = env0.rand_step()
        assert td_device.device == torch.device(device), env0
        td_device = env0.rollout(max_steps=10)
        assert td_device.device == torch.device(device), env0

        if open_before:
            td_cpu = env_serial.rollout(max_steps=10)
            assert td_cpu.device == torch.device("cpu")
        observation_spec = env_serial.observation_spec.clone()
        done_spec = env_serial.done_spec.clone()
        reward_spec = env_serial.reward_spec.clone()
        action_spec = env_serial.action_spec.clone()
        state_spec = env_serial.state_spec.clone()
        env_serial = env_serial.to(device)
        assert env_serial.observation_spec.device == torch.device(device)
        assert env_serial.action_spec.device == torch.device(device)
        assert env_serial.reward_spec.device == torch.device(device)
        assert env_serial.device == torch.device(device)
        assert env_serial.observation_spec == observation_spec.to(device)
        assert env_serial.action_spec == action_spec.to(device)
        assert env_serial.reward_spec == reward_spec.to(device)
        assert env_serial.done_spec == done_spec.to(device)
        assert env_serial.state_spec == state_spec.to(device)
        td_device = env_serial.reset()
        assert td_device.device == torch.device(device), env_serial
        td_device = env_serial.rand_step()
        assert td_device.device == torch.device(device), env_serial
        td_device = env_serial.rollout(max_steps=10)
        assert td_device.device == torch.device(device), env_serial

        if open_before:
            td_cpu = env_parallel.rollout(max_steps=10)
            assert td_cpu.device == torch.device("cpu")
        observation_spec = env_parallel.observation_spec.clone()
        done_spec = env_parallel.done_spec.clone()
        reward_spec = env_parallel.reward_spec.clone()
        action_spec = env_parallel.action_spec.clone()
        state_spec = env_parallel.state_spec.clone()
        env_parallel = env_parallel.to(device)
        assert env_parallel.observation_spec.device == torch.device(device)
        assert env_parallel.action_spec.device == torch.device(device)
        assert env_parallel.reward_spec.device == torch.device(device)
        assert env_parallel.device == torch.device(device)
        assert env_parallel.observation_spec == observation_spec.to(device)
        assert env_parallel.action_spec == action_spec.to(device)
        assert env_parallel.reward_spec == reward_spec.to(device)
        assert env_parallel.done_spec == done_spec.to(device)
        assert env_parallel.state_spec == state_spec.to(device)
        td_device = env_parallel.reset()
        assert td_device.device == torch.device(device), env_parallel
        td_device = env_parallel.rand_step()
        assert td_device.device == torch.device(device), env_parallel
        td_device = env_parallel.rollout(max_steps=10)
        assert td_device.device == torch.device(device), env_parallel

        env_parallel.close()
        env_serial.close()
        env0.close()

    @pytest.mark.skipif(not _has_gym, reason="no gym")
    @pytest.mark.skipif(not torch.cuda.device_count(), reason="no cuda device detected")
    @pytest.mark.parametrize("frame_skip", [4])
    @pytest.mark.parametrize("device", [0])
    @pytest.mark.parametrize("env_name", [PENDULUM_VERSIONED])  # 1226: efficiency
    @pytest.mark.parametrize(
        "transformed_in,transformed_out",
        [  # 1226
            [True, True],
            [False, False],
        ],
    )
    def test_parallel_env_device(
        self, env_name, frame_skip, transformed_in, transformed_out, device
    ):
        env_name = env_name()
        # tests creation on device
        torch.manual_seed(0)
        N = 3

        env_parallel, env_serial, _, env0 = _make_envs(
            env_name,
            frame_skip,
            transformed_in=transformed_in,
            transformed_out=transformed_out,
            device=device,
            N=N,
        )

        assert env0.device == torch.device(device)
        out = env0.rollout(max_steps=20)
        assert out.device == torch.device(device)

        assert env_serial.device == torch.device(device)
        out = env_serial.rollout(max_steps=20)
        assert out.device == torch.device(device)

        assert env_parallel.device == torch.device(device)
        out = env_parallel.rollout(max_steps=20)
        assert out.device == torch.device(device)

        env_parallel.close()
        env_serial.close()
        env0.close()

    @pytest.mark.skipif(not _has_gym, reason="no gym")
    @pytest.mark.flaky(reruns=3, reruns_delay=1)
    @pytest.mark.parametrize(
        "env_name", [PENDULUM_VERSIONED]
    )  # 1226: No pong for efficiency
    @pytest.mark.parametrize("frame_skip", [4])
    @pytest.mark.parametrize(
        "device",
        [torch.device("cuda:0") if torch.cuda.device_count() else torch.device("cpu")],
    )
    def test_parallel_env_transform_consistency(self, env_name, frame_skip, device):
        env_name = env_name()
        env_parallel_in, env_serial_in, _, env0_in = _make_envs(
            env_name,
            frame_skip,
            transformed_in=True,
            transformed_out=False,
            device=device,
            N=3,
        )
        env_parallel_out, env_serial_out, _, env0_out = _make_envs(
            env_name,
            frame_skip,
            transformed_in=False,
            transformed_out=True,
            device=device,
            N=3,
        )
        torch.manual_seed(0)
        env_parallel_in.set_seed(0)
        r_in = env_parallel_in.rollout(max_steps=20)
        torch.manual_seed(0)
        env_parallel_out.set_seed(0)
        r_out = env_parallel_out.rollout(max_steps=20)
        assert_allclose_td(r_in, r_out)
        env_parallel_in.close()
        env_parallel_out.close()

        torch.manual_seed(0)
        env_serial_in.set_seed(0)
        r_in = env_serial_in.rollout(max_steps=20)
        torch.manual_seed(0)
        env_serial_out.set_seed(0)
        r_out = env_serial_out.rollout(max_steps=20)
        assert_allclose_td(r_in, r_out)
        env_serial_in.close()
        env_serial_out.close()

        torch.manual_seed(0)
        env0_in.set_seed(0)
        r_in = env0_in.rollout(max_steps=20)
        torch.manual_seed(0)
        env0_out.set_seed(0)
        r_out = env0_out.rollout(max_steps=20)
        assert_allclose_td(r_in, r_out)
        env0_in.close()
        env0_in.close()

    @pytest.mark.parametrize("parallel", [True, False])
    def test_parallel_env_kwargs_set(self, parallel, maybe_fork_ParallelEnv):
        num_env = 2

        def make_make_env():
            def make_transformed_env(seed=None):
                env = DiscreteActionConvMockEnv()
                if seed is not None:
                    env.set_seed(seed)
                return env

            return make_transformed_env

        _class = maybe_fork_ParallelEnv if parallel else SerialEnv

        def env_fn1(seed):
            env = _class(
                num_workers=num_env,
                create_env_fn=make_make_env(),
                create_env_kwargs=[{"seed": i} for i in range(seed, seed + num_env)],
            )
            return env

        def env_fn2(seed):
            env = _class(
                num_workers=num_env,
                create_env_fn=make_make_env(),
            )
            env.update_kwargs([{"seed": i} for i in range(seed, seed + num_env)])
            return env

        env1 = env_fn1(100)
        env2 = env_fn2(100)
        env1.start()
        env2.start()
        for c1, c2 in zip(env1.counter, env2.counter):
            assert c1 == c2

        env1.close()
        env2.close()

    @pytest.mark.parametrize("parallel", [True, False])
    def test_parallel_env_update_kwargs(self, parallel, maybe_fork_ParallelEnv):
        def make_env(seed=None):
            env = DiscreteActionConvMockEnv()
            if seed is not None:
                env.set_seed(seed)
            return env

        _class = maybe_fork_ParallelEnv if parallel else SerialEnv
        env = _class(
            num_workers=2,
            create_env_fn=make_env,
            create_env_kwargs=[{"seed": 0}, {"seed": 1}],
        )
        with pytest.raises(
            RuntimeError, match="len\\(kwargs\\) and num_workers mismatch"
        ):
            env.update_kwargs([{"seed": 42}])

    @pytest.mark.parametrize("batch_size", [(32, 5), (4,), (1,), ()])
    @pytest.mark.parametrize("n_workers", [2, 1])
    def test_parallel_env_reset_flag(
        self, batch_size, n_workers, maybe_fork_ParallelEnv, max_steps=3
    ):
        torch.manual_seed(1)
        env = maybe_fork_ParallelEnv(
            n_workers, lambda: CountingEnv(max_steps=max_steps, batch_size=batch_size)
        )
        env.set_seed(1)
        action = env.action_spec.rand()
        action[:] = 1
        for i in range(max_steps):
            td = env.step(
                TensorDict(
                    {"action": action}, batch_size=env.batch_size, device=env.device
                )
            )
            assert (td["next", "done"] == 0).all()
            assert (td["next"]["observation"] == i + 1).all()

        td = env.step(
            TensorDict({"action": action}, batch_size=env.batch_size, device=env.device)
        )
        assert (td["next", "done"] == 1).all()
        assert (td["next"]["observation"] == max_steps + 1).all()

        td_reset = TensorDict(
            rand_reset(env), batch_size=env.batch_size, device=env.device
        )
        td_reset.update(td.get("next").exclude("reward"))
        reset = td_reset["_reset"]
        td_reset = env.reset(td_reset)
        env.close()

        assert (td_reset["done"][reset] == 0).all()
        assert (td_reset["observation"][reset] == 0).all()
        assert (td_reset["done"][~reset] == 1).all()
        assert (td_reset["observation"][~reset] == max_steps + 1).all()

    @pytest.mark.parametrize("nested_obs_action", [True, False])
    @pytest.mark.parametrize("nested_done", [True, False])
    @pytest.mark.parametrize("nested_reward", [True, False])
    @pytest.mark.parametrize("env_type", ["serial", "parallel"])
    def test_parallel_env_nested(
        self,
        nested_obs_action,
        nested_done,
        nested_reward,
        env_type,
        maybe_fork_ParallelEnv,
        n_envs=2,
        batch_size=(32,),
        nested_dim=5,
        rollout_length=3,
        seed=1,
    ):
        env_fn = lambda: NestedCountingEnv(
            nest_done=nested_done,
            nest_reward=nested_reward,
            nest_obs_action=nested_obs_action,
            batch_size=batch_size,
            nested_dim=nested_dim,
        )

        if env_type == "serial":
            env = SerialEnv(n_envs, env_fn)
        else:
            env = maybe_fork_ParallelEnv(n_envs, env_fn)

        try:
            env.set_seed(seed)

            batch_size = (n_envs, *batch_size)

            td = env.reset()
            assert td.batch_size == batch_size
            if nested_done or nested_obs_action:
                assert td["data"].batch_size == (*batch_size, nested_dim)
            if not nested_done and not nested_reward and not nested_obs_action:
                assert "data" not in td.keys()

            policy = CountingEnvCountPolicy(env.action_spec, env.action_key)
            td = env.rollout(rollout_length, policy)
            assert td.batch_size == (*batch_size, rollout_length)
            if nested_done or nested_obs_action:
                assert td["data"].batch_size == (
                    *batch_size,
                    rollout_length,
                    nested_dim,
                )
            if nested_reward or nested_done or nested_obs_action:
                assert td["next", "data"].batch_size == (
                    *batch_size,
                    rollout_length,
                    nested_dim,
                )
            if not nested_done and not nested_reward and not nested_obs_action:
                assert "data" not in td.keys()
                assert "data" not in td["next"].keys()

            if nested_obs_action:
                assert "observation" not in td.keys()
                assert (td[..., -1]["data", "states"] == 2).all()
            else:
                assert ("data", "states") not in td.keys(True, True)
                assert (td[..., -1]["observation"] == 2).all()
        finally:
            try:
                env.close()
                del env
            except Exception:
                pass


@pytest.mark.filterwarnings("error")
class TestStepMdp:
    @pytest.mark.parametrize("keep_other", [True, False])
    @pytest.mark.parametrize("exclude_reward", [True, False])
    @pytest.mark.parametrize("exclude_done", [True, False])
    @pytest.mark.parametrize("exclude_action", [True, False])
    @pytest.mark.parametrize("has_out", [True, False])
    @pytest.mark.parametrize("lazy_stack", [False, True])
    def test_steptensordict(
        self,
        keep_other,
        exclude_reward,
        exclude_done,
        exclude_action,
        has_out,
        lazy_stack,
    ):
        torch.manual_seed(0)
        tensordict = TensorDict(
            {
                "reward": torch.randn(4, 1),
                "done": torch.zeros(4, 1, dtype=torch.bool),
                "ledzep": torch.randn(4, 2),
                "next": {
                    "ledzep": torch.randn(4, 2),
                    "reward": torch.randn(4, 1),
                    "done": torch.zeros(4, 1, dtype=torch.bool),
                },
                "beatles": torch.randn(4, 1),
                "action": torch.randn(4, 2),
            },
            [4],
        )
        if lazy_stack:
            # let's spice this a little bit
            tds = tensordict.unbind(0)
            tds[0]["this", "one"] = torch.zeros(2)
            tds[1]["but", "not", "this", "one"] = torch.ones(2)
            tds[0]["next", "this", "one"] = torch.ones(2) * 2
            tensordict = LazyStackedTensorDict.lazy_stack(tds, 0)
        next_tensordict = TensorDict(batch_size=[4]) if has_out else None
        if has_out and lazy_stack:
            next_tensordict = LazyStackedTensorDict.lazy_stack(
                next_tensordict.unbind(0), 0
            )
        out = step_mdp(
            tensordict.lock_(),
            keep_other=keep_other,
            exclude_reward=exclude_reward,
            exclude_done=exclude_done,
            exclude_action=exclude_action,
            next_tensordict=next_tensordict,
        )
        assert "ledzep" in out.keys()
        if lazy_stack:
            assert (out["ledzep"] == tensordict["next", "ledzep"]).all()
            assert (out[0]["this", "one"] == 2).all()
            if keep_other:
                assert (out[1]["but", "not", "this", "one"] == 1).all()
        else:
            assert out["ledzep"] is tensordict["next", "ledzep"]
        if keep_other:
            assert "beatles" in out.keys()
            if lazy_stack:
                assert (out["beatles"] == tensordict["beatles"]).all()
            else:
                assert out["beatles"] is tensordict["beatles"]
        else:
            assert "beatles" not in out.keys()
        if not exclude_reward:
            assert "reward" in out.keys()
            if lazy_stack:
                assert (out["reward"] == tensordict["next", "reward"]).all()
            else:
                assert out["reward"] is tensordict["next", "reward"]
        else:
            assert "reward" not in out.keys()
        if not exclude_action:
            assert "action" in out.keys()
            if lazy_stack:
                assert (out["action"] == tensordict["action"]).all()
            else:
                assert out["action"] is tensordict["action"]
        else:
            assert "action" not in out.keys()
        if not exclude_done:
            assert "done" in out.keys()
            if lazy_stack:
                assert (out["done"] == tensordict["next", "done"]).all()
            else:
                assert out["done"] is tensordict["next", "done"]
        else:
            assert "done" not in out.keys()
        if has_out:
            assert out is next_tensordict

    @pytest.mark.parametrize("keep_other", [True, False])
    @pytest.mark.parametrize("exclude_reward", [True, False])
    @pytest.mark.parametrize("exclude_done", [False, True])
    @pytest.mark.parametrize("exclude_action", [False, True])
    @pytest.mark.parametrize(
        "envcls",
        [
            ContinuousActionVecMockEnv,
            CountingBatchedEnv,
            CountingEnv,
            NestedCountingEnv,
            CountingBatchedEnv,
            HeterogeneousCountingEnv,
            DiscreteActionConvMockEnv,
        ],
    )
    def test_step_class(
        self,
        envcls,
        keep_other,
        exclude_reward,
        exclude_done,
        exclude_action,
    ):
        torch.manual_seed(0)
        env = envcls()

        tensordict = env.rand_step(env.reset())
        out_func = step_mdp(
            tensordict.lock_(),
            keep_other=keep_other,
            exclude_reward=exclude_reward,
            exclude_done=exclude_done,
            exclude_action=exclude_action,
            done_keys=env.done_keys,
            action_keys=env.action_keys,
            reward_keys=env.reward_keys,
        )
        step_func = _StepMDP(
            env,
            keep_other=keep_other,
            exclude_reward=exclude_reward,
            exclude_done=exclude_done,
            exclude_action=exclude_action,
        )
        out_cls = step_func(tensordict)
        assert (out_func == out_cls).all()

    @pytest.mark.parametrize("nested_obs", [True, False])
    @pytest.mark.parametrize("nested_action", [True, False])
    @pytest.mark.parametrize("nested_done", [True, False])
    @pytest.mark.parametrize("nested_reward", [True, False])
    @pytest.mark.parametrize("nested_other", [True, False])
    @pytest.mark.parametrize("exclude_reward", [True, False])
    @pytest.mark.parametrize("exclude_done", [True, False])
    @pytest.mark.parametrize("exclude_action", [True, False])
    @pytest.mark.parametrize("keep_other", [True, False])
    def test_nested(
        self,
        nested_obs,
        nested_action,
        nested_done,
        nested_reward,
        nested_other,
        exclude_reward,
        exclude_done,
        exclude_action,
        keep_other,
    ):
        td_batch_size = (4,)
        nested_batch_size = (4, 3)
        nested_key = ("data",)
        td = TensorDict(
            {
                nested_key: TensorDict(batch_size=nested_batch_size),
                "next": {
                    nested_key: TensorDict(batch_size=nested_batch_size),
                },
            },
            td_batch_size,
        )
        reward_key = "reward"
        if nested_reward:
            reward_key = nested_key + (reward_key,)
        done_key = "done"
        if nested_done:
            done_key = nested_key + (done_key,)
        action_key = "action"
        if nested_action:
            action_key = nested_key + (action_key,)
        obs_key = "state"
        if nested_obs:
            obs_key = nested_key + (obs_key,)
        other_key = "other"
        if nested_other:
            other_key = nested_key + (other_key,)

        td[reward_key] = torch.zeros(*nested_batch_size, 1)
        td[done_key] = torch.zeros(*nested_batch_size, 1)
        td[obs_key] = torch.zeros(*nested_batch_size, 1)
        td[action_key] = torch.zeros(*nested_batch_size, 1)
        td[other_key] = torch.zeros(*nested_batch_size, 1)

        td["next", reward_key] = torch.ones(*nested_batch_size, 1)
        td["next", done_key] = torch.ones(*nested_batch_size, 1)
        td["next", obs_key] = torch.ones(*nested_batch_size, 1)

        input_td = td

        td = step_mdp(
            td.lock_(),
            exclude_reward=exclude_reward,
            exclude_done=exclude_done,
            exclude_action=exclude_action,
            reward_keys=reward_key,
            done_keys=done_key,
            action_keys=action_key,
            keep_other=keep_other,
        )
        td_nested_keys = td.keys(True, True)
        td_keys = td.keys()

        assert td.batch_size == input_td.batch_size
        # Obs will always be present
        assert obs_key in td_nested_keys
        # Nested key should not be present in this specific conditions
        if (
            (exclude_done or not nested_done)
            and (exclude_reward or not nested_reward)
            and (exclude_action or not nested_action)
            and not nested_obs
            and ((not keep_other) or (keep_other and not nested_other))
        ):
            assert nested_key[0] not in td_keys
        else:  # Nested key is present
            assert not td[nested_key] is input_td["next", nested_key]
            assert not td[nested_key] is input_td[nested_key]
            assert td[nested_key].batch_size == nested_batch_size
        # If we exclude everything we are left with just obs
        if exclude_done and exclude_reward and exclude_action and not keep_other:
            if nested_obs:
                assert len(td_nested_keys) == 1 and list(td_nested_keys)[0] == obs_key
            else:
                assert len(td_nested_keys) == 1 and list(td_nested_keys)[0] == obs_key
        # Key-wise exclusions
        if not exclude_reward:
            assert reward_key in td_nested_keys
            assert (td[reward_key] == 1).all()
        else:
            assert reward_key not in td_nested_keys
        if not exclude_action:
            assert action_key in td_nested_keys
            assert (td[action_key] == 0).all()
        else:
            assert action_key not in td_nested_keys
        if not exclude_done:
            assert done_key in td_nested_keys
            assert (td[done_key] == 1).all()
        else:
            assert done_key not in td_nested_keys
        if keep_other:
            assert other_key in td_nested_keys, other_key
            assert (td[other_key] == 0).all()
        else:
            assert other_key not in td_nested_keys

    @pytest.mark.parametrize("nested_other", [True, False])
    @pytest.mark.parametrize("exclude_reward", [True, False])
    @pytest.mark.parametrize("exclude_done", [True, False])
    @pytest.mark.parametrize("exclude_action", [True, False])
    @pytest.mark.parametrize("keep_other", [True, False])
    def test_nested_partially(
        self,
        nested_other,
        exclude_reward,
        exclude_done,
        exclude_action,
        keep_other,
    ):
        # General
        td_batch_size = (4,)
        nested_batch_size = (4, 3)
        nested_key = ("data",)
        reward_key = "reward"
        done_key = "done"
        action_key = "action"
        obs_key = "state"
        other_key = "beatles"
        if nested_other:
            other_key = nested_key + (other_key,)

        # Nested only in root
        td = TensorDict(
            {
                nested_key: TensorDict(batch_size=nested_batch_size),
                "next": {},
            },
            td_batch_size,
        )

        td[reward_key] = torch.zeros(*nested_batch_size, 1)
        td[done_key] = torch.zeros(*nested_batch_size, 1)
        td[obs_key] = torch.zeros(*nested_batch_size, 1)
        td[action_key] = torch.zeros(*nested_batch_size, 1)
        td[other_key] = torch.zeros(*nested_batch_size, 1)

        td["next", reward_key] = torch.zeros(*nested_batch_size, 1)
        td["next", done_key] = torch.zeros(*nested_batch_size, 1)
        td["next", obs_key] = torch.zeros(*nested_batch_size, 1)

        td = step_mdp(
            td.lock_(),
            exclude_reward=exclude_reward,
            exclude_done=exclude_done,
            exclude_action=exclude_action,
            reward_keys=reward_key,
            done_keys=done_key,
            action_keys=action_key,
            keep_other=keep_other,
        )
        td_keys_nested = td.keys(True, True)
        td_keys = td.keys()
        if keep_other:
            if nested_other:
                assert nested_key[0] in td_keys
                assert td[nested_key].batch_size == nested_batch_size
            else:
                assert nested_key[0] not in td_keys
            assert (td[other_key] == 0).all()
        else:
            assert other_key not in td_keys_nested

        # Nested only in next
        td = TensorDict(
            {
                "next": {nested_key: TensorDict(batch_size=nested_batch_size)},
            },
            td_batch_size,
        )
        td[reward_key] = torch.zeros(*nested_batch_size, 1)
        td[done_key] = torch.zeros(*nested_batch_size, 1)
        td[obs_key] = torch.zeros(*nested_batch_size, 1)
        td[action_key] = torch.zeros(*nested_batch_size, 1)

        td["next", other_key] = torch.zeros(*nested_batch_size, 1)
        td["next", reward_key] = torch.zeros(*nested_batch_size, 1)
        td["next", done_key] = torch.zeros(*nested_batch_size, 1)
        td["next", obs_key] = torch.zeros(*nested_batch_size, 1)

        td = step_mdp(
            td.lock_(),
            exclude_reward=exclude_reward,
            exclude_done=exclude_done,
            exclude_action=exclude_action,
            reward_keys=reward_key,
            done_keys=done_key,
            action_keys=action_key,
            keep_other=keep_other,
        )
        td_keys = td.keys()

        if nested_other:
            assert nested_key[0] in td_keys
            assert td[nested_key].batch_size == nested_batch_size
        else:
            assert nested_key[0] not in td_keys
        assert (td[other_key] == 0).all()

    @pytest.mark.parametrize("het_action", [True, False])
    @pytest.mark.parametrize("het_done", [True, False])
    @pytest.mark.parametrize("het_reward", [True, False])
    @pytest.mark.parametrize("het_other", [True, False])
    @pytest.mark.parametrize("het_obs", [True, False])
    @pytest.mark.parametrize("exclude_reward", [True, False])
    @pytest.mark.parametrize("exclude_done", [True, False])
    @pytest.mark.parametrize("exclude_action", [True, False])
    @pytest.mark.parametrize("keep_other", [True, False])
    def test_heterogeenous(
        self,
        het_action,
        het_done,
        het_reward,
        het_other,
        het_obs,
        exclude_reward,
        exclude_done,
        exclude_action,
        keep_other,
    ):
        td_batch_size = 4
        nested_dim = 3
        nested_batch_size = (td_batch_size, nested_dim)
        nested_key = ("data",)

        reward_key = "reward"
        nested_reward_key = nested_key + (reward_key,)
        done_key = "done"
        nested_done_key = nested_key + (done_key,)
        action_key = "action"
        nested_action_key = nested_key + (action_key,)
        obs_key = "state"
        nested_obs_key = nested_key + (obs_key,)
        other_key = "beatles"
        nested_other_key = nested_key + (other_key,)

        tds = []
        for i in range(1, nested_dim + 1):
            tds.append(
                TensorDict(
                    {
                        nested_key: TensorDict(
                            {
                                reward_key: torch.zeros(
                                    td_batch_size, i if het_reward else 1
                                ),
                                done_key: torch.zeros(
                                    td_batch_size, i if het_done else 1
                                ),
                                action_key: torch.zeros(
                                    td_batch_size, i if het_action else 1
                                ),
                                obs_key: torch.zeros(
                                    td_batch_size, i if het_obs else 1
                                ),
                                other_key: torch.zeros(
                                    td_batch_size, i if het_other else 1
                                ),
                            },
                            [td_batch_size],
                        ),
                        "next": {
                            nested_key: TensorDict(
                                {
                                    reward_key: torch.ones(
                                        td_batch_size, i if het_reward else 1
                                    ),
                                    done_key: torch.ones(
                                        td_batch_size, i if het_done else 1
                                    ),
                                    obs_key: torch.ones(
                                        td_batch_size, i if het_obs else 1
                                    ),
                                },
                                [td_batch_size],
                            ),
                        },
                    },
                    [td_batch_size],
                )
            )
        lazy_td = LazyStackedTensorDict.lazy_stack(tds, dim=1)

        td = step_mdp(
            lazy_td.lock_(),
            exclude_reward=exclude_reward,
            exclude_done=exclude_done,
            exclude_action=exclude_action,
            reward_keys=nested_reward_key,
            done_keys=nested_done_key,
            action_keys=nested_action_key,
            keep_other=keep_other,
        )
        td_nested_keys = td.keys(True, True)
        td_keys = td.keys()
        for i in range(nested_dim):
            if het_obs:
                assert td[..., i][nested_obs_key].shape == (td_batch_size, i + 1)
            else:
                assert td[..., i][nested_obs_key].shape == (td_batch_size, 1)
            assert (td[..., i][nested_obs_key] == 1).all()
        if exclude_reward:
            assert nested_reward_key not in td_keys
        else:
            for i in range(nested_dim):
                if het_reward:
                    assert td[..., i][nested_reward_key].shape == (td_batch_size, i + 1)
                else:
                    assert td[..., i][nested_reward_key].shape == (td_batch_size, 1)
                assert (td[..., i][nested_reward_key] == 1).all()
        if exclude_done:
            assert nested_done_key not in td_keys
        else:
            for i in range(nested_dim):
                if het_done:
                    assert td[..., i][nested_done_key].shape == (td_batch_size, i + 1)
                else:
                    assert td[..., i][nested_done_key].shape == (td_batch_size, 1)
                assert (td[..., i][nested_done_key] == 1).all()
        if exclude_action:
            assert nested_action_key not in td_keys
        else:
            for i in range(nested_dim):
                if het_action:
                    assert td[..., i][nested_action_key].shape == (td_batch_size, i + 1)
                else:
                    assert td[..., i][nested_action_key].shape == (td_batch_size, 1)
                assert (td[..., i][nested_action_key] == 0).all()
        if not keep_other:
            assert nested_other_key not in td_keys
        else:
            for i in range(nested_dim):
                if het_other:
                    assert td[..., i][nested_other_key].shape == (td_batch_size, i + 1)
                else:
                    assert td[..., i][nested_other_key].shape == (td_batch_size, 1)
                assert (td[..., i][nested_other_key] == 0).all()

    @pytest.mark.parametrize("serial", [False, True])
    def test_multi_purpose_env(self, serial):
        # Tests that even if it's validated, the same env can be used within a collector
        # and independently of it.
        if serial:
            env = SerialEnv(2, ContinuousActionVecMockEnv)
        else:
            env = ContinuousActionVecMockEnv()
        env.set_spec_lock_()
        env.rollout(10)
        assert env._step_mdp.validated
        c = SyncDataCollector(
            env, env.rand_action, frames_per_batch=10, total_frames=20
        )
        for data in c:  # noqa: B007
            pass
        assert ("collector", "traj_ids") in data.keys(True)
        assert env._step_mdp.validate(None)
        env.rollout(10)

        # An exception will be raised when the collector sees extra keys
        if serial:
            env = SerialEnv(2, ContinuousActionVecMockEnv)
        else:
            env = ContinuousActionVecMockEnv()
        c = SyncDataCollector(
            env, env.rand_action, frames_per_batch=10, total_frames=20
        )
        for data in c:  # noqa: B007
            pass


class TestInfoDict:
    @pytest.mark.skipif(not _has_gym, reason="no gym")
    @pytest.mark.skipif(
        gym_version is None or gym_version < version.parse("0.20.0"),
        reason="older versions of half-cheetah do not have 'x_position' info key.",
    )
    @pytest.mark.parametrize("device", get_default_devices())
    def test_info_dict_reader(self, device, seed=0):
        try:
            import gymnasium as gym
        except ModuleNotFoundError:
            import gym

        env = GymWrapper(gym.make(HALFCHEETAH_VERSIONED()), device=device)
        env.set_info_dict_reader(
            default_info_dict_reader(
                ["x_position"],
                spec=Composite(x_position=Unbounded(dtype=torch.float64, shape=())),
            )
        )

        assert "x_position" in env.observation_spec.keys()
        assert isinstance(env.observation_spec["x_position"], Unbounded)

        tensordict = env.reset()
        tensordict = env.rand_step(tensordict)

        x_position_data = tensordict["next", "x_position"]
        assert env.observation_spec["x_position"].is_in(x_position_data), (
            x_position_data.shape,
            x_position_data.dtype,
            env.observation_spec["x_position"],
        )

        for spec in (
            {"x_position": Unbounded((), dtype=torch.float64)},
            # None,
            Composite(
                x_position=Unbounded((), dtype=torch.float64),
                shape=[],
            ),
            [Unbounded((), dtype=torch.float64)],
        ):
            env2 = GymWrapper(gym.make("HalfCheetah-v4"))
            env2.set_info_dict_reader(
                default_info_dict_reader(["x_position"], spec=spec)
            )

            tensordict2 = env2.reset()
            tensordict2 = env2.rand_step(tensordict2)
            data = tensordict2[("next", "x_position")]
            assert env2.observation_spec["x_position"].is_in(data), (
                data.dtype,
                data.device,
                data.shape,
                env2.observation_spec["x_position"],
            )

    @pytest.mark.skipif(not _has_gym, reason="no gym")
    @pytest.mark.skipif(
        gym_version is None or gym_version < version.parse("0.20.0"),
        reason="older versions of half-cheetah do not have 'x_position' info key.",
    )
    @pytest.mark.parametrize("device", get_default_devices())
    def test_auto_register(self, device, maybe_fork_ParallelEnv):
        try:
            import gymnasium as gym
        except ModuleNotFoundError:
            import gym

        # env = GymWrapper(gym.make(HALFCHEETAH_VERSIONED()), device=device)
        # check_env_specs(env)
        # env.set_info_dict_reader()
        # with pytest.raises(
        #     AssertionError, match="The keys of the specs and data do not match"
        # ):
        #     check_env_specs(env)

        env = GymWrapper(gym.make(HALFCHEETAH_VERSIONED()), device=device)
        env = env.auto_register_info_dict()
        check_env_specs(env)

        # check that the env can be executed in parallel
        penv = maybe_fork_ParallelEnv(
            2,
            lambda: GymWrapper(
                gym.make(HALFCHEETAH_VERSIONED()), device=device
            ).auto_register_info_dict(),
        )
        senv = maybe_fork_ParallelEnv(
            2,
            lambda: GymWrapper(
                gym.make(HALFCHEETAH_VERSIONED()), device=device
            ).auto_register_info_dict(),
        )
        try:
            torch.manual_seed(0)
            penv.set_seed(0)
            rolp = penv.rollout(10)
            torch.manual_seed(0)
            senv.set_seed(0)
            rols = senv.rollout(10)
            assert_allclose_td(rolp, rols)
        finally:
            penv.close()
            del penv
            senv.close()
            del senv


@pytest.mark.parametrize("group_type", list(MarlGroupMapType))
def test_marl_group_type(group_type):
    agent_names = ["agent"]
    check_marl_grouping(group_type.get_group_map(agent_names), agent_names)

    agent_names = ["agent", "agent"]
    with pytest.raises(ValueError):
        check_marl_grouping(group_type.get_group_map(agent_names), agent_names)

    agent_names = ["agent_0", "agent_1"]
    check_marl_grouping(group_type.get_group_map(agent_names), agent_names)

    agent_names = []
    with pytest.raises(ValueError):
        check_marl_grouping(group_type.get_group_map(agent_names), agent_names)


@pytest.mark.skipif(not torch.cuda.device_count(), reason="No cuda device")
class TestConcurrentEnvs:
    """Concurrent parallel envs on multiple procs can interfere."""

    class Policy(TensorDictModuleBase):
        in_keys = []
        out_keys = ["action"]

        def __init__(self, spec):
            super().__init__()
            self.spec = spec

        def forward(self, tensordict):
            tensordict.set("action", self.spec["action"].zero() + 1)
            return tensordict

    @staticmethod
    def main_penv(j, q=None):
        gc.collect()
        device = "cpu" if not torch.cuda.device_count() else "cuda:0"
        n_workers = 1
        env_p = ParallelEnv(
            n_workers,
            [
                lambda i=i: CountingEnv(i, device=device)
                for i in range(j, j + n_workers)
            ],
        )
        env_s = SerialEnv(
            n_workers,
            [
                lambda i=i: CountingEnv(i, device=device)
                for i in range(j, j + n_workers)
            ],
        )
        spec = env_p.action_spec
        policy = TestConcurrentEnvs.Policy(Composite(action=spec.to(device)))
        N = 10
        r_p = []
        r_s = []
        for _ in range(N):
            with torch.no_grad():
                r_p.append(env_s.rollout(100, break_when_any_done=False, policy=policy))
                r_s.append(env_p.rollout(100, break_when_any_done=False, policy=policy))

        td_equals = torch.stack(r_p) == torch.stack(r_s)
        if td_equals.all():
            if q is not None:
                q.put(("passed", j))
            else:
                pass
        else:
            if q is not None:
                s = ""
                for key, item in td_equals.items(True, True):
                    if not item.all():
                        s = s + f"\t{key}"
                q.put((f"failed: {s}", j))
            else:
                raise RuntimeError()

    @staticmethod
    def main_collector(j, q=None):
        device = "cpu" if not torch.cuda.device_count() else "cuda:0"
        N = 10
        n_workers = 1
        make_envs = [
            lambda i=i: CountingEnv(i, device=device) for i in range(j, j + n_workers)
        ]
        spec = make_envs[0]().action_spec
        policy = TestConcurrentEnvs.Policy(Composite(action=spec))
        collector = MultiSyncDataCollector(
            make_envs,
            policy,
            frames_per_batch=n_workers * 100,
            total_frames=N * n_workers * 100,
            storing_device=device,
            device=device,
            cat_results=-1,
        )
        single_collectors = [
            SyncDataCollector(
                make_envs[i](),
                policy,
                frames_per_batch=n_workers * 100,
                total_frames=N * n_workers * 100,
                storing_device=device,
                device=device,
            )
            for i in range(n_workers)
        ]
        iter_collector = iter(collector)
        iter_single_collectors = [iter(sc) for sc in single_collectors]

        r_p = []
        r_s = []
        for _ in range(N):
            with torch.no_grad():
                r_p.append(next(iter_collector).clone())
                r_s.append(torch.cat([next(sc) for sc in iter_single_collectors]))

        collector.shutdown()
        for sc in single_collectors:
            sc.shutdown()
        del collector
        del single_collectors
        r_p = torch.stack(r_p).contiguous()
        r_s = torch.stack(r_s).contiguous()
        td_equals = r_p == r_s

        if td_equals.all():
            if q is not None:
                q.put(("passed", j))
            else:
                pass
        else:
            if q is not None:
                s = ""
                for key, item in td_equals.items(True, True):
                    if not item.all():
                        s = s + f"\t{key}"
                q.put((f"failed: {s}", j))
            else:
                raise RuntimeError()

    @pytest.mark.parametrize("nproc", [3, 1])
    def test_mp_concurrent(self, nproc):
        if nproc == 1:
            self.main_penv(3)
            self.main_penv(6)
            self.main_penv(9)
        else:
            from torch import multiprocessing as mp

            q = mp.Queue(3)
            ps = []
            try:
                for k in range(3, 10, 3):
                    p = mp.Process(target=type(self).main_penv, args=(k, q))
                    ps.append(p)
                    p.start()
                for _ in range(3):
                    msg, j = q.get(timeout=100)
                    assert msg == "passed", j
            finally:
                for p in ps:
                    p.join()

    @pytest.mark.parametrize("nproc", [3, 1])
    def test_mp_collector(self, nproc):
        if nproc == 1:
            self.main_collector(3)
            self.main_collector(6)
            self.main_collector(9)
        else:
            from torch import multiprocessing as mp

            q = mp.Queue(3)
            ps = []
            try:
                for j in range(3, 10, 3):
                    p = mp.Process(target=type(self).main_collector, args=(j, q))
                    ps.append(p)
                    p.start()
                for _ in range(3):
                    msg, j = q.get(timeout=100)
                    assert msg == "passed", j
            finally:
                for p in ps:
                    p.join(timeout=2)


class TestNestedSpecs:
    @pytest.mark.parametrize("envclass", ["CountingEnv", "NestedCountingEnv"])
    def test_nested_env(self, envclass):
        if envclass == "CountingEnv":
            env = CountingEnv()
        elif envclass == "NestedCountingEnv":
            env = NestedCountingEnv()
        else:
            raise NotImplementedError
        reset = env.reset()
        assert not isinstance(env.reward_spec, Composite)
        for done_key in env.done_keys:
            assert (
                env.full_done_spec[done_key]
                == env.output_spec[("full_done_spec", *_unravel_key_to_tuple(done_key))]
            )
        assert (
            env.reward_spec
            == env.output_spec[
                ("full_reward_spec", *_unravel_key_to_tuple(env.reward_key))
            ]
        )
        if envclass == "NestedCountingEnv":
            for done_key in env.done_keys:
                assert done_key in (("data", "done"), ("data", "terminated"))
            assert env.reward_key == ("data", "reward")
            assert ("data", "done") in reset.keys(True)
            assert ("data", "states") in reset.keys(True)
            assert ("data", "reward") not in reset.keys(True)
        for done_key in env.done_keys:
            assert done_key in reset.keys(True)
        assert env.reward_key not in reset.keys(True)

        next_state = env.rand_step()
        if envclass == "NestedCountingEnv":
            assert ("next", "data", "done") in next_state.keys(True)
            assert ("next", "data", "states") in next_state.keys(True)
            assert ("next", "data", "reward") in next_state.keys(True)
        for done_key in env.done_keys:
            assert ("next", *_unravel_key_to_tuple(done_key)) in next_state.keys(True)
        assert ("next", *_unravel_key_to_tuple(env.reward_key)) in next_state.keys(True)

    @pytest.mark.parametrize("batch_size", [(), (32,), (32, 1)])
    def test_nested_env_dims(self, batch_size, nested_dim=5, rollout_length=3):
        env = NestedCountingEnv(batch_size=batch_size, nested_dim=nested_dim)

        td_reset = env.reset()
        assert td_reset.batch_size == batch_size
        assert td_reset["data"].batch_size == (*batch_size, nested_dim)

        td = env.rand_action()
        assert td.batch_size == batch_size
        assert td["data"].batch_size == (*batch_size, nested_dim)

        td = env.rand_action(td_reset)
        assert td.batch_size == batch_size
        assert td["data"].batch_size == (*batch_size, nested_dim)

        td = env.rand_step(td)
        assert td.batch_size == batch_size
        assert td["data"].batch_size == (*batch_size, nested_dim)
        assert td["next", "data"].batch_size == (*batch_size, nested_dim)

        td = env.rand_step()
        assert td.batch_size == batch_size
        assert td["data"].batch_size == (*batch_size, nested_dim)
        assert td["next", "data"].batch_size == (*batch_size, nested_dim)

        td = env.rand_step(td_reset)
        assert td.batch_size == batch_size
        assert td["data"].batch_size == (*batch_size, nested_dim)
        assert td["next", "data"].batch_size == (*batch_size, nested_dim)

        td = env.rollout(rollout_length)
        assert td.batch_size == (*batch_size, rollout_length)
        assert td["data"].batch_size == (*batch_size, rollout_length, nested_dim)
        assert td["next", "data"].batch_size == (
            *batch_size,
            rollout_length,
            nested_dim,
        )

        policy = CountingEnvCountPolicy(env.action_spec, env.action_key)
        td = env.rollout(rollout_length, policy)
        assert td.batch_size == (*batch_size, rollout_length)
        assert td["data"].batch_size == (*batch_size, rollout_length, nested_dim)
        assert td["next", "data"].batch_size == (
            *batch_size,
            rollout_length,
            nested_dim,
        )

    @pytest.mark.parametrize("batch_size", [(), (32,), (32, 1)])
    @pytest.mark.parametrize(
        "nest_done,has_root_done", [[False, False], [True, False], [True, True]]
    )
    def test_nested_reset(self, nest_done, has_root_done, batch_size):
        env = NestedCountingEnv(
            nest_done=nest_done, has_root_done=has_root_done, batch_size=batch_size
        )
        for reset_key, done_keys in zip(env.reset_keys, env.done_keys_groups):
            if isinstance(reset_key, str):
                for done_key in done_keys:
                    assert isinstance(done_key, str)
            else:
                for done_key in done_keys:
                    assert done_key[:-1] == reset_key[:-1]
        env.rollout(100)
        env.rollout(100, break_when_any_done=False)


class TestHeteroEnvs:
    @pytest.mark.parametrize("batch_size", [(), (32,), (1, 2)])
    def test_reset(self, batch_size):
        env = HeterogeneousCountingEnv(batch_size=batch_size)
        env.reset()

    @pytest.mark.parametrize("batch_size", [(), (32,), (1, 2)])
    def test_rand_step(self, batch_size):
        env = HeterogeneousCountingEnv(batch_size=batch_size)
        td = env.reset()
        assert (td["lazy"][..., 0]["tensor_0"] == 0).all()
        td = env.rand_step()
        assert (td["next", "lazy"][..., 0]["tensor_0"] == 1).all()
        td = env.rand_step()
        assert (td["next", "lazy"][..., 1]["tensor_1"] == 2).all()

    @pytest.mark.parametrize("batch_size", [(), (2,), (2, 1)])
    @pytest.mark.parametrize("rollout_steps", [1, 2, 5])
    def test_rollout(self, batch_size, rollout_steps, n_lazy_dim=3):
        env = HeterogeneousCountingEnv(batch_size=batch_size)
        td = env.rollout(rollout_steps, return_contiguous=False)
        td = dense_stack_tds(td)

        assert isinstance(td, TensorDict)
        assert td.batch_size == (*batch_size, rollout_steps)

        assert isinstance(td["lazy"], LazyStackedTensorDict)
        assert td["lazy"].shape == (*batch_size, rollout_steps, n_lazy_dim)
        assert td["lazy"].stack_dim == len(td["lazy"].batch_size) - 1

        assert (td[..., -1]["next", "state"] == rollout_steps).all()
        assert (td[..., -1]["next", "lazy", "camera"] == rollout_steps).all()
        assert (
            td["lazy"][(0,) * len(batch_size)][..., 0]["tensor_0"].squeeze(-1)
            == torch.arange(rollout_steps)
        ).all()

    @pytest.mark.parametrize("batch_size", [(), (2,), (2, 1)])
    @pytest.mark.parametrize("rollout_steps", [1, 2, 5])
    @pytest.mark.parametrize("count", [True, False])
    def test_rollout_policy(self, batch_size, rollout_steps, count):
        env = HeterogeneousCountingEnv(batch_size=batch_size)
        policy = HeterogeneousCountingEnvPolicy(
            env.input_spec["full_action_spec"], count=count
        )
        td = env.rollout(rollout_steps, policy=policy, return_contiguous=False)
        td = dense_stack_tds(td)
        for i in range(env.n_nested_dim):
            if count:
                agent_obs = td["lazy"][(0,) * len(batch_size)][..., i][f"tensor_{i}"]
                for _ in range(i + 1):
                    agent_obs = agent_obs.mean(-1)
                assert (agent_obs == torch.arange(rollout_steps)).all()
                assert (td["lazy"][..., i]["action"] == 1).all()
            else:
                assert (td["lazy"][..., i]["action"] == 0).all()

    @pytest.mark.parametrize("batch_size", [(1, 2)])
    @pytest.mark.parametrize("env_type", ["serial", "parallel"])
    @pytest.mark.parametrize("break_when_any_done", [False, True])
    def test_vec_env(
        self, batch_size, env_type, break_when_any_done, rollout_steps=4, n_workers=2
    ):
        gc.collect()
        env_fun = lambda: HeterogeneousCountingEnv(batch_size=batch_size)
        if env_type == "serial":
            vec_env = SerialEnv(n_workers, env_fun)
        else:
            vec_env = ParallelEnv(n_workers, env_fun)
        vec_batch_size = (n_workers,) + batch_size
        # check_env_specs(vec_env, return_contiguous=False)
        policy = HeterogeneousCountingEnvPolicy(vec_env.input_spec["full_action_spec"])
        vec_env.reset()
        td = vec_env.rollout(
            rollout_steps,
            policy=policy,
            return_contiguous=False,
            break_when_any_done=break_when_any_done,
        )
        td = dense_stack_tds(td)
        for i in range(env_fun().n_nested_dim):
            agent_obs = td["lazy"][(0,) * len(vec_batch_size)][..., i][f"tensor_{i}"]
            for _ in range(i + 1):
                agent_obs = agent_obs.mean(-1)
            assert (agent_obs == torch.arange(rollout_steps)).all()
            assert (td["lazy"][..., i]["action"] == 1).all()


@pytest.mark.parametrize("seed", [0])
class TestMultiKeyEnvs:
    @pytest.mark.parametrize("batch_size", [(), (2,), (2, 1)])
    @pytest.mark.parametrize("rollout_steps", [1, 5])
    @pytest.mark.parametrize("max_steps", [2, 5])
    def test_rollout(self, batch_size, rollout_steps, max_steps, seed):
        env = MultiKeyCountingEnv(batch_size=batch_size, max_steps=max_steps)
        policy = MultiKeyCountingEnvPolicy(full_action_spec=env.action_spec)
        td = env.rollout(rollout_steps, policy=policy)
        torch.manual_seed(seed)
        check_rollout_consistency_multikey_env(td, max_steps=max_steps)

    @pytest.mark.parametrize("batch_size", [(), (2,), (2, 1)])
    @pytest.mark.parametrize("rollout_steps", [5])
    @pytest.mark.parametrize("env_type", ["serial", "parallel"])
    @pytest.mark.parametrize("max_steps", [2, 5])
    def test_parallel(
        self,
        batch_size,
        rollout_steps,
        env_type,
        max_steps,
        seed,
        maybe_fork_ParallelEnv,
        n_workers=2,
    ):
        torch.manual_seed(seed)
        env_fun = lambda: MultiKeyCountingEnv(
            batch_size=batch_size, max_steps=max_steps
        )
        if env_type == "serial":
            vec_env = SerialEnv(n_workers, env_fun)
        else:
            vec_env = maybe_fork_ParallelEnv(n_workers, env_fun)

        # check_env_specs(vec_env)
        policy = MultiKeyCountingEnvPolicy(
            full_action_spec=vec_env.input_spec["full_action_spec"]
        )
        vec_env.reset()
        td = vec_env.rollout(
            rollout_steps,
            policy=policy,
        )
        check_rollout_consistency_multikey_env(td, max_steps=max_steps)


@pytest.mark.parametrize(
    "envclass",
    [
        EnvWithMetadata,
        ContinuousActionConvMockEnv,
        ContinuousActionConvMockEnvNumpy,
        ContinuousActionVecMockEnv,
        CountingBatchedEnv,
        CountingEnv,
        DiscreteActionConvMockEnv,
        DiscreteActionConvMockEnvNumpy,
        DiscreteActionVecMockEnv,
        partial(
            DummyModelBasedEnvBase, world_model=TestModelBasedEnvBase.world_model()
        ),
        MockBatchedLockedEnv,
        MockBatchedUnLockedEnv,
        MockSerialEnv,
        NestedCountingEnv,
        HeterogeneousCountingEnv,
        MultiKeyCountingEnv,
        Str2StrEnv,
    ],
)
def test_mocking_envs(envclass):
    env = envclass()
    env.set_seed(100)
    reset = env.reset()
    _ = env.rand_step(reset)
    r = env.rollout(3)
    check_env_specs(env, seed=100, return_contiguous=False)


class TestTerminatedOrTruncated:
    @pytest.mark.parametrize("done_key", ["done", "terminated", "truncated"])
    def test_root_prevail(self, done_key):
        _spec = Categorical(2, shape=(), dtype=torch.bool)
        spec = Composite({done_key: _spec, ("agent", done_key): _spec})
        data = TensorDict({done_key: [False], ("agent", done_key): [True, False]}, [])
        assert not _terminated_or_truncated(data)
        assert not _terminated_or_truncated(data, full_done_spec=spec)
        data = TensorDict({done_key: [True], ("agent", done_key): [True, False]}, [])
        assert _terminated_or_truncated(data)
        assert _terminated_or_truncated(data, full_done_spec=spec)

    def test_terminated_or_truncated_nospec(self):
        done_shape = (2, 1)
        nested_done_shape = (2, 3, 1)
        data = TensorDict(
            {"done": torch.zeros(*done_shape, dtype=torch.bool)}, done_shape[0]
        )
        assert not _terminated_or_truncated(data, write_full_false=True)
        assert data["_reset"].shape == done_shape
        assert not _terminated_or_truncated(data, write_full_false=False)
        assert data.get("_reset", None) is None

        data = TensorDict(
            {
                ("agent", "done"): torch.zeros(*nested_done_shape, dtype=torch.bool),
                ("nested", "done"): torch.ones(*nested_done_shape, dtype=torch.bool),
            },
            [done_shape[0]],
        )
        assert _terminated_or_truncated(data)
        assert data["agent", "_reset"].shape == nested_done_shape
        assert data["nested", "_reset"].shape == nested_done_shape

        data = TensorDict(
            {
                "done": torch.zeros(*done_shape, dtype=torch.bool),
                ("nested", "done"): torch.zeros(*nested_done_shape, dtype=torch.bool),
            },
            [done_shape[0]],
        )
        assert not _terminated_or_truncated(data, write_full_false=False)
        assert data.get("_reset", None) is None
        assert data.get(("nested", "_reset"), None) is None
        assert not _terminated_or_truncated(data, write_full_false=True)
        assert data["_reset"].shape == done_shape
        assert data["nested", "_reset"].shape == nested_done_shape

        data = TensorDict(
            {
                "terminated": torch.zeros(*done_shape, dtype=torch.bool),
                "truncated": torch.ones(*done_shape, dtype=torch.bool),
                ("nested", "terminated"): torch.zeros(
                    *nested_done_shape, dtype=torch.bool
                ),
            },
            [done_shape[0]],
        )
        assert _terminated_or_truncated(data, write_full_false=False)
        assert data["_reset"].shape == done_shape
        assert data["nested", "_reset"].shape == nested_done_shape
        assert data["_reset"].all()
        assert not data["nested", "_reset"].any()

    def test_terminated_or_truncated_spec(self):
        done_shape = (2, 1)
        nested_done_shape = (2, 3, 1)
        spec = Composite(
            done=Categorical(2, shape=done_shape, dtype=torch.bool),
            shape=[
                2,
            ],
        )
        data = TensorDict(
            {"done": torch.zeros(*done_shape, dtype=torch.bool)}, [done_shape[0]]
        )
        assert not _terminated_or_truncated(
            data, write_full_false=True, full_done_spec=spec
        )
        assert data["_reset"].shape == done_shape
        assert not _terminated_or_truncated(
            data, write_full_false=False, full_done_spec=spec
        )
        assert data.get("_reset", None) is None

        spec = Composite(
            {
                ("agent", "done"): Categorical(
                    2, shape=nested_done_shape, dtype=torch.bool
                ),
                ("nested", "done"): Categorical(
                    2, shape=nested_done_shape, dtype=torch.bool
                ),
            },
            shape=[nested_done_shape[0]],
        )
        data = TensorDict(
            {
                ("agent", "done"): torch.zeros(*nested_done_shape, dtype=torch.bool),
                ("nested", "done"): torch.ones(*nested_done_shape, dtype=torch.bool),
            },
            [nested_done_shape[0]],
        )
        assert _terminated_or_truncated(data, full_done_spec=spec)
        assert data["agent", "_reset"].shape == nested_done_shape
        assert data["nested", "_reset"].shape == nested_done_shape

        data = TensorDict(
            {
                ("agent", "done"): torch.zeros(*nested_done_shape, dtype=torch.bool),
                ("nested", "done"): torch.zeros(*nested_done_shape, dtype=torch.bool),
            },
            [nested_done_shape[0]],
        )
        assert not _terminated_or_truncated(
            data, write_full_false=False, full_done_spec=spec
        )
        assert data.get(("agent", "_reset"), None) is None
        assert data.get(("nested", "_reset"), None) is None
        assert not _terminated_or_truncated(
            data, write_full_false=True, full_done_spec=spec
        )
        assert data["agent", "_reset"].shape == nested_done_shape
        assert data["nested", "_reset"].shape == nested_done_shape

        spec = Composite(
            {
                "truncated": Categorical(2, shape=done_shape, dtype=torch.bool),
                "terminated": Categorical(2, shape=done_shape, dtype=torch.bool),
                ("nested", "terminated"): Categorical(
                    2, shape=nested_done_shape, dtype=torch.bool
                ),
            },
            shape=[2],
        )
        data = TensorDict(
            {
                "terminated": torch.zeros(*done_shape, dtype=torch.bool),
                "truncated": torch.ones(*done_shape, dtype=torch.bool),
                ("nested", "terminated"): torch.zeros(
                    *nested_done_shape, dtype=torch.bool
                ),
            },
            [done_shape[0]],
        )
        assert _terminated_or_truncated(
            data, write_full_false=False, full_done_spec=spec
        )
        assert data["_reset"].shape == done_shape
        assert data["nested", "_reset"].shape == nested_done_shape
        assert data["_reset"].all()
        assert not data["nested", "_reset"].any()


class TestLibThreading:
    @pytest.mark.skipif(
        IS_OSX,
        reason="setting different threads across workers can randomly fail on OSX.",
    )
    def test_num_threads(self):
        gc.collect()
        from torchrl.envs import batched_envs

        _run_worker_pipe_shared_mem_save = batched_envs._run_worker_pipe_shared_mem
        batched_envs._run_worker_pipe_shared_mem = decorate_thread_sub_func(
            batched_envs._run_worker_pipe_shared_mem, num_threads=3
        )
        num_threads = torch.get_num_threads()
        try:
            env = ParallelEnv(
                2, ContinuousActionVecMockEnv, num_sub_threads=3, num_threads=7
            )
            # We could test that the number of threads isn't changed until we start the procs.
            # Even though it's unlikely that we have 7 threads, we still disable this for safety
            # assert torch.get_num_threads() != 7
            env.rollout(3)
            assert torch.get_num_threads() == 7
        finally:
            # reset vals
            batched_envs._run_worker_pipe_shared_mem = _run_worker_pipe_shared_mem_save
            torch.set_num_threads(num_threads)

    @pytest.mark.skipif(
        IS_OSX,
        reason="setting different threads across workers can randomly fail on OSX.",
    )
    def test_auto_num_threads(self, maybe_fork_ParallelEnv):
        gc.collect()
        init_threads = torch.get_num_threads()

        try:
            env3 = maybe_fork_ParallelEnv(3, ContinuousActionVecMockEnv)
            env3.rollout(2)

            assert torch.get_num_threads() == max(1, init_threads - 3)

            env2 = maybe_fork_ParallelEnv(2, ContinuousActionVecMockEnv)
            env2.rollout(2)

            assert torch.get_num_threads() == max(1, init_threads - 5)

            env2.close()
            del env2
            gc.collect()

            assert torch.get_num_threads() == max(1, init_threads - 3)

            env3.close()
            del env3
            gc.collect()

            assert torch.get_num_threads() == init_threads
        finally:
            torch.set_num_threads(init_threads)


@pytest.mark.skipif(IS_WIN, reason="fork not available on windows 10")
def test_parallel_another_ctx():
    from torch import multiprocessing as mp

    gc.collect()

    try:
        sm = mp.get_start_method()
        if sm == "spawn":
            other_sm = "fork"
        else:
            other_sm = "spawn"
        env = ParallelEnv(2, ContinuousActionVecMockEnv, mp_start_method=other_sm)
        assert env.rollout(3) is not None
        assert env._workers[0]._start_method == other_sm
    finally:
        try:
            env.close()
            del env
        except Exception:
            pass


@pytest.mark.skipif(not _has_gym, reason="gym not found")
def test_single_task_share_individual_td():
    cartpole = CARTPOLE_VERSIONED()
    env = SerialEnv(2, lambda: GymEnv(cartpole))
    assert not env.share_individual_td
    assert env._single_task
    env.rollout(2)
    assert isinstance(env.shared_tensordict_parent, TensorDict)

    env = SerialEnv(2, lambda: GymEnv(cartpole), share_individual_td=True)
    assert env.share_individual_td
    assert env._single_task
    env.rollout(2)
    assert isinstance(env.shared_tensordict_parent, LazyStackedTensorDict)

    env = SerialEnv(2, [lambda: GymEnv(cartpole)] * 2)
    assert not env.share_individual_td
    assert env._single_task
    env.rollout(2)
    assert isinstance(env.shared_tensordict_parent, TensorDict)

    env = SerialEnv(2, [lambda: GymEnv(cartpole)] * 2, share_individual_td=True)
    assert env.share_individual_td
    assert env._single_task
    env.rollout(2)
    assert isinstance(env.shared_tensordict_parent, LazyStackedTensorDict)

    env = SerialEnv(2, [EnvCreator(lambda: GymEnv(cartpole)) for _ in range(2)])
    assert not env.share_individual_td
    assert not env._single_task
    env.rollout(2)
    assert isinstance(env.shared_tensordict_parent, TensorDict)

    env = SerialEnv(
        2,
        [EnvCreator(lambda: GymEnv(cartpole)) for _ in range(2)],
        share_individual_td=True,
    )
    assert env.share_individual_td
    assert not env._single_task
    env.rollout(2)
    assert isinstance(env.shared_tensordict_parent, LazyStackedTensorDict)

    # Change shape: makes results non-stackable
    env = SerialEnv(
        2,
        [
            EnvCreator(lambda: GymEnv(cartpole)),
            EnvCreator(
                lambda: TransformedEnv(
                    GymEnv(cartpole), CatFrames(N=4, dim=-1, in_keys=["observation"])
                )
            ),
        ],
    )
    assert env.share_individual_td
    assert not env._single_task
    env.rollout(2)
    assert isinstance(env.shared_tensordict_parent, LazyStackedTensorDict)

    with pytest.raises(ValueError, match="share_individual_td=False"):
        SerialEnv(
            2,
            [
                EnvCreator(lambda: GymEnv(cartpole)),
                EnvCreator(
                    lambda: TransformedEnv(
                        GymEnv(cartpole),
                        CatFrames(N=4, dim=-1, in_keys=["observation"]),
                    )
                ),
            ],
            share_individual_td=False,
        )


def test_stackable():
    # Tests the _stackable util
    stack = [TensorDict({"a": 0}, []), TensorDict({"b": 1}, [])]
    assert not _stackable(*stack), torch.stack(stack)
    stack = [TensorDict({"a": [0]}, []), TensorDict({"a": 1}, [])]
    assert not _stackable(*stack)
    stack = [TensorDict({"a": [0]}, []), TensorDict({"a": [1]}, [])]
    assert _stackable(*stack)
    stack = [TensorDict({"a": [0]}, []), TensorDict({"a": [1], "b": {}}, [])]
    assert _stackable(*stack)
    stack = [TensorDict({"a": {"b": [0]}}, []), TensorDict({"a": {"b": [1]}}, [])]
    assert _stackable(*stack)
    stack = [TensorDict({"a": {"b": [0]}}, []), TensorDict({"a": {"b": 1}}, [])]
    assert not _stackable(*stack)
    stack = [TensorDict({"a": "a string"}, []), TensorDict({"a": "another string"}, [])]
    assert _stackable(*stack)


class TestAutoReset:
    def test_auto_reset(self):
        policy = lambda td: td.set(
            "action", torch.ones((*td.shape, 1), dtype=torch.int64)
        )

        env = AutoResettingCountingEnv(4, auto_reset=True)
        assert isinstance(env, TransformedEnv) and isinstance(
            env.transform, AutoResetTransform
        )
        r = env.rollout(20, policy, break_when_any_done=False)
        assert r.shape == torch.Size([20])
        assert r["next", "done"].sum() == 4
        assert (r["next", "observation"][r["next", "done"].squeeze()] == -1).all(), r[
            "next", "observation"
        ][r["next", "done"].squeeze()]
        assert (
            r[..., 1:]["observation"][r[..., :-1]["next", "done"].squeeze()] == 0
        ).all()
        r = env.rollout(20, policy, break_when_any_done=True)
        assert r["next", "done"].sum() == 1
        assert not r["done"].any()

    def test_auto_reset_transform(self):
        policy = lambda td: td.set(
            "action", torch.ones((*td.shape, 1), dtype=torch.int64)
        )
        env = TransformedEnv(
            AutoResettingCountingEnv(4, auto_reset=True), StepCounter()
        )
        assert isinstance(env, TransformedEnv) and isinstance(
            env.base_env.transform, AutoResetTransform
        )
        r = env.rollout(20, policy, break_when_any_done=False)
        assert r.shape == torch.Size([20])
        assert r["next", "done"].sum() == 4
        assert (r["next", "observation"][r["next", "done"].squeeze()] == -1).all()
        assert (
            r[..., 1:]["observation"][r[..., :-1]["next", "done"].squeeze()] == 0
        ).all()
        r = env.rollout(20, policy, break_when_any_done=True)
        assert r["next", "done"].sum() == 1
        assert not r["done"].any()

    def test_auto_reset_serial(self):
        policy = lambda td: td.set(
            "action", torch.ones((*td.shape, 1), dtype=torch.int64)
        )
        env = SerialEnv(
            2, functools.partial(AutoResettingCountingEnv, 4, auto_reset=True)
        )
        r = env.rollout(20, policy, break_when_any_done=False)
        assert r.shape == torch.Size([2, 20])
        assert r["next", "done"].sum() == 8
        assert (r["next", "observation"][r["next", "done"].squeeze()] == -1).all()
        assert (
            r[..., 1:]["observation"][r[..., :-1]["next", "done"].squeeze()] == 0
        ).all()
        r = env.rollout(20, policy, break_when_any_done=True)
        assert r["next", "done"].sum() == 2
        assert not r["done"].any()

    def test_auto_reset_serial_hetero(self):
        policy = lambda td: td.set(
            "action", torch.ones((*td.shape, 1), dtype=torch.int64)
        )
        env = SerialEnv(
            2,
            [
                functools.partial(AutoResettingCountingEnv, 4, auto_reset=True),
                functools.partial(AutoResettingCountingEnv, 5, auto_reset=True),
            ],
        )
        r = env.rollout(20, policy, break_when_any_done=False)
        assert r.shape == torch.Size([2, 20])
        assert (r["next", "observation"][r["next", "done"].squeeze()] == -1).all()
        assert (
            r[..., 1:]["observation"][r[..., :-1]["next", "done"].squeeze()] == 0
        ).all()
        assert not r["done"].any()

    def test_auto_reset_parallel(self):
        policy = lambda td: td.set(
            "action", torch.ones((*td.shape, 1), dtype=torch.int64)
        )
        env = ParallelEnv(
            2,
            functools.partial(AutoResettingCountingEnv, 4, auto_reset=True),
            mp_start_method=mp_ctx,
        )
        r = env.rollout(20, policy, break_when_any_done=False)
        assert r.shape == torch.Size([2, 20])
        assert r["next", "done"].sum() == 8
        assert (r["next", "observation"][r["next", "done"].squeeze()] == -1).all()
        assert (
            r[..., 1:]["observation"][r[..., :-1]["next", "done"].squeeze()] == 0
        ).all()
        r = env.rollout(20, policy, break_when_any_done=True)
        assert r["next", "done"].sum() == 2
        assert not r["done"].any()

    def test_auto_reset_parallel_hetero(self):
        policy = lambda td: td.set(
            "action", torch.ones((*td.shape, 1), dtype=torch.int64)
        )
        env = ParallelEnv(
            2,
            [
                functools.partial(AutoResettingCountingEnv, 4, auto_reset=True),
                functools.partial(AutoResettingCountingEnv, 5, auto_reset=True),
            ],
            mp_start_method=mp_ctx,
        )
        r = env.rollout(20, policy, break_when_any_done=False)
        assert r.shape == torch.Size([2, 20])
        assert (r["next", "observation"][r["next", "done"].squeeze()] == -1).all()
        assert (
            r[..., 1:]["observation"][r[..., :-1]["next", "done"].squeeze()] == 0
        ).all()
        assert not r["done"].any()

    def test_auto_reset_heterogeneous_env(self):
        torch.manual_seed(0)
        env = TransformedEnv(
            AutoResetHeteroCountingEnv(4, auto_reset=True), StepCounter()
        )

        def policy(td):
            return td.update(
                env.full_action_spec.zero().apply(lambda x: x.bernoulli_(0.5))
            )

        assert isinstance(env.base_env, AutoResetEnv) and isinstance(
            env.base_env.transform, AutoResetTransform
        )
        check_env_specs(env)
        r = env.rollout(40, policy, break_when_any_done=False)
        assert (r["next", "lazy", "step_count"] - 1 == r["lazy", "step_count"]).all()
        done = r["next", "lazy", "done"].squeeze(-1)[:-1]
        assert (
            r["next", "lazy", "step_count"][1:][~done]
            == r["next", "lazy", "step_count"][:-1][~done] + 1
        ).all()
        assert (
            r["next", "lazy", "step_count"][1:][done]
            != r["next", "lazy", "step_count"][:-1][done] + 1
        ).all()
        done_split = r["next", "lazy", "done"].unbind(1)
        lazy_slit = r["next", "lazy"].unbind(1)
        lazy_roots = r["lazy"].unbind(1)
        for lazy, lazy_root, done in zip(lazy_slit, lazy_roots, done_split):
            assert lazy["lidar"][done.squeeze()].isnan().all()
            assert not lazy["lidar"][~done.squeeze()].isnan().any()
            assert (lazy_root["lidar"][1:][done[:-1].squeeze()] == 0).all()


class TestEnvWithDynamicSpec:
    def test_dynamic_rollout(self):
        env = EnvWithDynamicSpec()
        rollout = env.rollout(4)
        assert isinstance(rollout, LazyStackedTensorDict)
        rollout = env.rollout(4, return_contiguous=False)
        assert isinstance(rollout, LazyStackedTensorDict)
        with pytest.raises(
            RuntimeError,
            match="The environment specs are dynamic. Call rollout with return_contiguous=False",
        ):
<<<<<<< HEAD
            rollout = env.rollout(4, return_contiguous=True)
=======
            env.rollout(4, return_contiguous=True)
        env.rollout(4)
        env.rollout(4, return_contiguous=False)
>>>>>>> 423cab54
        check_env_specs(env, return_contiguous=False)

    @pytest.mark.skipif(not _has_gym, reason="requires gym to be installed")
    @pytest.mark.parametrize("penv", [SerialEnv, ParallelEnv])
    def test_batched_nondynamic(self, penv):
        # Tests not using buffers in batched envs
        env_buffers = penv(
            3,
            lambda: GymEnv(CARTPOLE_VERSIONED(), device=None),
            use_buffers=True,
            mp_start_method=mp_ctx if penv is ParallelEnv else None,
        )
        env_buffers.set_seed(0)
        torch.manual_seed(0)
        rollout_buffers = env_buffers.rollout(
            20, return_contiguous=True, break_when_any_done=False
        )
        del env_buffers
        gc.collect()

        env_no_buffers = penv(
            3,
            lambda: GymEnv(CARTPOLE_VERSIONED(), device=None),
            use_buffers=False,
            mp_start_method=mp_ctx if penv is ParallelEnv else None,
        )
        env_no_buffers.set_seed(0)
        torch.manual_seed(0)
        rollout_no_buffers = env_no_buffers.rollout(
            20, return_contiguous=True, break_when_any_done=False
        )
        del env_no_buffers
        gc.collect()
        assert_allclose_td(rollout_buffers, rollout_no_buffers)

    @pytest.mark.parametrize("break_when_any_done", [False, True])
    def test_batched_dynamic(self, break_when_any_done):
        list_of_envs = [EnvWithDynamicSpec(i + 4) for i in range(3)]
        dummy_rollouts = [
            env.rollout(
                20, return_contiguous=False, break_when_any_done=break_when_any_done
            )
            for env in list_of_envs
        ]
        t = min(dr.shape[0] for dr in dummy_rollouts)
        dummy_rollouts = TensorDict.maybe_dense_stack([dr[:t] for dr in dummy_rollouts])
        del list_of_envs

        # Tests not using buffers in batched envs
        env_no_buffers = SerialEnv(
            3,
            [lambda i=i + 4: EnvWithDynamicSpec(i) for i in range(3)],
            use_buffers=False,
        )
        env_no_buffers.set_seed(0)
        torch.manual_seed(0)
        rollout_no_buffers_serial = env_no_buffers.rollout(
            20, return_contiguous=False, break_when_any_done=break_when_any_done
        )
        del env_no_buffers
        gc.collect()
        assert_allclose_td(
            dummy_rollouts.exclude("action"),
            rollout_no_buffers_serial.exclude("action"),
        )

        env_no_buffers = ParallelEnv(
            3,
            [lambda i=i + 4: EnvWithDynamicSpec(i) for i in range(3)],
            use_buffers=False,
            mp_start_method=mp_ctx,
        )
        env_no_buffers.set_seed(0)
        torch.manual_seed(0)
        rollout_no_buffers_parallel = env_no_buffers.rollout(
            20, return_contiguous=False, break_when_any_done=break_when_any_done
        )
        del env_no_buffers
        gc.collect()

        assert_allclose_td(
            dummy_rollouts.exclude("action"),
            rollout_no_buffers_parallel.exclude("action"),
        )
        assert_allclose_td(rollout_no_buffers_serial, rollout_no_buffers_parallel)


class TestNonTensorEnv:
    @pytest.mark.parametrize("bwad", [True, False])
    def test_single(self, bwad):
        env = EnvWithMetadata()
        r = env.rollout(10, break_when_any_done=bwad)
        assert r.get("non_tensor").tolist() == list(range(10))

    @pytest.mark.parametrize("bwad", [True, False])
    @pytest.mark.parametrize("use_buffers", [False, True])
    def test_serial(self, bwad, use_buffers):
        N = 50
        env = SerialEnv(2, EnvWithMetadata, use_buffers=use_buffers)
        r = env.rollout(N, break_when_any_done=bwad)
        assert r.get("non_tensor").tolist() == [list(range(N))] * 2

    @pytest.mark.parametrize("bwad", [True, False])
    @pytest.mark.parametrize("use_buffers", [False, True])
    def test_parallel(self, bwad, use_buffers):
        N = 50
        env = ParallelEnv(2, EnvWithMetadata, use_buffers=use_buffers)
        r = env.rollout(N, break_when_any_done=bwad)
        assert r.get("non_tensor").tolist() == [list(range(N))] * 2

    class AddString(Transform):
        def __init__(self):
            super().__init__()
            self._str = "0"

        def _call(self, td):
            td["string"] = str(int(self._str) + 1)
            self._str = td["string"]
            return td

        def _reset(
            self, tensordict: TensorDictBase, tensordict_reset: TensorDictBase
        ) -> TensorDictBase:
            self._str = "0"
            tensordict_reset["string"] = self._str
            return tensordict_reset

        def transform_observation_spec(self, observation_spec):
            observation_spec["string"] = NonTensor(())
            return observation_spec

    @pytest.mark.parametrize("batched", ["serial", "parallel"])
    def test_partial_rest(self, batched):
        env0 = lambda: CountingEnv(5).append_transform(self.AddString())
        env1 = lambda: CountingEnv(6).append_transform(self.AddString())
        if batched == "parallel":
            env = ParallelEnv(2, [env0, env1], mp_start_method=mp_ctx)
        else:
            env = SerialEnv(2, [env0, env1])
        s = env.reset()
        i = 0
        for i in range(10):  # noqa: B007
            s, s_ = env.step_and_maybe_reset(
                s.set("action", torch.ones(2, 1, dtype=torch.int))
            )
            if s.get(("next", "done")).any():
                break
            s = s_
        assert i == 5
        assert (s["next", "done"] == torch.tensor([[True], [False]])).all()
        assert s_["string"] == ["0", "6"]
        assert s["next", "string"] == ["6", "6"]

    @pytest.mark.skipif(not _has_transformers, reason="transformers required")
    def test_str2str_env_tokenizer(self):
        env = Str2StrEnv()
        env.set_seed(0)
        env = env.append_transform(
            Tokenizer(
                in_keys=["observation"],
                out_keys=["obs_tokens"],
                in_keys_inv=["action"],
                out_keys_inv=["action_tokens"],
            )
        )
        env.check_env_specs()
        assert env._has_dynamic_specs
        r = env.rollout(3, return_contiguous=False)
        assert len(r) == 3
        assert isinstance(r["observation"], list)
        r = r.densify(layout=torch.jagged)
        assert isinstance(r["observation"], list)
        assert isinstance(r["obs_tokens"], torch.Tensor)
        assert isinstance(r["action_tokens"], torch.Tensor)

    @pytest.mark.skipif(not _has_transformers, reason="transformers required")
    def test_str2str_env_tokenizer_catframes(self):
        """Tests that we can use Unsqueeze + CatFrames with tokenized strings of variable lengths."""
        env = Str2StrEnv()
        env.set_seed(0)
        env = env.append_transform(
            Tokenizer(
                in_keys=["observation"],
                out_keys=["obs_tokens"],
                in_keys_inv=["action"],
                out_keys_inv=["action_tokens"],
                # We must use max_length otherwise we can't call cat
                # Perhaps we could use NJT here?
                max_length=10,
            )
        )
        env = env.append_transform(
            UnsqueezeTransform(
                dim=-2, in_keys=["obs_tokens"], out_keys=["obs_tokens_cat"]
            ),
        )
        env = env.append_transform(CatFrames(N=4, dim=-2, in_keys=["obs_tokens_cat"]))
        r = env.rollout(3)
        assert r["obs_tokens_cat"].shape == (3, 4, 10)

    @pytest.mark.skipif(not _has_transformers, reason="transformers required")
    def test_str2str_rb_slicesampler(self):
        """Dedicated test for replay buffer sampling of trajectories with variable token length"""
        from torchrl.data import LazyStackStorage, ReplayBuffer, SliceSampler
        from torchrl.envs import TrajCounter

        env = Str2StrEnv()
        env.set_seed(0)
        env = env.append_transform(
            Tokenizer(
                in_keys=["observation"],
                out_keys=["obs_tokens"],
                in_keys_inv=["action"],
                out_keys_inv=["action_tokens"],
            )
        )
        env = env.append_transform(StepCounter(max_steps=10))
        env = env.append_transform(TrajCounter())
        rb = ReplayBuffer(
            storage=LazyStackStorage(100),
            sampler=SliceSampler(slice_len=10, end_key=("next", "done")),
        )
        r0 = env.rollout(20, break_when_any_done=False)
        rb.extend(r0)
        has_0 = False
        has_1 = False
        for _ in range(100):
            v0 = rb.sample(10)
            assert (v0["step_count"].squeeze() == torch.arange(10)).all()
            assert (v0["next", "step_count"].squeeze() == torch.arange(1, 11)).all()
            try:
                traj = v0["traj_count"].unique().item()
            except Exception:
                raise RuntimeError(
                    f"More than one traj found in single slice: {v0['traj_count']}"
                )
            has_0 |= traj == 0
            has_1 |= traj == 1
            if has_0 and has_1:
                break
        else:
            raise RuntimeError("Failed to sample both trajs")


# fen strings for board positions generated with:
# https://lichess.org/editor
@pytest.mark.skipif(not _has_chess, reason="chess not found")
class TestChessEnv:
    @pytest.mark.parametrize("include_pgn", [False, True])
    @pytest.mark.parametrize("include_fen", [False, True])
    @pytest.mark.parametrize("stateful", [False, True])
    @pytest.mark.parametrize("include_hash", [False, True])
    @pytest.mark.parametrize("include_san", [False, True])
    def test_env(self, stateful, include_pgn, include_fen, include_hash, include_san):
        with pytest.raises(
            RuntimeError, match="At least one state representation"
        ) if not stateful and not include_pgn and not include_fen else contextlib.nullcontext():
            env = ChessEnv(
                stateful=stateful,
                include_pgn=include_pgn,
                include_fen=include_fen,
                include_hash=include_hash,
                include_san=include_san,
            )
            # Because we always use mask_actions=True
            assert isinstance(env, TransformedEnv)
            check_env_specs(env)
            if include_hash:
                if include_fen:
                    assert "fen_hash" in env.observation_spec.keys()
                if include_pgn:
                    assert "pgn_hash" in env.observation_spec.keys()
                if include_san:
                    assert "san_hash" in env.observation_spec.keys()

    @pytest.mark.skipif(not _has_tv, reason="torchvision not found.")
    @pytest.mark.skipif(not _has_cairosvg, reason="cairosvg not found.")
    @pytest.mark.parametrize("stateful", [False, True])
    def test_chess_rendering(self, stateful):
        env = ChessEnv(stateful=stateful, include_fen=True, pixels=True)
        env.check_env_specs()
        r = env.rollout(3)
        assert "pixels" in r

    def test_pgn_bijectivity(self):
        np.random.seed(0)
        pgn = ChessEnv._PGN_RESTART
        board = ChessEnv._pgn_to_board(pgn)
        pgn_prev = pgn
        for _ in range(10):
            moves = list(board.legal_moves)
            move = np.random.choice(moves)
            board.push(move)
            pgn_move = ChessEnv._board_to_pgn(board)
            assert pgn_move != pgn_prev
            assert pgn_move == ChessEnv._board_to_pgn(ChessEnv._pgn_to_board(pgn_move))
            assert pgn_move == ChessEnv._add_move_to_pgn(pgn_prev, move)
            pgn_prev = pgn_move

    def test_consistency(self):
        env0_stateful = ChessEnv(stateful=True, include_pgn=True, include_fen=True)
        env1_stateful = ChessEnv(stateful=True, include_pgn=False, include_fen=True)
        env2_stateful = ChessEnv(stateful=True, include_pgn=True, include_fen=False)
        env0_stateless = ChessEnv(stateful=False, include_pgn=True, include_fen=True)
        env1_stateless = ChessEnv(stateful=False, include_pgn=False, include_fen=True)
        env2_stateless = ChessEnv(stateful=False, include_pgn=True, include_fen=False)
        torch.manual_seed(0)
        r1_stateless = env1_stateless.rollout(50, break_when_any_done=False)
        torch.manual_seed(0)
        r1_stateful = env1_stateful.rollout(50, break_when_any_done=False)
        torch.manual_seed(0)
        r2_stateless = env2_stateless.rollout(50, break_when_any_done=False)
        torch.manual_seed(0)
        r2_stateful = env2_stateful.rollout(50, break_when_any_done=False)
        torch.manual_seed(0)
        r0_stateless = env0_stateless.rollout(50, break_when_any_done=False)
        torch.manual_seed(0)
        r0_stateful = env0_stateful.rollout(50, break_when_any_done=False)
        assert (r0_stateless["action"] == r1_stateless["action"]).all()
        assert (r0_stateless["action"] == r2_stateless["action"]).all()
        assert (r0_stateless["action"] == r0_stateful["action"]).all()
        assert (r1_stateless["action"] == r1_stateful["action"]).all()
        assert (r2_stateless["action"] == r2_stateful["action"]).all()

    @pytest.mark.parametrize(
        "include_fen,include_pgn", [[True, False], [False, True], [True, True]]
    )
    @pytest.mark.parametrize("stateful", [False, True])
    def test_san(self, stateful, include_fen, include_pgn):
        torch.manual_seed(0)
        env = ChessEnv(
            stateful=stateful,
            include_pgn=include_pgn,
            include_fen=include_fen,
            include_san=True,
        )
        r = env.rollout(100, break_when_any_done=False)
        sans = r["next", "san"]
        actions = [env.san_moves.index(san) for san in sans]
        i = 0

        def policy(td):
            nonlocal i
            td["action"] = actions[i]
            i += 1
            return td

        r2 = env.rollout(100, policy=policy, break_when_any_done=False)
        assert_allclose_td(r, r2)

    @pytest.mark.parametrize(
        "include_fen,include_pgn", [[True, False], [False, True], [True, True]]
    )
    @pytest.mark.parametrize("stateful", [False, True])
    def test_rollout(self, stateful, include_pgn, include_fen):
        torch.manual_seed(0)
        env = ChessEnv(
            stateful=stateful, include_pgn=include_pgn, include_fen=include_fen
        )
        r = env.rollout(500, break_when_any_done=False)
        assert r.shape == (500,)

    @pytest.mark.parametrize(
        "include_fen,include_pgn", [[True, False], [False, True], [True, True]]
    )
    @pytest.mark.parametrize("stateful", [False, True])
    def test_reset_white_to_move(self, stateful, include_pgn, include_fen):
        env = ChessEnv(
            stateful=stateful, include_pgn=include_pgn, include_fen=include_fen
        )
        fen = "5k2/4r3/8/8/8/1Q6/2K5/8 w - - 0 1"
        td = env.reset(TensorDict({"fen": fen}))
        if include_fen:
            assert td["fen"] == fen
            assert env.board.fen() == fen
        assert td["turn"] == env.lib.WHITE
        assert not td["done"]

    @pytest.mark.parametrize("include_fen,include_pgn", [[True, False], [True, True]])
    @pytest.mark.parametrize("stateful", [False, True])
    def test_reset_black_to_move(self, stateful, include_pgn, include_fen):
        env = ChessEnv(
            stateful=stateful, include_pgn=include_pgn, include_fen=include_fen
        )
        fen = "5k2/4r3/8/8/8/1Q6/2K5/8 b - - 0 1"
        td = env.reset(TensorDict({"fen": fen}))
        assert td["fen"] == fen
        assert env.board.fen() == fen
        assert td["turn"] == env.lib.BLACK
        assert not td["done"]

    @pytest.mark.parametrize("include_fen,include_pgn", [[True, False], [True, True]])
    @pytest.mark.parametrize("stateful", [False, True])
    def test_reset_done_error(self, stateful, include_pgn, include_fen):
        env = ChessEnv(
            stateful=stateful, include_pgn=include_pgn, include_fen=include_fen
        )
        fen = "1R3k2/2R5/8/8/8/8/2K5/8 b - - 0 1"
        with pytest.raises(ValueError) as e_info:
            env.reset(TensorDict({"fen": fen}))

        assert "Cannot reset to a fen that is a gameover state" in str(e_info)

    @pytest.mark.parametrize("reset_without_fen", [False, True])
    @pytest.mark.parametrize(
        "endstate", ["white win", "black win", "stalemate", "50 move", "insufficient"]
    )
    @pytest.mark.parametrize("include_pgn", [False, True])
    @pytest.mark.parametrize("include_fen", [True])
    @pytest.mark.parametrize("stateful", [False, True])
    def test_reward(
        self, stateful, reset_without_fen, endstate, include_pgn, include_fen
    ):
        if stateful and reset_without_fen:
            # reset_without_fen is only used for stateless env
            return

        env = ChessEnv(
            stateful=stateful, include_pgn=include_pgn, include_fen=include_fen
        )

        if endstate == "white win":
            fen = "5k2/2R5/8/8/8/1R6/2K5/8 w - - 0 1"
            expected_turn = env.lib.WHITE
            move = "Rb8#"
            expected_reward = 1
            expected_done = True

        elif endstate == "black win":
            fen = "5k2/6r1/8/8/8/8/7r/1K6 b - - 0 1"
            expected_turn = env.lib.BLACK
            move = "Rg1#"
            expected_reward = 1
            expected_done = True

        elif endstate == "stalemate":
            fen = "5k2/6r1/8/8/8/8/7r/K7 b - - 0 1"
            expected_turn = env.lib.BLACK
            move = "Rb7"
            expected_reward = 0.5
            expected_done = True

        elif endstate == "insufficient":
            fen = "5k2/8/8/8/3r4/2K5/8/8 w - - 0 1"
            expected_turn = env.lib.WHITE
            move = "Kxd4"
            expected_reward = 0.5
            expected_done = True

        elif endstate == "50 move":
            fen = "5k2/8/1R6/8/6r1/2K5/8/8 b - - 99 123"
            expected_turn = env.lib.BLACK
            move = "Kf7"
            expected_reward = 0.5
            expected_done = True

        elif endstate == "not_done":
            fen = "rnbqkbnr/pppppppp/8/8/8/8/PPPPPPPP/RNBQKBNR w KQkq - 0 1"
            expected_turn = env.lib.WHITE
            move = "e4"
            expected_reward = 0
            expected_done = False

        else:
            raise RuntimeError(f"endstate not supported: {endstate}")

        if reset_without_fen:
            td = TensorDict({"fen": fen})
        else:
            td = env.reset(TensorDict({"fen": fen}))
            assert td["turn"] == expected_turn

        td["action"] = env._san_moves.index(move)
        td = env.step(td)["next"]
        assert td["done"] == expected_done
        assert td["reward"] == expected_reward
        assert td["turn"] == (not expected_turn)

    @pytest.mark.skipif(not _has_transformers, reason="transformers required")
    def test_chess_tokenized(self):
        env = ChessEnv(include_fen=True, stateful=True, include_san=True)
        assert isinstance(env.observation_spec["fen"], NonTensor)
        env = env.append_transform(
            Tokenizer(in_keys=["fen"], out_keys=["fen_tokenized"])
        )
        assert isinstance(env.observation_spec["fen"], NonTensor)
        env.transform.transform_output_spec(env.base_env.output_spec)
        env.transform.transform_input_spec(env.base_env.input_spec)
        r = env.rollout(10, return_contiguous=False)
        assert "fen_tokenized" in r
        assert "fen" in r
        assert "fen_tokenized" in r["next"]
        assert "fen" in r["next"]
        ftd = env.fake_tensordict()
        assert "fen_tokenized" in ftd
        assert "fen" in ftd
        assert "fen_tokenized" in ftd["next"]
        assert "fen" in ftd["next"]
        env.check_env_specs()


class TestCustomEnvs:
    def test_tictactoe_env(self):
        torch.manual_seed(0)
        env = TicTacToeEnv()
        check_env_specs(env)
        for _ in range(10):
            r = env.rollout(10)
            assert r.shape[-1] < 10
            r = env.rollout(10, tensordict=TensorDict(batch_size=[5]))
            assert r.shape[-1] < 10
        r = env.rollout(
            100, tensordict=TensorDict(batch_size=[5]), break_when_any_done=False
        )
        assert r.shape == (5, 100)

    def test_tictactoe_env_single(self):
        torch.manual_seed(0)
        env = TicTacToeEnv(single_player=True)
        check_env_specs(env)
        for _ in range(10):
            r = env.rollout(10)
            assert r.shape[-1] < 6
            r = env.rollout(10, tensordict=TensorDict(batch_size=[5]))
            assert r.shape[-1] < 6
        r = env.rollout(
            100, tensordict=TensorDict(batch_size=[5]), break_when_any_done=False
        )
        assert r.shape == (5, 100)

    @pytest.mark.parametrize("device", [None, *get_default_devices()])
    def test_pendulum_env(self, device):
        env = PendulumEnv(device=device)
        assert env.device == device
        check_env_specs(env)

        for _ in range(10):
            r = env.rollout(10)
            assert r.shape == torch.Size((10,))
            r = env.rollout(10, tensordict=TensorDict(batch_size=[5], device=device))
            assert r.shape == torch.Size((5, 10))

    def test_llm_hashing_env(self):
        vocab_size = 5

        class Tokenizer:
            def __call__(self, obj):
                return torch.randint(vocab_size, (len(obj.split(" ")),)).tolist()

            def decode(self, obj):
                words = ["apple", "banana", "cherry", "date", "elderberry"]
                return " ".join(random.choice(words) for _ in obj)

            def batch_decode(self, obj):
                return [self.decode(_obj) for _obj in obj]

            def encode(self, obj):
                return self(obj)

        tokenizer = Tokenizer()
        env = LLMHashingEnv(tokenizer=tokenizer, vocab_size=vocab_size)
        td = env.make_tensordict("some sentence")
        assert isinstance(td, TensorDict)
        env.check_env_specs(tensordict=td)


@pytest.mark.parametrize("device", [None, *get_default_devices()])
@pytest.mark.parametrize("env_device", [None, *get_default_devices()])
class TestPartialSteps:
    @pytest.mark.parametrize("use_buffers", [False, True])
    def test_parallel_partial_steps(
        self, use_buffers, device, env_device, maybe_fork_ParallelEnv
    ):
        with torch.device(device) if device is not None else contextlib.nullcontext():
            penv = maybe_fork_ParallelEnv(
                4,
                lambda: CountingEnv(max_steps=10, start_val=2, device=env_device),
                use_buffers=use_buffers,
                device=device,
            )
            td = penv.reset()
            psteps = torch.zeros(4, dtype=torch.bool)
            psteps[[1, 3]] = True
            td.set("_step", psteps)

            td.set("action", penv.action_spec.one())
            td = penv.step(td)
            assert (td[0].get("next") == 0).all()
            assert (td[1].get("next") != 0).any()
            assert (td[2].get("next") == 0).all()
            assert (td[3].get("next") != 0).any()

    @pytest.mark.parametrize("use_buffers", [False, True])
    def test_parallel_partial_step_and_maybe_reset(
        self, use_buffers, device, env_device, maybe_fork_ParallelEnv
    ):
        with torch.device(device) if device is not None else contextlib.nullcontext():
            penv = maybe_fork_ParallelEnv(
                4,
                lambda: CountingEnv(max_steps=10, start_val=2, device=env_device),
                use_buffers=use_buffers,
                device=device,
            )
            td = penv.reset()
            psteps = torch.zeros(4, dtype=torch.bool)
            psteps[[1, 3]] = True
            td.set("_step", psteps)

            td.set("action", penv.action_spec.one())
            td, tdreset = penv.step_and_maybe_reset(td)
            assert (td[0].get("next") == 0).all()
            assert (td[1].get("next") != 0).any()
            assert (td[2].get("next") == 0).all()
            assert (td[3].get("next") != 0).any()

    @pytest.mark.parametrize("use_buffers", [False, True])
    def test_serial_partial_steps(self, use_buffers, device, env_device):
        with torch.device(device) if device is not None else contextlib.nullcontext():
            penv = SerialEnv(
                4,
                lambda: CountingEnv(max_steps=10, start_val=2, device=env_device),
                use_buffers=use_buffers,
                device=device,
            )
            td = penv.reset()
            psteps = torch.zeros(4, dtype=torch.bool)
            psteps[[1, 3]] = True
            td.set("_step", psteps)

            td.set("action", penv.action_spec.one())
            td = penv.step(td)
            assert (td[0].get("next") == 0).all()
            assert (td[1].get("next") != 0).any()
            assert (td[2].get("next") == 0).all()
            assert (td[3].get("next") != 0).any()

    @pytest.mark.parametrize("use_buffers", [False, True])
    def test_serial_partial_step_and_maybe_reset(self, use_buffers, device, env_device):
        with torch.device(device) if device is not None else contextlib.nullcontext():
            penv = SerialEnv(
                4,
                lambda: CountingEnv(max_steps=10, start_val=2, device=env_device),
                use_buffers=use_buffers,
                device=device,
            )
            td = penv.reset()
            psteps = torch.zeros(4, dtype=torch.bool)
            psteps[[1, 3]] = True
            td.set("_step", psteps)

            td.set("action", penv.action_spec.one())
            td = penv.step(td)
            assert (td[0].get("next") == 0).all()
            assert (td[1].get("next") != 0).any()
            assert (td[2].get("next") == 0).all()
            assert (td[3].get("next") != 0).any()


if __name__ == "__main__":
    args, unknown = argparse.ArgumentParser().parse_known_args()
    pytest.main([__file__, "--capture", "no", "--exitfirst"] + unknown)<|MERGE_RESOLUTION|>--- conflicted
+++ resolved
@@ -3433,13 +3433,9 @@
             RuntimeError,
             match="The environment specs are dynamic. Call rollout with return_contiguous=False",
         ):
-<<<<<<< HEAD
-            rollout = env.rollout(4, return_contiguous=True)
-=======
             env.rollout(4, return_contiguous=True)
         env.rollout(4)
         env.rollout(4, return_contiguous=False)
->>>>>>> 423cab54
         check_env_specs(env, return_contiguous=False)
 
     @pytest.mark.skipif(not _has_gym, reason="requires gym to be installed")
