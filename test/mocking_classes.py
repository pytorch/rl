--- conflicted
+++ resolved
@@ -16,13 +16,8 @@
     UnboundedContinuousTensorSpec,
     OneHotDiscreteTensorSpec,
 )
-<<<<<<< HEAD
-from torchrl.data.tensordict.tensordict import _TensorDict, TensorDict
+from torchrl.data.tensordict.tensordict import TensorDictBase, TensorDict
 from torchrl.envs.common import EnvStateful
-=======
-from torchrl.data.tensordict.tensordict import TensorDictBase, TensorDict
-from torchrl.envs.common import _EnvClass
->>>>>>> 23ca67c2
 
 spec_dict = {
     "bounded": BoundedTensorSpec,
