# Copyright (c) Meta Platforms, Inc. and affiliates.
#
# This source code is licensed under the MIT license found in the
# LICENSE file in the root directory of this source tree.
from typing import Optional

import torch
from torchrl import seed_generator
from torchrl.data.tensor_specs import (
    NdUnboundedContinuousTensorSpec,
    NdBoundedTensorSpec,
    CompositeSpec,
    MultOneHotDiscreteTensorSpec,
    BinaryDiscreteTensorSpec,
    BoundedTensorSpec,
    UnboundedContinuousTensorSpec,
    OneHotDiscreteTensorSpec,
)
from torchrl.data.tensordict.tensordict import TensorDictBase, TensorDict
<<<<<<< HEAD
from torchrl.envs.common import EnvStateful
=======
from torchrl.envs.common import EnvBase
>>>>>>> 712d9782

spec_dict = {
    "bounded": BoundedTensorSpec,
    "one_hot": OneHotDiscreteTensorSpec,
    "unbounded": UnboundedContinuousTensorSpec,
    "ndbounded": NdBoundedTensorSpec,
    "ndunbounded": NdUnboundedContinuousTensorSpec,
    "binary": BinaryDiscreteTensorSpec,
    "mult_one_hot": MultOneHotDiscreteTensorSpec,
    "composite": CompositeSpec,
}

default_spec_kwargs = {
    BoundedTensorSpec: {"minimum": -1.0, "maximum": 1.0},
    OneHotDiscreteTensorSpec: {"n": 7},
    UnboundedContinuousTensorSpec: {},
    NdBoundedTensorSpec: {"minimum": -torch.ones(4), "maxmimum": torch.ones(4)},
    NdUnboundedContinuousTensorSpec: {
        "shape": [
            7,
        ]
    },
    BinaryDiscreteTensorSpec: {"n": 7},
    MultOneHotDiscreteTensorSpec: {"nvec": [7, 3, 5]},
    CompositeSpec: {},
}


def make_spec(spec_str):
    target_class = spec_dict[spec_str]
    return target_class(**default_spec_kwargs[target_class])


<<<<<<< HEAD
class _MockEnv(EnvStateful):
=======
class _MockEnv(EnvBase):
>>>>>>> 712d9782
    def __init__(self, seed: int = 100):
        super().__init__(
            device="cpu",
            dtype=torch.get_default_dtype(),
        )
        self.set_seed(seed)
        self.is_closed = False

        for key, item in list(self.observation_spec.items()):
            self.observation_spec[key] = item.to(torch.get_default_dtype())
        # self.action_spec = self.action_spec.to(torch.get_default_dtype())
        self.reward_spec = self.reward_spec.to(torch.get_default_dtype())

    @property
    def maxstep(self):
        return 100

    def set_seed(self, seed: int) -> int:
        self.seed = seed
        self.counter = seed % 17  # make counter a small number
        return seed_generator(seed)

    def custom_fun(self):
        return 0

    custom_attr = 1

    @property
    def custom_prop(self):
        return 2

    @property
    def custom_td(self):
        return TensorDict({"a": torch.zeros(3)}, [])


<<<<<<< HEAD
class MockSerialEnv(EnvStateful):
=======
class MockSerialEnv(EnvBase):
>>>>>>> 712d9782
    def __init__(self, device):
        super(MockSerialEnv, self).__init__(device=device)
        self.action_spec = NdUnboundedContinuousTensorSpec((1,))
        self.observation_spec = NdUnboundedContinuousTensorSpec((1,))
        self.reward_spec = NdUnboundedContinuousTensorSpec((1,))
        self.is_closed = False

    def set_seed(self, seed: int) -> int:
        assert seed >= 1
        self.seed = seed
        self.counter = seed % 17  # make counter a small number
        self.max_val = max(self.counter + 100, self.counter * 2)
        return seed_generator(seed)

    def _step(self, tensordict):
        self.counter += 1
        n = torch.tensor([self.counter]).to(self.device).to(torch.get_default_dtype())
        done = self.counter >= self.max_val
        done = torch.tensor([done], dtype=torch.bool, device=self.device)
        return TensorDict({"reward": n, "done": done, "next_observation": n}, [])

    def _reset(self, tensordict: TensorDictBase, **kwargs) -> TensorDictBase:
        self.max_val = max(self.counter + 100, self.counter * 2)

        n = torch.tensor([self.counter]).to(self.device).to(torch.get_default_dtype())
        done = self.counter >= self.max_val
        done = torch.tensor([done], dtype=torch.bool, device=self.device)
        return TensorDict({"done": done, "next_observation": n}, [])

    def rand_step(self, tensordict: Optional[TensorDictBase] = None) -> TensorDictBase:
        return self.step(tensordict)


class DiscreteActionVecMockEnv(_MockEnv):
    size = 7
    observation_spec = CompositeSpec(
        next_observation=NdUnboundedContinuousTensorSpec(shape=torch.Size([size]))
    )
    action_spec = OneHotDiscreteTensorSpec(7)
    reward_spec = UnboundedContinuousTensorSpec()

    from_pixels = False

    out_key = "observation"
    _out_key = "observation_orig"
    input_spec = CompositeSpec(
        **{_out_key: observation_spec["next_observation"], "action": action_spec}
    )

    def _get_in_obs(self, obs):
        return obs

    def _get_out_obs(self, obs):
        return obs

    def _reset(self, tensordict: TensorDictBase) -> TensorDictBase:
        self.counter += 1
        state = torch.zeros(self.size) + self.counter
        tensordict = tensordict.select().set(
            "next_" + self.out_key, self._get_out_obs(state)
        )
        tensordict = tensordict.set("next_" + self._out_key, self._get_out_obs(state))
        tensordict.set("done", torch.zeros(*tensordict.shape, 1, dtype=torch.bool))
        return tensordict

    def _step(
        self,
        tensordict: TensorDictBase,
    ) -> TensorDictBase:
        tensordict = tensordict.to(self.device)
        a = tensordict.get("action")
        assert (a.sum(-1) == 1).all()
        assert not self.is_done, "trying to execute step in done env"

        obs = self._get_in_obs(tensordict.get(self._out_key)) + a / self.maxstep
        tensordict = tensordict.select()  # empty tensordict

        tensordict.set("next_" + self.out_key, self._get_out_obs(obs))
        tensordict.set("next_" + self._out_key, self._get_out_obs(obs))

        done = torch.isclose(obs, torch.ones_like(obs) * (self.counter + 1))
        reward = done.any(-1).unsqueeze(-1)
        # set done to False
        done = torch.zeros_like(done).all(-1).unsqueeze(-1)
        tensordict.set("reward", reward.to(torch.get_default_dtype()))
        tensordict.set("done", done)
        return tensordict


class ContinuousActionVecMockEnv(_MockEnv):
    size = 7
    observation_spec = CompositeSpec(
        next_observation=NdUnboundedContinuousTensorSpec(shape=torch.Size([size]))
    )
    action_spec = NdBoundedTensorSpec(-1, 1, (7,))
    reward_spec = UnboundedContinuousTensorSpec()
    from_pixels = False

    out_key = "observation"
    _out_key = "observation_orig"
    input_spec = CompositeSpec(
        **{_out_key: observation_spec["next_observation"], "action": action_spec}
    )

    def _get_in_obs(self, obs):
        return obs

    def _get_out_obs(self, obs):
        return obs

    def _reset(self, tensordict: TensorDictBase) -> TensorDictBase:
        self.counter += 1
        self.step_count = 0
        state = torch.zeros(self.size) + self.counter
        tensordict = tensordict.select()
        tensordict.set("next_" + self.out_key, self._get_out_obs(state))
        tensordict.set("next_" + self._out_key, self._get_out_obs(state))
        tensordict.set("done", torch.zeros(*tensordict.shape, 1, dtype=torch.bool))
        return tensordict

    def _step(
        self,
        tensordict: TensorDictBase,
    ) -> TensorDictBase:
        self.step_count += 1
        tensordict = tensordict.to(self.device)
        a = tensordict.get("action")
        assert not self.is_done, "trying to execute step in done env"

        obs = self._obs_step(self._get_in_obs(tensordict.get(self._out_key)), a)
        tensordict = tensordict.select()  # empty tensordict

        tensordict.set("next_" + self.out_key, self._get_out_obs(obs))
        tensordict.set("next_" + self._out_key, self._get_out_obs(obs))

        done = torch.isclose(obs, torch.ones_like(obs) * (self.counter + 1))
        reward = done.any(-1).unsqueeze(-1)
        done = done.all(-1).unsqueeze(-1)
        tensordict.set("reward", reward.to(torch.get_default_dtype()))
        tensordict.set("done", done)
        return tensordict

    def _obs_step(self, obs, a):
        return obs + a / self.maxstep


class DiscreteActionVecPolicy:
    in_keys = ["observation"]
    out_keys = ["action"]

    def _get_in_obs(self, tensordict):
        obs = tensordict.get(*self.in_keys)
        return obs

    def __call__(self, tensordict):
        obs = self._get_in_obs(tensordict)
        max_obs = (obs == obs.max(dim=-1, keepdim=True)[0]).cumsum(-1).argmax(-1)
        k = tensordict.get(*self.in_keys).shape[-1]
        max_obs = (max_obs + 1) % k
        action = torch.nn.functional.one_hot(max_obs, k)
        tensordict.set(*self.out_keys, action)
        return tensordict


class DiscreteActionConvMockEnv(DiscreteActionVecMockEnv):
    observation_spec = CompositeSpec(
        next_pixels=NdUnboundedContinuousTensorSpec(shape=torch.Size([1, 7, 7]))
    )
    action_spec = OneHotDiscreteTensorSpec(7)
    reward_spec = UnboundedContinuousTensorSpec()
    from_pixels = True

    out_key = "pixels"
    _out_key = "pixels_orig"
    input_spec = CompositeSpec(
        **{_out_key: observation_spec["next_pixels"], "action": action_spec}
    )

    def _get_out_obs(self, obs):
        obs = torch.diag_embed(obs, 0, -2, -1).unsqueeze(0)
        return obs

    def _get_in_obs(self, obs):
        return obs.diagonal(0, -1, -2).squeeze()


class DiscreteActionConvMockEnvNumpy(DiscreteActionConvMockEnv):
    observation_spec = CompositeSpec(
        next_pixels=NdUnboundedContinuousTensorSpec(shape=torch.Size([7, 7, 3]))
    )
    from_pixels = True

    def _get_out_obs(self, obs):
        obs = torch.diag_embed(obs, 0, -2, -1).unsqueeze(-1)
        obs = obs.expand(*obs.shape[:-1], 3)
        return obs

    def _get_in_obs(self, obs):
        return obs.diagonal(0, -2, -3)[..., 0, :]

    def _obs_step(self, obs, a):
        return obs + a.unsqueeze(-1) / self.maxstep


class ContinuousActionConvMockEnv(ContinuousActionVecMockEnv):
    observation_spec = CompositeSpec(
        next_pixels=NdUnboundedContinuousTensorSpec(shape=torch.Size([1, 7, 7]))
    )
    action_spec = NdBoundedTensorSpec(-1, 1, (7,))
    reward_spec = UnboundedContinuousTensorSpec()
    from_pixels = True

    out_key = "pixels"
    _out_key = "pixels_orig"
    input_spec = CompositeSpec(
        **{_out_key: observation_spec["next_pixels"], "action": action_spec}
    )

    def _get_out_obs(self, obs):
        obs = torch.diag_embed(obs, 0, -2, -1).unsqueeze(0)
        return obs

    def _get_in_obs(self, obs):
        return obs.diagonal(0, -1, -2).squeeze()


class ContinuousActionConvMockEnvNumpy(ContinuousActionConvMockEnv):
    observation_spec = CompositeSpec(
        next_pixels=NdUnboundedContinuousTensorSpec(shape=torch.Size([7, 7, 3]))
    )
    from_pixels = True

    def _get_out_obs(self, obs):
        obs = torch.diag_embed(obs, 0, -2, -1).unsqueeze(-1)
        obs = obs.expand(*obs.shape[:-1], 3)
        return obs

    def _get_in_obs(self, obs):
        return obs.diagonal(0, -2, -3)[..., 0, :]

    def _obs_step(self, obs, a):
        return obs + a / self.maxstep


class DiscreteActionConvPolicy(DiscreteActionVecPolicy):
    in_keys = ["pixels"]
    out_keys = ["action"]

    def _get_in_obs(self, tensordict):
        obs = tensordict.get(*self.in_keys).diagonal(0, -1, -2).squeeze()
        return obs<|MERGE_RESOLUTION|>--- conflicted
+++ resolved
@@ -17,11 +17,7 @@
     OneHotDiscreteTensorSpec,
 )
 from torchrl.data.tensordict.tensordict import TensorDictBase, TensorDict
-<<<<<<< HEAD
-from torchrl.envs.common import EnvStateful
-=======
 from torchrl.envs.common import EnvBase
->>>>>>> 712d9782
 
 spec_dict = {
     "bounded": BoundedTensorSpec,
@@ -55,11 +51,7 @@
     return target_class(**default_spec_kwargs[target_class])
 
 
-<<<<<<< HEAD
-class _MockEnv(EnvStateful):
-=======
 class _MockEnv(EnvBase):
->>>>>>> 712d9782
     def __init__(self, seed: int = 100):
         super().__init__(
             device="cpu",
@@ -96,11 +88,7 @@
         return TensorDict({"a": torch.zeros(3)}, [])
 
 
-<<<<<<< HEAD
-class MockSerialEnv(EnvStateful):
-=======
 class MockSerialEnv(EnvBase):
->>>>>>> 712d9782
     def __init__(self, device):
         super(MockSerialEnv, self).__init__(device=device)
         self.action_spec = NdUnboundedContinuousTensorSpec((1,))
