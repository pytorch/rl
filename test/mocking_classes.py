--- conflicted
+++ resolved
@@ -1386,17 +1386,10 @@
         camera = BoundedTensorSpec(minimum=0, maximum=200, shape=(7, 7, 3))
         vector_3d = UnboundedContinuousTensorSpec(shape=(3,))
         vector_2d = UnboundedContinuousTensorSpec(shape=(2,))
-<<<<<<< HEAD
-        lidar = BoundedTensorSpec(minimum=0, maximum=100, shape=(8,))
-
-        tensor_0 = UnboundedContinuousTensorSpec(shape=(1,))
-        tensor_1 = BoundedTensorSpec(minimum=0, maximum=150, shape=(1, 2))
-=======
         lidar = BoundedTensorSpec(minimum=0, maximum=5, shape=(8,))
 
         tensor_0 = UnboundedContinuousTensorSpec(shape=(1,))
         tensor_1 = BoundedTensorSpec(minimum=0, maximum=3, shape=(1, 2))
->>>>>>> 7b21e526
         tensor_2 = UnboundedContinuousTensorSpec(shape=(1, 2, 3))
 
         if i == 0:
