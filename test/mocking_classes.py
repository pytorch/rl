# Copyright (c) Meta Platforms, Inc. and affiliates.
#
# This source code is licensed under the MIT license found in the
# LICENSE file in the root directory of this source tree.
from typing import Optional

import torch
from torchrl import seed_generator
from torchrl.data.tensor_specs import (
    NdUnboundedContinuousTensorSpec,
    NdBoundedTensorSpec,
    CompositeSpec,
    MultOneHotDiscreteTensorSpec,
    BinaryDiscreteTensorSpec,
    BoundedTensorSpec,
    UnboundedContinuousTensorSpec,
    OneHotDiscreteTensorSpec,
)
from torchrl.data.tensordict.tensordict import TensorDictBase, TensorDict
from torchrl.envs.common import EnvBase

spec_dict = {
    "bounded": BoundedTensorSpec,
    "one_hot": OneHotDiscreteTensorSpec,
    "unbounded": UnboundedContinuousTensorSpec,
    "ndbounded": NdBoundedTensorSpec,
    "ndunbounded": NdUnboundedContinuousTensorSpec,
    "binary": BinaryDiscreteTensorSpec,
    "mult_one_hot": MultOneHotDiscreteTensorSpec,
    "composite": CompositeSpec,
}

default_spec_kwargs = {
    BoundedTensorSpec: {"minimum": -1.0, "maximum": 1.0},
    OneHotDiscreteTensorSpec: {"n": 7},
    UnboundedContinuousTensorSpec: {},
    NdBoundedTensorSpec: {"minimum": -torch.ones(4), "maxmimum": torch.ones(4)},
    NdUnboundedContinuousTensorSpec: {
        "shape": [
            7,
        ]
    },
    BinaryDiscreteTensorSpec: {"n": 7},
    MultOneHotDiscreteTensorSpec: {"nvec": [7, 3, 5]},
    CompositeSpec: {},
}


def make_spec(spec_str):
    target_class = spec_dict[spec_str]
    return target_class(**default_spec_kwargs[target_class])


class _MockEnv(EnvBase):
    def __init__(self, seed: int = 100):
        super().__init__(
            device="cpu",
            dtype=torch.get_default_dtype(),
        )
        self.set_seed(seed)
        self.is_closed = False

        for key, item in list(self.observation_spec.items()):
            self.observation_spec[key] = item.to(torch.get_default_dtype())
        # self.action_spec = self.action_spec.to(torch.get_default_dtype())
        self.reward_spec = self.reward_spec.to(torch.get_default_dtype())

    @property
    def maxstep(self):
        return 100

    def set_seed(self, seed: int, static_seed=False) -> int:
        self.seed = seed
        self.counter = seed % 17  # make counter a small number
        if static_seed:
            return seed
        return seed_generator(seed)

    def custom_fun(self):
        return 0

    custom_attr = 1

    @property
    def custom_prop(self):
        return 2

    @property
    def custom_td(self):
        return TensorDict({"a": torch.zeros(3)}, [])


class MockSerialEnv(EnvBase):
    def __init__(self, device):
        super(MockSerialEnv, self).__init__(device=device)
        self.action_spec = NdUnboundedContinuousTensorSpec((1,))
        self.observation_spec = NdUnboundedContinuousTensorSpec((1,))
        self.reward_spec = NdUnboundedContinuousTensorSpec((1,))
        self.is_closed = False

    def set_seed(self, seed: int, static_seed: bool = False) -> int:
        assert seed >= 1
        self.seed = seed
        self.counter = seed % 17  # make counter a small number
        self.max_val = max(self.counter + 100, self.counter * 2)
        if static_seed:
            return seed
        return seed_generator(seed)

    def _step(self, tensordict):
        self.counter += 1
        n = torch.tensor([self.counter]).to(self.device).to(torch.get_default_dtype())
        done = self.counter >= self.max_val
        done = torch.tensor([done], dtype=torch.bool, device=self.device)
        return TensorDict({"reward": n, "done": done, "next_observation": n}, [])

    def _reset(self, tensordict: TensorDictBase, **kwargs) -> TensorDictBase:
        self.max_val = max(self.counter + 100, self.counter * 2)

        n = torch.tensor([self.counter]).to(self.device).to(torch.get_default_dtype())
        done = self.counter >= self.max_val
        done = torch.tensor([done], dtype=torch.bool, device=self.device)
        return TensorDict({"done": done, "next_observation": n}, [])

    def rand_step(self, tensordict: Optional[TensorDictBase] = None) -> TensorDictBase:
        return self.step(tensordict)


class MockBatchedLockedEnv(EnvBase):
<<<<<<< HEAD
    def __init__(self, device):
        super(MockBatchedLockedEnv, self).__init__(device=device)
=======
    """Mocks an env whose batch_size defines the size of the output tensordict"""

    def __init__(self, device, batch_size=None):
        super(MockBatchedLockedEnv, self).__init__(device=device, batch_size=batch_size)
>>>>>>> ef1bf20b
        self.action_spec = NdUnboundedContinuousTensorSpec((1,))
        self.input_spec = CompositeSpec(
            action=NdUnboundedContinuousTensorSpec((1,)),
            observation=NdUnboundedContinuousTensorSpec((1,)),
        )
        self.observation_spec = CompositeSpec(
            next_observation=NdUnboundedContinuousTensorSpec((1,))
        )
        self.reward_spec = NdUnboundedContinuousTensorSpec((1,))
<<<<<<< HEAD
        self.is_closed = False
        self.counter = 0

    @classmethod
    def __new__(cls, *args, **kwargs):
        return super().__new__(cls, *args, _batch_locked=True, **kwargs)

    def set_seed(self, seed: int) -> int:
        assert seed >= 1
        self.seed = seed
        self.counter = seed % 17  # make counter a small number
        self.max_val = max(self.counter + 100, self.counter * 2)
        return seed_generator(seed)

    def _step(self, tensordict):
        self.counter += 1
=======
        self.counter = 0

    set_seed = MockSerialEnv.set_seed
    rand_step = MockSerialEnv.rand_step

    def _step(self, tensordict):
        self.counter += 1
        # We use tensordict.batch_size instead of self.batch_size since this method will also be used by MockBatchedUnLockedEnv
>>>>>>> ef1bf20b
        n = (
            torch.full(tensordict.batch_size, self.counter)
            .to(self.device)
            .to(torch.get_default_dtype())
        )
        done = self.counter >= self.max_val
        done = torch.full(
            tensordict.batch_size, done, dtype=torch.bool, device=self.device
        )

        return TensorDict(
            {"reward": n, "done": done, "next_observation": n}, tensordict.batch_size
        )

    def _reset(self, tensordict: TensorDictBase, **kwargs) -> TensorDictBase:
        self.max_val = max(self.counter + 100, self.counter * 2)
<<<<<<< HEAD

=======
>>>>>>> ef1bf20b
        if tensordict is None:
            batch_size = self.batch_size
        else:
            batch_size = tensordict.batch_size

        n = (
            torch.full(batch_size, self.counter)
            .to(self.device)
            .to(torch.get_default_dtype())
        )
        done = self.counter >= self.max_val
        done = torch.full(batch_size, done, dtype=torch.bool, device=self.device)

        return TensorDict(
            {"reward": n, "done": done, "next_observation": n}, batch_size
        )

<<<<<<< HEAD
    def rand_step(self, tensordict: Optional[TensorDictBase] = None) -> TensorDictBase:
        return self.step(tensordict)


class MockBatchedUnLockedEnv(EnvBase):
=======

class MockBatchedUnLockedEnv(MockBatchedLockedEnv):
    """Mocks an env whose batch_size does not define the size of the output tensordict.

    The size of the output tensordict is defined by the input tensordict itself.

    """

>>>>>>> ef1bf20b
    def __init__(self, device, batch_size=None):
        super(MockBatchedUnLockedEnv, self).__init__(
            batch_size=batch_size, device=device
        )
<<<<<<< HEAD
        self.action_spec = NdUnboundedContinuousTensorSpec((1,))
        self.input_spec = CompositeSpec(
            action=NdUnboundedContinuousTensorSpec((1,)),
            observation=NdUnboundedContinuousTensorSpec((1,)),
        )
        self.observation_spec = CompositeSpec(
            next_observation=NdUnboundedContinuousTensorSpec((1,))
        )
        self.reward_spec = NdUnboundedContinuousTensorSpec((1,))
        self.is_closed = False
        self.counter = 0
=======
>>>>>>> ef1bf20b

    @classmethod
    def __new__(cls, *args, **kwargs):
        return super().__new__(cls, *args, _batch_locked=False, **kwargs)

<<<<<<< HEAD
    def set_seed(self, seed: int) -> int:
        assert seed >= 1
        self.seed = seed
        self.counter = seed % 17  # make counter a small number
        self.max_val = max(self.counter + 100, self.counter * 2)
        return seed_generator(seed)

    def _step(self, tensordict):
        self.counter += 1
        n = (
            torch.full(tensordict.batch_size, self.counter)
            .to(self.device)
            .to(torch.get_default_dtype())
        )
        done = self.counter >= self.max_val
        done = torch.full(
            tensordict.batch_size, done, dtype=torch.bool, device=self.device
        )

        return TensorDict(
            {"reward": n, "done": done, "next_observation": n}, tensordict.batch_size
        )

    def _reset(self, tensordict: TensorDictBase, **kwargs) -> TensorDictBase:
        self.max_val = max(self.counter + 100, self.counter * 2)
        if tensordict is None:
            batch_size = self.batch_size
        else:
            batch_size = tensordict.batch_size

        n = (
            torch.full(batch_size, self.counter)
            .to(self.device)
            .to(torch.get_default_dtype())
        )
        done = self.counter >= self.max_val
        done = torch.full(batch_size, done, dtype=torch.bool, device=self.device)

        return TensorDict(
            {"reward": n, "done": done, "next_observation": n}, batch_size
        )

    def rand_step(self, tensordict: Optional[TensorDictBase] = None) -> TensorDictBase:
        return self.step(tensordict)

=======
>>>>>>> ef1bf20b

class DiscreteActionVecMockEnv(_MockEnv):
    size = 7
    observation_spec = CompositeSpec(
        next_observation=NdUnboundedContinuousTensorSpec(shape=torch.Size([size])),
        next_observation_orig=NdUnboundedContinuousTensorSpec(shape=torch.Size([size])),
    )
    action_spec = OneHotDiscreteTensorSpec(7)
    reward_spec = UnboundedContinuousTensorSpec()

    from_pixels = False

    out_key = "observation"
    _out_key = "observation_orig"
    input_spec = CompositeSpec(
        **{_out_key: observation_spec["next_observation"], "action": action_spec}
    )

    def _get_in_obs(self, obs):
        return obs

    def _get_out_obs(self, obs):
        return obs

    def _reset(self, tensordict: TensorDictBase) -> TensorDictBase:
        self.counter += 1
        state = torch.zeros(self.size) + self.counter
        if tensordict is None:
            tensordict = TensorDict({}, self.batch_size, device=self.device)
        tensordict = tensordict.select().set(
            "next_" + self.out_key, self._get_out_obs(state)
        )
        tensordict = tensordict.set("next_" + self._out_key, self._get_out_obs(state))
        tensordict.set("done", torch.zeros(*tensordict.shape, 1, dtype=torch.bool))
        return tensordict

    def _step(
        self,
        tensordict: TensorDictBase,
    ) -> TensorDictBase:
        tensordict = tensordict.to(self.device)
        a = tensordict.get("action")
        assert (a.sum(-1) == 1).all()
        assert not self.is_done, "trying to execute step in done env"

        obs = self._get_in_obs(tensordict.get(self._out_key)) + a / self.maxstep
        tensordict = tensordict.select()  # empty tensordict

        tensordict.set("next_" + self.out_key, self._get_out_obs(obs))
        tensordict.set("next_" + self._out_key, self._get_out_obs(obs))

        done = torch.isclose(obs, torch.ones_like(obs) * (self.counter + 1))
        reward = done.any(-1).unsqueeze(-1)
        # set done to False
        done = torch.zeros_like(done).all(-1).unsqueeze(-1)
        tensordict.set("reward", reward.to(torch.get_default_dtype()))
        tensordict.set("done", done)
        return tensordict


class ContinuousActionVecMockEnv(_MockEnv):
    size = 7
    observation_spec = CompositeSpec(
        next_observation=NdUnboundedContinuousTensorSpec(shape=torch.Size([size])),
        next_observation_orig=NdUnboundedContinuousTensorSpec(shape=torch.Size([size])),
    )
    action_spec = NdBoundedTensorSpec(-1, 1, (7,))
    reward_spec = UnboundedContinuousTensorSpec()
    from_pixels = False

    out_key = "observation"
    _out_key = "observation_orig"
    input_spec = CompositeSpec(
        **{_out_key: observation_spec["next_observation"], "action": action_spec}
    )

    def _get_in_obs(self, obs):
        return obs

    def _get_out_obs(self, obs):
        return obs

    def _reset(self, tensordict: TensorDictBase) -> TensorDictBase:
        self.counter += 1
        self.step_count = 0
        state = torch.zeros(self.size) + self.counter
        if tensordict is None:
            tensordict = TensorDict({}, self.batch_size, device=self.device)
        tensordict = tensordict.select()
        tensordict.set("next_" + self.out_key, self._get_out_obs(state))
        tensordict.set("next_" + self._out_key, self._get_out_obs(state))
        tensordict.set("done", torch.zeros(*tensordict.shape, 1, dtype=torch.bool))
        return tensordict

    def _step(
        self,
        tensordict: TensorDictBase,
    ) -> TensorDictBase:
        self.step_count += 1
        tensordict = tensordict.to(self.device)
        a = tensordict.get("action")
        assert not self.is_done, "trying to execute step in done env"

        obs = self._obs_step(self._get_in_obs(tensordict.get(self._out_key)), a)
        tensordict = tensordict.select()  # empty tensordict

        tensordict.set("next_" + self.out_key, self._get_out_obs(obs))
        tensordict.set("next_" + self._out_key, self._get_out_obs(obs))

        done = torch.isclose(obs, torch.ones_like(obs) * (self.counter + 1))
        reward = done.any(-1).unsqueeze(-1)
        done = done.all(-1).unsqueeze(-1)
        tensordict.set("reward", reward.to(torch.get_default_dtype()))
        tensordict.set("done", done)
        return tensordict

    def _obs_step(self, obs, a):
        return obs + a / self.maxstep


class DiscreteActionVecPolicy:
    in_keys = ["observation"]
    out_keys = ["action"]

    def _get_in_obs(self, tensordict):
        obs = tensordict.get(*self.in_keys)
        return obs

    def __call__(self, tensordict):
        obs = self._get_in_obs(tensordict)
        max_obs = (obs == obs.max(dim=-1, keepdim=True)[0]).cumsum(-1).argmax(-1)
        k = tensordict.get(*self.in_keys).shape[-1]
        max_obs = (max_obs + 1) % k
        action = torch.nn.functional.one_hot(max_obs, k)
        tensordict.set(*self.out_keys, action)
        return tensordict


class DiscreteActionConvMockEnv(DiscreteActionVecMockEnv):
    observation_spec = CompositeSpec(
        next_pixels=NdUnboundedContinuousTensorSpec(shape=torch.Size([1, 7, 7])),
        next_pixels_orig=NdUnboundedContinuousTensorSpec(shape=torch.Size([1, 7, 7])),
    )
    action_spec = OneHotDiscreteTensorSpec(7)
    reward_spec = UnboundedContinuousTensorSpec()
    from_pixels = True

    out_key = "pixels"
    _out_key = "pixels_orig"
    input_spec = CompositeSpec(
        **{_out_key: observation_spec["next_pixels_orig"], "action": action_spec}
    )

    def _get_out_obs(self, obs):
        obs = torch.diag_embed(obs, 0, -2, -1).unsqueeze(0)
        return obs

    def _get_in_obs(self, obs):
        return obs.diagonal(0, -1, -2).squeeze()


class DiscreteActionConvMockEnvNumpy(DiscreteActionConvMockEnv):
    observation_spec = CompositeSpec(
        next_pixels=NdUnboundedContinuousTensorSpec(shape=torch.Size([7, 7, 3])),
        next_pixels_orig=NdUnboundedContinuousTensorSpec(shape=torch.Size([7, 7, 3])),
    )
    action_spec = OneHotDiscreteTensorSpec(7)
    out_key = "pixels"
    _out_key = "pixels_orig"
    input_spec = CompositeSpec(
        **{_out_key: observation_spec["next_pixels_orig"], "action": action_spec}
    )

    from_pixels = True

    def _get_out_obs(self, obs):
        obs = torch.diag_embed(obs, 0, -2, -1).unsqueeze(-1)
        obs = obs.expand(*obs.shape[:-1], 3)
        return obs

    def _get_in_obs(self, obs):
        return obs.diagonal(0, -2, -3)[..., 0, :]

    def _obs_step(self, obs, a):
        return obs + a.unsqueeze(-1) / self.maxstep


class ContinuousActionConvMockEnv(ContinuousActionVecMockEnv):
    observation_spec = CompositeSpec(
        next_pixels=NdUnboundedContinuousTensorSpec(shape=torch.Size([1, 7, 7])),
        next_pixels_orig=NdUnboundedContinuousTensorSpec(shape=torch.Size([1, 7, 7])),
    )
    action_spec = NdBoundedTensorSpec(-1, 1, (7,))
    reward_spec = UnboundedContinuousTensorSpec()
    from_pixels = True

    out_key = "pixels"
    _out_key = "pixels_orig"
    input_spec = CompositeSpec(
        **{_out_key: observation_spec["next_pixels"], "action": action_spec}
    )

    def _get_out_obs(self, obs):
        obs = torch.diag_embed(obs, 0, -2, -1).unsqueeze(0)
        return obs

    def _get_in_obs(self, obs):
        return obs.diagonal(0, -1, -2).squeeze()


class ContinuousActionConvMockEnvNumpy(ContinuousActionConvMockEnv):
    observation_spec = CompositeSpec(
        next_pixels=NdUnboundedContinuousTensorSpec(shape=torch.Size([7, 7, 3])),
        next_pixels_orig=NdUnboundedContinuousTensorSpec(shape=torch.Size([7, 7, 3])),
    )
    from_pixels = True

    def _get_out_obs(self, obs):
        obs = torch.diag_embed(obs, 0, -2, -1).unsqueeze(-1)
        obs = obs.expand(*obs.shape[:-1], 3)
        return obs

    def _get_in_obs(self, obs):
        return obs.diagonal(0, -2, -3)[..., 0, :]

    def _obs_step(self, obs, a):
        return obs + a / self.maxstep


class DiscreteActionConvPolicy(DiscreteActionVecPolicy):
    in_keys = ["pixels"]
    out_keys = ["action"]

    def _get_in_obs(self, tensordict):
        obs = tensordict.get(*self.in_keys).diagonal(0, -1, -2).squeeze()
        return obs<|MERGE_RESOLUTION|>--- conflicted
+++ resolved
@@ -127,15 +127,10 @@
 
 
 class MockBatchedLockedEnv(EnvBase):
-<<<<<<< HEAD
-    def __init__(self, device):
-        super(MockBatchedLockedEnv, self).__init__(device=device)
-=======
     """Mocks an env whose batch_size defines the size of the output tensordict"""
 
     def __init__(self, device, batch_size=None):
         super(MockBatchedLockedEnv, self).__init__(device=device, batch_size=batch_size)
->>>>>>> ef1bf20b
         self.action_spec = NdUnboundedContinuousTensorSpec((1,))
         self.input_spec = CompositeSpec(
             action=NdUnboundedContinuousTensorSpec((1,)),
@@ -145,24 +140,6 @@
             next_observation=NdUnboundedContinuousTensorSpec((1,))
         )
         self.reward_spec = NdUnboundedContinuousTensorSpec((1,))
-<<<<<<< HEAD
-        self.is_closed = False
-        self.counter = 0
-
-    @classmethod
-    def __new__(cls, *args, **kwargs):
-        return super().__new__(cls, *args, _batch_locked=True, **kwargs)
-
-    def set_seed(self, seed: int) -> int:
-        assert seed >= 1
-        self.seed = seed
-        self.counter = seed % 17  # make counter a small number
-        self.max_val = max(self.counter + 100, self.counter * 2)
-        return seed_generator(seed)
-
-    def _step(self, tensordict):
-        self.counter += 1
-=======
         self.counter = 0
 
     set_seed = MockSerialEnv.set_seed
@@ -171,93 +148,6 @@
     def _step(self, tensordict):
         self.counter += 1
         # We use tensordict.batch_size instead of self.batch_size since this method will also be used by MockBatchedUnLockedEnv
->>>>>>> ef1bf20b
-        n = (
-            torch.full(tensordict.batch_size, self.counter)
-            .to(self.device)
-            .to(torch.get_default_dtype())
-        )
-        done = self.counter >= self.max_val
-        done = torch.full(
-            tensordict.batch_size, done, dtype=torch.bool, device=self.device
-        )
-
-        return TensorDict(
-            {"reward": n, "done": done, "next_observation": n}, tensordict.batch_size
-        )
-
-    def _reset(self, tensordict: TensorDictBase, **kwargs) -> TensorDictBase:
-        self.max_val = max(self.counter + 100, self.counter * 2)
-<<<<<<< HEAD
-
-=======
->>>>>>> ef1bf20b
-        if tensordict is None:
-            batch_size = self.batch_size
-        else:
-            batch_size = tensordict.batch_size
-
-        n = (
-            torch.full(batch_size, self.counter)
-            .to(self.device)
-            .to(torch.get_default_dtype())
-        )
-        done = self.counter >= self.max_val
-        done = torch.full(batch_size, done, dtype=torch.bool, device=self.device)
-
-        return TensorDict(
-            {"reward": n, "done": done, "next_observation": n}, batch_size
-        )
-
-<<<<<<< HEAD
-    def rand_step(self, tensordict: Optional[TensorDictBase] = None) -> TensorDictBase:
-        return self.step(tensordict)
-
-
-class MockBatchedUnLockedEnv(EnvBase):
-=======
-
-class MockBatchedUnLockedEnv(MockBatchedLockedEnv):
-    """Mocks an env whose batch_size does not define the size of the output tensordict.
-
-    The size of the output tensordict is defined by the input tensordict itself.
-
-    """
-
->>>>>>> ef1bf20b
-    def __init__(self, device, batch_size=None):
-        super(MockBatchedUnLockedEnv, self).__init__(
-            batch_size=batch_size, device=device
-        )
-<<<<<<< HEAD
-        self.action_spec = NdUnboundedContinuousTensorSpec((1,))
-        self.input_spec = CompositeSpec(
-            action=NdUnboundedContinuousTensorSpec((1,)),
-            observation=NdUnboundedContinuousTensorSpec((1,)),
-        )
-        self.observation_spec = CompositeSpec(
-            next_observation=NdUnboundedContinuousTensorSpec((1,))
-        )
-        self.reward_spec = NdUnboundedContinuousTensorSpec((1,))
-        self.is_closed = False
-        self.counter = 0
-=======
->>>>>>> ef1bf20b
-
-    @classmethod
-    def __new__(cls, *args, **kwargs):
-        return super().__new__(cls, *args, _batch_locked=False, **kwargs)
-
-<<<<<<< HEAD
-    def set_seed(self, seed: int) -> int:
-        assert seed >= 1
-        self.seed = seed
-        self.counter = seed % 17  # make counter a small number
-        self.max_val = max(self.counter + 100, self.counter * 2)
-        return seed_generator(seed)
-
-    def _step(self, tensordict):
-        self.counter += 1
         n = (
             torch.full(tensordict.batch_size, self.counter)
             .to(self.device)
@@ -291,11 +181,23 @@
             {"reward": n, "done": done, "next_observation": n}, batch_size
         )
 
-    def rand_step(self, tensordict: Optional[TensorDictBase] = None) -> TensorDictBase:
-        return self.step(tensordict)
-
-=======
->>>>>>> ef1bf20b
+
+class MockBatchedUnLockedEnv(MockBatchedLockedEnv):
+    """Mocks an env whose batch_size does not define the size of the output tensordict.
+
+    The size of the output tensordict is defined by the input tensordict itself.
+
+    """
+
+    def __init__(self, device, batch_size=None):
+        super(MockBatchedUnLockedEnv, self).__init__(
+            batch_size=batch_size, device=device
+        )
+
+    @classmethod
+    def __new__(cls, *args, **kwargs):
+        return super().__new__(cls, *args, _batch_locked=False, **kwargs)
+
 
 class DiscreteActionVecMockEnv(_MockEnv):
     size = 7
