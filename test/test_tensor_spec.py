# Copyright (c) Meta Platforms, Inc. and affiliates.
#
# This source code is licensed under the MIT license found in the
# LICENSE file in the root directory of this source tree.
import argparse

import numpy as np
import pytest
import torch
from _utils_internal import get_available_devices
<<<<<<< HEAD
from tensordict.tensordict import TensorDict, TensorDictBase
=======
from scipy.stats import chisquare
>>>>>>> 278e9be9
from torchrl.data.tensor_specs import (
    BinaryDiscreteTensorSpec,
    BoundedTensorSpec,
    CompositeSpec,
    DiscreteTensorSpec,
    MultOneHotDiscreteTensorSpec,
    NdBoundedTensorSpec,
    NdUnboundedContinuousTensorSpec,
    OneHotDiscreteTensorSpec,
    UnboundedContinuousTensorSpec,
)


@pytest.mark.parametrize("dtype", [torch.float32, torch.float16, torch.float64, None])
def test_bounded(dtype):
    torch.manual_seed(0)
    np.random.seed(0)
    for _ in range(100):
        bounds = torch.randn(2).sort()[0]
        ts = BoundedTensorSpec(bounds[0].item(), bounds[1].item(), dtype=dtype)
        _dtype = dtype
        if dtype is None:
            _dtype = torch.get_default_dtype()

        r = ts.rand()
        assert ts.is_in(r)
        assert r.dtype is _dtype
        ts.is_in(ts.encode(bounds.mean()))
        ts.is_in(ts.encode(bounds.mean().item()))
        assert (ts.encode(ts.to_numpy(r)) == r).all()


@pytest.mark.parametrize("cls", [OneHotDiscreteTensorSpec, DiscreteTensorSpec])
def test_discrete(cls):
    torch.manual_seed(0)
    np.random.seed(0)

    ts = cls(10)
    for _ in range(100):
        r = ts.rand()
        ts.to_numpy(r)
        ts.encode(torch.tensor([5]))
        ts.encode(torch.tensor([5]).numpy())
        ts.encode(9)
        with pytest.raises(AssertionError):
            ts.encode(torch.tensor([11]))  # out of bounds
        assert ts.is_in(r)
        assert (ts.encode(ts.to_numpy(r)) == r).all()


@pytest.mark.parametrize("dtype", [torch.float32, torch.float16, torch.float64, None])
def test_unbounded(dtype):
    torch.manual_seed(0)
    np.random.seed(0)
    ts = UnboundedContinuousTensorSpec(dtype=dtype)

    if dtype is None:
        dtype = torch.get_default_dtype()
    for _ in range(100):
        r = ts.rand()
        ts.to_numpy(r)
        assert ts.is_in(r)
        assert r.dtype is dtype
        assert (ts.encode(ts.to_numpy(r)) == r).all()


@pytest.mark.parametrize("dtype", [torch.float32, torch.float16, torch.float64, None])
@pytest.mark.parametrize(
    "shape",
    [
        [],
        torch.Size(
            [
                3,
            ]
        ),
    ],
)
def test_ndbounded(dtype, shape):
    torch.manual_seed(0)
    np.random.seed(0)

    for _ in range(100):
        lb = torch.rand(10) - 1
        ub = torch.rand(10) + 1
        ts = NdBoundedTensorSpec(lb, ub, dtype=dtype)
        _dtype = dtype
        if dtype is None:
            _dtype = torch.get_default_dtype()

        r = ts.rand(shape)
        assert r.dtype is _dtype
        assert r.shape == torch.Size([*shape, 10])
        assert (r >= lb.to(dtype)).all() and (
            r <= ub.to(dtype)
        ).all(), f"{r[r <= lb] - lb.expand_as(r)[r <= lb]} -- {r[r >= ub] - ub.expand_as(r)[r >= ub]} "
        ts.to_numpy(r)
        assert ts.is_in(r)
        ts.encode(lb + torch.rand(10) * (ub - lb))
        ts.encode((lb + torch.rand(10) * (ub - lb)).numpy())
        assert (ts.encode(ts.to_numpy(r)) == r).all()
        with pytest.raises(AssertionError):
            ts.encode(torch.rand(10) + 3)  # out of bounds
        with pytest.raises(AssertionError):
            ts.to_numpy(torch.rand(10) + 3)  # out of bounds


@pytest.mark.parametrize("dtype", [torch.float32, torch.float16, torch.float64, None])
@pytest.mark.parametrize("n", range(3, 10))
@pytest.mark.parametrize(
    "shape",
    [
        [],
        torch.Size(
            [
                3,
            ]
        ),
    ],
)
def test_ndunbounded(dtype, n, shape):
    torch.manual_seed(0)
    np.random.seed(0)

    ts = NdUnboundedContinuousTensorSpec(
        shape=[
            n,
        ],
        dtype=dtype,
    )

    if dtype is None:
        dtype = torch.get_default_dtype()

    for _ in range(100):
        r = ts.rand(shape)
        assert r.shape == torch.Size(
            [
                *shape,
                n,
            ]
        )
        ts.to_numpy(r)
        assert ts.is_in(r)
        assert r.dtype is dtype
        assert (ts.encode(ts.to_numpy(r)) == r).all()


@pytest.mark.parametrize("n", range(3, 10))
@pytest.mark.parametrize(
    "shape",
    [
        [],
        torch.Size(
            [
                3,
            ]
        ),
    ],
)
def test_binary(n, shape):
    torch.manual_seed(0)
    np.random.seed(0)

    ts = BinaryDiscreteTensorSpec(n)
    for _ in range(100):
        r = ts.rand(shape)
        assert r.shape == torch.Size(
            [
                *shape,
                n,
            ]
        )
        assert ts.is_in(r)
        assert ((r == 0) | (r == 1)).all()
        assert (ts.encode(r.numpy()) == r).all()
        assert (ts.encode(ts.to_numpy(r)) == r).all()


@pytest.mark.parametrize(
    "ns",
    [
        [
            5,
        ],
        [5, 2, 3],
        [4, 4, 1],
    ],
)
@pytest.mark.parametrize(
    "shape",
    [
        [],
        torch.Size(
            [
                3,
            ]
        ),
    ],
)
def test_mult_onehot(shape, ns):
    torch.manual_seed(0)
    np.random.seed(0)
    ts = MultOneHotDiscreteTensorSpec(nvec=ns)
    for _ in range(100):
        r = ts.rand(shape)
        assert r.shape == torch.Size(
            [
                *shape,
                sum(ns),
            ]
        )
        assert ts.is_in(r)
        assert ((r == 0) | (r == 1)).all()
        rsplit = r.split(ns, dim=-1)
        for _r, _n in zip(rsplit, ns):
            assert (_r.sum(-1) == 1).all()
            assert _r.shape[-1] == _n
        np_r = ts.to_numpy(r)
        assert (ts.encode(np_r) == r).all()


@pytest.mark.parametrize("is_complete", [True, False])
@pytest.mark.parametrize("device", get_available_devices())
@pytest.mark.parametrize("dtype", [torch.float32, torch.float16, torch.float64, None])
class TestComposite:
    @staticmethod
    def _composite_spec(is_complete=True, device=None, dtype=None):
        torch.manual_seed(0)
        np.random.seed(0)

        return CompositeSpec(
            obs=NdBoundedTensorSpec(
                torch.zeros(3, 32, 32),
                torch.ones(3, 32, 32),
                dtype=dtype,
                device=device,
            ),
            act=NdUnboundedContinuousTensorSpec((7,), dtype=dtype, device=device)
            if is_complete
            else None,
        )

    def test_getitem(self, is_complete, device, dtype):
        ts = self._composite_spec(is_complete, device, dtype)
        assert isinstance(ts["obs"], NdBoundedTensorSpec)
        if is_complete:
            assert isinstance(ts["act"], NdUnboundedContinuousTensorSpec)
        else:
            assert ts["act"] is None
        with pytest.raises(KeyError):
            _ = ts["UNK"]

    def test_setitem_forbidden_keys(self, is_complete, device, dtype):
        ts = self._composite_spec(is_complete, device, dtype)
        for key in {"shape", "device", "dtype", "space"}:
            with pytest.raises(AttributeError, match="cannot be set"):
                ts[key] = 42

    @pytest.mark.parametrize("dest", get_available_devices())
    def test_setitem_matches_device(self, is_complete, device, dtype, dest):
        ts = self._composite_spec(is_complete, device, dtype)

        if dest == device:
            ts["good"] = UnboundedContinuousTensorSpec(device=dest, dtype=dtype)
            assert ts["good"].device == dest
        else:
            with pytest.raises(
                RuntimeError, match="All devices of CompositeSpec must match"
            ):
                ts["bad"] = UnboundedContinuousTensorSpec(device=dest, dtype=dtype)

    def test_del(self, is_complete, device, dtype):
        ts = self._composite_spec(is_complete, device, dtype)
        assert "obs" in ts.keys()
        assert "act" in ts.keys()
        del ts["obs"]
        assert "obs" not in ts.keys()
        assert "act" in ts.keys()

    def test_encode(self, is_complete, device, dtype):
        ts = self._composite_spec(is_complete, device, dtype)
        if dtype is None:
            dtype = torch.get_default_dtype()

        for _ in range(100):
            r = ts.rand()
            raw_vals = {"obs": r["obs"].cpu().numpy()}
            if is_complete:
                raw_vals["act"] = r["act"].cpu().numpy()
            encoded_vals = ts.encode(raw_vals)

            assert encoded_vals["obs"].dtype == dtype
            assert (encoded_vals["obs"] == r["obs"]).all()
            if is_complete:
                assert encoded_vals["act"].dtype == dtype
                assert (encoded_vals["act"] == r["act"]).all()

    def test_is_in(self, is_complete, device, dtype):
        ts = self._composite_spec(is_complete, device, dtype)
        for _ in range(100):
            r = ts.rand()
            assert ts.is_in(r)

    @pytest.mark.parametrize("shape", [[], [3]])
    def test_project(self, is_complete, device, dtype, shape):
        ts = self._composite_spec(is_complete, device, dtype)
        # Using normal distribution to get out of bounds
        tensors = {"obs": torch.randn(*shape, 3, 32, 32, dtype=dtype, device=device)}
        if is_complete:
            tensors["act"] = torch.randn(*shape, 7, dtype=dtype, device=device)
        out_of_bounds_td = TensorDict(tensors, batch_size=shape)

        assert not ts.is_in(out_of_bounds_td)
        ts.project(out_of_bounds_td)
        assert ts.is_in(out_of_bounds_td)
        assert out_of_bounds_td.shape == torch.Size(shape)

    @pytest.mark.parametrize("shape", [[], [3]])
    def test_rand(self, is_complete, device, dtype, shape):
        ts = self._composite_spec(is_complete, device, dtype)
        if dtype is None:
            dtype = torch.get_default_dtype()

        rand_td = ts.rand(shape)
        assert rand_td.shape == torch.Size(shape)
        assert rand_td.get("obs").shape == torch.Size([*shape, 3, 32, 32])
        assert rand_td.get("obs").dtype == dtype
        if is_complete:
            assert rand_td.get("act").shape == torch.Size([*shape, 7])
            assert rand_td.get("act").dtype == dtype

    def test_repr(self, is_complete, device, dtype):
        ts = self._composite_spec(is_complete, device, dtype)
        output = repr(ts)
        assert output.startswith("CompositeSpec")
        assert "obs: " in output
        assert "act: " in output

    def test_device_cast_with_dtype_fails(self, is_complete, device, dtype):
        ts = self._composite_spec(is_complete, device, dtype)
        with pytest.raises(ValueError, match="Only device casting is allowed"):
            ts.to(torch.float16)

    @pytest.mark.parametrize("dest", get_available_devices())
    def test_device_cast(self, is_complete, device, dtype, dest):
        # Note: trivial test in case there is only one device available.
        ts = self._composite_spec(is_complete, device, dtype)
        ts.rand()
        ts.to(dest)
        cast_r = ts.rand()

        assert ts.device == dest
        assert cast_r["obs"].device == dest
        if is_complete:
            assert cast_r["act"].device == dest

    def test_type_check(self, is_complete, device, dtype):
        ts = self._composite_spec(is_complete, device, dtype)
        rand_td = ts.rand()
        ts.type_check(rand_td)
        ts.type_check(rand_td["obs"], "obs")
        if is_complete:
            ts.type_check(rand_td["act"], "act")

    def test_nested_composite_spec(self, is_complete, device, dtype):
        ts = self._composite_spec(is_complete, device, dtype)
        ts["nested_cp"] = self._composite_spec(is_complete, device, dtype)
        td = ts.rand()
        assert isinstance(td["nested_cp"], TensorDictBase)
        keys = list(td.keys())
        for key in keys:
            if key != "nested_cp":
                assert key in td["nested_cp"].keys()


class TestEquality:
    """Tests spec comparison."""

    @staticmethod
    def _ts_make_all_fields_equal(ts_to, ts_from):
        ts_to.shape = ts_from.shape
        ts_to.space = ts_from.space
        ts_to.device = ts_from.device
        ts_to.dtype = ts_from.dtype
        ts_to.domain = ts_from.domain
        return ts_to

    def test_equality_bounded(self):
        minimum = 10
        maximum = 100
        device = "cpu"
        dtype = torch.float16

        ts = BoundedTensorSpec(minimum, maximum, device, dtype)

        ts_same = BoundedTensorSpec(minimum, maximum, device, dtype)
        assert ts == ts_same

        ts_other = BoundedTensorSpec(minimum + 1, maximum, device, dtype)
        assert ts != ts_other

        ts_other = BoundedTensorSpec(minimum, maximum + 1, device, dtype)
        assert ts != ts_other

        ts_other = BoundedTensorSpec(minimum, maximum, "cpu:0", dtype)
        assert ts != ts_other

        ts_other = BoundedTensorSpec(minimum, maximum, device, torch.float64)
        assert ts != ts_other

        ts_other = TestEquality._ts_make_all_fields_equal(
            UnboundedContinuousTensorSpec(device, dtype), ts
        )
        assert ts != ts_other

    def test_equality_onehot(self):
        n = 5
        device = "cpu"
        dtype = torch.float16
        use_register = False

        ts = OneHotDiscreteTensorSpec(n, device, dtype, use_register)

        ts_same = OneHotDiscreteTensorSpec(n, device, dtype, use_register)
        assert ts == ts_same

        ts_other = OneHotDiscreteTensorSpec(n + 1, device, dtype, use_register)
        assert ts != ts_other

        ts_other = OneHotDiscreteTensorSpec(n, "cpu:0", dtype, use_register)
        assert ts != ts_other

        ts_other = OneHotDiscreteTensorSpec(n, device, torch.float64, use_register)
        assert ts != ts_other

        ts_other = OneHotDiscreteTensorSpec(n, device, dtype, not use_register)
        assert ts != ts_other

        ts_other = TestEquality._ts_make_all_fields_equal(
            UnboundedContinuousTensorSpec(device, dtype), ts
        )
        assert ts != ts_other

    def test_equality_unbounded(self):
        device = "cpu"
        dtype = torch.float16

        ts = UnboundedContinuousTensorSpec(device, dtype)

        ts_same = UnboundedContinuousTensorSpec(device, dtype)
        assert ts == ts_same

        ts_other = UnboundedContinuousTensorSpec("cpu:0", dtype)
        assert ts != ts_other

        ts_other = UnboundedContinuousTensorSpec(device, torch.float64)
        assert ts != ts_other

        ts_other = TestEquality._ts_make_all_fields_equal(
            BoundedTensorSpec(0, 1, device, dtype), ts
        )
        assert ts != ts_other

    def test_equality_ndbounded(self):
        minimum = np.arange(12).reshape((3, 4))
        maximum = minimum + 100
        device = "cpu"
        dtype = torch.float16

        ts = NdBoundedTensorSpec(
            minimum=minimum, maximum=maximum, device=device, dtype=dtype
        )

        ts_same = NdBoundedTensorSpec(
            minimum=minimum, maximum=maximum, device=device, dtype=dtype
        )
        assert ts == ts_same

        ts_other = NdBoundedTensorSpec(
            minimum=minimum + 1, maximum=maximum, device=device, dtype=dtype
        )
        assert ts != ts_other

        ts_other = NdBoundedTensorSpec(
            minimum=minimum, maximum=maximum + 1, device=device, dtype=dtype
        )
        assert ts != ts_other

        ts_other = NdBoundedTensorSpec(
            minimum=minimum, maximum=maximum, device="cpu:0", dtype=dtype
        )
        assert ts != ts_other

        ts_other = NdBoundedTensorSpec(
            minimum=minimum, maximum=maximum, device=device, dtype=torch.float64
        )
        assert ts != ts_other

        ts_other = TestEquality._ts_make_all_fields_equal(
            BoundedTensorSpec(0, 1, device, dtype), ts
        )
        assert ts != ts_other

    def test_equality_discrete(self):
        n = 5
        shape = torch.Size([1])
        device = "cpu"
        dtype = torch.float16

        ts = DiscreteTensorSpec(n, shape, device, dtype)

        ts_same = DiscreteTensorSpec(n, shape, device, dtype)
        assert ts == ts_same

        ts_other = DiscreteTensorSpec(n + 1, shape, device, dtype)
        assert ts != ts_other

        ts_other = DiscreteTensorSpec(n, shape, "cpu:0", dtype)
        assert ts != ts_other

        ts_other = DiscreteTensorSpec(n, shape, device, torch.float64)
        assert ts != ts_other

        ts_other = DiscreteTensorSpec(n, torch.Size([2]), device, torch.float64)
        assert ts != ts_other

        ts_other = TestEquality._ts_make_all_fields_equal(
            UnboundedContinuousTensorSpec(device, dtype), ts
        )
        assert ts != ts_other

    @pytest.mark.parametrize(
        "shape",
        [
            3,
            torch.Size([4]),
            torch.Size([5, 6]),
        ],
    )
    def test_equality_ndunbounded(self, shape):
        device = "cpu"
        dtype = torch.float16

        ts = NdUnboundedContinuousTensorSpec(shape=shape, device=device, dtype=dtype)

        ts_same = NdUnboundedContinuousTensorSpec(
            shape=shape, device=device, dtype=dtype
        )
        assert ts == ts_same

        other_shape = 13 if type(shape) == int else torch.Size(np.array(shape) + 10)
        ts_other = NdUnboundedContinuousTensorSpec(
            shape=other_shape, device=device, dtype=dtype
        )
        assert ts != ts_other

        ts_other = NdUnboundedContinuousTensorSpec(
            shape=shape, device="cpu:0", dtype=dtype
        )
        assert ts != ts_other

        ts_other = NdUnboundedContinuousTensorSpec(
            shape=shape, device=device, dtype=torch.float64
        )
        assert ts != ts_other

        ts_other = TestEquality._ts_make_all_fields_equal(
            BoundedTensorSpec(0, 1, device, dtype), ts
        )
        assert ts != ts_other

    def test_equality_binary(self):
        n = 5
        device = "cpu"
        dtype = torch.float16

        ts = BinaryDiscreteTensorSpec(n=n, device=device, dtype=dtype)

        ts_same = BinaryDiscreteTensorSpec(n=n, device=device, dtype=dtype)
        assert ts == ts_same

        ts_other = BinaryDiscreteTensorSpec(n=n + 5, device=device, dtype=dtype)
        assert ts != ts_other

        ts_other = BinaryDiscreteTensorSpec(n=n, device="cpu:0", dtype=dtype)
        assert ts != ts_other

        ts_other = BinaryDiscreteTensorSpec(n=n, device=device, dtype=torch.float64)
        assert ts != ts_other

        ts_other = TestEquality._ts_make_all_fields_equal(
            BoundedTensorSpec(0, 1, device, dtype), ts
        )
        assert ts != ts_other

    @pytest.mark.parametrize("nvec", [[3], [3, 4], [3, 4, 5]])
    def test_equality_multi_onehot(self, nvec):
        device = "cpu"
        dtype = torch.float16

        ts = MultOneHotDiscreteTensorSpec(nvec=nvec, device=device, dtype=dtype)

        ts_same = MultOneHotDiscreteTensorSpec(nvec=nvec, device=device, dtype=dtype)
        assert ts == ts_same

        other_nvec = np.array(nvec) + 3
        ts_other = MultOneHotDiscreteTensorSpec(
            nvec=other_nvec, device=device, dtype=dtype
        )
        assert ts != ts_other

        other_nvec = [12]
        ts_other = MultOneHotDiscreteTensorSpec(
            nvec=other_nvec, device=device, dtype=dtype
        )
        assert ts != ts_other

        other_nvec = [12, 13]
        ts_other = MultOneHotDiscreteTensorSpec(
            nvec=other_nvec, device=device, dtype=dtype
        )
        assert ts != ts_other

        ts_other = MultOneHotDiscreteTensorSpec(nvec=nvec, device="cpu:0", dtype=dtype)
        assert ts != ts_other

        ts_other = MultOneHotDiscreteTensorSpec(
            nvec=nvec, device=device, dtype=torch.float64
        )
        assert ts != ts_other

        ts_other = TestEquality._ts_make_all_fields_equal(
            BoundedTensorSpec(0, 1, device, dtype), ts
        )
        assert ts != ts_other

    def test_equality_composite(self):
        minimum = np.arange(12).reshape((3, 4))
        maximum = minimum + 100
        device = "cpu"
        dtype = torch.float16

        bounded = BoundedTensorSpec(0, 1, device, dtype)
        bounded_same = BoundedTensorSpec(0, 1, device, dtype)
        bounded_other = BoundedTensorSpec(0, 2, device, dtype)

        nd = NdBoundedTensorSpec(
            minimum=minimum, maximum=maximum + 1, device=device, dtype=dtype
        )
        nd_same = NdBoundedTensorSpec(
            minimum=minimum, maximum=maximum + 1, device=device, dtype=dtype
        )
        _ = NdBoundedTensorSpec(
            minimum=minimum, maximum=maximum + 3, device=device, dtype=dtype
        )

        # Equality tests
        ts = CompositeSpec(ts1=bounded)
        ts_same = CompositeSpec(ts1=bounded)
        assert ts == ts_same

        ts = CompositeSpec(ts1=bounded)
        ts_same = CompositeSpec(ts1=bounded_same)
        assert ts == ts_same

        ts = CompositeSpec(ts1=bounded, ts2=nd)
        ts_same = CompositeSpec(ts1=bounded, ts2=nd)
        assert ts == ts_same

        ts = CompositeSpec(ts1=bounded, ts2=nd)
        ts_same = CompositeSpec(ts1=bounded_same, ts2=nd_same)
        assert ts == ts_same

        ts = CompositeSpec(ts1=bounded, ts2=nd)
        ts_same = CompositeSpec(ts2=nd_same, ts1=bounded_same)
        assert ts == ts_same

        # Inequality tests
        ts = CompositeSpec(ts1=bounded)
        ts_other = CompositeSpec(ts5=bounded)
        assert ts != ts_other

        ts = CompositeSpec(ts1=bounded)
        ts_other = CompositeSpec(ts1=bounded_other)
        assert ts != ts_other

        ts = CompositeSpec(ts1=bounded)
        ts_other = CompositeSpec(ts1=nd)
        assert ts != ts_other

        ts = CompositeSpec(ts1=bounded)
        ts_other = CompositeSpec(ts1=bounded, ts2=nd)
        assert ts != ts_other

        ts = CompositeSpec(ts1=bounded, ts2=nd)
        ts_other = CompositeSpec(ts2=nd)
        assert ts != ts_other

        ts = CompositeSpec(ts1=bounded, ts2=nd)
        ts_other = CompositeSpec(ts1=bounded, ts2=nd, ts3=bounded_other)
        assert ts != ts_other


if __name__ == "__main__":
    args, unknown = argparse.ArgumentParser().parse_known_args()
    pytest.main([__file__, "--capture", "no", "--exitfirst"] + unknown)


class TestSpec:
    @pytest.mark.parametrize(
        "action_spec_cls", [OneHotDiscreteTensorSpec, DiscreteTensorSpec]
    )
    def test_discrete_action_spec_reconstruct(self, action_spec_cls):
        torch.manual_seed(0)
        action_spec = action_spec_cls(10)

        actions_tensors = [action_spec.rand() for _ in range(10)]
        actions_numpy = [action_spec.to_numpy(a) for a in actions_tensors]
        actions_tensors_2 = [action_spec.encode(a) for a in actions_numpy]
        assert all(
            [(a1 == a2).all() for a1, a2 in zip(actions_tensors, actions_tensors_2)]
        )

        actions_numpy = [int(np.random.randint(0, 10, (1,))) for a in actions_tensors]
        actions_tensors = [action_spec.encode(a) for a in actions_numpy]
        actions_numpy_2 = [action_spec.to_numpy(a) for a in actions_tensors]
        assert all([(a1 == a2) for a1, a2 in zip(actions_numpy, actions_numpy_2)])

    def test_mult_discrete_action_spec_reconstruct(self):
        torch.manual_seed(0)
        action_spec = MultOneHotDiscreteTensorSpec((10, 5))

        actions_tensors = [action_spec.rand() for _ in range(10)]
        actions_numpy = [action_spec.to_numpy(a) for a in actions_tensors]
        actions_tensors_2 = [action_spec.encode(a) for a in actions_numpy]
        assert all(
            [(a1 == a2).all() for a1, a2 in zip(actions_tensors, actions_tensors_2)]
        )

        actions_numpy = [
            np.concatenate(
                [np.random.randint(0, 10, (1,)), np.random.randint(0, 5, (1,))], 0
            )
            for a in actions_tensors
        ]
        actions_tensors = [action_spec.encode(a) for a in actions_numpy]
        actions_numpy_2 = [action_spec.to_numpy(a) for a in actions_tensors]
        assert all([(a1 == a2).all() for a1, a2 in zip(actions_numpy, actions_numpy_2)])

    def test_one_hot_discrete_action_spec_rand(self):
        torch.manual_seed(0)
        action_spec = OneHotDiscreteTensorSpec(10)

        sample = torch.stack([action_spec.rand() for _ in range(10000)], 0)

        sample_list = sample.argmax(-1)
        sample_list = list([sum(sample_list == i).item() for i in range(10)])
        assert chisquare(sample_list).pvalue > 0.1

        sample = action_spec.to_numpy(sample)
        sample = [sum(sample == i) for i in range(10)]
        assert chisquare(sample).pvalue > 0.1

    def test_categorical_action_spec_rand(self):
        torch.manual_seed(1)
        action_spec = DiscreteTensorSpec(10)

        sample = action_spec.rand((10000,))

        sample_list = sample[:, 0]
        sample_list = list([sum(sample_list == i).item() for i in range(10)])
        print(sample_list)
        assert chisquare(sample_list).pvalue > 0.1

        sample = action_spec.to_numpy(sample)
        sample = [sum(sample == i) for i in range(10)]
        assert chisquare(sample).pvalue > 0.1

    def test_mult_discrete_action_spec_rand(self):
        torch.manual_seed(0)
        ns = (10, 5)
        N = 100000
        action_spec = MultOneHotDiscreteTensorSpec((10, 5))

        actions_tensors = [action_spec.rand() for _ in range(10)]
        actions_numpy = [action_spec.to_numpy(a) for a in actions_tensors]
        actions_tensors_2 = [action_spec.encode(a) for a in actions_numpy]
        assert all(
            [(a1 == a2).all() for a1, a2 in zip(actions_tensors, actions_tensors_2)]
        )

        sample = np.stack(
            [action_spec.to_numpy(action_spec.rand()) for _ in range(N)], 0
        )
        assert sample.shape[0] == N
        assert sample.shape[1] == 2
        assert sample.ndim == 2, f"found shape: {sample.shape}"

        sample0 = sample[:, 0]
        sample_list = list([sum(sample0 == i) for i in range(ns[0])])
        assert chisquare(sample_list).pvalue > 0.1

        sample1 = sample[:, 1]
        sample_list = list([sum(sample1 == i) for i in range(ns[1])])
        assert chisquare(sample_list).pvalue > 0.1

    def test_categorical_action_spec_encode(self):
        action_spec = DiscreteTensorSpec(10)

        projected = action_spec.project(
            torch.tensor([-100, -1, 0, 1, 9, 10, 100], dtype=torch.long)
        )
        assert (
            projected == torch.tensor([0, 0, 0, 1, 9, 9, 9], dtype=torch.long)
        ).all()

        projected = action_spec.project(
            torch.tensor([-100.0, -1.0, 0.0, 1.0, 9.0, 10.0, 100.0], dtype=torch.float)
        )
        assert (
            projected == torch.tensor([0, 0, 0, 1, 9, 9, 9], dtype=torch.long)
        ).all()

    def test_bounded_rand(self):
        spec = BoundedTensorSpec(-3, 3)
        sample = torch.stack([spec.rand() for _ in range(100)])
        assert (-3 <= sample).all() and (3 >= sample).all()

    def test_ndbounded_shape(self):
        spec = NdBoundedTensorSpec(-3, 3 * torch.ones(10, 5), shape=[10, 5])
        sample = torch.stack([spec.rand() for _ in range(100)], 0)
        assert (-3 <= sample).all() and (3 >= sample).all()
        assert sample.shape == torch.Size([100, 10, 5])<|MERGE_RESOLUTION|>--- conflicted
+++ resolved
@@ -8,11 +8,8 @@
 import pytest
 import torch
 from _utils_internal import get_available_devices
-<<<<<<< HEAD
 from tensordict.tensordict import TensorDict, TensorDictBase
-=======
 from scipy.stats import chisquare
->>>>>>> 278e9be9
 from torchrl.data.tensor_specs import (
     BinaryDiscreteTensorSpec,
     BoundedTensorSpec,
