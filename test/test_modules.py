--- conflicted
+++ resolved
@@ -27,15 +27,11 @@
     VDNMixer,
 )
 from torchrl.modules.distributions.utils import safeatanh, safetanh
-<<<<<<< HEAD
 from torchrl.modules.models import ConvNet, Conv3dNet, MLP, NoisyLazyLinear, NoisyLinear
-=======
-from torchrl.modules.models import ConvNet, MLP, NoisyLazyLinear, NoisyLinear
 from torchrl.modules.models.decision_transformer import (
     _has_transformers,
     DecisionTransformer,
 )
->>>>>>> 4c50f1ec
 from torchrl.modules.models.model_based import (
     DreamerActor,
     ObsDecoder,
