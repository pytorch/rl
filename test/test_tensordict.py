# Copyright (c) Meta Platforms, Inc. and affiliates.
#
# This source code is licensed under the MIT license found in the
# LICENSE file in the root directory of this source tree.

import argparse
import os.path
import re
from textwrap import indent

import numpy as np
import pytest
import torch
from _utils_internal import get_available_devices
from torch import multiprocessing as mp
from torchrl import prod
from torchrl.data import SavedTensorDict, TensorDict, MemmapTensor
from torchrl.data.tensordict.tensordict import (
    assert_allclose_td,
    LazyStackedTensorDict,
    stack as stack_td,
    pad,
    TensorDictBase,
)
from torchrl.data.tensordict.utils import _getitem_batch_size, convert_ellipsis_to_idx


@pytest.mark.parametrize("device", get_available_devices())
def test_tensordict_set(device):
    torch.manual_seed(1)
    td = TensorDict({}, batch_size=(4, 5), device=device)
    td.set("key1", torch.randn(4, 5))
    assert td.device == torch.device(device)
    # by default inplace:
    with pytest.raises(RuntimeError):
        td.set("key1", torch.randn(5, 5, device=device))

    # robust to dtype casting
    td.set_("key1", torch.ones(4, 5, device=device, dtype=torch.double))
    assert (td.get("key1") == 1).all()

    # robust to device casting
    td.set("key_device", torch.ones(4, 5, device="cpu", dtype=torch.double))
    assert td.get("key_device").device == torch.device(device)

    with pytest.raises(
        AttributeError, match="for populating tensordict with new key-value pair"
    ):
        td.set_("smartypants", torch.ones(4, 5, device="cpu", dtype=torch.double))
    # test set_at_
    td.set("key2", torch.randn(4, 5, 6, device=device))
    x = torch.randn(6, device=device)
    td.set_at_("key2", x, (2, 2))
    assert (td.get("key2")[2, 2] == x).all()

    # test set_at_ with dtype casting
    x = torch.randn(6, dtype=torch.double, device=device)
    td.set_at_("key2", x, (2, 2))  # robust to dtype casting
    torch.testing.assert_close(td.get("key2")[2, 2], x.to(torch.float))

    td.set("key1", torch.zeros(4, 5, dtype=torch.double, device=device), inplace=True)
    assert (td.get("key1") == 0).all()
    td.set(
        "key1",
        torch.randn(4, 5, 1, 2, dtype=torch.double, device=device),
        inplace=False,
    )
    assert td._dict_meta["key1"].shape == td._tensordict["key1"].shape


@pytest.mark.parametrize("device", get_available_devices())
def test_tensordict_device(device):
    tensordict = TensorDict({"a": torch.randn(3, 4)}, [])
    with pytest.raises(RuntimeError):
        tensordict.device

    tensordict = TensorDict({"a": torch.randn(3, 4, device=device)}, [])
    assert tensordict["a"].device == device
    with pytest.raises(RuntimeError):
        tensordict.device

    tensordict = TensorDict(
        {
            "a": torch.randn(3, 4, device=device),
            "b": torch.randn(3, 4),
            "c": torch.randn(3, 4, device="cpu"),
        },
        [],
        device=device,
    )
    assert tensordict.device == device
    assert tensordict["a"].device == device
    assert tensordict["b"].device == device
    assert tensordict["c"].device == device

    tensordict = TensorDict({}, [], device=device)
    tensordict["a"] = torch.randn(3, 4)
    tensordict["b"] = torch.randn(3, 4, device="cpu")
    assert tensordict["a"].device == device
    assert tensordict["b"].device == device

    tensordict = TensorDict({"a": torch.randn(3, 4)}, [])
    tensordict = tensordict.to(device)
    assert tensordict.device == device
    assert tensordict["a"].device == device


@pytest.mark.skipif(torch.cuda.device_count() == 0, reason="No cuda device detected")
@pytest.mark.parametrize("device", get_available_devices()[1:])
def test_tensordict_error_messages(device):
    sub1 = TensorDict({"a": torch.randn(2, 3)}, [2])
    sub2 = TensorDict({"a": torch.randn(2, 3, device=device)}, [2])
    td1 = TensorDict({"sub": sub1}, [2])
    td2 = TensorDict({"sub": sub2}, [2])

    with pytest.raises(
        RuntimeError, match='tensors on different devices at key "sub" / "a"'
    ):
        torch.cat([td1, td2], 0)


def test_pad():
    dim0_left, dim0_right, dim1_left, dim1_right = [0, 1, 0, 2]
    td = TensorDict(
        {
            "a": torch.ones(3, 4, 1),
            "b": torch.zeros(3, 4, 1, 1),
        },
        batch_size=[3, 4],
    )

    padded_td = pad(td, [dim0_left, dim0_right, dim1_left, dim1_right], value=0.0)

    expected_a = torch.cat([torch.ones(3, 4, 1), torch.zeros(1, 4, 1)], dim=0)
    expected_a = torch.cat([expected_a, torch.zeros(4, 2, 1)], dim=1)

    assert padded_td["a"].shape == (4, 6, 1)
    assert padded_td["b"].shape == (4, 6, 1, 1)
    assert torch.equal(padded_td["a"], expected_a)
    padded_td._check_batch_size()


@pytest.mark.parametrize("device", get_available_devices())
def test_stack(device):
    torch.manual_seed(1)
    tds_list = [TensorDict(source={}, batch_size=(4, 5)) for _ in range(3)]
    tds = stack_td(tds_list, 0, contiguous=False)
    assert tds[0] is tds_list[0]

    td = TensorDict(
        source={"a": torch.randn(4, 5, 3, device=device)}, batch_size=(4, 5)
    )
    td_list = list(td)
    td_reconstruct = stack_td(td_list, 0)
    assert td_reconstruct.batch_size == td.batch_size
    assert (td_reconstruct == td).all()


@pytest.mark.parametrize("device", get_available_devices())
def test_tensordict_indexing(device):
    torch.manual_seed(1)
    td = TensorDict({}, batch_size=(4, 5))
    td.set("key1", torch.randn(4, 5, 1, device=device))
    td.set("key2", torch.randn(4, 5, 6, device=device, dtype=torch.double))

    td_select = td[2, 2]
    td_select._check_batch_size()

    td_select = td[2, :2]
    td_select._check_batch_size()

    td_select = td[None, :2]
    td_select._check_batch_size()

    td_reconstruct = stack_td([_td for _td in td], 0, contiguous=False)
    assert (
        td_reconstruct == td
    ).all(), f"td and td_reconstruct differ, got {td} and {td_reconstruct}"

    superlist = [stack_td([__td for __td in _td], 0, contiguous=False) for _td in td]
    td_reconstruct = stack_td(superlist, 0, contiguous=False)
    assert (
        td_reconstruct == td
    ).all(), f"td and td_reconstruct differ, got {td == td_reconstruct}"

    x = torch.randn(4, 5, device=device)
    td = TensorDict(
        source={"key1": torch.zeros(3, 4, 5, device=device)},
        batch_size=[3, 4],
    )
    td[0].set_("key1", x)
    torch.testing.assert_close(td.get("key1")[0], x)
    torch.testing.assert_close(td.get("key1")[0], td[0].get("key1"))

    y = torch.randn(3, 5, device=device)
    td[:, 0].set_("key1", y)
    torch.testing.assert_close(td.get("key1")[:, 0], y)
    torch.testing.assert_close(td.get("key1")[:, 0], td[:, 0].get("key1"))


@pytest.mark.parametrize("device", get_available_devices())
def test_subtensordict_construction(device):
    torch.manual_seed(1)
    td = TensorDict({}, batch_size=(4, 5))
    val1 = torch.randn(4, 5, 1, device=device)
    val2 = torch.randn(4, 5, 6, dtype=torch.double, device=device)
    val1_copy = val1.clone()
    val2_copy = val2.clone()
    td.set("key1", val1)
    td.set("key2", val2)
    std1 = td.get_sub_tensordict(2)
    std2 = std1.get_sub_tensordict(2)
    idx = (2, 2)
    std_control = td.get_sub_tensordict(idx)
    assert (std_control.get("key1") == std2.get("key1")).all()
    assert (std_control.get("key2") == std2.get("key2")).all()

    # write values
    with pytest.raises(RuntimeError, match="is prohibited for existing tensors"):
        std_control.set("key1", torch.randn(1, device=device))
    with pytest.raises(RuntimeError, match="is prohibited for existing tensors"):
        std_control.set("key2", torch.randn(6, device=device, dtype=torch.double))

    subval1 = torch.randn(1, device=device)
    subval2 = torch.randn(6, device=device, dtype=torch.double)
    std_control.set_("key1", subval1)
    std_control.set_("key2", subval2)
    assert (val1_copy[idx] != subval1).all()
    assert (td.get("key1")[idx] == subval1).all()
    assert (td.get("key1")[1, 1] == val1_copy[1, 1]).all()

    assert (val2_copy[idx] != subval2).all()
    assert (td.get("key2")[idx] == subval2).all()
    assert (td.get("key2")[1, 1] == val2_copy[1, 1]).all()

    assert (std_control.get("key1") == std2.get("key1")).all()
    assert (std_control.get("key2") == std2.get("key2")).all()

    assert std_control.get_parent_tensordict() is td
    assert (
        std_control.get_parent_tensordict()
        is std2.get_parent_tensordict().get_parent_tensordict()
    )


@pytest.mark.parametrize("device", get_available_devices())
def test_mask_td(device):
    torch.manual_seed(1)
    d = {
        "key1": torch.randn(4, 5, 6, device=device),
        "key2": torch.randn(4, 5, 10, device=device),
    }
    mask = torch.zeros(4, 5, dtype=torch.bool, device=device).bernoulli_()
    mask_list = mask.cpu().numpy().tolist()
    td = TensorDict(batch_size=(4, 5), source=d)

    td_masked = torch.masked_select(td, mask)
    td_masked1 = td[mask_list]
    assert len(td_masked.get("key1")) == td_masked.shape[0]
    assert len(td_masked1.get("key1")) == td_masked1.shape[0]

    mask_list = [False, True, False, True]

    td_masked2 = td[mask_list, 0]
    torch.testing.assert_close(td.get("key1")[mask_list, 0], td_masked2.get("key1"))
    torch.testing.assert_close(td.get("key2")[mask_list, 0], td_masked2.get("key2"))


@pytest.mark.parametrize("device", get_available_devices())
def test_unbind_td(device):
    torch.manual_seed(1)
    d = {
        "key1": torch.randn(4, 5, 6, device=device),
        "key2": torch.randn(4, 5, 10, device=device),
    }
    td = TensorDict(batch_size=(4, 5), source=d)
    td_unbind = torch.unbind(td, dim=1)
    assert (
        td_unbind[0].batch_size == td[:, 0].batch_size
    ), f"got {td_unbind[0].batch_size} and {td[:, 0].batch_size}"


@pytest.mark.parametrize("device", get_available_devices())
def test_cat_td(device):
    torch.manual_seed(1)
    d = {
        "key1": torch.randn(4, 5, 6, device=device),
        "key2": torch.randn(4, 5, 10, device=device),
    }
    td1 = TensorDict(batch_size=(4, 5), source=d)
    d = {
        "key1": torch.randn(4, 10, 6, device=device),
        "key2": torch.randn(4, 10, 10, device=device),
    }
    td2 = TensorDict(batch_size=(4, 10), source=d)

    td_cat = torch.cat([td1, td2], 1)
    assert td_cat.batch_size == torch.Size([4, 15])
    d = {"key1": torch.randn(4, 15, 6), "key2": torch.randn(4, 15, 10)}
    td_out = TensorDict(batch_size=(4, 15), source=d)
    torch.cat([td1, td2], 1, out=td_out)
    assert td_out.batch_size == torch.Size([4, 15])


@pytest.mark.parametrize("device", get_available_devices())
def test_expand(device):
    torch.manual_seed(1)
    d = {
        "key1": torch.randn(4, 5, 6, device=device),
        "key2": torch.randn(4, 5, 10, device=device),
    }
    td1 = TensorDict(batch_size=(4, 5), source=d)
    td2 = td1.expand(3, 7, 4, 5)
    assert td2.batch_size == torch.Size([3, 7, 4, 5])
    assert td2.get("key1").shape == torch.Size([3, 7, 4, 5, 6])
    assert td2.get("key2").shape == torch.Size([3, 7, 4, 5, 10])


@pytest.mark.parametrize("device", get_available_devices())
def test_expand_with_singleton(device):
    torch.manual_seed(1)
    d = {
        "key1": torch.randn(1, 5, 6, device=device),
        "key2": torch.randn(1, 5, 10, device=device),
    }
    td1 = TensorDict(batch_size=(1, 5), source=d)
    td2 = td1.expand(3, 7, 4, 5)
    assert td2.batch_size == torch.Size([3, 7, 4, 5])
    assert td2.get("key1").shape == torch.Size([3, 7, 4, 5, 6])
    assert td2.get("key2").shape == torch.Size([3, 7, 4, 5, 10])


@pytest.mark.parametrize("device", get_available_devices())
def test_squeeze(device):
    torch.manual_seed(1)
    d = {
        "key1": torch.randn(4, 5, 6, device=device),
        "key2": torch.randn(4, 5, 10, device=device),
    }
    td1 = TensorDict(batch_size=(4, 5), source=d)
    td2 = torch.unsqueeze(td1, dim=1)
    assert td2.batch_size == torch.Size([4, 1, 5])

    td1b = torch.squeeze(td2, dim=1)
    assert td1b.batch_size == td1.batch_size


@pytest.mark.parametrize("device", get_available_devices())
def test_permute(device):
    torch.manual_seed(1)
    d = {
        "a": torch.randn(4, 5, 6, 9, device=device),
        "b": torch.randn(4, 5, 6, 7, device=device),
        "c": torch.randn(4, 5, 6, device=device),
    }
    td1 = TensorDict(batch_size=(4, 5, 6), source=d)
    td2 = torch.permute(td1, dims=(2, 1, 0))
    assert td2.shape == torch.Size((6, 5, 4))
    assert td2["a"].shape == torch.Size((6, 5, 4, 9))

    td2 = torch.permute(td1, dims=(-1, -3, -2))
    assert td2.shape == torch.Size((6, 4, 5))
    assert td2["c"].shape == torch.Size((6, 4, 5, 1))

    td2 = torch.permute(td1, dims=(0, 1, 2))
    assert td2["a"].shape == torch.Size((4, 5, 6, 9))

    t = TensorDict({"a": torch.randn(3, 4, 1)}, [3, 4])
    torch.permute(t, dims=(1, 0)).set("b", torch.randn(4, 3))
    assert t["b"].shape == torch.Size((3, 4, 1))

    torch.permute(t, dims=(1, 0)).fill_("a", 0.0)
    assert torch.sum(t["a"]) == torch.Tensor([0])


@pytest.mark.parametrize("device", get_available_devices())
def test_permute_applied_twice(device):
    torch.manual_seed(1)
    d = {
        "a": torch.randn(4, 5, 6, 9, device=device),
        "b": torch.randn(4, 5, 6, 7, device=device),
        "c": torch.randn(4, 5, 6, device=device),
    }
    td1 = TensorDict(batch_size=(4, 5, 6), source=d)
    td2 = torch.permute(td1, dims=(2, 1, 0))
    td3 = torch.permute(td2, dims=(2, 1, 0))
    assert td3 is td1
    td1 = TensorDict(batch_size=(4, 5, 6), source=d)
    td2 = torch.permute(td1, dims=(2, 1, 0))
    td3 = torch.permute(td2, dims=(0, 1, 2))
    assert td3 is not td1


@pytest.mark.parametrize("device", get_available_devices())
def test_permute_exceptions(device):
    torch.manual_seed(1)
    d = {
        "a": torch.randn(4, 5, 6, 7, device=device),
        "b": torch.randn(4, 5, 6, 8, 9, device=device),
    }
    td1 = TensorDict(batch_size=(4, 5, 6), source=d)

    with pytest.raises(RuntimeError):
        td2 = td1.permute(1, 1, 0)
        _ = td2.shape

    with pytest.raises(RuntimeError):
        td2 = td1.permute(3, 2, 1, 0)
        _ = td2.shape

    with pytest.raises(RuntimeError):
        td2 = td1.permute(2, -1, 0)
        _ = td2.shape

    with pytest.raises(IndexError):
        td2 = td1.permute(2, 3, 0)
        _ = td2.shape

    with pytest.raises(IndexError):
        td2 = td1.permute(2, -4, 0)
        _ = td2.shape

    with pytest.raises(RuntimeError):
        td2 = td1.permute(2, 1)
        _ = td2.shape


@pytest.mark.parametrize("device", get_available_devices())
def test_permute_with_tensordict_operations(device):
    torch.manual_seed(1)
    d = {
        "a": torch.randn(20, 6, 9, device=device),
        "b": torch.randn(20, 6, 7, device=device),
        "c": torch.randn(20, 6, device=device),
    }
    td1 = TensorDict(batch_size=(20, 6), source=d).view(4, 5, 6).permute(2, 1, 0)
    assert td1.shape == torch.Size((6, 5, 4))

    d = {
        "a": torch.randn(4, 5, 6, 9, device=device),
        "b": torch.randn(4, 5, 6, 7, device=device),
        "c": torch.randn(4, 5, 6, device=device),
    }
    td1 = (
        TensorDict(batch_size=(4, 5, 6), source=d).to(SavedTensorDict).permute(2, 1, 0)
    )
    assert td1.shape == torch.Size((6, 5, 4))

    d = {
        "a": torch.randn(4, 5, 6, 7, 9, device=device),
        "b": torch.randn(4, 5, 6, 7, 7, device=device),
        "c": torch.randn(4, 5, 6, 7, device=device),
    }
    td1 = TensorDict(batch_size=(4, 5, 6, 7), source=d)[
        :, :, :, torch.tensor([1, 2])
    ].permute(3, 2, 1, 0)
    assert td1.shape == torch.Size((2, 6, 5, 4))

    d = {
        "a": torch.randn(4, 5, 9, device=device),
        "b": torch.randn(4, 5, 7, device=device),
        "c": torch.randn(4, 5, device=device),
    }
    td1 = stack_td(
        [TensorDict(batch_size=(4, 5), source=d).clone() for _ in range(6)],
        2,
        contiguous=False,
    ).permute(2, 1, 0)
    assert td1.shape == torch.Size((6, 5, 4))


@pytest.mark.parametrize("device", get_available_devices())
@pytest.mark.parametrize("stack_dim", [0, 1])
def test_stacked_td(stack_dim, device):
    tensordicts = [
        TensorDict(
            batch_size=[11, 12],
            source={
                "key1": torch.randn(11, 12, 5, device=device),
                "key2": torch.zeros(
                    11, 12, 50, device=device, dtype=torch.bool
                ).bernoulli_(),
            },
        )
        for _ in range(10)
    ]

    tensordicts0 = tensordicts[0]
    tensordicts1 = tensordicts[1]
    tensordicts2 = tensordicts[2]
    tensordicts3 = tensordicts[3]
    sub_td = LazyStackedTensorDict(*tensordicts, stack_dim=stack_dim)

    std_bis = stack_td(tensordicts, dim=stack_dim, contiguous=False)
    assert (sub_td == std_bis).all()

    item = tuple([*[slice(None) for _ in range(stack_dim)], 0])
    tensordicts0.zero_()
    assert (sub_td[item].get("key1") == sub_td.get("key1")[item]).all()
    assert (
        sub_td.contiguous()[item].get("key1") == sub_td.contiguous().get("key1")[item]
    ).all()
    assert (sub_td.contiguous().get("key1")[item] == 0).all()

    item = tuple([*[slice(None) for _ in range(stack_dim)], 1])
    std2 = sub_td[:5]
    tensordicts1.zero_()
    assert (std2[item].get("key1") == std2.get("key1")[item]).all()
    assert (
        std2.contiguous()[item].get("key1") == std2.contiguous().get("key1")[item]
    ).all()
    assert (std2.contiguous().get("key1")[item] == 0).all()

    std3 = sub_td[:5, :, :5]
    tensordicts2.zero_()
    item = tuple([*[slice(None) for _ in range(stack_dim)], 2])
    assert (std3[item].get("key1") == std3.get("key1")[item]).all()
    assert (
        std3.contiguous()[item].get("key1") == std3.contiguous().get("key1")[item]
    ).all()
    assert (std3.contiguous().get("key1")[item] == 0).all()

    std4 = sub_td.select("key1")
    tensordicts3.zero_()
    item = tuple([*[slice(None) for _ in range(stack_dim)], 3])
    assert (std4[item].get("key1") == std4.get("key1")[item]).all()
    assert (
        std4.contiguous()[item].get("key1") == std4.contiguous().get("key1")[item]
    ).all()
    assert (std4.contiguous().get("key1")[item] == 0).all()

    std5 = sub_td.unbind(1)[0]
    assert (std5.contiguous() == sub_td.contiguous().unbind(1)[0]).all()


@pytest.mark.parametrize("device", get_available_devices())
def test_savedtensordict(device):
    vals = [torch.randn(3, 1, device=device) for _ in range(4)]
    ss_list = [
        SavedTensorDict(
            source=TensorDict(
                source={"a": vals[i]},
                batch_size=[
                    3,
                ],
            )
        )
        for i in range(4)
    ]
    ss = stack_td(ss_list, 0)
    assert ss_list[1] is ss[1]
    torch.testing.assert_close(ss_list[1].get("a"), vals[1])
    torch.testing.assert_close(ss_list[1].get("a"), ss[1].get("a"))
    torch.testing.assert_close(ss[1].get("a"), ss.get("a")[1])
    assert ss.get("a").device == device


def test_inferred_view_size():
    td = TensorDict({"a": torch.randn(3, 4)}, [3, 4])
    assert td.view(-1).view(-1, 4) is td

    assert td.view(-1, 4) is td
    assert td.view(3, -1) is td
    assert td.view(3, 4) is td
    assert td.view(-1, 12).shape == torch.Size([1, 12])


@pytest.mark.parametrize(
    "ellipsis_index, expected_index",
    [
        (..., (slice(None), slice(None), slice(None), slice(None), slice(None))),
        ((0, ..., 0), (0, slice(None), slice(None), slice(None), 0)),
        ((..., 0), (slice(None), slice(None), slice(None), slice(None), 0)),
        ((0, ...), (0, slice(None), slice(None), slice(None), slice(None))),
        (
            (slice(1, 2), ...),
            (slice(1, 2), slice(None), slice(None), slice(None), slice(None)),
        ),
    ],
)
def test_convert_ellipsis_to_idx_valid(ellipsis_index, expected_index):
    torch.manual_seed(1)
    batch_size = [3, 4, 5, 6, 7]

    assert convert_ellipsis_to_idx(ellipsis_index, batch_size) == expected_index


@pytest.mark.parametrize(
    "ellipsis_index, expectation",
    [
        ((..., 0, ...), pytest.raises(RuntimeError)),
        ((0, ..., 0, ...), pytest.raises(RuntimeError)),
    ],
)
def test_convert_ellipsis_to_idx_invalid(ellipsis_index, expectation):
    torch.manual_seed(1)
    batch_size = [3, 4, 5, 6, 7]

    with expectation:
        _ = convert_ellipsis_to_idx(ellipsis_index, batch_size)


TD_BATCH_SIZE = 4


@pytest.mark.parametrize(
    "td_name",
    [
        "td",
        "stacked_td",
        "sub_td",
        "sub_td2",
        "idx_td",
        "saved_td",
        "memmap_td",
        "unsqueezed_td",
        "squeezed_td",
        "td_reset_bs",
        "nested_td",
        "permute_td",
    ],
)
@pytest.mark.parametrize("device", get_available_devices())
class TestTensorDicts:
    def td(self, device):
        return TensorDict(
            source={
                "a": torch.randn(4, 3, 2, 1, 5),
                "b": torch.randn(4, 3, 2, 1, 10),
                "c": torch.randint(10, (4, 3, 2, 1, 3)),
            },
            batch_size=[4, 3, 2, 1],
            device=device,
        )

    def nested_td(self, device):
        return TensorDict(
            source={
                "a": torch.randn(4, 3, 2, 1, 5),
                "b": torch.randn(4, 3, 2, 1, 10),
                "c": torch.randint(10, (4, 3, 2, 1, 3)),
                "my_nested_td": TensorDict(
                    {"inner": torch.randn(4, 3, 2, 1, 2)}, [4, 3, 2, 1]
                ),
            },
            batch_size=[4, 3, 2, 1],
            device=device,
        )

    def stacked_td(self, device):
        td1 = TensorDict(
            source={
                "a": torch.randn(4, 3, 1, 5),
                "b": torch.randn(4, 3, 1, 10),
                "c": torch.randint(10, (4, 3, 1, 3)),
            },
            batch_size=[4, 3, 1],
            device=device,
        )
        td2 = TensorDict(
            source={
                "a": torch.randn(4, 3, 1, 5),
                "b": torch.randn(4, 3, 1, 10),
                "c": torch.randint(10, (4, 3, 1, 3)),
            },
            batch_size=[4, 3, 1],
            device=device,
        )
        return stack_td([td1, td2], 2)

    def idx_td(self, device):
        td = TensorDict(
            source={
                "a": torch.randn(2, 4, 3, 2, 1, 5),
                "b": torch.randn(2, 4, 3, 2, 1, 10),
                "c": torch.randint(10, (2, 4, 3, 2, 1, 3)),
            },
            batch_size=[2, 4, 3, 2, 1],
            device=device,
        )
        return td[1]

    def sub_td(self, device):
        td = TensorDict(
            source={
                "a": torch.randn(2, 4, 3, 2, 1, 5),
                "b": torch.randn(2, 4, 3, 2, 1, 10),
                "c": torch.randint(10, (2, 4, 3, 2, 1, 3)),
            },
            batch_size=[2, 4, 3, 2, 1],
            device=device,
        )
        return td.get_sub_tensordict(1)

    def sub_td2(self, device):
        td = TensorDict(
            source={
                "a": torch.randn(4, 2, 3, 2, 1, 5),
                "b": torch.randn(4, 2, 3, 2, 1, 10),
                "c": torch.randint(10, (4, 2, 3, 2, 1, 3)),
            },
            batch_size=[4, 2, 3, 2, 1],
            device=device,
        )
        return td.get_sub_tensordict((slice(None), 1))

    def saved_td(self, device):
        return SavedTensorDict(source=self.td(device))

    def memmap_td(self, device):
        return self.td(device).memmap_(lock=False)

    def permute_td(self, device):
        return TensorDict(
            source={
                "a": torch.randn(3, 1, 4, 2, 5),
                "b": torch.randn(3, 1, 4, 2, 10),
                "c": torch.randint(10, (3, 1, 4, 2, 3)),
            },
            batch_size=[3, 1, 4, 2],
            device=device,
        ).permute(2, 0, 3, 1)
        # return TensorDict(
        #     source={
        #         "a": torch.randn(3, 1, 2, 4, 5, device=device),
        #         "b": torch.randn(3, 1, 2, 4, 10, device=device),
        #         "c": torch.randint(10, (3, 1, 2, 4, 3), device=device),
        #     },
        #     batch_size=[3, 1, 2, 4],
        # ).permute(2, 0, 1, 3)

    def test_permute_applied_twice(self, td_name, device):
        torch.manual_seed(0)
        tensordict = getattr(self, td_name)(device)
        for _ in range(10):
            p = torch.randperm(4)
            inv_p = p.argsort()
            other_p = inv_p
            while (other_p == inv_p).all():
                other_p = torch.randperm(4)
            assert tensordict.permute(*p).permute(*inv_p) is tensordict
            assert tensordict.permute(*p).permute(*other_p) is not tensordict

    def unsqueezed_td(self, device):
        td = TensorDict(
            source={
                "a": torch.randn(4, 3, 2, 5),
                "b": torch.randn(4, 3, 2, 10),
                "c": torch.randint(10, (4, 3, 2, 3)),
            },
            batch_size=[4, 3, 2],
            device=device,
        )
        return td.unsqueeze(-1)

    def squeezed_td(self, device):
        td = TensorDict(
            source={
                "a": torch.randn(4, 3, 1, 2, 1, 5),
                "b": torch.randn(4, 3, 1, 2, 1, 10),
                "c": torch.randint(10, (4, 3, 1, 2, 1, 3)),
            },
            batch_size=[4, 3, 1, 2, 1],
            device=device,
        )
        return td.squeeze(2)

    def td_reset_bs(self, device):
        td = TensorDict(
            source={
                "a": torch.randn(4, 3, 2, 1, 5),
                "b": torch.randn(4, 3, 2, 1, 10),
                "c": torch.randint(10, (4, 3, 2, 1, 3)),
            },
            batch_size=[4, 3, 2],
            device=device,
        )
        td.batch_size = torch.Size([4, 3, 2, 1])
        return td

    def test_to_tensordict(self, td_name, device):
        torch.manual_seed(1)
        td = getattr(self, td_name)(device)
        td2 = td.to_tensordict()
        assert (td2 == td).all()

    def test_select(self, td_name, device):
        torch.manual_seed(1)
        td = getattr(self, td_name)(device)
        td2 = td.select("a")
        assert td2 is not td
        assert len(list(td2.keys())) == 1 and "a" in td2.keys()
        assert len(list(td2.clone().keys())) == 1 and "a" in td2.clone().keys()

        td2 = td.select("a", inplace=True)
        assert td2 is td

    def test_exclude(self, td_name, device):
        torch.manual_seed(1)
        td = getattr(self, td_name)(device)
        td2 = td.exclude("a")
        assert td2 is not td
        assert (
            len(list(td2.keys())) == len(list(td.keys())) - 1 and "a" not in td2.keys()
        )
        assert (
            len(list(td2.clone().keys())) == len(list(td.keys())) - 1
            and "a" not in td2.clone().keys()
        )

        td2 = td.exclude("a", inplace=True)
        assert td2 is td

    def test_assert(self, td_name, device):
        torch.manual_seed(1)
        td = getattr(self, td_name)(device)
        with pytest.raises(
            ValueError,
            match="Converting a tensordict to boolean value is not permitted",
        ):
            assert td

    def test_expand(self, td_name, device):
        torch.manual_seed(1)
        td = getattr(self, td_name)(device)
        batch_size = td.batch_size
        expected_size = torch.Size([3, *batch_size])

        new_td = td.expand(3, *batch_size)
        assert new_td.batch_size == expected_size
        assert all((_new_td == td).all() for _new_td in new_td)

        new_td_torch_size = td.expand(expected_size)
        assert new_td_torch_size.batch_size == expected_size
        assert all((_new_td == td).all() for _new_td in new_td_torch_size)

        new_td_iterable = td.expand([3, *batch_size])
        assert new_td_iterable.batch_size == expected_size
        assert all((_new_td == td).all() for _new_td in new_td_iterable)

    def test_cast(self, td_name, device):
        torch.manual_seed(1)
        td = getattr(self, td_name)(device)
        td_td = td.to(TensorDict)
        assert (td == td_td).all()

        td = getattr(self, td_name)(device)
        td_saved = td.to(SavedTensorDict)
        assert (td == td_saved).all()

    def test_broadcast(self, td_name, device):
        torch.manual_seed(1)
        td = getattr(self, td_name)(device)
        sub_td = td[:, :2].to_tensordict()
        sub_td.zero_()
        sub_dict = sub_td.to_dict()
        td[:, :2] = sub_dict
        assert (td[:, :2] == 0).all()

    @pytest.mark.parametrize("call_del", [True, False])
    def test_remove(self, td_name, device, call_del):
        torch.manual_seed(1)
        td = getattr(self, td_name)(device)
        if call_del:
            del td["a"]
        else:
            td = td.del_("a")
        assert td is not None
        assert "a" not in td.keys()

    def test_set_unexisting(self, td_name, device):
        torch.manual_seed(1)
        td = getattr(self, td_name)(device)
        td.set("z", torch.ones_like(td.get("a")))
        assert (td.get("z") == 1).all()

    def test_fill_(self, td_name, device):
        torch.manual_seed(1)
        td = getattr(self, td_name)(device)
        new_td = td.fill_("a", 0.1)
        assert (td.get("a") == 0.1).all()
        assert new_td is td

    def test_masked_fill_(self, td_name, device):
        torch.manual_seed(1)
        td = getattr(self, td_name)(device)
        mask = torch.zeros(td.shape, dtype=torch.bool, device=device).bernoulli_()
        new_td = td.masked_fill_(mask, -10.0)
        assert new_td is td
        for item in td.values():
            assert (item[mask] == -10).all(), item[mask]

    def test_masked_fill(self, td_name, device):
        torch.manual_seed(1)
        td = getattr(self, td_name)(device)
        mask = torch.zeros(td.shape, dtype=torch.bool, device=device).bernoulli_()
        new_td = td.masked_fill(mask, -10.0)
        assert new_td is not td
        for item in new_td.values():
            assert (item[mask] == -10).all()

    def test_zero_(self, td_name, device):
        torch.manual_seed(1)
        td = getattr(self, td_name)(device)
        new_td = td.zero_()
        assert new_td is td
        for k in td.keys():
            assert (td.get(k) == 0).all()

    def test_from_empty(self, td_name, device):
        torch.manual_seed(1)
        td = getattr(self, td_name)(device)
        new_td = TensorDict({}, batch_size=td.batch_size, device=device)
        for key, item in td.items():
            new_td.set(key, item)
        assert_allclose_td(td, new_td)
        assert td.device == new_td.device
        assert td.shape == new_td.shape

    def test_masking(self, td_name, device):
        torch.manual_seed(1)
        td = getattr(self, td_name)(device)
        mask = torch.zeros(td.batch_size, dtype=torch.bool, device=device).bernoulli_(
            0.8
        )
        td_masked = td[mask]
        td_masked2 = torch.masked_select(td, mask)
        assert_allclose_td(td_masked, td_masked2)
        assert td_masked.batch_size[0] == mask.sum()
        assert td_masked.batch_dims == 1

        mask_list = mask.cpu().numpy().tolist()
        td_masked3 = td[mask_list]
        assert_allclose_td(td_masked3, td_masked2)
        assert td_masked3.batch_size[0] == mask.sum()
        assert td_masked3.batch_dims == 1

    @pytest.mark.parametrize("from_list", [True, False])
    def test_masking_set(self, td_name, device, from_list):
        def zeros_like(item, n, d):
            if isinstance(item, (MemmapTensor, torch.Tensor)):
                return torch.zeros(n, *item.shape[d:], dtype=item.dtype, device=device)
            elif isinstance(item, TensorDictBase):
                batch_size = item.batch_size
                batch_size = [n, *batch_size[d:]]
                out = TensorDict(
                    {k: zeros_like(_item, n, d) for k, _item in item.items()},
                    batch_size,
                    device=device,
                )
                return out

        torch.manual_seed(1)
        td = getattr(self, td_name)(device)
        mask = torch.zeros(td.batch_size, dtype=torch.bool, device=device).bernoulli_(
            0.8
        )
        n = mask.sum()
        d = td.ndimension()
        pseudo_td = TensorDict(
            {k: zeros_like(item, n, d) for k, item in td.items()}, [n], device=device
        )
        if from_list:
            td_mask = mask.cpu().numpy().tolist()
        else:
            td_mask = mask
        if td_name == "stacked_td":
            with pytest.raises(RuntimeError, match="is not supported"):
                td[td_mask] = pseudo_td
        else:
            td[td_mask] = pseudo_td
            for item in td.values():
                assert (item[mask] == 0).all()

    @pytest.mark.skipif(
        torch.cuda.device_count() == 0, reason="No cuda device detected"
    )
    @pytest.mark.parametrize("device_cast", [0, "cuda:0", torch.device("cuda:0")])
    def test_pin_memory(self, td_name, device_cast, device):
        torch.manual_seed(1)
        td = getattr(self, td_name)(device)
        if td_name != "saved_td":
            td.pin_memory()
            td_device = td.to(device_cast)
            _device_cast = torch.device(device_cast)
            assert td_device.device == _device_cast
            assert td_device.clone().device == _device_cast
            if device != _device_cast:
                assert td_device is not td
            for item in td_device.values():
                assert item.device == _device_cast
            for item in td_device.clone().values():
                assert item.device == _device_cast
            # assert type(td_device) is type(td)
            assert_allclose_td(td, td_device.to(device))
        else:
            with pytest.raises(
                RuntimeError,
                match="pin_memory requires tensordicts that live in memory",
            ):
                td.pin_memory()

    @pytest.mark.skipif(
        torch.cuda.device_count() == 0, reason="No cuda device detected"
    )
    @pytest.mark.parametrize("device_cast", get_available_devices())
    def test_cast_device(self, td_name, device, device_cast):
        torch.manual_seed(1)
        td = getattr(self, td_name)(device)
        td_device = td.to(device_cast)

        for item in td_device.values_meta():
            assert item.device == device_cast
        for item in td_device.values():
            assert item.device == device_cast
        for item in td_device.clone().values():
            assert item.device == device_cast

        assert td_device.device == device_cast, (
            f"td_device first tensor device is " f"{next(td_device.items())[1].device}"
        )
        assert td_device.clone().device == device_cast
        if device_cast != td.device:
            assert td_device is not td
        assert td_device.to(device_cast) is td_device
        assert td.to(device) is td
        assert_allclose_td(td, td_device.to(device))

    @pytest.mark.skipif(
        torch.cuda.device_count() == 0, reason="No cuda device detected"
    )
    def test_cpu_cuda(self, td_name, device):
        torch.manual_seed(1)
        td = getattr(self, td_name)(device)
        td_device = td.cuda()
        td_back = td_device.cpu()
        assert td_device.device == torch.device("cuda:0")
        assert td_back.device == torch.device("cpu")

    def test_unbind(self, td_name, device):
        if td_name not in ["sub_td", "idx_td", "td_reset_bs"]:
            torch.manual_seed(1)
            td = getattr(self, td_name)(device)
            td_unbind = torch.unbind(td, dim=0)
            assert (td == stack_td(td_unbind, 0).contiguous()).all()
            assert (td[0] == td_unbind[0]).all()

    @pytest.mark.parametrize("squeeze_dim", [0, 1])
    def test_unsqueeze(self, td_name, device, squeeze_dim):
        torch.manual_seed(1)
        td = getattr(self, td_name)(device)
        td_unsqueeze = torch.unsqueeze(td, dim=squeeze_dim)
        tensor = torch.ones_like(td.get("a").unsqueeze(squeeze_dim))
        if td_name in ("sub_td", "sub_td2"):
            td_unsqueeze.set_("a", tensor)
        else:
            td_unsqueeze.set("a", tensor)
        assert (td_unsqueeze.get("a") == tensor).all()
        assert (td.get("a") == tensor.squeeze(squeeze_dim)).all()
        assert td_unsqueeze.squeeze(squeeze_dim) is td
        assert (td_unsqueeze.get("a") == 1).all()
        assert (td.get("a") == 1).all()

    def test_squeeze(self, td_name, device, squeeze_dim=-1):
        torch.manual_seed(1)
        td = getattr(self, td_name)(device)
        td_squeeze = torch.squeeze(td, dim=-1)
        tensor_squeeze_dim = td.batch_dims + squeeze_dim
        tensor = torch.ones_like(td.get("a").squeeze(tensor_squeeze_dim))
        if td_name in ("sub_td", "sub_td2"):
            td_squeeze.set_("a", tensor)
        else:
            td_squeeze.set("a", tensor)
        assert td.batch_size[squeeze_dim] == 1
        assert (td_squeeze.get("a") == tensor).all()
        assert (td.get("a") == tensor.unsqueeze(tensor_squeeze_dim)).all()
        if td_name != "unsqueezed_td":
            assert td_squeeze.unsqueeze(squeeze_dim) is td
        else:
            assert td_squeeze is td._source
        assert (td_squeeze.get("a") == 1).all()
        assert (td.get("a") == 1).all()

    def test_write_on_subtd(self, td_name, device):
        td = getattr(self, td_name)(device)
        sub_td = td.get_sub_tensordict(0)
        sub_td["a"] = torch.full((3, 2, 1, 5), 1, device=device)
        assert (td["a"][0] == 1).all()

    def test_pad(self, td_name, device):
        td = getattr(self, td_name)(device)
        paddings = [
            [0, 1, 0, 2],
            [1, 0, 0, 2],
            [1, 0, 2, 1],
        ]

        for pad_size in paddings:
            padded_td = pad(td, pad_size)
            padded_td._check_batch_size()
            amount_expanded = [0] * (len(pad_size) // 2)
            for i in range(0, len(pad_size), 2):
                amount_expanded[i // 2] = pad_size[i] + pad_size[i + 1]

            for key in padded_td.keys():
                expected_dims = tuple(
                    sum(p)
                    for p in zip(
                        td[key].shape,
                        amount_expanded
                        + [0] * (len(td[key].shape) - len(amount_expanded)),
                    )
                )
                assert padded_td[key].shape == expected_dims

        with pytest.raises(RuntimeError):
            pad(td, [0] * 100)

        with pytest.raises(RuntimeError):
            pad(td, [0])

    def test_view(self, td_name, device):
        if td_name in ("permute_td", "sub_td2"):
            pytest.skip("view incompatible with stride / permutation")
        torch.manual_seed(1)
        td = getattr(self, td_name)(device)
        td_view = td.view(-1)
        tensor = td.get("a")
        tensor = tensor.view(-1, tensor.numel() // prod(td.batch_size))
        tensor = torch.ones_like(tensor)
        if td_name == "sub_td":
            td_view.set_("a", tensor)
        else:
            td_view.set("a", tensor)
        assert (td_view.get("a") == tensor).all()
        assert (td.get("a") == tensor.view(td.get("a").shape)).all()
        assert td_view.view(td.shape) is td
        assert td_view.view(*td.shape) is td
        assert (td_view.get("a") == 1).all()
        assert (td.get("a") == 1).all()

    def test_inferred_view_size(self, td_name, device):
        if td_name in ("permute_td", "sub_td2"):
            pytest.skip("view incompatible with stride / permutation")
        torch.manual_seed(1)
        td = getattr(self, td_name)(device)
        for i in range(len(td.shape)):
            # replacing every index one at a time
            # with -1, to test that td.view(..., -1, ...)
            # always returns the original tensordict
            new_shape = [
                dim_size if dim_idx != i else -1
                for dim_idx, dim_size in enumerate(td.shape)
            ]
            assert td.view(-1).view(*new_shape) is td
            assert td.view(*new_shape) is td

    def test_clone_td(self, td_name, device):
        torch.manual_seed(1)
        td = getattr(self, td_name)(device)
        assert (torch.clone(td) == td).all()
        assert td.batch_size == torch.clone(td).batch_size
        if td_name in (
            "stacked_td",
            "saved_td",
            "squeezed_td",
            "unsqueezed_td",
            "sub_td",
            "sub_td2",
            "permute_td",
        ):
            with pytest.raises(AssertionError):
                assert td.clone(recurse=False).get("a") is td.get("a")
        else:
            assert td.clone(recurse=False).get("a") is td.get("a")

    def test_rename_key(self, td_name, device) -> None:
        torch.manual_seed(1)
        td = getattr(self, td_name)(device)
        with pytest.raises(KeyError, match="already present in TensorDict"):
            td.rename_key("a", "b", safe=True)
        a = td.get("a")
        td.rename_key("a", "z")
        with pytest.raises(KeyError):
            td.get("a")
        assert "a" not in td.keys()

        z = td.get("z")
        if isinstance(a, MemmapTensor):
            a = a._tensor
        if isinstance(z, MemmapTensor):
            z = z._tensor
        torch.testing.assert_close(a, z)

        new_z = torch.randn_like(z)
        if td_name in ("sub_td", "sub_td2"):
            td.set_("z", new_z)
        else:
            td.set("z", new_z)

        torch.testing.assert_close(new_z, td.get("z"))

        new_z = torch.randn_like(z)
        td.set_("z", new_z)
        torch.testing.assert_close(new_z, td.get("z"))

    def test_set_nontensor(self, td_name, device):
        torch.manual_seed(1)
        td = getattr(self, td_name)(device)
        r = torch.randn_like(td.get("a"))
        td.set("numpy", r.cpu().numpy())
        torch.testing.assert_close(td.get("numpy"), r)

    @pytest.mark.parametrize(
        "actual_index,expected_index",
        [
            (..., (slice(None),) * TD_BATCH_SIZE),
            ((..., 0), (slice(None),) * (TD_BATCH_SIZE - 1) + (0,)),
            ((0, ...), (0,) + (slice(None),) * (TD_BATCH_SIZE - 1)),
            ((0, ..., 0), (0,) + (slice(None),) * (TD_BATCH_SIZE - 2) + (0,)),
        ],
    )
    def test_getitem_ellipsis(self, td_name, device, actual_index, expected_index):
        torch.manual_seed(1)

        td = getattr(self, td_name)(device)

        actual_td = td[actual_index]
        expected_td = td[expected_index]
        assert expected_td.shape == _getitem_batch_size(
            td.batch_size, convert_ellipsis_to_idx(actual_index, td.batch_size)
        )
        assert_allclose_td(actual_td, expected_td)

    @pytest.mark.parametrize("actual_index", [..., (..., 0), (0, ...), (0, ..., 0)])
    def test_setitem_ellipsis(self, td_name, device, actual_index):
        torch.manual_seed(1)
        td = getattr(self, td_name)(device)

        idx = actual_index
        td_clone = td.clone()
        actual_td = td_clone[idx].clone().zero_()

        for key in actual_td.keys():
            assert (actual_td.get(key) == 0).all()
        td_clone[idx] = actual_td
        for key in td_clone.keys():
            assert (td_clone[idx].get(key) == 0).all()

    @pytest.mark.parametrize("idx", [slice(1), torch.tensor([0]), torch.tensor([0, 1])])
    def test_setitem(self, td_name, device, idx):
        torch.manual_seed(1)
        td = getattr(self, td_name)(device)
        if isinstance(idx, torch.Tensor) and idx.numel() > 1 and td.shape[0] == 1:
            pytest.mark.skip("cannot index tensor with desired index")
            return

        td_clone = td[idx].to_tensordict().zero_()
        td[idx] = td_clone
        assert (td[idx].get("a") == 0).all()

        td_clone = torch.cat([td_clone, td_clone], 0)
        with pytest.raises(RuntimeError, match="differs from the source batch size"):
            td[idx] = td_clone

    def test_setitem_string(self, td_name, device):
        torch.manual_seed(1)
        td = getattr(self, td_name)(device)
        td["d"] = torch.randn(4, 3, 2, 1, 5)
        assert "d" in td.keys()

    def test_getitem_string(self, td_name, device):
        torch.manual_seed(1)
        td = getattr(self, td_name)(device)
        assert isinstance(td["a"], (MemmapTensor, torch.Tensor))

    def test_setitem_nested_dict_value(self, td_name, device):
        torch.manual_seed(1)
        td = getattr(self, td_name)(device)

        # Create equivalent TensorDict and dict nested values for setitem
        nested_dict_value = {"e": torch.randn(4, 3, 2, 1, 10)}
        nested_tensordict_value = TensorDict(
            nested_dict_value, batch_size=td.batch_size, device=device
        )
        td_clone1 = td.clone(recurse=True)
        td_clone2 = td.clone(recurse=True)

        td_clone1["d"] = nested_dict_value
        td_clone2["d"] = nested_tensordict_value
        assert (td_clone1 == td_clone2).all()

    def test_tensordict_set(self, td_name, device):
        torch.manual_seed(1)
        np.random.seed(1)
        td = getattr(self, td_name)(device)

        # test set
        val1 = np.ones(shape=(4, 3, 2, 1, 10))
        td.set("key1", val1)
        assert (td.get("key1") == 1).all()
        with pytest.raises(RuntimeError):
            td.set("key1", np.ones(shape=(5, 10)))

        # test set_
        val2 = np.zeros(shape=(4, 3, 2, 1, 10))
        td.set_("key1", val2)
        assert (td.get("key1") == 0).all()
        with pytest.raises((KeyError, AttributeError)):
            td.set_("smartypants", np.ones(shape=(4, 3, 2, 1, 5)))

        # test set_at_
        td.set("key2", np.random.randn(4, 3, 2, 1, 5))
        x = np.ones(shape=(2, 1, 5)) * 42
        td.set_at_("key2", x, (2, 2))
        assert (td.get("key2")[2, 2] == 42).all()

    def test_tensordict_set_dict_value(self, td_name, device):
        torch.manual_seed(1)
        np.random.seed(1)
        td = getattr(self, td_name)(device)

        # test set
        val1 = {"subkey1": torch.ones(4, 3, 2, 1, 10)}
        td.set("key1", val1)
        assert (td.get("key1").get("subkey1") == 1).all()
        with pytest.raises(RuntimeError):
            td.set("key1", torch.ones(5, 10))

        # test set_
        val2 = {"subkey1": torch.zeros(4, 3, 2, 1, 10)}
        td.set_("key1", val2)
        assert (td.get("key1").get("subkey1") == 0).all()
        with pytest.raises((KeyError, AttributeError)):
            td.set_("smartypants", torch.ones(4, 3, 2, 1, 5))

    def test_delitem(self, td_name, device):
        torch.manual_seed(1)
        td = getattr(self, td_name)(device)
        del td["a"]
        assert "a" not in td.keys()

    def test_to_dict_nested(self, td_name, device):
        def recursive_checker(cur_dict):
            for key, value in cur_dict.items():
                if isinstance(value, TensorDict):
                    return False
                elif isinstance(value, dict) and not recursive_checker(value):
                    return False
            return True

        td = getattr(self, td_name)(device)

        # Create nested TensorDict
        nested_tensordict_value = TensorDict(
            {"e": torch.randn(4, 3, 2, 1, 10)}, batch_size=td.batch_size, device=device
        )
        td["d"] = nested_tensordict_value

        # Convert into dictionary and recursively check if the values are TensorDicts
        td_dict = td.to_dict()
        assert recursive_checker(td_dict)

    @pytest.mark.filterwarnings("error")
    def test_stack_tds_on_subclass(self, td_name, device):
        torch.manual_seed(1)
        td = getattr(self, td_name)(device)
        tds_count = td.batch_size[0]
        tds_batch_size = td.batch_size[1:]
        tds_list = [
            TensorDict(
                source={
                    "a": torch.ones(*tds_batch_size, 5),
                    "b": torch.ones(*tds_batch_size, 10),
                    "c": torch.ones(*tds_batch_size, 3, dtype=torch.long),
                },
                batch_size=tds_batch_size,
                device=device,
            )
            for _ in range(tds_count)
        ]
        stacked_td = torch.stack(tds_list, 0, out=td)
        assert stacked_td.batch_size == td.batch_size
        assert stacked_td is td
        for key in ("a", "b", "c"):
            assert (stacked_td[key] == 1).all()

    @pytest.mark.filterwarnings("error")
    def test_stack_subclasses_on_td(self, td_name, device):
        torch.manual_seed(1)
        td = getattr(self, td_name)(device)
        td = td.expand(3, *td.batch_size).to_tensordict().clone().zero_()
        tds_list = [getattr(self, td_name)(device) for _ in range(3)]
        stacked_td = stack_td(tds_list, 0, out=td)
        assert stacked_td.batch_size == td.batch_size
        for key in ("a", "b", "c"):
            assert (stacked_td[key] == td[key]).all()

    @pytest.mark.parametrize("dim", [0, 1])
    @pytest.mark.parametrize("chunks", [1, 2])
    def test_chunk(self, td_name, device, dim, chunks):
        torch.manual_seed(1)
        td = getattr(self, td_name)(device)
        if len(td.shape) - 1 < dim:
            pytest.mark.skip(f"no dim {dim} in td")
            return

        chunks = min(td.shape[dim], chunks)
        td_chunks = td.chunk(chunks, dim)
        assert len(td_chunks) == chunks
        assert sum([_td.shape[dim] for _td in td_chunks]) == td.shape[dim]
        assert (torch.cat(td_chunks, dim) == td).all()

    def test_items_values_keys(self, td_name, device):
        torch.manual_seed(1)
        td = getattr(self, td_name)(device)
        keys = list(td.keys())
        values = list(td.values())
        items = list(td.items())

        # Test td.items()
        constructed_td1 = TensorDict({}, batch_size=td.shape)
        for key, value in items:
            constructed_td1.set(key, value)

        assert (td == constructed_td1).all()

        # Test td.keys() and td.values()
        # items = [key, value] should be verified
        assert len(values) == len(items)
        assert len(keys) == len(items)
        constructed_td2 = TensorDict({}, batch_size=td.shape)
        for key, value in list(zip(td.keys(), td.values())):
            constructed_td2.set(key, value)

        assert (td == constructed_td2).all()

        # Test that keys is sorted
        assert all(keys[i] <= keys[i + 1] for i in range(len(keys) - 1))

        # Add new element to tensor
        a = td.get("a")
        td.set("x", torch.randn_like(a))
        keys = list(td.keys())
        values = list(td.values())
        items = list(td.items())

        # Test that keys is still sorted after adding the element
        assert all(keys[i] <= keys[i + 1] for i in range(len(keys) - 1))

        # Test td.items()
        # after adding the new element
        constructed_td1 = TensorDict({}, batch_size=td.shape)
        for key, value in items:
            constructed_td1.set(key, value)

        assert (td == constructed_td1).all()

        # Test td.keys() and td.values()
        # items = [key, value] should be verified
        # even after adding the new element
        assert len(values) == len(items)
        assert len(keys) == len(items)

        constructed_td2 = TensorDict({}, batch_size=td.shape)
        for key, value in list(zip(td.keys(), td.values())):
            constructed_td2.set(key, value)

        assert (td == constructed_td2).all()

        # Test the methods values_meta() and items_meta()
        values_meta = list(td.values_meta())
        items_meta = list(td.items_meta())
        assert len(values_meta) == len(items_meta)

    def test_set_requires_grad(self, td_name, device):
        td = getattr(self, td_name)(device)
        assert not td.get("a").requires_grad
        assert not td._get_meta("a").requires_grad
        if td_name in ("sub_td", "sub_td2"):
            td.set_("a", torch.randn_like(td.get("a")).requires_grad_())
        else:
            td.set("a", torch.randn_like(td.get("a")).requires_grad_())
        assert td.get("a").requires_grad
        assert td._get_meta("a").requires_grad

    def test_nested_td_emptyshape(self, td_name, device):
        td = getattr(self, td_name)(device)
        tdin = TensorDict({"inner": torch.randn(*td.shape, 1)}, [], device=device)
        td["inner_td"] = tdin
        tdin.batch_size = td.batch_size
        assert (td["inner_td"] == tdin).all()

    def test_nested_td(self, td_name, device):
        td = getattr(self, td_name)(device)
        tdin = TensorDict({"inner": torch.randn(td.shape)}, td.shape, device=device)
        td.set("inner_td", tdin)
        assert (td["inner_td"] == tdin).all()

    def test_nested_dict_init(self, td_name, device):
        torch.manual_seed(1)
        td = getattr(self, td_name)(device)

        # Create TensorDict and dict equivalent values, and populate each with according nested value
        td_clone = td.clone(recurse=True)
        td_dict = td.to_dict()
        nested_dict_value = {"e": torch.randn(4, 3, 2, 1, 10)}
        nested_tensordict_value = TensorDict(
            nested_dict_value, batch_size=td.batch_size, device=device
        )
        td_dict["d"] = nested_dict_value
        td_clone["d"] = nested_tensordict_value

        # Re-init new TensorDict from dict, and check if they're equal
        td_dict_init = TensorDict(td_dict, batch_size=td.batch_size, device=device)

        assert (td_clone == td_dict_init).all()

    def test_nested_td_index(self, td_name, device):
        td = getattr(self, td_name)(device)

        sub_td = TensorDict({}, [*td.shape, 2], device=device)
        a = torch.zeros([*td.shape, 2, 2], device=device)
        sub_sub_td = TensorDict({"a": a}, [*td.shape, 2, 2], device=device)
        sub_td.set("sub_sub_td", sub_sub_td)
        td.set("sub_td", sub_td)
        assert (td["sub_td", "sub_sub_td", "a"] == 0).all()
        assert (
            td["sub_td"]["sub_sub_td"]["a"] == td["sub_td", "sub_sub_td", "a"]
        ).all()

        a = torch.ones_like(a)
        other_sub_sub_td = TensorDict({"a": a}, [*td.shape, 2, 2])
        td["sub_td", "sub_sub_td"] = other_sub_sub_td
        assert (td["sub_td", "sub_sub_td", "a"] == 1).all()
        assert (
            td["sub_td"]["sub_sub_td"]["a"] == td["sub_td", "sub_sub_td", "a"]
        ).all()

        b = torch.ones_like(a)
        other_sub_sub_td = TensorDict({"b": b}, [*td.shape, 2, 2])

        if td_name in ("sub_td", "sub_td2"):
            with pytest.raises(
                RuntimeError, match="with another one with non-matching keys"
            ):
                td["sub_td", "sub_sub_td"] = other_sub_sub_td
        else:
            td["sub_td", "sub_sub_td"] = other_sub_sub_td
            assert (td["sub_td", "sub_sub_td", "b"] == 1).all()
            assert (
                td["sub_td"]["sub_sub_td"]["b"] == td["sub_td", "sub_sub_td", "b"]
            ).all()

    @pytest.mark.parametrize("inplace", [True, False])
    @pytest.mark.parametrize("separator", [",", "-"])
    def test_flatten_keys(self, td_name, device, inplace, separator):
        td = getattr(self, td_name)(device)
        nested_nested_tensordict = TensorDict(
            {
                "a": torch.zeros(*td.shape, 2, 3),
            },
            [*td.shape, 2],
        )
        nested_tensordict = TensorDict(
            {
                "a": torch.zeros(*td.shape, 2),
                "nested_nested_tensordict": nested_nested_tensordict,
            },
            td.shape,
        )
        td["nested_tensordict"] = nested_tensordict

        td_flatten = td.flatten_keys(inplace=inplace, separator=separator)
        for value in td_flatten.values():
            assert not isinstance(value, TensorDictBase)
        assert (
            separator.join(["nested_tensordict", "nested_nested_tensordict", "a"])
            in td_flatten.keys()
        )
        if inplace:
            assert td_flatten is td
        else:
            assert td_flatten is not td

    @pytest.mark.parametrize("inplace", [True, False])
    @pytest.mark.parametrize("separator", [",", "-"])
    def test_unflatten_keys(self, td_name, device, inplace, separator):
        td = getattr(self, td_name)(device)
        nested_nested_tensordict = TensorDict(
            {
                "a": torch.zeros(*td.shape, 2, 3),
            },
            [*td.shape, 2],
        )
        nested_tensordict = TensorDict(
            {
                "a": torch.zeros(*td.shape, 2),
                "nested_nested_tensordict": nested_nested_tensordict,
            },
            td.shape,
        )
        td["nested_tensordict"] = nested_tensordict

        td_flatten = td.flatten_keys(inplace=inplace, separator=separator)
        td_unflatten = td_flatten.unflatten_keys(inplace=inplace, separator=separator)
        assert (td == td_unflatten).all()
        if inplace:
            assert td is td_unflatten

    def test_repr(self, td_name, device):
        td = getattr(self, td_name)(device)
        _ = str(td)


@pytest.mark.parametrize("device", get_available_devices())
class TestTensorDictRepr:
    def td(self, device):
        return TensorDict(
<<<<<<< HEAD
            source={
                "a": torch.randn(4, 3, 2, 1, 5)
            },
=======
            source={"a": torch.randn(4, 3, 2, 1, 5)},
>>>>>>> 8342872f
            batch_size=[4, 3, 2, 1],
            device=device,
        )

    def nested_td(self, device):
        return TensorDict(
<<<<<<< HEAD
            source={
                "a": torch.randn(4, 3, 2, 1, 5),
                "my_nested_td": self.td(device)
            },
            batch_size=[4, 3, 2, 1],
            device=device
=======
            source={"my_nested_td": self.td(device), "b": torch.randn(4, 3, 2, 1, 5)},
            batch_size=[4, 3, 2, 1],
            device=device,
>>>>>>> 8342872f
        )

    def stacked_td(self, device):
        td1 = TensorDict(
            source={
                "a": torch.randn(4, 3, 1, 5),
            },
            batch_size=[4, 3, 1],
            device=device,
        )
        td2 = TensorDict(
            source={
                "b": torch.randn(4, 3, 1, 10),
            },
            batch_size=[4, 3, 1],
            device=device,
        )
        return stack_td([td1, td2], 2)

    def test_plain(self, device):
<<<<<<< HEAD
        td = self.td(device)
=======
        tensordict = self.td(device)
>>>>>>> 8342872f
        expected = """TensorDict(
    fields={
        a: Tensor(torch.Size([4, 3, 2, 1, 5]), dtype=torch.float32)},
    batch_size=torch.Size([4, 3, 2, 1]),
    device=cpu,
    is_shared=False)"""
<<<<<<< HEAD
        assert (repr(td) == expected)

    def test_nested(self, device):
        nested_td = self.nested_td(device)
        expected = '''TensorDict(
    fields={
        a: Tensor(torch.Size([4, 3, 2, 1, 5]), dtype=torch.float32),
=======
        assert repr(tensordict) == expected

    def test_nested(self, device):
        nested_td = self.nested_td(device)
        expected = """TensorDict(
    fields={
        b: Tensor(torch.Size([4, 3, 2, 1, 5]), dtype=torch.float32),
>>>>>>> 8342872f
        my_nested_td: TensorDict(
            fields={
                a: Tensor(torch.Size([4, 3, 2, 1, 5]), dtype=torch.float32)},
            batch_size=torch.Size([4, 3, 2, 1]),
            device=cpu,
            is_shared=False)},
    batch_size=torch.Size([4, 3, 2, 1]),
    device=cpu,
<<<<<<< HEAD
    is_shared=False)'''
        assert(repr(nested_td) == expected)

    def test_stacked(self, device):
        stacked_td = self.stacked_td(device)
        expected = '''LazyStackedTensorDict(
=======
    is_shared=False)"""
        assert repr(nested_td) == expected

    def test_stacked(self, device):
        stacked_td = self.stacked_td(device)
        expected = """LazyStackedTensorDict(
>>>>>>> 8342872f
    fields={
    },
    batch_size=torch.Size([4, 3, 2, 1]),
    device=cpu,
<<<<<<< HEAD
    is_shared=False)'''
        assert(repr(stacked_td) == expected)
=======
    is_shared=False)"""
        assert repr(stacked_td) == expected

    def test_indexed_tensor(self, device):
        tensordict = TensorDict({}, [5], device=device)
        tensordict.set("a", torch.randn(5, 4, 3))
        expected = """TensorDict(
    fields={
        a: Tensor(torch.Size([5, 4, 3]), dtype=torch.float32)},
    batch_size=torch.Size([5]),
    device=cpu,
    is_shared=False)"""
        assert repr(tensordict) == expected

    def test_indexed_nested(self, device):
        tensordict = TensorDict({}, [4, 3, 2, 1], device=device)
        tensordict.set("nested_td", self.nested_td(device))

        expected = """TensorDict(
    fields={
        nested_td: TensorDict(
            fields={
                b: Tensor(torch.Size([4, 3, 2, 1, 5]), dtype=torch.float32),
                my_nested_td: TensorDict(
                    fields={
                        a: Tensor(torch.Size([4, 3, 2, 1, 5]), dtype=torch.float32)},
                    batch_size=torch.Size([4, 3, 2, 1]),
                    device=cpu,
                    is_shared=False)},
            batch_size=torch.Size([4, 3, 2, 1]),
            device=cpu,
            is_shared=False)},
    batch_size=torch.Size([4, 3, 2, 1]),
    device=cpu,
    is_shared=False)"""
        assert repr(tensordict) == expected

    def test_indexed_integer(self, device):
        tensordict = TensorDict({}, [5], device=device)
        tensordict.set("k_int", torch.randint(10, (5, 4, 3)))

        expected = """TensorDict(
    fields={
        a: Tensor(torch.Size([5, 4, 3]), dtype=torch.float32),
        k_int: Tensor(torch.Size([5, 4, 3]), dtype=torch.int64)},
    batch_size=torch.Size([5]),
    device=cpu,
    is_shared=False)"""
        assert repr(tensordict), expected

    def test_indexed_mask(self, device):
        tensordict = TensorDict({}, [2], device=device)
        tensordict.set("a", torch.randn(2, 3))
        mask = torch.BoolTensor([[1, 0, 1], [1, 0, 1]])
        masked_td = tensordict[mask]
        expected = """TensorDict(
    fields={
        a: Tensor(torch.Size([4, 1]), dtype=torch.float32)},
    batch_size=torch.Size([4]),
    device=cpu,
    is_shared=False)"""
        assert repr(masked_td) == expected

    def test_indexed_stack(self, device):
        tensordict = TensorDict({}, [5], device=device)
        td3 = TensorDict({"d": torch.randn(5, 4, 3)}, [5], device=device)
        stacked_td = stack_td([tensordict, td3], 2)

        expected = """LazyStackedTensorDict(
    fields={
    },
    batch_size=torch.Size([5, 2]),
    device=cpu,
    is_shared=False)"""
        assert repr(stacked_td), expected
>>>>>>> 8342872f

    @pytest.mark.skipif(not torch.cuda.device_count(), reason="no cuda")
    def test_device_to_device(self, device):
        dev2 = torch.device(0)
        td = self.td(device)
        td2 = td.to(dev2)
<<<<<<< HEAD
        assert(repr(td) == repr(td2))


=======
        assert repr(td) == repr(td2)

    def test_batch_size_update(self, device):
        td = self.td(device)
        td.batch_size = torch.Size([4, 3, 2])
        expected = """TensorDict(
    fields={
        a: Tensor(torch.Size([4, 3, 2, 1, 5]), dtype=torch.float32)},
    batch_size=torch.Size([4, 3, 2]),
    device=cpu,
    is_shared=False)"""
        assert repr(td) == expected
>>>>>>> 8342872f


@pytest.mark.parametrize(
    "td_name",
    [
        "td",
        "stacked_td",
        "sub_td",
        "idx_td",
        "unsqueezed_td",
        "td_reset_bs",
    ],
)
@pytest.mark.parametrize(
    "device",
    get_available_devices(),
)
class TestTensorDictsRequiresGrad:
    def td(self, device):
        return TensorDict(
            source={
                "a": torch.randn(3, 1, 5, device=device),
                "b": torch.randn(3, 1, 10, device=device, requires_grad=True),
                "c": torch.randint(10, (3, 1, 3), device=device),
            },
            batch_size=[3, 1],
        )

    def stacked_td(self, device):
        return stack_td([self.td(device) for _ in range(2)], 0)

    def idx_td(self, device):
        return self.td(device)[0]

    def sub_td(self, device):
        return self.td(device).get_sub_tensordict(0)

    def unsqueezed_td(self, device):
        return self.td(device).unsqueeze(0)

    def td_reset_bs(self, device):
        td = self.td(device)
        td = td.unsqueeze(-1).to_tensordict()
        td.batch_size = torch.Size([3, 1])
        return td

    def test_init_requires_grad(self, td_name, device):
        td = getattr(self, td_name)(device)
        assert td._get_meta("b").requires_grad

    def test_view(self, td_name, device):
        torch.manual_seed(1)
        td = getattr(self, td_name)(device)
        td_view = td.view(-1)
        assert td_view._get_meta("b").requires_grad

    def test_expand(self, td_name, device):
        torch.manual_seed(1)
        td = getattr(self, td_name)(device)
        batch_size = td.batch_size
        new_td = td.expand(3, *batch_size)
        assert new_td._get_meta("b").requires_grad
        assert new_td.batch_size == torch.Size([3, *batch_size])

    def test_cast(self, td_name, device):
        torch.manual_seed(1)
        td = getattr(self, td_name)(device)
        td_td = td.to(TensorDict)
        assert td_td._get_meta("b").requires_grad

    def test_clone_td(self, td_name, device):
        torch.manual_seed(1)
        td = getattr(self, td_name)(device)
        assert torch.clone(td)._get_meta("b").requires_grad

    def test_squeeze(self, td_name, device, squeeze_dim=-1):
        torch.manual_seed(1)
        td = getattr(self, td_name)(device)
        assert torch.squeeze(td, dim=-1)._get_meta("b").requires_grad


def test_batchsize_reset():
    td = TensorDict(
        {"a": torch.randn(3, 4, 5, 6), "b": torch.randn(3, 4, 5)}, batch_size=[3, 4]
    )
    # smoke-test
    td.batch_size = torch.Size([3])

    # test with list
    td.batch_size = [3]

    # test with tuple
    td.batch_size = (3,)

    # incompatible size
    with pytest.raises(
        RuntimeError,
        match=re.escape(
            "the tensor a has shape torch.Size([3, 4, 5, "
            "6]) which is incompatible with the new shape torch.Size([3, 5])"
        ),
    ):
        td.batch_size = [3, 5]

    # test set
    td.set("c", torch.randn(3))

    # test index
    subtd = td[torch.tensor([1, 2])]
    with pytest.raises(
        RuntimeError,
        match=re.escape(
            "The shape torch.Size([3]) is incompatible with the index (slice(None, None, None), 0)."
        ),
    ):
        td[:, 0]

    # test a greater batch_size
    td = TensorDict(
        {"a": torch.randn(3, 4, 5, 6), "b": torch.randn(3, 4, 5)}, batch_size=[3, 4]
    )
    with pytest.raises(
        RuntimeError,
        match=re.escape(
            "TensorDict requires tensors that have at least one more dimension than the batch_size"
        ),
    ):
        td.batch_size = torch.Size([3, 4, 5])
    del td["b"]
    td.batch_size = torch.Size([3, 4, 5])

    td.set("c", torch.randn(3, 4, 5, 6))
    with pytest.raises(
        RuntimeError,
        match=re.escape(
            "batch dimension mismatch, "
            "got self.batch_size=torch.Size([3, 4, 5]) and tensor.shape[:self.batch_dims]=torch.Size([3, 4, 2])"
        ),
    ):
        td.set("d", torch.randn(3, 4, 2))

    # test with saved tensordict
    td = SavedTensorDict(TensorDict({"a": torch.randn(3, 4)}, [3, 4]))
    td.batch_size = [3]
    assert td.to_tensordict().batch_size == torch.Size([3])

    # test that lazy tds return an exception
    td_stack = stack_td([TensorDict({"a": torch.randn(3)}, [3]) for _ in range(2)])
    with pytest.raises(
        RuntimeError,
        match=re.escape(
            "modifying the batch size of a lazy repesentation "
            "of a tensordict is not permitted. Consider instantiating the tensordict fist by calling `td = td.to_tensordict()` before resetting the batch size."
        ),
    ):
        td_stack.batch_size = [2]
    td_stack.to_tensordict().batch_size = [2]

    td = TensorDict({"a": torch.randn(3, 4)}, [3, 4])
    subtd = td.get_sub_tensordict((slice(None), torch.tensor([1, 2])))
    with pytest.raises(
        RuntimeError,
        match=re.escape(
            "modifying the batch size of a lazy repesentation of a tensordict is not permitted. Consider instantiating the tensordict fist by calling `td = td.to_tensordict()` before resetting the batch size."
        ),
    ):
        subtd.batch_size = [3, 2]
    subtd.to_tensordict().batch_size = [3, 2]

    td = TensorDict({"a": torch.randn(3, 4)}, [3, 4])
    td_u = td.unsqueeze(0)
    with pytest.raises(
        RuntimeError,
        match=re.escape(
            "modifying the batch size of a lazy repesentation of a tensordict is not permitted. Consider instantiating the tensordict fist by calling `td = td.to_tensordict()` before resetting the batch size."
        ),
    ):
        td_u.batch_size = [1]
    td_u.to_tensordict().batch_size = [1]


@pytest.mark.parametrize("index0", [None, slice(None)])
def test_set_sub_key(index0):
    # tests that parent tensordict is affected when subtensordict is set with a new key
    batch_size = [10, 10]
    source = {"a": torch.randn(10, 10, 10), "b": torch.ones(10, 10, 2)}
    td = TensorDict(source, batch_size=batch_size)
    idx0 = (index0, 0) if index0 is not None else 0
    td0 = td.get_sub_tensordict(idx0)
    idx = (index0, slice(2, 4)) if index0 is not None else slice(2, 4)
    sub_td = td.get_sub_tensordict(idx)
    if index0 is None:
        c = torch.randn(2, 10, 10)
    else:
        c = torch.randn(10, 2, 10)
    sub_td.set("c", c)
    assert (td.get("c")[idx] == sub_td.get("c")).all()
    assert (sub_td.get("c") == c).all()
    assert (td.get("c")[idx0] == 0).all()
    assert (td.get_sub_tensordict(idx0).get("c") == 0).all()
    assert (td0.get("c") == 0).all()


@pytest.mark.skipif(not torch.cuda.device_count(), reason="no cuda")
def test_create_on_device():
    device = torch.device(0)

    # TensorDict
    td = TensorDict({}, [5])
    with pytest.raises(RuntimeError):
        td.device

    td.set("a", torch.randn(5, device=device))
    with pytest.raises(RuntimeError):
        td.device

    td = TensorDict({}, [5], device="cuda:0")
    td.set("a", torch.randn(5, 1))
    assert td.get("a").device == device

    # stacked TensorDict
    td1 = TensorDict({}, [5])
    td2 = TensorDict({}, [5])
    stackedtd = stack_td([td1, td2], 0)
    with pytest.raises(RuntimeError):
        stackedtd.device
    stackedtd.set("a", torch.randn(2, 5, device=device))
    with pytest.raises(RuntimeError):
        stackedtd.device

    stackedtd = stackedtd.to(device)
    assert stackedtd.device == device

    td1 = TensorDict({}, [5], device="cuda:0")
    td2 = TensorDict({}, [5], device="cuda:0")
    stackedtd = stack_td([td1, td2], 0)
    stackedtd.set("a", torch.randn(2, 5, 1))
    assert stackedtd.get("a").device == device
    assert td1.get("a").device == device
    assert td2.get("a").device == device

    # TensorDict, indexed
    td = TensorDict({}, [5])
    subtd = td[1]
    with pytest.raises(RuntimeError):
        subtd.device
    subtd.set("a", torch.randn(1, device=device))
    with pytest.raises(RuntimeError):
        # setting element of subtensordict doesn't set top-level device
        subtd.device
    subtd = subtd.to(device)
    assert subtd.device == device
    assert subtd["a"].device == device

    td = TensorDict({}, [5], device="cuda:0")
    subtd = td[1]
    subtd.set("a", torch.randn(1))
    assert subtd.get("a").device == device

    td = TensorDict({}, [5], device="cuda:0")
    subtd = td[1:3]
    subtd.set("a", torch.randn(2))
    assert subtd.get("a").device == device

    # SavedTensorDict
    td = TensorDict({}, [5])
    savedtd = td.to(SavedTensorDict)
    with pytest.raises(RuntimeError):
        savedtd.device
    savedtd = savedtd.to(device)
    assert savedtd.device == device

    td = TensorDict({}, [5], device="cuda:0")
    savedtd = td.to(SavedTensorDict)
    savedtd.set("a", torch.randn(5))
    assert savedtd.get("a").device == device

    # ViewedTensorDict
    td = TensorDict({}, [6])
    viewedtd = td.view(2, 3)
    with pytest.raises(RuntimeError):
        viewedtd.device
    viewedtd = viewedtd.to(device)
    assert viewedtd.device == device

    td = TensorDict({}, [6], device="cuda:0")
    viewedtd = td.view(2, 3)
    a = torch.randn(2, 3)
    viewedtd.set("a", a)
    assert viewedtd.get("a").device == device
    assert (a.unsqueeze(-1).to(device) == viewedtd.get("a")).all()


def _remote_process(worker_id, command_pipe_child, command_pipe_parent, tensordict):
    command_pipe_parent.close()
    while True:
        cmd, val = command_pipe_child.recv()
        if cmd == "recv":
            b = tensordict.get("b")
            assert (b == val).all()
            command_pipe_child.send("done")
        elif cmd == "send":
            a = torch.ones(2) * val
            tensordict.set_("a", a)
            assert (
                tensordict.get("a") == a
            ).all(), f'found {a} and {tensordict.get("a")}'
            command_pipe_child.send("done")
        elif cmd == "set_done":
            tensordict.set_("done", torch.ones(1, dtype=torch.bool))
            command_pipe_child.send("done")
        elif cmd == "set_undone_":
            tensordict.set_("done", torch.zeros(1, dtype=torch.bool))
            command_pipe_child.send("done")
        elif cmd == "update":
            tensordict.update_(
                TensorDict(
                    source={"a": tensordict.get("a").clone() + 1},
                    batch_size=tensordict.batch_size,
                )
            )
            command_pipe_child.send("done")
        elif cmd == "update_":
            tensordict.update_(
                TensorDict(
                    source={"a": tensordict.get("a").clone() - 1},
                    batch_size=tensordict.batch_size,
                )
            )
            command_pipe_child.send("done")

        elif cmd == "close":
            command_pipe_child.close()
            break


def _driver_func(tensordict, tensordict_unbind):
    procs = []
    children = []
    parents = []

    for i in range(2):
        command_pipe_parent, command_pipe_child = mp.Pipe()
        proc = mp.Process(
            target=_remote_process,
            args=(i, command_pipe_child, command_pipe_parent, tensordict_unbind[i]),
        )
        proc.start()
        command_pipe_child.close()
        parents.append(command_pipe_parent)
        children.append(command_pipe_child)
        procs.append(proc)

    b = torch.ones(2, 1) * 10
    tensordict.set_("b", b)
    for i in range(2):
        parents[i].send(("recv", 10))
        is_done = parents[i].recv()
        assert is_done == "done"

    for i in range(2):
        parents[i].send(("send", i))
        is_done = parents[i].recv()
        assert is_done == "done"
    a = tensordict.get("a").clone()
    assert (a[0] == 0).all()
    assert (a[1] == 1).all()

    assert not tensordict.get("done").any()
    for i in range(2):
        parents[i].send(("set_done", i))
        is_done = parents[i].recv()
        assert is_done == "done"
    assert tensordict.get("done").all()

    for i in range(2):
        parents[i].send(("set_undone_", i))
        is_done = parents[i].recv()
        assert is_done == "done"
    assert not tensordict.get("done").any()

    a_prev = tensordict.get("a").clone().contiguous()
    for i in range(2):
        parents[i].send(("update_", i))
        is_done = parents[i].recv()
        assert is_done == "done"
    new_a = tensordict.get("a").clone().contiguous()
    torch.testing.assert_close(a_prev - 1, new_a)

    a_prev = tensordict.get("a").clone().contiguous()
    for i in range(2):
        parents[i].send(("update", i))
        is_done = parents[i].recv()
        assert is_done == "done"
    new_a = tensordict.get("a").clone().contiguous()
    torch.testing.assert_close(a_prev + 1, new_a)

    for i in range(2):
        parents[i].send(("close", None))
        procs[i].join()


@pytest.mark.parametrize(
    "td_type", ["memmap", "memmap_stack", "contiguous", "stack", "saved"]
)
def test_mp(td_type):
    tensordict = TensorDict(
        source={
            "a": torch.randn(2, 2),
            "b": torch.randn(2, 1),
            "done": torch.zeros(2, 1, dtype=torch.bool),
        },
        batch_size=[2],
    )
    if td_type == "contiguous":
        tensordict = tensordict.share_memory_(lock=False)
    elif td_type == "stack":
        tensordict = stack_td(
            [
                tensordict[0].clone().share_memory_(lock=False),
                tensordict[1].clone().share_memory_(lock=False),
            ],
            0,
        )
    elif td_type == "saved":
        tensordict = tensordict.clone().to(SavedTensorDict)
    elif td_type == "memmap":
        tensordict = tensordict.memmap_(lock=False)
    elif td_type == "memmap_stack":
        tensordict = stack_td(
            [
                tensordict[0].clone().memmap_(lock=False),
                tensordict[1].clone().memmap_(lock=False),
            ],
            0,
        )
    else:
        raise NotImplementedError
    _driver_func(
        tensordict,
        (tensordict.get_sub_tensordict(0), tensordict.get_sub_tensordict(1))
        # tensordict,
        # tensordict.unbind(0),
    )


def test_saved_delete():
    td = TensorDict(source={"a": torch.randn(3)}, batch_size=[])
    td = td.to(SavedTensorDict)
    file = td.file.name
    assert os.path.isfile(file)
    del td
    assert not os.path.isfile(file)


def test_stack_keys():
    td1 = TensorDict(source={"a": torch.randn(3)}, batch_size=[])
    td2 = TensorDict(
        source={
            "a": torch.randn(3),
            "b": torch.randn(3),
            "c": torch.randn(4),
            "d": torch.randn(5),
        },
        batch_size=[],
    )
    td = stack_td([td1, td2], 0)
    assert "a" in td.keys()
    assert "b" not in td.keys()
    assert "b" in td[1].keys()
    td.set("b", torch.randn(2, 10), inplace=False)  # overwrites
    with pytest.raises(KeyError):
        td.set_("c", torch.randn(2, 10))  # overwrites
    td.set_("b", torch.randn(2, 10))  # b has been set before

    td1.set("c", torch.randn(4))
    td[
        "c"
    ]  # we must first query that key for the stacked tensordict to update the list
    assert "c" in td.keys(), list(td.keys())  # now all tds have the key c
    td.get("c")

    td1.set("d", torch.randn(6))
    with pytest.raises(RuntimeError):
        td.get("d")

    td["e"] = torch.randn(2, 4)
    assert "e" in td.keys()  # now all tds have the key c
    td.get("e")


@pytest.mark.parametrize(
    "idx",
    [
        (slice(None),),
        slice(None),
        (3, 4),
        (3, slice(None), slice(2, 2, 2)),
        (torch.tensor([1, 2, 3]),),
        ([1, 2, 3]),
        (
            torch.tensor([1, 2, 3]),
            torch.tensor([2, 3, 4]),
            torch.tensor([0, 10, 2]),
            torch.tensor([2, 4, 1]),
        ),
        torch.zeros(10, 7, 11, 5, dtype=torch.bool).bernoulli_(),
        torch.zeros(10, 7, 11, dtype=torch.bool).bernoulli_(),
        (0, torch.zeros(7, dtype=torch.bool).bernoulli_()),
    ],
)
def test_getitem_batch_size(idx):
    shape = [
        10,
        7,
        11,
        5,
    ]
    mocking_tensor = torch.zeros(*shape)
    expected_shape = mocking_tensor[idx].shape
    resulting_shape = _getitem_batch_size(shape, idx)
    assert expected_shape == resulting_shape, (idx, expected_shape, resulting_shape)


@pytest.mark.parametrize("device", get_available_devices())
def test_requires_grad(device):
    torch.manual_seed(1)
    # Just one of the tensors have requires_grad
    tensordicts = [
        TensorDict(
            batch_size=[11, 12],
            source={
                "key1": torch.randn(
                    11, 12, 5, device=device, requires_grad=True if i == 5 else False
                ),
                "key2": torch.zeros(
                    11, 12, 50, device=device, dtype=torch.bool
                ).bernoulli_(),
            },
        )
        for i in range(10)
    ]
    stacked_td = LazyStackedTensorDict(*tensordicts, stack_dim=0)
    # First stacked tensor has requires_grad == True
    assert list(stacked_td.values_meta())[0].requires_grad is True
    SavedTensorDict(tensordicts[0])
    with pytest.raises(
        Exception,
        match=re.escape(
            "SavedTensorDicts is not compatible with gradients, one of Tensors has requires_grad equals True"
        ),
    ):
        SavedTensorDict(tensordicts[5])


@pytest.mark.parametrize("device", get_available_devices())
@pytest.mark.parametrize(
    "td_type", ["tensordict", "view", "unsqueeze", "squeeze", "saved", "stack"]
)
@pytest.mark.parametrize("update", [True, False])
def test_filling_empty_tensordict(device, td_type, update):
    if td_type == "tensordict":
        td = TensorDict({}, batch_size=[16], device=device)
    elif td_type == "view":
        td = TensorDict({}, batch_size=[4, 4], device=device).view(-1)
    elif td_type == "unsqueeze":
        td = TensorDict({}, batch_size=[16], device=device).unsqueeze(-1)
    elif td_type == "squeeze":
        td = TensorDict({}, batch_size=[16, 1], device=device).squeeze(-1)
    elif td_type == "saved":
        td = TensorDict({}, batch_size=[16], device=device).to(SavedTensorDict)
    elif td_type == "stack":
        td = torch.stack([TensorDict({}, [], device=device) for _ in range(16)], 0)
    else:
        raise NotImplementedError

    for i in range(16):
        other_td = TensorDict({"a": torch.randn(10), "b": torch.ones(1)}, [])
        if td_type == "unsqueeze":
            other_td = other_td.unsqueeze(-1).to_tensordict()
        if update:
            subtd = td.get_sub_tensordict(i)
            subtd.update(other_td, inplace=True)
        else:
            td[i] = other_td

    assert td.device == device
    assert td.get("a").device == device
    assert (td.get("b") == 1).all()
    if td_type == "view":
        assert td._source["a"].shape == torch.Size([4, 4, 10])
    elif td_type == "unsqueeze":
        assert td._source["a"].shape == torch.Size([16, 10])
    elif td_type == "squeeze":
        assert td._source["a"].shape == torch.Size([16, 1, 10])
    elif td_type == "stack":
        assert (td[-1] == other_td.to(device)).all()


def test_getitem_nested():
    tensor = torch.randn(4, 5, 6, 7)
    sub_sub_tensordict = TensorDict({"c": tensor}, [4, 5, 6])
    sub_tensordict = TensorDict({}, [4, 5])
    tensordict = TensorDict({}, [4])

    sub_tensordict["b"] = sub_sub_tensordict
    tensordict["a"] = sub_tensordict

    # check that content match
    assert (tensordict["a"] == sub_tensordict).all()
    assert (tensordict["a", "b"] == sub_sub_tensordict).all()
    assert (tensordict["a", "b", "c"] == tensor).all()

    # check that shapes are kept
    assert tensordict.shape == torch.Size([4])
    assert sub_tensordict.shape == torch.Size([4, 5])
    assert sub_sub_tensordict.shape == torch.Size([4, 5, 6])


def test_setitem_nested():
    tensor = torch.randn(4, 5, 6, 7)
    tensor2 = torch.ones(4, 5, 6, 7)
    tensordict = TensorDict({}, [4])
    sub_tensordict = TensorDict({}, [4, 5])
    sub_sub_tensordict = TensorDict({"c": tensor}, [4, 5, 6])
    sub_sub_tensordict2 = TensorDict({"c": tensor2}, [4, 5, 6])
    sub_tensordict["b"] = sub_sub_tensordict
    tensordict["a"] = sub_tensordict
    assert tensordict["a", "b"] is sub_sub_tensordict

    tensordict["a", "b"] = sub_sub_tensordict2
    assert tensordict["a", "b"] is sub_sub_tensordict2
    assert (tensordict["a", "b", "c"] == 1).all()


@pytest.mark.parametrize("method", ["share_memory", "memmap"])
def test_memory_lock(method):
    torch.manual_seed(1)
    td = TensorDict({"a": torch.randn(4, 5)}, batch_size=(4, 5))

    # lock=True
    if method == "share_memory":
        td.share_memory_(lock=True)
    elif method == "memmap":
        td.memmap_(lock=True)
    else:
        raise NotImplementedError

    td.set("a", torch.randn(4, 5), inplace=True)
    td.set_("a", torch.randn(4, 5))  # No exception because set_ ignores the lock

    with pytest.raises(RuntimeError, match="Cannot modify locked TensorDict"):
        td.set("a", torch.randn(4, 5))

    with pytest.raises(RuntimeError, match="Cannot modify locked TensorDict"):
        td.set("b", torch.randn(4, 5))

    with pytest.raises(RuntimeError, match="Cannot modify locked TensorDict"):
        td.set("b", torch.randn(4, 5), inplace=True)

    # lock=False
    if method == "share_memory":
        td.share_memory_(lock=False)
    elif method == "memmap":
        td.memmap_(lock=False)
    else:
        raise NotImplementedError

    td.set_("a", torch.randn(4, 5))
    td.set("a", torch.randn(4, 5))
    td.set("b", torch.randn(4, 5))
    td.set("a", torch.randn(4, 5), inplace=True)
    td.set("b", torch.randn(4, 5), inplace=True)


if __name__ == "__main__":
    args, unknown = argparse.ArgumentParser().parse_known_args()
    pytest.main([__file__, "--capture", "no", "--exitfirst"] + unknown)<|MERGE_RESOLUTION|>--- conflicted
+++ resolved
@@ -6,7 +6,6 @@
 import argparse
 import os.path
 import re
-from textwrap import indent
 
 import numpy as np
 import pytest
@@ -1617,31 +1616,16 @@
 class TestTensorDictRepr:
     def td(self, device):
         return TensorDict(
-<<<<<<< HEAD
-            source={
-                "a": torch.randn(4, 3, 2, 1, 5)
-            },
-=======
             source={"a": torch.randn(4, 3, 2, 1, 5)},
->>>>>>> 8342872f
             batch_size=[4, 3, 2, 1],
             device=device,
         )
 
     def nested_td(self, device):
         return TensorDict(
-<<<<<<< HEAD
-            source={
-                "a": torch.randn(4, 3, 2, 1, 5),
-                "my_nested_td": self.td(device)
-            },
-            batch_size=[4, 3, 2, 1],
-            device=device
-=======
             source={"my_nested_td": self.td(device), "b": torch.randn(4, 3, 2, 1, 5)},
             batch_size=[4, 3, 2, 1],
             device=device,
->>>>>>> 8342872f
         )
 
     def stacked_td(self, device):
@@ -1662,26 +1646,13 @@
         return stack_td([td1, td2], 2)
 
     def test_plain(self, device):
-<<<<<<< HEAD
-        td = self.td(device)
-=======
         tensordict = self.td(device)
->>>>>>> 8342872f
         expected = """TensorDict(
     fields={
         a: Tensor(torch.Size([4, 3, 2, 1, 5]), dtype=torch.float32)},
     batch_size=torch.Size([4, 3, 2, 1]),
     device=cpu,
     is_shared=False)"""
-<<<<<<< HEAD
-        assert (repr(td) == expected)
-
-    def test_nested(self, device):
-        nested_td = self.nested_td(device)
-        expected = '''TensorDict(
-    fields={
-        a: Tensor(torch.Size([4, 3, 2, 1, 5]), dtype=torch.float32),
-=======
         assert repr(tensordict) == expected
 
     def test_nested(self, device):
@@ -1689,7 +1660,6 @@
         expected = """TensorDict(
     fields={
         b: Tensor(torch.Size([4, 3, 2, 1, 5]), dtype=torch.float32),
->>>>>>> 8342872f
         my_nested_td: TensorDict(
             fields={
                 a: Tensor(torch.Size([4, 3, 2, 1, 5]), dtype=torch.float32)},
@@ -1698,29 +1668,16 @@
             is_shared=False)},
     batch_size=torch.Size([4, 3, 2, 1]),
     device=cpu,
-<<<<<<< HEAD
-    is_shared=False)'''
-        assert(repr(nested_td) == expected)
-
-    def test_stacked(self, device):
-        stacked_td = self.stacked_td(device)
-        expected = '''LazyStackedTensorDict(
-=======
     is_shared=False)"""
         assert repr(nested_td) == expected
 
     def test_stacked(self, device):
         stacked_td = self.stacked_td(device)
         expected = """LazyStackedTensorDict(
->>>>>>> 8342872f
     fields={
     },
     batch_size=torch.Size([4, 3, 2, 1]),
     device=cpu,
-<<<<<<< HEAD
-    is_shared=False)'''
-        assert(repr(stacked_td) == expected)
-=======
     is_shared=False)"""
         assert repr(stacked_td) == expected
 
@@ -1796,18 +1753,12 @@
     device=cpu,
     is_shared=False)"""
         assert repr(stacked_td), expected
->>>>>>> 8342872f
 
     @pytest.mark.skipif(not torch.cuda.device_count(), reason="no cuda")
     def test_device_to_device(self, device):
         dev2 = torch.device(0)
         td = self.td(device)
         td2 = td.to(dev2)
-<<<<<<< HEAD
-        assert(repr(td) == repr(td2))
-
-
-=======
         assert repr(td) == repr(td2)
 
     def test_batch_size_update(self, device):
@@ -1820,7 +1771,6 @@
     device=cpu,
     is_shared=False)"""
         assert repr(td) == expected
->>>>>>> 8342872f
 
 
 @pytest.mark.parametrize(
