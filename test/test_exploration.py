import argparse

import pytest
import torch
from scipy.stats import ttest_1samp
from torch import nn

from torchrl.data import NdBoundedTensorSpec
from torchrl.data.tensordict.tensordict import TensorDict
from torchrl.modules import ProbabilisticActor
from torchrl.modules.distributions import TanhNormal
from torchrl.modules.td_module import Actor
from torchrl.modules.td_module.exploration import (
    _OrnsteinUhlenbeckProcess,
    OrnsteinUhlenbeckProcessWrapper,
)


def test_ou(seed=0):
    torch.manual_seed(seed)
    td = TensorDict({"action": torch.randn(3) / 10}, batch_size=[])
    ou = _OrnsteinUhlenbeckProcess(10.0, mu=2.0, x0=-4, sigma=0.1, sigma_min=0.01)

    tds = []
    for i in range(2000):
        td = ou.add_sample(td)
        tds.append(td.clone())
        td.set_("action", torch.randn(3) / 10)
        if i % 1000 == 0:
            td.zero_()

    tds = torch.stack(tds, 0)

    tset, pval_acc = ttest_1samp(tds.get("action")[950:1000, 0].numpy(), 2.0)
    tset, pval_reg = ttest_1samp(tds.get("action")[:50, 0].numpy(), 2.0)
    assert pval_acc > 0.05
    assert pval_reg < 0.1

    tset, pval_acc = ttest_1samp(tds.get("action")[1950:2000, 0].numpy(), 2.0)
    tset, pval_reg = ttest_1samp(tds.get("action")[1000:1050, 0].numpy(), 2.0)
    assert pval_acc > 0.05
    assert pval_reg < 0.1


def test_ou_wrapper(device="cpu", d_obs=4, d_act=6, batch=32, n_steps=100, seed=0):
    torch.manual_seed(seed)
<<<<<<< HEAD
    module = nn.Linear(d_obs, d_act).to(device)
=======
    module = nn.Linear(d_obs, 2*d_act).to(device)
>>>>>>> 614b1fa3
    action_spec = NdBoundedTensorSpec(
        -torch.ones(d_act ), torch.ones(d_act ), (d_act ,)
    )
<<<<<<< HEAD
    policy = Actor(
        action_spec=action_spec,
=======
    policy = ProbabilisticActor(
        spec=action_spec,
>>>>>>> 614b1fa3
        module=module,
        distribution_class=TanhNormal,
        default_interaction_mode="random",
    ).to(device)
    exploratory_policy = OrnsteinUhlenbeckProcessWrapper(policy)

    tensor_dict = TensorDict(
        batch_size=[batch],
        source={"observation": torch.randn(batch, d_obs, device=device)},
        device=device,
    )
    out_noexp = []
    out = []
    for i in range(n_steps):
        tensor_dict_noexp = policy(tensor_dict.select("observation"))
        tensor_dict = exploratory_policy(tensor_dict)
        out.append(tensor_dict.clone())
        out_noexp.append(tensor_dict_noexp.clone())
        tensor_dict.set_("observation", torch.randn(batch, d_obs, device=device))
    out = torch.stack(out, 0)
    out_noexp = torch.stack(out_noexp, 0)
    assert (out_noexp.get("action") != out.get("action")).all()
    assert (out.get("action") <= 1.0).all(), out.get("action").min()
    assert (out.get("action") >= -1.0).all(), out.get("action").max()


if __name__ == "__main__":
    args, unknown = argparse.ArgumentParser().parse_known_args()
    pytest.main([__file__, "--capture", "no", "--exitfirst"] + unknown)<|MERGE_RESOLUTION|>--- conflicted
+++ resolved
@@ -44,21 +44,12 @@
 
 def test_ou_wrapper(device="cpu", d_obs=4, d_act=6, batch=32, n_steps=100, seed=0):
     torch.manual_seed(seed)
-<<<<<<< HEAD
-    module = nn.Linear(d_obs, d_act).to(device)
-=======
     module = nn.Linear(d_obs, 2*d_act).to(device)
->>>>>>> 614b1fa3
     action_spec = NdBoundedTensorSpec(
         -torch.ones(d_act ), torch.ones(d_act ), (d_act ,)
     )
-<<<<<<< HEAD
-    policy = Actor(
-        action_spec=action_spec,
-=======
     policy = ProbabilisticActor(
         spec=action_spec,
->>>>>>> 614b1fa3
         module=module,
         distribution_class=TanhNormal,
         default_interaction_mode="random",
