# Copyright (c) Meta Platforms, Inc. and affiliates.
#
# This source code is licensed under the MIT license found in the
# LICENSE file in the root directory of this source tree.

import os
import time
from functools import wraps

# Get relative file path
# this returns relative path from current file.
import pytest
import torch.cuda
<<<<<<< HEAD
from tensordict.tensordict import TensorDictBase
from torchrl._utils import seed_generator, implement_for
=======
from torchrl._utils import seed_generator
>>>>>>> a3bbba0b
from torchrl.envs import EnvBase


# Specified for test_utils.py
__version__ = "0.3"

# Default versions of the environments.
CARTPOLE_VERSIONED = "CartPole-v1"
PENDULUM_VERSIONED = "Pendulum-v1"
PONG_VERSIONED = "ALE/Pong-v5"
HALFCHEETAH_VERSIONED = "HalfCheetah-v4"


@implement_for("gym", None, "0.20.0")
def _set_gym_environments():  # noqa: F811
    global CARTPOLE_VERSIONED, PENDULUM_VERSIONED, PONG_VERSIONED, HALFCHEETAH_VERSIONED

    PENDULUM_VERSIONED = "Pendulum-v0"
    CARTPOLE_VERSIONED = "CartPole-v0"
    PONG_VERSIONED = "Pong-v4"
    HALFCHEETAH_VERSIONED = "HalfCheetah-v2"


@implement_for("gym", "0.20.0", None)
def _set_gym_environments():  # noqa: F811
    global CARTPOLE_VERSIONED, PENDULUM_VERSIONED, PONG_VERSIONED, HALFCHEETAH_VERSIONED

    CARTPOLE_VERSIONED = "CartPole-v1"
    PENDULUM_VERSIONED = "Pendulum-v1"
    PONG_VERSIONED = "ALE/Pong-v5"
    HALFCHEETAH_VERSIONED = "HalfCheetah-v4"


_set_gym_environments()


def get_relative_path(curr_file, *path_components):
    return os.path.join(os.path.dirname(curr_file), *path_components)


def get_available_devices():
    devices = [torch.device("cpu")]
    n_cuda = torch.cuda.device_count()
    if n_cuda > 0:
        for i in range(n_cuda):
            devices += [torch.device(f"cuda:{i}")]
    return devices


def generate_seeds(seed, repeat):
    seeds = [seed]
    for _ in range(repeat - 1):
        seed = seed_generator(seed)
        seeds.append(seed)
    return seeds


def _test_fake_tensordict(env: EnvBase):
    fake_tensordict = env.fake_tensordict().flatten_keys(".")
    real_tensordict = env.rollout(3).flatten_keys(".")

    keys1 = set(fake_tensordict.keys())
    keys2 = set(real_tensordict.keys())
    assert keys1 == keys2
    fake_tensordict = fake_tensordict.unsqueeze(real_tensordict.batch_dims - 1)
    fake_tensordict = fake_tensordict.expand(*real_tensordict.shape)
    fake_tensordict = fake_tensordict.to_tensordict()
    assert (
        fake_tensordict.apply(lambda x: torch.zeros_like(x))
        == real_tensordict.apply(lambda x: torch.zeros_like(x))
    ).all()
    for key in keys2:
        assert fake_tensordict[key].shape == real_tensordict[key].shape

    # test dtypes
    for key, value in real_tensordict.unflatten_keys(".").items():
        _check_dtype(key, value, env.observation_spec, env.input_spec)


def _check_dtype(key, value, obs_spec, input_spec):
    if key in {"reward", "done"}:
        return
    elif key == "next":
        for _key, _value in value.items():
            _check_dtype(_key, _value, obs_spec, input_spec)
        return
    elif key in input_spec.keys(yield_nesting_keys=True):
        assert input_spec[key].is_in(value), (input_spec[key], value)
        return
    elif key in obs_spec.keys(yield_nesting_keys=True):
        assert obs_spec[key].is_in(value), (input_spec[key], value)
        return
    else:
        raise KeyError(key)


# Decorator to retry upon certain Exceptions.
def retry(ExceptionToCheck, tries=3, delay=3, skip_after_retries=False):
    def deco_retry(f):
        @wraps(f)
        def f_retry(*args, **kwargs):
            mtries, mdelay = tries, delay
            while mtries > 1:
                try:
                    return f(*args, **kwargs)
                except ExceptionToCheck as e:
                    msg = "%s, Retrying in %d seconds..." % (str(e), mdelay)
                    print(msg)
                    time.sleep(mdelay)
                    mtries -= 1
            try:
                return f(*args, **kwargs)
            except ExceptionToCheck as e:
                if skip_after_retries:
                    raise pytest.skip(
                        f"Skipping after {tries} consecutive {str(e)}"
                    ) from e
                else:
                    raise e

        return f_retry  # true decorator

    return deco_retry


@pytest.fixture
def dtype_fixture():
    dtype = torch.get_default_dtype()
    torch.set_default_dtype(torch.double)
    yield dtype
    torch.set_default_dtype(dtype)<|MERGE_RESOLUTION|>--- conflicted
+++ resolved
@@ -11,12 +11,7 @@
 # this returns relative path from current file.
 import pytest
 import torch.cuda
-<<<<<<< HEAD
-from tensordict.tensordict import TensorDictBase
 from torchrl._utils import seed_generator, implement_for
-=======
-from torchrl._utils import seed_generator
->>>>>>> a3bbba0b
 from torchrl.envs import EnvBase
 
 
