# Copyright (c) Meta Platforms, Inc. and affiliates.
#
# This source code is licensed under the MIT license found in the
# LICENSE file in the root directory of this source tree.

import argparse
from sys import platform

import pytest
import torch.cuda
from mocking_classes import ContinuousActionVecMockEnv
from torch import nn
from torchrl.envs.libs.dm_control import _has_dmc
from torchrl.envs.libs.gym import _has_gym
from torchrl.modules import TensorDictModule

try:
    import hydra
    from hydra.core.global_hydra import GlobalHydra
    from hydra.utils import instantiate

    _has_hydra = True
except ImportError:
    _has_hydra = False

IS_OSX = platform == "darwin"


def make_env():
    def fun():
        return ContinuousActionVecMockEnv()

    return fun


@pytest.fixture(scope="module", autouse=True)
def init_hydra():
    GlobalHydra.instance().clear()
    hydra.initialize("../examples/configs/")
    yield
    GlobalHydra.instance().clear()


@pytest.mark.skipif(not _has_hydra, reason="No hydra found")
class TestConfigs:
    @pytest.mark.parametrize(
        "file,num_workers",
        [
            ("async_sync", 2),
            ("sync_single", 0),
            ("sync_sync", 2),
        ],
    )
    def test_collector_configs(self, file, num_workers):
        create_env = make_env()
        policy = TensorDictModule(
            nn.Linear(7, 7), in_keys=["observation"], out_keys=["action"]
        )

        cfg = hydra.compose(
            "config", overrides=[f"collector={file}", f"num_workers={num_workers}"]
        )

        if cfg.num_workers == 0:
            create_env_fn = create_env
        else:
            create_env_fn = [
                create_env,
            ] * cfg.num_workers
        collector = instantiate(
            cfg.collector, policy=policy, create_env_fn=create_env_fn
        )
        for data in collector:
            assert data.numel() == 200
            break
        collector.shutdown()

    @pytest.mark.skipif(not _has_gym, reason="No gym found")
    @pytest.mark.skipif(not _has_dmc, reason="No gym found")
    @pytest.mark.parametrize(
        "file,from_pixels",
        [
            ("cartpole", True),
            ("cartpole", False),
            ("halfcheetah", True),
            ("halfcheetah", False),
            ("cheetah", True),
            # ("cheetah",False), # processes fail -- to be investigated
        ],
    )
    def test_env_configs(self, file, from_pixels):
        if from_pixels and torch.cuda.device_count() == 0:
            return pytest.skip("not testing pixel rendering without gpu")

        cfg = hydra.compose(
            "config", overrides=[f"env={file}", f"++env.env.from_pixels={from_pixels}"]
        )

        env = instantiate(cfg.env)

        tensordict = env.rollout(3)
        if from_pixels:
            assert "next_pixels" in tensordict.keys()
            assert tensordict["next_pixels"].shape[-1] == 3
        env.rollout(3)
        env.close()
        del env

    @pytest.mark.skipif(not _has_gym, reason="No gym found")
    @pytest.mark.skipif(not _has_dmc, reason="No gym found")
    @pytest.mark.parametrize(
        "env_file,transform_file",
        [
            ["cartpole", "pixels"],
            ["halfcheetah", "pixels"],
            # ["cheetah", "pixels"],
            ["cartpole", "state"],
            ["halfcheetah", "state"],
            ["cheetah", "state"],
        ],
    )
    def test_transforms_configs(self, env_file, transform_file):
        if transform_file == "state":
            from_pixels = False
        else:
            if torch.cuda.device_count() == 0:
                return pytest.skip("not testing pixel rendering without gpu")
            from_pixels = True
        cfg = hydra.compose(
            "config",
            overrides=[
                f"env={env_file}",
                f"++env.env.from_pixels={from_pixels}",
                f"transforms={transform_file}",
            ],
        )

        env = instantiate(cfg.env)
        transforms = [instantiate(transform) for transform in cfg.transforms]
        for t in transforms:
            env.append_transform(t)
        env.rollout(3)
        env.close()
        del env

    @pytest.mark.parametrize(
        "file",
        [
            "circular",
            "prioritized",
        ],
    )
    @pytest.mark.parametrize(
        "size",
        [
            "10",
            None,
        ],
    )
    def test_replaybuffer(self, file, size):
        args = [f"replay_buffer={file}"]
        if size is not None:
            args += [f"replay_buffer.size={size}"]
        cfg = hydra.compose("config", overrides=args)
        replay_buffer = instantiate(cfg.replay_buffer)
        assert replay_buffer._capacity == replay_buffer._storage.max_size


def make_actor_dqn(net_partial, actor_partial, env, out_features=None):
    if out_features is not None:
        out_features = [out_features] + list(env.action_spec.shape)
    else:
        out_features = list(env.action_spec.shape)
    network = net_partial.network(out_features=out_features)
    actor = actor_partial.actor(
        module=network, in_keys=net_partial.in_keys, spec=env.action_spec
    )
    return actor


def make_model_ppo(net_partial, model_params, env):
    out_features = env.action_spec.shape[-1] * model_params.out_features_multiplier

    # build the module
    policy_operator = net_partial.policy_network(
        out_features=out_features, spec=env.action_spec
    )
    actor_critic = net_partial.actor_critic(policy_operator=policy_operator)
    return actor_critic


def make_model_sac(net_partial, model_params, env):
    out_features = env.action_spec.shape[-1] * model_params.out_features_multiplier

    # build the module
    policy_operator = net_partial.policy_network(
        out_features=out_features, spec=env.action_spec
    )

    qvalue_operator = net_partial.qvalue_network

    value_operator = net_partial.value_network
    return policy_operator, qvalue_operator, value_operator


def make_model_ddpg(net_partial, env):
    out_features = env.action_spec.shape[-1]

    # build the module
    policy_operator = net_partial.policy_network(
        out_features=out_features, spec=env.action_spec
    )

    qvalue = net_partial.value_operator
    return policy_operator, qvalue


def make_model_redq(net_partial, model_params, env):
    out_features = env.action_spec.shape[-1] * model_params.out_features_multiplier

    # build the module
    policy_operator = net_partial.policy_network(
        out_features=out_features, spec=env.action_spec
    )

    qvalue_operator = net_partial.qvalue_network

    return policy_operator, qvalue_operator


@pytest.mark.skipif(not _has_hydra, reason="No hydra found")
class TestModelConfigs:
    @pytest.mark.parametrize("pixels", [True, False])
    @pytest.mark.parametrize("distributional", [True, False])
    def test_dqn(self, pixels, distributional):
        env_config = ["env=cartpole"]
        if pixels:
            net_conf = "network=dqn/pixels"
            env_config += ["transforms=pixels", "++env.env.from_pixels=True"]
        else:
            net_conf = "network=dqn/state"
            env_config += ["transforms=state"]
        if distributional:
            model_conf = "model=dqn/distributional"
        else:
            model_conf = "model=dqn/regular"

        cfg = hydra.compose("config", overrides=env_config + [net_conf] + [model_conf])
        env = instantiate(cfg.env)
        transforms = [instantiate(transform) for transform in cfg.transforms]
        for t in transforms:
            env.append_transform(t)

        actor_partial = instantiate(cfg.model)
        net_partial = instantiate(cfg.network)
        out_features = (
            cfg.model.out_features if hasattr(cfg.model, "out_features") else None
        )
        actor = make_actor_dqn(net_partial, actor_partial, env, out_features)
        rollout = env.rollout(3)
        assert all(key in rollout.keys() for key in actor.in_keys), (
            actor.in_keys,
            rollout.keys(),
        )
        tensordict = actor(rollout)
        assert env.action_spec.is_in(tensordict["action"])

    @pytest.mark.parametrize("pixels", [True, False])
    @pytest.mark.parametrize("independent", [True, False])
    @pytest.mark.parametrize("continuous", [True, False])
    def test_ppo(self, pixels, independent, continuous):
        if IS_OSX and pixels and continuous:
            pytest.skip("rendering halfcheetah can throw gladLoadGL error on OSX")
        torch.manual_seed(0)
        env_config = []
        if independent:
            prefix = "independent"
        else:
            prefix = "shared"
        if pixels:
            suffix = "pixels"
            env_config += ["transforms=pixels", "++env.env.from_pixels=True"]
        else:
            suffix = "state"
            env_config += ["transforms=state"]
        net_conf = f"network=ppo/{prefix}_{suffix}"

        if continuous:
            env_config += ["env=halfcheetah"]
            model_conf = "model=ppo/continuous"
        else:
            env_config += ["env=cartpole"]
            model_conf = "model=ppo/discrete"

        cfg = hydra.compose("config", overrides=env_config + [net_conf] + [model_conf])
        env = instantiate(cfg.env)
        transforms = [instantiate(transform) for transform in cfg.transforms]
        for t in transforms:
            env.append_transform(t)

        model_params = instantiate(cfg.model)
        net_partial = instantiate(cfg.network)
        actorcritic = make_model_ppo(net_partial, model_params, env)
        actorcritic(env.reset())
        rollout = env.rollout(3)
        assert all(key in rollout.keys() for key in actorcritic.in_keys), (
            actorcritic.in_keys,
            rollout.keys(),
        )
        tensordict = env.rollout(3, actorcritic)
        assert env.action_spec.is_in(tensordict["action"]), env.action_spec

    @pytest.mark.parametrize("pixels", [True, False])
    @pytest.mark.parametrize("independent", [True])
    @pytest.mark.parametrize("continuous", [True, False])
    def test_sac(self, pixels, independent, continuous):
        if IS_OSX and pixels and continuous:
            pytest.skip("rendering halfcheetah can throw gladLoadGL error on OSX")
        torch.manual_seed(0)
        env_config = []
        if independent:
            prefix = "independent"
        else:
            prefix = "shared"
        if pixels:
            suffix = "pixels"
            env_config += ["transforms=pixels", "++env.env.from_pixels=True"]
        else:
            suffix = "state"
            env_config += ["transforms=state"]
        net_conf = f"network=sac/{prefix}_{suffix}"

        if continuous:
            env_config += ["env=halfcheetah"]
            model_conf = "model=sac/continuous"
        else:
            env_config += ["env=cartpole"]
            model_conf = "model=sac/discrete"

        cfg = hydra.compose("config", overrides=env_config + [net_conf] + [model_conf])
        env = instantiate(cfg.env)
        transforms = [instantiate(transform) for transform in cfg.transforms]
        for t in transforms:
            env.append_transform(t)

        model_params = instantiate(cfg.model)
        net_partial = instantiate(cfg.network)
        actor, qvalue, value = make_model_sac(net_partial, model_params, env)
        actor(env.reset())
        rollout = env.rollout(3)
        assert all(key in rollout.keys() for key in actor.in_keys), (
            actor.in_keys,
            rollout.keys(),
        )
        tensordict = env.rollout(3, actor)
        assert env.action_spec.is_in(tensordict["action"]), env.action_spec
        qvalue(tensordict)
        value(tensordict)

    @pytest.mark.parametrize("pixels", [True, False])
    def test_ddpg(
        self,
        pixels,
    ):
        if IS_OSX and pixels:
            pytest.skip("rendering halfcheetah can throw gladLoadGL error on OSX")
        torch.manual_seed(0)
        env_config = []
        if pixels:
            suffix = "pixels"
            env_config += ["transforms=pixels", "++env.env.from_pixels=True"]
        else:
            suffix = "state"
            env_config += ["transforms=state"]
        net_conf = f"network=ddpg/{suffix}"

        env_config += ["env=halfcheetah"]
        model_conf = "model=ddpg/basic"

        cfg = hydra.compose("config", overrides=env_config + [net_conf] + [model_conf])
        env = instantiate(cfg.env)
        transforms = [instantiate(transform) for transform in cfg.transforms]
        for t in transforms:
            env.append_transform(t)

        net_partial = instantiate(cfg.network)
        actor, qvalue = make_model_ddpg(net_partial, env)
        actor(env.reset())
        rollout = env.rollout(3)
        assert all(key in rollout.keys() for key in actor.in_keys), (
            actor.in_keys,
            rollout.keys(),
        )
        tensordict = env.rollout(3, actor)
        assert env.action_spec.is_in(tensordict["action"]), env.action_spec
        qvalue(tensordict)

    @pytest.mark.parametrize("pixels", [True, False])
    @pytest.mark.parametrize("independent", [True])
    @pytest.mark.parametrize("continuous", [True, False])
    def test_redq(self, pixels, independent, continuous):
        if IS_OSX and pixels and continuous:
            pytest.skip("rendering halfcheetah can throw gladLoadGL error on OSX")
        torch.manual_seed(0)
        env_config = []
        if independent:
            prefix = "independent"
        else:
            prefix = "shared"
        if pixels:
            suffix = "pixels"
            env_config += ["transforms=pixels", "++env.env.from_pixels=True"]
        else:
            suffix = "state"
            env_config += ["transforms=state"]
        net_conf = f"network=redq/{prefix}_{suffix}"

        if continuous:
            env_config += ["env=halfcheetah"]
            model_conf = "model=redq/continuous"
        else:
            env_config += ["env=cartpole"]
            model_conf = "model=redq/discrete"

        cfg = hydra.compose("config", overrides=env_config + [net_conf] + [model_conf])
        env = instantiate(cfg.env)
        transforms = [instantiate(transform) for transform in cfg.transforms]
        for t in transforms:
            env.append_transform(t)

        model_params = instantiate(cfg.model)
        net_partial = instantiate(cfg.network)
        actor, qvalue = make_model_redq(net_partial, model_params, env)
        actor(env.reset())
        rollout = env.rollout(3)
        assert all(key in rollout.keys() for key in actor.in_keys), (
            actor.in_keys,
            rollout.keys(),
        )
        tensordict = env.rollout(3, actor)
        assert env.action_spec.is_in(tensordict["action"]), env.action_spec
        qvalue(tensordict)


@pytest.mark.skipif(not _has_hydra, reason="No hydra found")
class TestExplorationConfigs:
    from torchrl.modules.models.models import _LAYER_CLASS_DICT
    from torchrl.modules.tensordict_module.exploration import (
        EGreedyWrapper,
        AdditiveGaussianWrapper,
        OrnsteinUhlenbeckProcessWrapper,
    )

<<<<<<< HEAD
    wrapper_map = {
=======
    _WRAPPER_MAP = {
>>>>>>> 273b5b1d
        "e_greedy": EGreedyWrapper,
        "additive_gaussian": AdditiveGaussianWrapper,
        "ou_process": OrnsteinUhlenbeckProcessWrapper,
    }

<<<<<<< HEAD
=======
    def _make_env(self):
        import torchrl.envs.transforms as T
        from torchrl.envs import TransformedEnv
        from torchrl.envs.libs.gym import GymEnv

        transforms = T.Compose(
            T.ObservationNorm(0, 1, ["next_observation"]),
            T.RewardScaling(0, 1, ["reward"]),
            T.CatTensors(),
            T.DoubleToFloat(["next_observation_vector"]),
        )
        env = TransformedEnv(GymEnv("HalfCheetah-v4"), transforms)
        return env

>>>>>>> 273b5b1d
    @pytest.mark.parametrize("network", ["linear", "noisy_linear"])
    @pytest.mark.parametrize(
        "wrapper", [None, "e_greedy", "additive_gaussian", "ou_process"]
    )
    def test_exploration(self, network, wrapper):
        additional_config = [
<<<<<<< HEAD
            "env=cartpole",
=======
            "env=halfcheetah",
>>>>>>> 273b5b1d
            "transforms=state",
            "model=sac/discrete",
            "network=sac/independent_state",
        ]
        exploration_config = []
        if wrapper is not None:
            exploration_config += [
                f"exploration={wrapper}",
                f"exploration.network={network}",
            ]
        else:
            exploration_config += [f"exploration={network}"]

        cfg = hydra.compose("config", overrides=exploration_config + additional_config)
<<<<<<< HEAD
        env = instantiate(cfg.env)
        transforms = [instantiate(transform) for transform in cfg.transforms]
        for t in transforms:
            env.append_transform(t)
=======
        env = self._make_env()
>>>>>>> 273b5b1d
        model_params = instantiate(cfg.model)
        net_partial = instantiate(cfg.network)
        actor, qvalue, value = make_model_sac(net_partial, model_params, env)
        actor(env.reset())
        assert actor.module.module.layer_class is self._LAYER_CLASS_DICT[network]

<<<<<<< HEAD
        if cfg.exploration.wrapper is not None:
            actor_explore = instantiate(cfg.exploration.wrapper)(actor)
            assert type(actor_explore) is self.wrapper_map[wrapper]
=======
        if cfg.exploration.exploration_wrapper is not None:
            actor_explore = instantiate(cfg.exploration.exploration_wrapper)(actor)
            assert type(actor_explore) is self._WRAPPER_MAP[wrapper]
>>>>>>> 273b5b1d
        else:
            actor_explore = actor

        rollout = env.rollout(3)
        assert all(key in rollout.keys() for key in actor_explore.in_keys), (
            actor_explore.in_keys,
            rollout.keys(),
        )
        tensordict = env.rollout(3, actor_explore)
        assert env.action_spec.is_in(tensordict["action"]), env.action_spec
        qvalue(tensordict)
        value(tensordict)


<<<<<<< HEAD
@pytest.mark.skipif(not _has_hydra, reason="No hydra found")
class TestLossConfigs:
    import torchrl.objectives.costs as costs

    model_specific_config = {
        "ddpg": ["model=ddpg/basic", "network=ddpg/state"],
        "dqn": ["model=dqn/regular", "network=dqn/state"],
        "ppo": ["model=ppo/discrete", "network=ppo/independent_state"],
        "redq": ["model=redq/discrete", "network=redq/independent_state"],
        "sac": ["model=sac/discrete", "network=sac/independent_state"],
    }

    @pytest.mark.parametrize("model", ["ddpg", "dqn", "ppo", "redq", "sac"])
    def test_model_loss(self, model):
        config = ["env=halfcheetah", "transforms=state", f"loss={model}_loss"]
        config += self.model_specific_config[model]

        cfg = hydra.compose("config", overrides=config)
        env = instantiate(cfg.env)
        transforms = [instantiate(transform) for transform in cfg.transforms]
        for t in transforms:
            env.append_transform(t)

        model_params = instantiate(cfg.model)
        net_partial = instantiate(cfg.network)
        loss_partial = instantiate(cfg.loss)
        if model == "ddpg":
            actor, qvalue = make_model_ddpg(net_partial, env)
            qvalue(actor(env.reset()))
            loss = loss_partial(actor, qvalue)
        elif model == "dqn":
            actor = make_actor_dqn(net_partial, model_params, env, None)
            actor(env.reset())
            loss = loss_partial(actor)
        elif model == "ppo":
            actorcritic = make_model_ppo(net_partial, model_params, env)
            actor, critic = (
                actorcritic.get_policy_operator(),
                actorcritic.get_value_operator(),
            )
            critic(actor(env.reset()))
            loss = loss_partial(actor, critic)
        elif model == "redq":
            actor, qvalue = make_model_redq(net_partial, model_params, env)
            qvalue(actor(env.reset()))
            loss = loss_partial(actor, qvalue)
        else:
            actor, qvalue, value = make_model_sac(net_partial, model_params, env)
            value(qvalue(actor(env.reset())))
            loss = loss_partial(actor, qvalue, value)
        assert type(loss) is getattr(self.costs, f"{model.upper()}Loss")

        rollout = env.rollout(3)
        assert all(key in rollout.keys() for key in actor.in_keys), (
            actor.in_keys,
            rollout.keys(),
        )
        tensordict = env.rollout(3, actor)
        assert env.action_spec.is_in(tensordict["action"]), env.action_spec


=======
>>>>>>> 273b5b1d
if __name__ == "__main__":
    args, unknown = argparse.ArgumentParser().parse_known_args()
    pytest.main([__file__, "--capture", "no", "--exitfirst"] + unknown)<|MERGE_RESOLUTION|>--- conflicted
+++ resolved
@@ -451,18 +451,12 @@
         OrnsteinUhlenbeckProcessWrapper,
     )
 
-<<<<<<< HEAD
-    wrapper_map = {
-=======
     _WRAPPER_MAP = {
->>>>>>> 273b5b1d
         "e_greedy": EGreedyWrapper,
         "additive_gaussian": AdditiveGaussianWrapper,
         "ou_process": OrnsteinUhlenbeckProcessWrapper,
     }
 
-<<<<<<< HEAD
-=======
     def _make_env(self):
         import torchrl.envs.transforms as T
         from torchrl.envs import TransformedEnv
@@ -477,18 +471,13 @@
         env = TransformedEnv(GymEnv("HalfCheetah-v4"), transforms)
         return env
 
->>>>>>> 273b5b1d
     @pytest.mark.parametrize("network", ["linear", "noisy_linear"])
     @pytest.mark.parametrize(
         "wrapper", [None, "e_greedy", "additive_gaussian", "ou_process"]
     )
     def test_exploration(self, network, wrapper):
         additional_config = [
-<<<<<<< HEAD
-            "env=cartpole",
-=======
             "env=halfcheetah",
->>>>>>> 273b5b1d
             "transforms=state",
             "model=sac/discrete",
             "network=sac/independent_state",
@@ -503,29 +492,16 @@
             exploration_config += [f"exploration={network}"]
 
         cfg = hydra.compose("config", overrides=exploration_config + additional_config)
-<<<<<<< HEAD
-        env = instantiate(cfg.env)
-        transforms = [instantiate(transform) for transform in cfg.transforms]
-        for t in transforms:
-            env.append_transform(t)
-=======
         env = self._make_env()
->>>>>>> 273b5b1d
         model_params = instantiate(cfg.model)
         net_partial = instantiate(cfg.network)
         actor, qvalue, value = make_model_sac(net_partial, model_params, env)
         actor(env.reset())
         assert actor.module.module.layer_class is self._LAYER_CLASS_DICT[network]
 
-<<<<<<< HEAD
-        if cfg.exploration.wrapper is not None:
-            actor_explore = instantiate(cfg.exploration.wrapper)(actor)
-            assert type(actor_explore) is self.wrapper_map[wrapper]
-=======
         if cfg.exploration.exploration_wrapper is not None:
             actor_explore = instantiate(cfg.exploration.exploration_wrapper)(actor)
             assert type(actor_explore) is self._WRAPPER_MAP[wrapper]
->>>>>>> 273b5b1d
         else:
             actor_explore = actor
 
@@ -540,7 +516,6 @@
         value(tensordict)
 
 
-<<<<<<< HEAD
 @pytest.mark.skipif(not _has_hydra, reason="No hydra found")
 class TestLossConfigs:
     import torchrl.objectives.costs as costs
@@ -602,8 +577,6 @@
         assert env.action_spec.is_in(tensordict["action"]), env.action_spec
 
 
-=======
->>>>>>> 273b5b1d
 if __name__ == "__main__":
     args, unknown = argparse.ArgumentParser().parse_known_args()
     pytest.main([__file__, "--capture", "no", "--exitfirst"] + unknown)