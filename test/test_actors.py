# Copyright (c) Meta Platforms, Inc. and affiliates.
#
# This source code is licensed under the MIT license found in the
# LICENSE file in the root directory of this source tree.
import argparse

import pytest
import torch

from _utils_internal import get_available_devices
from tensordict import TensorDict
from tensordict.nn import TensorDictModule
from torch import nn

from torchrl.data import DiscreteTensorSpec, OneHotDiscreteTensorSpec
from torchrl.modules import MLP, SafeModule
from torchrl.modules.tensordict_module.actors import (
    ActorValueOperator,
    DistributionalQValueActor,
    DistributionalQValueHook,
    DistributionalQValueModule,
    ProbabilisticActor,
    QValueActor,
    QValueHook,
    QValueModule,
    ValueOperator,
)


class TestQValue:
    def test_qvalue_hook_wrong_action_space(self):
        with pytest.raises(ValueError) as exc:
            QValueHook(action_space="wrong_value")
        assert "action_space must be one of" in str(exc.value)

    def test_distributional_qvalue_hook_wrong_action_space(self):
        with pytest.raises(ValueError) as exc:
            DistributionalQValueHook(action_space="wrong_value", support=None)
        assert "action_space must be one of" in str(exc.value)

    @pytest.mark.parametrize(
        "action_space, expected_action",
        (
            ("one_hot", [0, 0, 1, 0, 0]),
            ("categorical", 2),
        ),
    )
    @pytest.mark.parametrize("key", ["somekey", None])
    def test_qvalue_module_0_dim_batch(self, action_space, expected_action, key):
        if key is not None:
            module = QValueModule(action_space=action_space, action_value_key=key)
        else:
            module = QValueModule(action_space=action_space)
            key = "action_value"

        in_values = torch.tensor([1.0, -1.0, 100.0, -2.0, -3.0])
        # test tensor
        action, values, chosen_action_value = module(in_values)
        assert (torch.tensor(expected_action, dtype=torch.long) == action).all()
        assert (values == in_values).all()
        assert (torch.tensor([100.0]) == chosen_action_value).all()

        # test tensor, keyword
        action, values, chosen_action_value = module(**{key: in_values})
        assert (torch.tensor(expected_action, dtype=torch.long) == action).all()
        assert (values == in_values).all()
        assert (torch.tensor([100.0]) == chosen_action_value).all()

        # test tensor, tensordict
        td = module(TensorDict({key: in_values}, []))
        action = td["action"]
        values = td[key]
        if key != "action_value_keys":
            assert "action_value_keys" not in td.keys()
        chosen_action_value = td["chosen_action_value"]
        assert (torch.tensor(expected_action, dtype=torch.long) == action).all()
        assert (values == in_values).all()
        assert (torch.tensor([100.0]) == chosen_action_value).all()

    @pytest.mark.parametrize(
        "action_space, expected_action",
        (
            ("one_hot", [0, 0, 1, 0, 0]),
            ("categorical", 2),
        ),
    )
    @pytest.mark.parametrize("model_type", ["td", "nn"])
    @pytest.mark.parametrize("key", ["somekey", None])
    def test_qvalue_actor_0_dim_batch(
        self, action_space, expected_action, key, model_type
    ):
        if model_type == "nn":
            model = nn.Identity()
        else:
            out_keys = ["action_value"] if key is None else [key]
            model = TensorDictModule(
                nn.Identity(),
                in_keys=["observation"],
                out_keys=out_keys,
            )
        if key is not None:
            module = QValueActor(model, action_space=action_space, action_value_key=key)
        else:
            module = QValueActor(model, action_space=action_space)
            key = "action_value"

        in_values = torch.tensor([1.0, -1.0, 100.0, -2.0, -3.0])
        # test tensor
        action, values, chosen_action_value = module(in_values)
        assert (torch.tensor(expected_action, dtype=torch.long) == action).all()
        assert (values == in_values).all()
        assert (torch.tensor([100.0]) == chosen_action_value).all()

        # test tensor, keyword
        action, values, chosen_action_value = module(**{"observation": in_values})
        assert (torch.tensor(expected_action, dtype=torch.long) == action).all()
        assert (values == in_values).all()
        assert (torch.tensor([100.0]) == chosen_action_value).all()

        # test tensor, tensordict
        td = module(TensorDict({"observation": in_values}, []))
        action = td["action"]
        values = td[key]
        if key != "action_value_keys":
            assert "action_value_keys" not in td.keys()
        chosen_action_value = td["chosen_action_value"]
        assert (torch.tensor(expected_action, dtype=torch.long) == action).all()
        assert (values == in_values).all()
        assert (torch.tensor([100.0]) == chosen_action_value).all()

    @pytest.mark.parametrize(
        "action_space, expected_action",
        (
            ("one_hot", [0, 0, 1, 0, 0]),
            ("categorical", 2),
        ),
    )
    def test_qvalue_hook_0_dim_batch(self, action_space, expected_action):
        hook = QValueHook(action_space=action_space)

        in_values = torch.tensor([1.0, -1.0, 100.0, -2.0, -3.0])
        action, values, chosen_action_value = hook(
            net=None, observation=None, values=in_values
        )

        assert (torch.tensor(expected_action, dtype=torch.long) == action).all()
        assert (values == in_values).all()
        assert (torch.tensor([100.0]) == chosen_action_value).all()

    @pytest.mark.parametrize(
        "action_space, expected_action",
        (
            ("one_hot", [[0, 0, 1, 0, 0], [1, 0, 0, 0, 0]]),
            ("categorical", [2, 0]),
        ),
    )
    def test_qvalue_hook_1_dim_batch(self, action_space, expected_action):
        hook = QValueHook(action_space=action_space)

        in_values = torch.tensor(
            [
                [1.0, -1.0, 100.0, -2.0, -3.0],
                [5.0, 4.0, 3.0, 2.0, -5.0],
            ]
        )
        action, values, chosen_action_value = hook(
            net=None, observation=None, values=in_values
        )

        assert (torch.tensor(expected_action, dtype=torch.long) == action).all()
        assert (values == in_values).all()
        assert (torch.tensor([[100.0], [5.0]]) == chosen_action_value).all()

    @pytest.mark.parametrize(
        "action_space, expected_action",
        (
            ("one_hot", [0, 0, 1, 0, 0]),
            ("categorical", 2),
        ),
    )
    @pytest.mark.parametrize("key", ["somekey", None])
    def test_distributional_qvalue_module_0_dim_batch(
        self, action_space, expected_action, key
    ):
        support = torch.tensor([-2.0, 0.0, 2.0])
        if key is not None:
            module = DistributionalQValueModule(
                action_space=action_space, support=support, action_value_key=key
            )
        else:
            key = "action_value"
            module = DistributionalQValueModule(
                action_space=action_space, support=support
            )

        in_values = torch.nn.LogSoftmax(dim=-1)(
            torch.tensor(
                [
                    [1.0, -1.0, 11.0, -2.0, 30.0],
                    [1.0, -1.0, 1.0, -2.0, -3.0],
                    [1.0, -1.0, 10.0, -2.0, -3.0],
                ]
            )
        )
        # tensor
        action, values = module(in_values)
        expected_action = torch.tensor(expected_action, dtype=torch.long)

        assert action.shape == expected_action.shape
        assert (action == expected_action).all()
        assert values.shape == in_values.shape
        assert (values == in_values).all()

        # tensor, keyword
        action, values = module(**{key: in_values})
        expected_action = torch.tensor(expected_action, dtype=torch.long)

        assert action.shape == expected_action.shape
        assert (action == expected_action).all()
        assert values.shape == in_values.shape
        assert (values == in_values).all()

        # tensor, tensordict
        td = module(TensorDict({key: in_values}, []))
        action = td["action"]
        values = td[key]
        if key != "action_value":
            assert "action_value" not in td.keys()
        expected_action = torch.tensor(expected_action, dtype=torch.long)

        assert action.shape == expected_action.shape
        assert (action == expected_action).all()
        assert values.shape == in_values.shape
        assert (values == in_values).all()

    @pytest.mark.parametrize(
        "action_space, expected_action",
        (
            ("one_hot", [0, 0, 1, 0, 0]),
            ("categorical", 2),
        ),
    )
    @pytest.mark.parametrize("model_type", ["td", "nn"])
    @pytest.mark.parametrize("key", ["somekey", None])
    def test_distributional_qvalue_actor_0_dim_batch(
        self, action_space, expected_action, key, model_type
    ):
        support = torch.tensor([-2.0, 0.0, 2.0])
        if model_type == "nn":
            model = nn.Identity()
        else:
            if key is not None:
                model = TensorDictModule(
                    nn.Identity(), in_keys=["observation"], out_keys=[key]
                )
            else:
                model = TensorDictModule(
                    nn.Identity(), in_keys=["observation"], out_keys=["action_value"]
                )

        if key is not None:
            module = DistributionalQValueActor(
                model, action_space=action_space, support=support, action_value_key=key
            )
        else:
            key = "action_value"
            module = DistributionalQValueActor(
                model, action_space=action_space, support=support
            )

        in_values = torch.nn.LogSoftmax(dim=-1)(
            torch.tensor(
                [
                    [1.0, -1.0, 11.0, -2.0, 30.0],
                    [1.0, -1.0, 1.0, -2.0, -3.0],
                    [1.0, -1.0, 10.0, -2.0, -3.0],
                ]
            )
        )
        # tensor
        action, values = module(in_values)
        expected_action = torch.tensor(expected_action, dtype=torch.long)

        assert action.shape == expected_action.shape
        assert (action == expected_action).all()
        assert values.shape == in_values.shape
<<<<<<< HEAD
        assert (values == in_values).all()
=======
        assert (values == in_values.log_softmax(-2)).all()
>>>>>>> 88b5e4e6

        # tensor, keyword
        action, values = module(observation=in_values)
        expected_action = torch.tensor(expected_action, dtype=torch.long)

        assert action.shape == expected_action.shape
        assert (action == expected_action).all()
        assert values.shape == in_values.shape
<<<<<<< HEAD
        assert (values == in_values).all()
=======
        assert (values == in_values.log_softmax(-2)).all()
>>>>>>> 88b5e4e6

        # tensor, tensordict
        td = module(TensorDict({"observation": in_values}, []))
        action = td["action"]
        values = td[key]
        expected_action = torch.tensor(expected_action, dtype=torch.long)

        assert action.shape == expected_action.shape
        assert (action == expected_action).all()
        assert values.shape == in_values.shape
<<<<<<< HEAD
        assert (values == in_values).all()
=======
        assert (values == in_values.log_softmax(-2)).all()
>>>>>>> 88b5e4e6

    @pytest.mark.parametrize(
        "action_space, expected_action",
        (
            ("one_hot", [0, 0, 1, 0, 0]),
            ("categorical", 2),
        ),
    )
    def test_distributional_qvalue_hook_0_dim_batch(
        self, action_space, expected_action
    ):
        support = torch.tensor([-2.0, 0.0, 2.0])
        hook = DistributionalQValueHook(action_space=action_space, support=support)

        in_values = torch.nn.LogSoftmax(dim=-1)(
            torch.tensor(
                [
                    [1.0, -1.0, 11.0, -2.0, 30.0],
                    [1.0, -1.0, 1.0, -2.0, -3.0],
                    [1.0, -1.0, 10.0, -2.0, -3.0],
                ]
            )
        )
        action, values = hook(net=None, observation=None, values=in_values)
        expected_action = torch.tensor(expected_action, dtype=torch.long)

        assert action.shape == expected_action.shape
        assert (action == expected_action).all()
        assert values.shape == in_values.shape
        assert (values == in_values).all()

    @pytest.mark.parametrize(
        "action_space, expected_action",
        (
            ("one_hot", [[0, 0, 1, 0, 0], [1, 0, 0, 0, 0]]),
            ("categorical", [2, 0]),
        ),
    )
    def test_qvalue_hook_categorical_1_dim_batch(self, action_space, expected_action):
        support = torch.tensor([-2.0, 0.0, 2.0])
        hook = DistributionalQValueHook(action_space=action_space, support=support)

        in_values = torch.nn.LogSoftmax(dim=-1)(
            torch.tensor(
                [
                    [
                        [1.0, -1.0, 11.0, -2.0, 30.0],
                        [1.0, -1.0, 1.0, -2.0, -3.0],
                        [1.0, -1.0, 10.0, -2.0, -3.0],
                    ],
                    [
                        [11.0, -1.0, 7.0, -1.0, 20.0],
                        [10.0, 19.0, 1.0, -2.0, -3.0],
                        [1.0, -1.0, 0.0, -2.0, -3.0],
                    ],
                ]
            )
        )
        action, values = hook(net=None, observation=None, values=in_values)
        expected_action = torch.tensor(expected_action, dtype=torch.long)

        assert action.shape == expected_action.shape
        assert (action == expected_action).all()
        assert values.shape == in_values.shape
        assert (values == in_values).all()


@pytest.mark.parametrize("device", get_available_devices())
def test_value_based_policy(device):
    torch.manual_seed(0)
    obs_dim = 4
    action_dim = 5
    action_spec = OneHotDiscreteTensorSpec(action_dim)

    def make_net():
        net = MLP(in_features=obs_dim, out_features=action_dim, depth=2, device=device)
        for mod in net.modules():
            if hasattr(mod, "bias") and mod.bias is not None:
                mod.bias.data.zero_()
        return net

    actor = QValueActor(spec=action_spec, module=make_net(), safe=True)
    obs = torch.zeros(2, obs_dim, device=device)
    td = TensorDict(batch_size=[2], source={"observation": obs})
    action = actor(td).get("action")
    assert (action.sum(-1) == 1).all()

    actor = QValueActor(spec=action_spec, module=make_net(), safe=False)
    obs = torch.randn(2, obs_dim, device=device)
    td = TensorDict(batch_size=[2], source={"observation": obs})
    action = actor(td).get("action")
    assert (action.sum(-1) == 1).all()

    actor = QValueActor(spec=action_spec, module=make_net(), safe=False)
    obs = torch.zeros(2, obs_dim, device=device)
    td = TensorDict(batch_size=[2], source={"observation": obs})
    action = actor(td).get("action")
    with pytest.raises(AssertionError):
        assert (action.sum(-1) == 1).all()


@pytest.mark.parametrize("device", get_available_devices())
def test_value_based_policy_categorical(device):
    torch.manual_seed(0)
    obs_dim = 4
    action_dim = 5
    action_spec = DiscreteTensorSpec(action_dim)

    def make_net():
        net = MLP(in_features=obs_dim, out_features=action_dim, depth=2, device=device)
        for mod in net.modules():
            if hasattr(mod, "bias") and mod.bias is not None:
                mod.bias.data.zero_()
        return net

    actor = QValueActor(
        spec=action_spec, module=make_net(), safe=True, action_space="categorical"
    )
    obs = torch.zeros(2, obs_dim, device=device)
    td = TensorDict(batch_size=[2], source={"observation": obs})
    action = actor(td).get("action")
    assert (0 <= action).all() and (action < action_dim).all()

    actor = QValueActor(
        spec=action_spec, module=make_net(), safe=False, action_space="categorical"
    )
    obs = torch.randn(2, obs_dim, device=device)
    td = TensorDict(batch_size=[2], source={"observation": obs})
    action = actor(td).get("action")
    assert (0 <= action).all() and (action < action_dim).all()


@pytest.mark.parametrize("device", get_available_devices())
def test_actorcritic(device):
    common_module = SafeModule(
        module=nn.Linear(3, 4), in_keys=["obs"], out_keys=["hidden"], spec=None
    ).to(device)
    module = SafeModule(nn.Linear(4, 5), in_keys=["hidden"], out_keys=["param"])
    policy_operator = ProbabilisticActor(
        module=module, in_keys=["param"], spec=None, return_log_prob=True
    ).to(device)
    value_operator = ValueOperator(nn.Linear(4, 1), in_keys=["hidden"]).to(device)
    op = ActorValueOperator(
        common_operator=common_module,
        policy_operator=policy_operator,
        value_operator=value_operator,
    ).to(device)
    td = TensorDict(
        source={"obs": torch.randn(4, 3)},
        batch_size=[
            4,
        ],
    ).to(device)
    td_total = op(td.clone())
    policy_op = op.get_policy_operator()
    td_policy = policy_op(td.clone())
    value_op = op.get_value_operator()
    td_value = value_op(td)
    torch.testing.assert_close(td_total.get("action"), td_policy.get("action"))
    torch.testing.assert_close(
        td_total.get("sample_log_prob"), td_policy.get("sample_log_prob")
    )
    torch.testing.assert_close(td_total.get("state_value"), td_value.get("state_value"))

    value_params = set(
        list(op.get_value_operator().parameters()) + list(op.module[0].parameters())
    )
    value_params2 = set(value_op.parameters())
    assert len(value_params.difference(value_params2)) == 0 and len(
        value_params.intersection(value_params2)
    ) == len(value_params)

    policy_params = set(
        list(op.get_policy_operator().parameters()) + list(op.module[0].parameters())
    )
    policy_params2 = set(policy_op.parameters())
    assert len(policy_params.difference(policy_params2)) == 0 and len(
        policy_params.intersection(policy_params2)
    ) == len(policy_params)


if __name__ == "__main__":
    args, unknown = argparse.ArgumentParser().parse_known_args()
    pytest.main([__file__, "--capture", "no", "--exitfirst"] + unknown)<|MERGE_RESOLUTION|>--- conflicted
+++ resolved
@@ -284,11 +284,7 @@
         assert action.shape == expected_action.shape
         assert (action == expected_action).all()
         assert values.shape == in_values.shape
-<<<<<<< HEAD
-        assert (values == in_values).all()
-=======
         assert (values == in_values.log_softmax(-2)).all()
->>>>>>> 88b5e4e6
 
         # tensor, keyword
         action, values = module(observation=in_values)
@@ -297,11 +293,7 @@
         assert action.shape == expected_action.shape
         assert (action == expected_action).all()
         assert values.shape == in_values.shape
-<<<<<<< HEAD
-        assert (values == in_values).all()
-=======
         assert (values == in_values.log_softmax(-2)).all()
->>>>>>> 88b5e4e6
 
         # tensor, tensordict
         td = module(TensorDict({"observation": in_values}, []))
@@ -312,11 +304,7 @@
         assert action.shape == expected_action.shape
         assert (action == expected_action).all()
         assert values.shape == in_values.shape
-<<<<<<< HEAD
-        assert (values == in_values).all()
-=======
         assert (values == in_values.log_softmax(-2)).all()
->>>>>>> 88b5e4e6
 
     @pytest.mark.parametrize(
         "action_space, expected_action",
