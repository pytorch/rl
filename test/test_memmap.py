--- conflicted
+++ resolved
@@ -139,7 +139,6 @@
     assert m2c == m1
 
 
-<<<<<<< HEAD
 @pytest.mark.parametrize("device", get_available_devices())
 def test_memmap_same_device_as_tensor(device):
     """
@@ -172,11 +171,6 @@
     expected_memmap_tensor = MemmapTensor([3, 4])
     assert m.shape == (3, 4)
     assert torch.all(m == expected_memmap_tensor)
-=======
-def test_memmap_tensor():
-    t = torch.tensor([[1, 2, 3], [4, 5, 6]])
-    assert (torch.tensor(t) == t).all()
->>>>>>> dbc7ba02
 
 
 if __name__ == "__main__":
