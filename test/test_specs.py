# Copyright (c) Meta Platforms, Inc. and affiliates.
#
# This source code is licensed under the MIT license found in the
# LICENSE file in the root directory of this source tree.
import argparse

import numpy as np
import pytest
import torch
import torchrl.data.tensor_specs
from _utils_internal import get_available_devices, get_default_devices, set_global_var
from scipy.stats import chisquare
from tensordict.tensordict import LazyStackedTensorDict, TensorDict, TensorDictBase
from tensordict.utils import _unravel_key_to_tuple

from torchrl.data.tensor_specs import (
    _keys_to_empty_composite_spec,
    BinaryDiscreteTensorSpec,
    BoundedTensorSpec,
    CompositeSpec,
    DiscreteTensorSpec,
    LazyStackedCompositeSpec,
    MultiDiscreteTensorSpec,
    MultiOneHotDiscreteTensorSpec,
    OneHotDiscreteTensorSpec,
    TensorSpec,
    UnboundedContinuousTensorSpec,
    UnboundedDiscreteTensorSpec,
)
from torchrl.data.utils import check_no_exclusive_keys, consolidate_spec


@pytest.mark.parametrize("dtype", [torch.float32, torch.float16, torch.float64, None])
def test_bounded(dtype):
    torch.manual_seed(0)
    np.random.seed(0)
    for _ in range(100):
        bounds = torch.randn(2).sort()[0]
        ts = BoundedTensorSpec(
            bounds[0].item(), bounds[1].item(), torch.Size((1,)), dtype=dtype
        )
        _dtype = dtype
        if dtype is None:
            _dtype = torch.get_default_dtype()

        r = ts.rand()
        assert ts.is_in(r)
        assert r.dtype is _dtype
        ts.is_in(ts.encode(bounds.mean()))
        ts.is_in(ts.encode(bounds.mean().item()))
        assert (ts.encode(ts.to_numpy(r)) == r).all()


@pytest.mark.parametrize("cls", [OneHotDiscreteTensorSpec, DiscreteTensorSpec])
def test_discrete(cls):
    torch.manual_seed(0)
    np.random.seed(0)

    ts = cls(10)
    for _ in range(100):
        r = ts.rand()
        ts.to_numpy(r)
        ts.encode(torch.tensor([5]))
        ts.encode(torch.tensor(5).numpy())
        ts.encode(9)
        with pytest.raises(AssertionError), set_global_var(
            torchrl.data.tensor_specs, "_CHECK_SPEC_ENCODE", True
        ):
            ts.encode(torch.tensor([11]))  # out of bounds
        assert not torchrl.data.tensor_specs._CHECK_SPEC_ENCODE
        assert ts.is_in(r)
        assert (ts.encode(ts.to_numpy(r)) == r).all()


@pytest.mark.parametrize("dtype", [torch.float32, torch.float16, torch.float64, None])
def test_unbounded(dtype):
    torch.manual_seed(0)
    np.random.seed(0)
    ts = UnboundedContinuousTensorSpec(dtype=dtype)

    if dtype is None:
        dtype = torch.get_default_dtype()
    for _ in range(100):
        r = ts.rand()
        ts.to_numpy(r)
        assert ts.is_in(r)
        assert r.dtype is dtype
        assert (ts.encode(ts.to_numpy(r)) == r).all()


@pytest.mark.parametrize("dtype", [torch.float32, torch.float16, torch.float64, None])
@pytest.mark.parametrize(
    "shape",
    [
        [],
        torch.Size(
            [
                3,
            ]
        ),
    ],
)
def test_ndbounded(dtype, shape):
    torch.manual_seed(0)
    np.random.seed(0)

    for _ in range(100):
        lb = torch.rand(10) - 1
        ub = torch.rand(10) + 1
        ts = BoundedTensorSpec(lb, ub, dtype=dtype)
        _dtype = dtype
        if dtype is None:
            _dtype = torch.get_default_dtype()

        r = ts.rand(shape)
        assert r.dtype is _dtype
        assert r.shape == torch.Size([*shape, 10])
        assert (r >= lb.to(dtype)).all() and (
            r <= ub.to(dtype)
        ).all(), f"{r[r <= lb] - lb.expand_as(r)[r <= lb]} -- {r[r >= ub] - ub.expand_as(r)[r >= ub]} "
        ts.to_numpy(r)
        assert ts.is_in(r)
        ts.encode(lb + torch.rand(10) * (ub - lb))
        ts.encode((lb + torch.rand(10) * (ub - lb)).numpy())
        assert (ts.encode(ts.to_numpy(r)) == r).all()
        with pytest.raises(AssertionError), set_global_var(
            torchrl.data.tensor_specs, "_CHECK_SPEC_ENCODE", True
        ):
            ts.encode(torch.rand(10) + 3)  # out of bounds
        with pytest.raises(AssertionError), set_global_var(
            torchrl.data.tensor_specs, "_CHECK_SPEC_ENCODE", True
        ):
            ts.to_numpy(torch.rand(10) + 3)  # out of bounds
        assert not torchrl.data.tensor_specs._CHECK_SPEC_ENCODE


@pytest.mark.parametrize("dtype", [torch.float32, torch.float16, torch.float64, None])
@pytest.mark.parametrize("n", range(3, 10))
@pytest.mark.parametrize(
    "shape",
    [
        [],
        torch.Size(
            [
                3,
            ]
        ),
    ],
)
def test_ndunbounded(dtype, n, shape):
    torch.manual_seed(0)
    np.random.seed(0)

    ts = UnboundedContinuousTensorSpec(
        shape=[
            n,
        ],
        dtype=dtype,
    )

    if dtype is None:
        dtype = torch.get_default_dtype()

    for _ in range(100):
        r = ts.rand(shape)
        assert r.shape == torch.Size(
            [
                *shape,
                n,
            ]
        )
        ts.to_numpy(r)
        assert ts.is_in(r)
        assert r.dtype is dtype
        assert (ts.encode(ts.to_numpy(r)) == r).all()


@pytest.mark.parametrize("n", range(3, 10))
@pytest.mark.parametrize(
    "shape",
    [
        [],
        torch.Size(
            [
                3,
            ]
        ),
    ],
)
def test_binary(n, shape):
    torch.manual_seed(0)
    np.random.seed(0)

    ts = BinaryDiscreteTensorSpec(n)
    for _ in range(100):
        r = ts.rand(shape)
        assert r.shape == torch.Size(
            [
                *shape,
                n,
            ]
        )
        assert ts.is_in(r)
        assert ((r == 0) | (r == 1)).all()
        assert (ts.encode(r.numpy()) == r).all()
        assert (ts.encode(ts.to_numpy(r)) == r).all()


@pytest.mark.parametrize(
    "ns",
    [
        [
            5,
        ],
        [5, 2, 3],
        [4, 4, 1],
    ],
)
@pytest.mark.parametrize(
    "shape",
    [
        [],
        torch.Size(
            [
                3,
            ]
        ),
    ],
)
def test_mult_onehot(shape, ns):
    torch.manual_seed(0)
    np.random.seed(0)
    ts = MultiOneHotDiscreteTensorSpec(nvec=ns)
    for _ in range(100):
        r = ts.rand(shape)
        assert r.shape == torch.Size(
            [
                *shape,
                sum(ns),
            ]
        )
        assert ts.is_in(r)
        assert ((r == 0) | (r == 1)).all()
        rsplit = r.split(ns, dim=-1)
        for _r, _n in zip(rsplit, ns):
            assert (_r.sum(-1) == 1).all()
            assert _r.shape[-1] == _n
        categorical = ts.to_categorical(r)
        assert not ts.is_in(categorical)
        assert (ts.encode(categorical) == r).all()


@pytest.mark.parametrize(
    "ns",
    [
        5,
        [5, 2, 3],
        [4, 5, 1, 3],
        [[1, 2], [3, 4]],
        [[[2, 4], [3, 5]], [[4, 5], [2, 3]], [[2, 3], [3, 2]]],
    ],
)
@pytest.mark.parametrize(
    "shape",
    [
        None,
        [],
        torch.Size([3]),
        torch.Size([4, 5]),
    ],
)
@pytest.mark.parametrize("dtype", [torch.float, torch.int, torch.long])
def test_multi_discrete(shape, ns, dtype):
    torch.manual_seed(0)
    np.random.seed(0)
    ts = MultiDiscreteTensorSpec(ns, dtype=dtype)
    _real_shape = shape if shape is not None else []
    nvec_shape = torch.tensor(ns).size()
    for _ in range(100):
        r = ts.rand(shape)

        assert r.shape == torch.Size(
            [
                *_real_shape,
                *nvec_shape,
            ]
        ), (r.shape, ns, shape, _real_shape, nvec_shape)
        assert ts.is_in(r), (r, r.shape, ns)
    rand = torch.rand(
        torch.Size(
            [
                *_real_shape,
                *nvec_shape,
            ]
        )
    )
    projection = ts._project(rand)

    assert rand.shape == projection.shape
    assert ts.is_in(projection)
    if projection.ndim < 1:
        projection.fill_(-1)
    else:
        projection[..., 0] = -1
    assert not ts.is_in(projection)


@pytest.mark.parametrize(
    "n",
    [
        1,
        4,
        7,
        99,
    ],
)
@pytest.mark.parametrize("device", get_default_devices())
@pytest.mark.parametrize(
    "shape",
    [
        None,
        [],
        [
            1,
        ],
        [1, 2],
    ],
)
def test_discrete_conversion(n, device, shape):
    categorical = DiscreteTensorSpec(n, device=device, shape=shape)
    shape_one_hot = [n] if not shape else [*shape, n]
    one_hot = OneHotDiscreteTensorSpec(n, device=device, shape=shape_one_hot)

    assert categorical != one_hot
    assert categorical.to_one_hot_spec() == one_hot
    assert one_hot.to_categorical_spec() == categorical

    assert categorical.is_in(one_hot.to_categorical(one_hot.rand(shape)))
    assert one_hot.is_in(categorical.to_one_hot(categorical.rand(shape)))


@pytest.mark.parametrize(
    "ns",
    [
        [
            5,
        ],
        [5, 2, 3],
        [4, 5, 1, 3],
    ],
)
@pytest.mark.parametrize(
    "shape",
    [
        torch.Size([3]),
        torch.Size([4, 5]),
    ],
)
@pytest.mark.parametrize("device", get_default_devices())
def test_multi_discrete_conversion(ns, shape, device):
    categorical = MultiDiscreteTensorSpec(ns, device=device)
    one_hot = MultiOneHotDiscreteTensorSpec(ns, device=device)

    assert categorical != one_hot
    assert categorical.to_one_hot_spec() == one_hot
    assert one_hot.to_categorical_spec() == categorical

    assert categorical.is_in(one_hot.to_categorical(one_hot.rand(shape)))
    assert one_hot.is_in(categorical.to_one_hot(categorical.rand(shape)))


@pytest.mark.parametrize("is_complete", [True, False])
@pytest.mark.parametrize("device", get_default_devices())
@pytest.mark.parametrize("dtype", [torch.float32, torch.float16, torch.float64, None])
@pytest.mark.parametrize("shape", [(), (2, 3)])
class TestComposite:
    @staticmethod
    def _composite_spec(shape, is_complete=True, device=None, dtype=None):
        torch.manual_seed(0)
        np.random.seed(0)

        return CompositeSpec(
            obs=BoundedTensorSpec(
                torch.zeros(*shape, 3, 32, 32),
                torch.ones(*shape, 3, 32, 32),
                dtype=dtype,
                device=device,
            ),
            act=UnboundedContinuousTensorSpec(
                (
                    *shape,
                    7,
                ),
                dtype=dtype,
                device=device,
            )
            if is_complete
            else None,
            shape=shape,
        )

    def test_getitem(self, shape, is_complete, device, dtype):
        ts = self._composite_spec(shape, is_complete, device, dtype)
        assert isinstance(ts["obs"], BoundedTensorSpec)
        if is_complete:
            assert isinstance(ts["act"], UnboundedContinuousTensorSpec)
        else:
            assert ts["act"] is None
        with pytest.raises(KeyError):
            _ = ts["UNK"]

    def test_setitem_forbidden_keys(self, shape, is_complete, device, dtype):
        ts = self._composite_spec(shape, is_complete, device, dtype)
        for key in {"shape", "device", "dtype", "space"}:
            with pytest.raises(AttributeError, match="cannot be set"):
                ts[key] = 42

    @pytest.mark.parametrize("dest", get_available_devices())
    def test_setitem_matches_device(self, shape, is_complete, device, dtype, dest):
        ts = self._composite_spec(shape, is_complete, device, dtype)

        if dest == device:
            ts["good"] = UnboundedContinuousTensorSpec(
                shape=shape, device=dest, dtype=dtype
            )
            assert ts["good"].device == dest
        else:
            with pytest.raises(
                RuntimeError, match="All devices of CompositeSpec must match"
            ):
                ts["bad"] = UnboundedContinuousTensorSpec(
                    shape=shape, device=dest, dtype=dtype
                )

    def test_del(self, shape, is_complete, device, dtype):
        ts = self._composite_spec(shape, is_complete, device, dtype)
        assert "obs" in ts.keys()
        assert "act" in ts.keys()
        del ts["obs"]
        assert "obs" not in ts.keys()
        assert "act" in ts.keys()

    def test_encode(self, shape, is_complete, device, dtype):
        ts = self._composite_spec(shape, is_complete, device, dtype)
        if dtype is None:
            dtype = torch.get_default_dtype()

        for _ in range(100):
            r = ts.rand()
            raw_vals = {"obs": r["obs"].cpu().numpy()}
            if is_complete:
                raw_vals["act"] = r["act"].cpu().numpy()
            encoded_vals = ts.encode(raw_vals)

            assert encoded_vals["obs"].dtype == dtype
            assert (encoded_vals["obs"] == r["obs"]).all()
            if is_complete:
                assert encoded_vals["act"].dtype == dtype
                assert (encoded_vals["act"] == r["act"]).all()

    def test_is_in(self, shape, is_complete, device, dtype):
        ts = self._composite_spec(shape, is_complete, device, dtype)
        for _ in range(100):
            r = ts.rand()
            assert ts.is_in(r)

    def test_to_numpy(self, shape, is_complete, device, dtype):
        ts = self._composite_spec(shape, is_complete, device, dtype)
        for _ in range(100):
            r = ts.rand()
            for key, value in ts.to_numpy(r).items():
                spec = ts[key]
                assert (spec.to_numpy(r[key]) == value).all()

    @pytest.mark.parametrize("shape_other", [[], [5]])
    def test_project(self, shape, is_complete, device, dtype, shape_other):
        ts = self._composite_spec(shape, is_complete, device, dtype)
        # Using normal distribution to get out of bounds
        shape = (*shape_other, *shape)
        tensors = {"obs": torch.randn(*shape, 3, 32, 32, dtype=dtype, device=device)}
        if is_complete:
            tensors["act"] = torch.randn(*shape, 7, dtype=dtype, device=device)
        out_of_bounds_td = TensorDict(tensors, batch_size=shape)

        assert not ts.is_in(out_of_bounds_td)
        ts.project(out_of_bounds_td)
        assert ts.is_in(out_of_bounds_td)
        assert out_of_bounds_td.shape == torch.Size(shape)

    @pytest.mark.parametrize("shape_other", [[], [3]])
    def test_rand(self, shape, is_complete, device, dtype, shape_other):
        ts = self._composite_spec(shape, is_complete, device, dtype)
        if dtype is None:
            dtype = torch.get_default_dtype()
        shape = (*shape_other, *shape)
        rand_td = ts.rand(shape_other)
        assert rand_td.shape == torch.Size(shape)
        assert rand_td.get("obs").shape == torch.Size([*shape, 3, 32, 32])
        assert rand_td.get("obs").dtype == dtype
        if is_complete:
            assert rand_td.get("act").shape == torch.Size([*shape, 7])
            assert rand_td.get("act").dtype == dtype

    def test_repr(self, shape, is_complete, device, dtype):
        ts = self._composite_spec(shape, is_complete, device, dtype)
        output = repr(ts)
        assert output.startswith("CompositeSpec")
        assert "obs: " in output
        assert "act: " in output

    def test_device_cast_with_dtype_fails(self, shape, is_complete, device, dtype):
        ts = self._composite_spec(shape, is_complete, device, dtype)
        with pytest.raises(ValueError, match="Only device casting is allowed"):
            ts.to(torch.float16)

    @pytest.mark.parametrize("dest", get_available_devices())
    def test_device_cast(self, shape, is_complete, device, dtype, dest):
        # Note: trivial test in case there is only one device available.
        ts = self._composite_spec(shape, is_complete, device, dtype)
        ts.rand()
        td_to = ts.to(dest)
        cast_r = td_to.rand()

        assert td_to.device == dest
        assert cast_r["obs"].device == dest
        if is_complete:
            assert cast_r["act"].device == dest

    def test_type_check(self, shape, is_complete, device, dtype):
        ts = self._composite_spec(shape, is_complete, device, dtype)
        rand_td = ts.rand()
        ts.type_check(rand_td)
        ts.type_check(rand_td["obs"], "obs")
        if is_complete:
            ts.type_check(rand_td["act"], "act")

    def test_nested_composite_spec(self, shape, is_complete, device, dtype):
        ts = self._composite_spec(shape, is_complete, device, dtype)
        ts["nested_cp"] = self._composite_spec(shape, is_complete, device, dtype)
        assert set(ts.keys()) == {
            "obs",
            "act",
            "nested_cp",
        }
        assert set(ts.keys(include_nested=True)) == {
            "obs",
            "act",
            "nested_cp",
            ("nested_cp", "obs"),
            ("nested_cp", "act"),
        }
        assert set(ts.keys(include_nested=True, leaves_only=True)) == {
            "obs",
            "act",
            ("nested_cp", "obs"),
            ("nested_cp", "act"),
        }
        assert set(ts.keys(leaves_only=True)) == {
            "obs",
            "act",
        }
        td = ts.rand()
        assert isinstance(td["nested_cp"], TensorDictBase)
        keys = list(td.keys())
        for key in keys:
            if key != "nested_cp":
                assert key in td["nested_cp"].keys()

    def test_nested_composite_spec_index(self, shape, is_complete, device, dtype):
        ts = self._composite_spec(shape, is_complete, device, dtype)
        ts["nested_cp"] = self._composite_spec(shape, is_complete, device, dtype)
        ts["nested_cp"]["nested_cp"] = self._composite_spec(
            shape, is_complete, device, dtype
        )
        assert ts["nested_cp"]["nested_cp"] is ts["nested_cp", "nested_cp"]
        assert (
            ts["nested_cp"]["nested_cp"]["obs"] is ts["nested_cp", "nested_cp", "obs"]
        )

    def test_nested_composite_spec_rand(self, shape, is_complete, device, dtype):
        ts = self._composite_spec(shape, is_complete, device, dtype)
        ts["nested_cp"] = self._composite_spec(shape, is_complete, device, dtype)
        ts["nested_cp"]["nested_cp"] = self._composite_spec(
            shape, is_complete, device, dtype
        )
        r = ts.rand()
        assert (r["nested_cp", "nested_cp", "obs"] >= 0).all()

    def test_nested_composite_spec_zero(self, shape, is_complete, device, dtype):
        ts = self._composite_spec(shape, is_complete, device, dtype)
        ts["nested_cp"] = self._composite_spec(shape, is_complete, device, dtype)
        ts["nested_cp"]["nested_cp"] = self._composite_spec(
            shape, is_complete, device, dtype
        )
        r = ts.zero()
        assert (r["nested_cp", "nested_cp", "obs"] == 0).all()

    def test_nested_composite_spec_setitem(self, shape, is_complete, device, dtype):
        ts = self._composite_spec(shape, is_complete, device, dtype)
        ts["nested_cp"] = self._composite_spec(shape, is_complete, device, dtype)
        ts["nested_cp"]["nested_cp"] = self._composite_spec(
            shape, is_complete, device, dtype
        )
        ts["nested_cp", "nested_cp", "obs"] = None
        assert (
            ts["nested_cp"]["nested_cp"]["obs"] is ts["nested_cp", "nested_cp", "obs"]
        )
        assert ts["nested_cp"]["nested_cp"]["obs"] is None
        ts["nested_cp", "another", "obs"] = None

    def test_nested_composite_spec_delitem(self, shape, is_complete, device, dtype):
        ts = self._composite_spec(shape, is_complete, device, dtype)
        ts["nested_cp"] = self._composite_spec(shape, is_complete, device, dtype)
        ts["nested_cp"]["nested_cp"] = self._composite_spec(
            shape, is_complete, device, dtype
        )
        del ts["nested_cp", "nested_cp", "obs"]
        assert ("nested_cp", "nested_cp", "obs") not in ts.keys(True, True)

    def test_nested_composite_spec_update(self, shape, is_complete, device, dtype):
        ts = self._composite_spec(shape, is_complete, device, dtype)
        ts["nested_cp"] = self._composite_spec(shape, is_complete, device, dtype)
        td2 = CompositeSpec(new=None)
        ts.update(td2)
        assert set(ts.keys(include_nested=True)) == {
            "obs",
            "act",
            "nested_cp",
            ("nested_cp", "obs"),
            ("nested_cp", "act"),
            "new",
        }

        ts = self._composite_spec(shape, is_complete, device, dtype)
        ts["nested_cp"] = self._composite_spec(shape, is_complete, device, dtype)
        td2 = CompositeSpec(nested_cp=CompositeSpec(new=None).to(device))
        ts.update(td2)
        assert set(ts.keys(include_nested=True)) == {
            "obs",
            "act",
            "nested_cp",
            ("nested_cp", "obs"),
            ("nested_cp", "act"),
            ("nested_cp", "new"),
        }

        ts = self._composite_spec(shape, is_complete, device, dtype)
        ts["nested_cp"] = self._composite_spec(shape, is_complete, device, dtype)
        td2 = CompositeSpec(nested_cp=CompositeSpec(act=None).to(device))
        ts.update(td2)
        assert set(ts.keys(include_nested=True)) == {
            "obs",
            "act",
            "nested_cp",
            ("nested_cp", "obs"),
            ("nested_cp", "act"),
        }
        assert ts["nested_cp"]["act"] is None

        ts = self._composite_spec(shape, is_complete, device, dtype)
        ts["nested_cp"] = self._composite_spec(shape, is_complete, device, dtype)
        td2 = CompositeSpec(
            nested_cp=CompositeSpec(act=None, shape=shape).to(device), shape=shape
        )
        ts.update(td2)
        td2 = CompositeSpec(
            nested_cp=CompositeSpec(
                act=UnboundedContinuousTensorSpec(shape=shape, device=device),
                shape=shape,
            ),
            shape=shape,
        )
        ts.update(td2)
        assert set(ts.keys(include_nested=True)) == {
            "obs",
            "act",
            "nested_cp",
            ("nested_cp", "obs"),
            ("nested_cp", "act"),
        }
        assert ts["nested_cp"]["act"] is not None


@pytest.mark.parametrize("shape", [(), (2, 3)])
@pytest.mark.parametrize("device", get_default_devices())
def test_create_composite_nested(shape, device):
    d = [
        {("a", "b"): UnboundedContinuousTensorSpec(shape=shape, device=device)},
        {"a": {"b": UnboundedContinuousTensorSpec(shape=shape, device=device)}},
    ]
    for _d in d:
        c = CompositeSpec(_d, shape=shape)
        assert isinstance(c["a", "b"], UnboundedContinuousTensorSpec)
        assert c["a"].shape == torch.Size(shape)
        assert c.device == device
        assert c["a"].device == device
        assert c["a", "b"].device == device


@pytest.mark.parametrize("recurse", [True, False])
def test_lock(recurse):
    shape = [3, 4, 5]
    spec = CompositeSpec(
        a=CompositeSpec(
            b=CompositeSpec(shape=shape[:3], device="cpu"), shape=shape[:2]
        ),
        shape=shape[:1],
    )
    spec["a"] = spec["a"].clone()
    spec["a", "b"] = spec["a", "b"].clone()
    assert not spec.locked
    spec.lock_(recurse=recurse)
    assert spec.locked
    with pytest.raises(RuntimeError, match="Cannot modify a locked CompositeSpec."):
        spec["a"] = spec["a"].clone()
    with pytest.raises(RuntimeError, match="Cannot modify a locked CompositeSpec."):
        spec.set("a", spec["a"].clone())
    if recurse:
        assert spec["a"].locked
        with pytest.raises(RuntimeError, match="Cannot modify a locked CompositeSpec."):
            spec["a"].set("b", spec["a", "b"].clone())
        with pytest.raises(RuntimeError, match="Cannot modify a locked CompositeSpec."):
            spec["a", "b"] = spec["a", "b"].clone()
    else:
        assert not spec["a"].locked
        spec["a", "b"] = spec["a", "b"].clone()
        spec["a"].set("b", spec["a", "b"].clone())
    spec.unlock_(recurse=recurse)
    spec["a"] = spec["a"].clone()
    spec["a", "b"] = spec["a", "b"].clone()
    spec["a"].set("b", spec["a", "b"].clone())


def test_keys_to_empty_composite_spec():
    keys = [("key1", "out"), ("key1", "in"), "key2", ("key1", "subkey1", "subkey2")]
    composite = _keys_to_empty_composite_spec(keys)
    assert set(composite.keys(True, True)) == set(keys)


class TestEquality:
    """Tests spec comparison."""

    @staticmethod
    def _ts_make_all_fields_equal(ts_to, ts_from):
        ts_to.shape = ts_from.shape
        ts_to.space = ts_from.space
        ts_to.device = ts_from.device
        ts_to.dtype = ts_from.dtype
        ts_to.domain = ts_from.domain
        return ts_to

    def test_equality_bounded(self):
        minimum = 10
        maximum = 100
        device = "cpu"
        dtype = torch.float16

        ts = BoundedTensorSpec(minimum, maximum, torch.Size((1,)), device, dtype)

        ts_same = BoundedTensorSpec(minimum, maximum, torch.Size((1,)), device, dtype)
        assert ts == ts_same

        ts_other = BoundedTensorSpec(
            minimum + 1, maximum, torch.Size((1,)), device, dtype
        )
        assert ts != ts_other

        ts_other = BoundedTensorSpec(
            minimum, maximum + 1, torch.Size((1,)), device, dtype
        )
        assert ts != ts_other

        ts_other = BoundedTensorSpec(minimum, maximum, torch.Size((1,)), "cpu:0", dtype)
        assert ts != ts_other

        ts_other = BoundedTensorSpec(
            minimum, maximum, torch.Size((1,)), device, torch.float64
        )
        assert ts != ts_other

        ts_other = TestEquality._ts_make_all_fields_equal(
            UnboundedContinuousTensorSpec(device=device, dtype=dtype), ts
        )
        assert ts != ts_other

    def test_equality_onehot(self):
        n = 5
        device = "cpu"
        dtype = torch.float16
        use_register = False

        ts = OneHotDiscreteTensorSpec(
            n=n, device=device, dtype=dtype, use_register=use_register
        )

        ts_same = OneHotDiscreteTensorSpec(
            n=n, device=device, dtype=dtype, use_register=use_register
        )
        assert ts == ts_same

        ts_other = OneHotDiscreteTensorSpec(
            n=n + 1, device=device, dtype=dtype, use_register=use_register
        )
        assert ts != ts_other

        ts_other = OneHotDiscreteTensorSpec(
            n=n, device="cpu:0", dtype=dtype, use_register=use_register
        )
        assert ts != ts_other

        ts_other = OneHotDiscreteTensorSpec(
            n=n, device=device, dtype=torch.float64, use_register=use_register
        )
        assert ts != ts_other

        ts_other = OneHotDiscreteTensorSpec(
            n=n, device=device, dtype=dtype, use_register=not use_register
        )
        assert ts != ts_other

        ts_other = TestEquality._ts_make_all_fields_equal(
            UnboundedContinuousTensorSpec(device=device, dtype=dtype), ts
        )
        assert ts != ts_other

    def test_equality_unbounded(self):
        device = "cpu"
        dtype = torch.float16

        ts = UnboundedContinuousTensorSpec(device=device, dtype=dtype)

        ts_same = UnboundedContinuousTensorSpec(device=device, dtype=dtype)
        assert ts == ts_same

        ts_other = UnboundedContinuousTensorSpec(device="cpu:0", dtype=dtype)
        assert ts != ts_other

        ts_other = UnboundedContinuousTensorSpec(device=device, dtype=torch.float64)
        assert ts != ts_other

        ts_other = TestEquality._ts_make_all_fields_equal(
            BoundedTensorSpec(0, 1, torch.Size((1,)), device, dtype), ts
        )
        assert ts != ts_other

    def test_equality_ndbounded(self):
        minimum = np.arange(12).reshape((3, 4))
        maximum = minimum + 100
        device = "cpu"
        dtype = torch.float16

        ts = BoundedTensorSpec(
            minimum=minimum, maximum=maximum, device=device, dtype=dtype
        )

        ts_same = BoundedTensorSpec(
            minimum=minimum, maximum=maximum, device=device, dtype=dtype
        )
        assert ts == ts_same

        ts_other = BoundedTensorSpec(
            minimum=minimum + 1, maximum=maximum, device=device, dtype=dtype
        )
        assert ts != ts_other

        ts_other = BoundedTensorSpec(
            minimum=minimum, maximum=maximum + 1, device=device, dtype=dtype
        )
        assert ts != ts_other

        ts_other = BoundedTensorSpec(
            minimum=minimum, maximum=maximum, device="cpu:0", dtype=dtype
        )
        assert ts != ts_other

        ts_other = BoundedTensorSpec(
            minimum=minimum, maximum=maximum, device=device, dtype=torch.float64
        )
        assert ts != ts_other

        ts_other = TestEquality._ts_make_all_fields_equal(
            UnboundedContinuousTensorSpec(device=device, dtype=dtype), ts
        )
        assert ts != ts_other

    def test_equality_discrete(self):
        n = 5
        shape = torch.Size([1])
        device = "cpu"
        dtype = torch.float16

        ts = DiscreteTensorSpec(n=n, shape=shape, device=device, dtype=dtype)

        ts_same = DiscreteTensorSpec(n=n, shape=shape, device=device, dtype=dtype)
        assert ts == ts_same

        ts_other = DiscreteTensorSpec(n=n + 1, shape=shape, device=device, dtype=dtype)
        assert ts != ts_other

        ts_other = DiscreteTensorSpec(n=n, shape=shape, device="cpu:0", dtype=dtype)
        assert ts != ts_other

        ts_other = DiscreteTensorSpec(
            n=n, shape=shape, device=device, dtype=torch.float64
        )
        assert ts != ts_other

        ts_other = DiscreteTensorSpec(
            n=n, shape=torch.Size([2]), device=device, dtype=torch.float64
        )
        assert ts != ts_other

        ts_other = TestEquality._ts_make_all_fields_equal(
            UnboundedContinuousTensorSpec(device=device, dtype=dtype), ts
        )
        assert ts != ts_other

    @pytest.mark.parametrize(
        "shape",
        [
            3,
            torch.Size([4]),
            torch.Size([5, 6]),
        ],
    )
    def test_equality_ndunbounded(self, shape):
        device = "cpu"
        dtype = torch.float16

        ts = UnboundedContinuousTensorSpec(shape=shape, device=device, dtype=dtype)

        ts_same = UnboundedContinuousTensorSpec(shape=shape, device=device, dtype=dtype)
        assert ts == ts_same

        other_shape = 13 if type(shape) == int else torch.Size(np.array(shape) + 10)
        ts_other = UnboundedContinuousTensorSpec(
            shape=other_shape, device=device, dtype=dtype
        )
        assert ts != ts_other

        ts_other = UnboundedContinuousTensorSpec(
            shape=shape, device="cpu:0", dtype=dtype
        )
        assert ts != ts_other

        ts_other = UnboundedContinuousTensorSpec(
            shape=shape, device=device, dtype=torch.float64
        )
        assert ts != ts_other

        ts_other = TestEquality._ts_make_all_fields_equal(
            BoundedTensorSpec(0, 1, torch.Size((1,)), device, dtype), ts
        )
        assert ts != ts_other

    def test_equality_binary(self):
        n = 5
        device = "cpu"
        dtype = torch.float16

        ts = BinaryDiscreteTensorSpec(n=n, device=device, dtype=dtype)

        ts_same = BinaryDiscreteTensorSpec(n=n, device=device, dtype=dtype)
        assert ts == ts_same

        ts_other = BinaryDiscreteTensorSpec(n=n + 5, device=device, dtype=dtype)
        assert ts != ts_other

        ts_other = BinaryDiscreteTensorSpec(n=n, device="cpu:0", dtype=dtype)
        assert ts != ts_other

        ts_other = BinaryDiscreteTensorSpec(n=n, device=device, dtype=torch.float64)
        assert ts != ts_other

        ts_other = TestEquality._ts_make_all_fields_equal(
            BoundedTensorSpec(0, 1, torch.Size((1,)), device, dtype), ts
        )
        assert ts != ts_other

    @pytest.mark.parametrize("nvec", [[3], [3, 4], [3, 4, 5]])
    def test_equality_multi_onehot(self, nvec):
        device = "cpu"
        dtype = torch.float16

        ts = MultiOneHotDiscreteTensorSpec(nvec=nvec, device=device, dtype=dtype)

        ts_same = MultiOneHotDiscreteTensorSpec(nvec=nvec, device=device, dtype=dtype)
        assert ts == ts_same

        other_nvec = np.array(nvec) + 3
        ts_other = MultiOneHotDiscreteTensorSpec(
            nvec=other_nvec, device=device, dtype=dtype
        )
        assert ts != ts_other

        other_nvec = [12]
        ts_other = MultiOneHotDiscreteTensorSpec(
            nvec=other_nvec, device=device, dtype=dtype
        )
        assert ts != ts_other

        other_nvec = [12, 13]
        ts_other = MultiOneHotDiscreteTensorSpec(
            nvec=other_nvec, device=device, dtype=dtype
        )
        assert ts != ts_other

        ts_other = MultiOneHotDiscreteTensorSpec(nvec=nvec, device="cpu:0", dtype=dtype)
        assert ts != ts_other

        ts_other = MultiOneHotDiscreteTensorSpec(
            nvec=nvec, device=device, dtype=torch.float64
        )
        assert ts != ts_other

        ts_other = TestEquality._ts_make_all_fields_equal(
            BoundedTensorSpec(0, 1, torch.Size((1,)), device, dtype), ts
        )
        assert ts != ts_other

    @pytest.mark.parametrize("nvec", [[3], [3, 4], [3, 4, 5], [[1, 2], [3, 4]]])
    def test_equality_multi_discrete(self, nvec):
        device = "cpu"
        dtype = torch.float16

        ts = MultiDiscreteTensorSpec(nvec=nvec, device=device, dtype=dtype)

        ts_same = MultiDiscreteTensorSpec(nvec=nvec, device=device, dtype=dtype)
        assert ts == ts_same

        other_nvec = np.array(nvec) + 3
        ts_other = MultiDiscreteTensorSpec(nvec=other_nvec, device=device, dtype=dtype)
        assert ts != ts_other

        other_nvec = [12]
        ts_other = MultiDiscreteTensorSpec(nvec=other_nvec, device=device, dtype=dtype)
        assert ts != ts_other

        other_nvec = [12, 13]
        ts_other = MultiDiscreteTensorSpec(nvec=other_nvec, device=device, dtype=dtype)
        assert ts != ts_other

        ts_other = MultiDiscreteTensorSpec(nvec=nvec, device="cpu:0", dtype=dtype)
        assert ts != ts_other

        ts_other = MultiDiscreteTensorSpec(
            nvec=nvec, device=device, dtype=torch.float64
        )
        assert ts != ts_other

        ts_other = TestEquality._ts_make_all_fields_equal(
            BoundedTensorSpec(0, 1, torch.Size((1,)), device, dtype), ts
        )
        assert ts != ts_other

    def test_equality_composite(self):
        minimum = np.arange(12).reshape((3, 4))
        maximum = minimum + 100
        device = "cpu"
        dtype = torch.float16

        bounded = BoundedTensorSpec(0, 1, torch.Size((1,)), device, dtype)
        bounded_same = BoundedTensorSpec(0, 1, torch.Size((1,)), device, dtype)
        bounded_other = BoundedTensorSpec(0, 2, torch.Size((1,)), device, dtype)

        nd = BoundedTensorSpec(
            minimum=minimum, maximum=maximum + 1, device=device, dtype=dtype
        )
        nd_same = BoundedTensorSpec(
            minimum=minimum, maximum=maximum + 1, device=device, dtype=dtype
        )
        _ = BoundedTensorSpec(
            minimum=minimum, maximum=maximum + 3, device=device, dtype=dtype
        )

        # Equality tests
        ts = CompositeSpec(ts1=bounded)
        ts_same = CompositeSpec(ts1=bounded)
        assert ts == ts_same

        ts = CompositeSpec(ts1=bounded)
        ts_same = CompositeSpec(ts1=bounded_same)
        assert ts == ts_same

        ts = CompositeSpec(ts1=bounded, ts2=nd)
        ts_same = CompositeSpec(ts1=bounded, ts2=nd)
        assert ts == ts_same

        ts = CompositeSpec(ts1=bounded, ts2=nd)
        ts_same = CompositeSpec(ts1=bounded_same, ts2=nd_same)
        assert ts == ts_same

        ts = CompositeSpec(ts1=bounded, ts2=nd)
        ts_same = CompositeSpec(ts2=nd_same, ts1=bounded_same)
        assert ts == ts_same

        # Inequality tests
        ts = CompositeSpec(ts1=bounded)
        ts_other = CompositeSpec(ts5=bounded)
        assert ts != ts_other

        ts = CompositeSpec(ts1=bounded)
        ts_other = CompositeSpec(ts1=bounded_other)
        assert ts != ts_other

        ts = CompositeSpec(ts1=bounded)
        ts_other = CompositeSpec(ts1=nd)
        assert ts != ts_other

        ts = CompositeSpec(ts1=bounded)
        ts_other = CompositeSpec(ts1=bounded, ts2=nd)
        assert ts != ts_other

        ts = CompositeSpec(ts1=bounded, ts2=nd)
        ts_other = CompositeSpec(ts2=nd)
        assert ts != ts_other

        ts = CompositeSpec(ts1=bounded, ts2=nd)
        ts_other = CompositeSpec(ts1=bounded, ts2=nd, ts3=bounded_other)
        assert ts != ts_other


class TestSpec:
    @pytest.mark.parametrize(
        "action_spec_cls", [OneHotDiscreteTensorSpec, DiscreteTensorSpec]
    )
    def test_discrete_action_spec_reconstruct(self, action_spec_cls):
        torch.manual_seed(0)
        action_spec = action_spec_cls(10)

        actions_tensors = [action_spec.rand() for _ in range(10)]
        actions_numpy = [action_spec.to_numpy(a) for a in actions_tensors]
        actions_tensors_2 = [action_spec.encode(a) for a in actions_numpy]
        assert all(
            (a1 == a2).all() for a1, a2 in zip(actions_tensors, actions_tensors_2)
        )

        actions_numpy = [int(np.random.randint(0, 10, (1,))) for a in actions_tensors]
        actions_tensors = [action_spec.encode(a) for a in actions_numpy]
        actions_numpy_2 = [action_spec.to_numpy(a) for a in actions_tensors]
        assert all((a1 == a2) for a1, a2 in zip(actions_numpy, actions_numpy_2))

    def test_mult_discrete_action_spec_reconstruct(self):
        torch.manual_seed(0)
        action_spec = MultiOneHotDiscreteTensorSpec((10, 5))

        actions_tensors = [action_spec.rand() for _ in range(10)]
        actions_categorical = [action_spec.to_categorical(a) for a in actions_tensors]
        actions_tensors_2 = [action_spec.encode(a) for a in actions_categorical]
        assert all(
            [(a1 == a2).all() for a1, a2 in zip(actions_tensors, actions_tensors_2)]
        )

        actions_categorical = [
            torch.cat((torch.randint(0, 10, (1,)), torch.randint(0, 5, (1,))), 0)
            for a in actions_tensors
        ]
        actions_tensors = [action_spec.encode(a) for a in actions_categorical]
        actions_categorical_2 = [action_spec.to_categorical(a) for a in actions_tensors]
        assert all(
            (a1 == a2).all()
            for a1, a2 in zip(actions_categorical, actions_categorical_2)
        )

    def test_one_hot_discrete_action_spec_rand(self):
        torch.manual_seed(0)
        action_spec = OneHotDiscreteTensorSpec(10)

        sample = action_spec.rand((100000,))

        sample_list = sample.argmax(-1)
        sample_list = [sum(sample_list == i).item() for i in range(10)]
        assert chisquare(sample_list).pvalue > 0.1

        sample = action_spec.to_numpy(sample)
        sample = [sum(sample == i) for i in range(10)]
        assert chisquare(sample).pvalue > 0.1

    def test_categorical_action_spec_rand(self):
        torch.manual_seed(1)
        action_spec = DiscreteTensorSpec(10)

        sample = action_spec.rand((10000,))

        sample_list = sample
        sample_list = [sum(sample_list == i).item() for i in range(10)]
        assert chisquare(sample_list).pvalue > 0.1

        sample = action_spec.to_numpy(sample)
        sample = [sum(sample == i) for i in range(10)]
        assert chisquare(sample).pvalue > 0.1

    def test_mult_discrete_action_spec_rand(self):
        torch.manual_seed(0)
        ns = (10, 5)
        N = 100000
        action_spec = MultiOneHotDiscreteTensorSpec((10, 5))

        actions_tensors = [action_spec.rand() for _ in range(10)]
        actions_categorical = [action_spec.to_categorical(a) for a in actions_tensors]
        actions_tensors_2 = [action_spec.encode(a) for a in actions_categorical]
        assert all(
            [(a1 == a2).all() for a1, a2 in zip(actions_tensors, actions_tensors_2)]
        )

        sample = torch.stack(
            [action_spec.to_categorical(action_spec.rand()) for _ in range(N)], 0
        )
        assert sample.shape[0] == N
        assert sample.shape[1] == 2
        assert sample.ndim == 2, f"found shape: {sample.shape}"

        sample0 = sample[:, 0]
        sample_list = [sum(sample0 == i) for i in range(ns[0])]
        assert chisquare(sample_list).pvalue > 0.1

        sample1 = sample[:, 1]
        sample_list = [sum(sample1 == i) for i in range(ns[1])]
        assert chisquare(sample_list).pvalue > 0.1

    def test_categorical_action_spec_encode(self):
        action_spec = DiscreteTensorSpec(10)

        projected = action_spec.project(
            torch.tensor([-100, -1, 0, 1, 9, 10, 100], dtype=torch.long)
        )
        assert (
            projected == torch.tensor([0, 0, 0, 1, 9, 9, 9], dtype=torch.long)
        ).all()

        projected = action_spec.project(
            torch.tensor([-100.0, -1.0, 0.0, 1.0, 9.0, 10.0, 100.0], dtype=torch.float)
        )
        assert (
            projected == torch.tensor([0, 0, 0, 1, 9, 9, 9], dtype=torch.long)
        ).all()

    def test_bounded_rand(self):
        spec = BoundedTensorSpec(-3, 3, torch.Size((1,)))
        sample = torch.stack([spec.rand() for _ in range(100)])
        assert (-3 <= sample).all() and (3 >= sample).all()

    def test_ndbounded_shape(self):
        spec = BoundedTensorSpec(-3, 3 * torch.ones(10, 5), shape=[10, 5])
        sample = torch.stack([spec.rand() for _ in range(100)], 0)
        assert (-3 <= sample).all() and (3 >= sample).all()
        assert sample.shape == torch.Size([100, 10, 5])


class TestExpand:
    @pytest.mark.parametrize(
        "shape1",
        [
            None,
            (4,),
            (5, 4),
        ],
    )
    @pytest.mark.parametrize("shape2", [(), (10,)])
    def test_binary(self, shape1, shape2):
        spec = BinaryDiscreteTensorSpec(
            n=4, shape=shape1, device="cpu", dtype=torch.bool
        )
        if shape1 is not None:
            shape2_real = (*shape2, *shape1)
        else:
            shape2_real = (*shape2, 4)

        spec2 = spec.expand(shape2_real)
        assert spec2 is not spec
        assert spec2.dtype == spec.dtype
        assert (spec2.zero() == spec.zero()).all()
        assert spec2.rand().shape == spec2.shape
        assert spec2.zero().shape == spec2.shape
        spec2 = spec.expand(*shape2_real)
        assert spec2 is not spec
        assert spec2.dtype == spec.dtype
        assert (spec2.zero() == spec.zero()).all()
        assert spec2.rand().shape == spec2.shape
        assert spec2.zero().shape == spec2.shape

    @pytest.mark.parametrize("shape2", [(), (5,)])
    @pytest.mark.parametrize(
        "shape1,mini,maxi",
        [
            [(10,), -torch.ones([]), torch.ones([])],
            [None, -torch.ones([10]), torch.ones([])],
            [None, -torch.ones([]), torch.ones([10])],
            [(10,), -torch.ones([]), torch.ones([10])],
            [(10,), -torch.ones([10]), torch.ones([])],
            [(10,), -torch.ones([10]), torch.ones([10])],
        ],
    )
    def test_bounded(self, shape1, shape2, mini, maxi):
        spec = BoundedTensorSpec(
            mini, maxi, shape=shape1, device="cpu", dtype=torch.bool
        )
        shape1 = spec.shape
        assert shape1 == torch.Size([10])
        shape2_real = (*shape2, *shape1)

        spec2 = spec.expand(shape2_real)
        assert spec2 is not spec
        assert spec2.dtype == spec.dtype
        assert (spec2.zero() == spec.zero()).all()
        assert spec2.rand().shape == spec2.shape
        assert spec2.zero().shape == spec2.shape
        spec2 = spec.expand(*shape2_real)
        assert spec2 is not spec
        assert spec2.dtype == spec.dtype
        assert (spec2.zero() == spec.zero()).all()
        assert spec2.rand().shape == spec2.shape
        assert spec2.zero().shape == spec2.shape

    def test_composite(self):
        batch_size = (5,)
        spec1 = BoundedTensorSpec(
            -torch.ones([*batch_size, 10]),
            torch.ones([*batch_size, 10]),
            shape=(
                *batch_size,
                10,
            ),
            device="cpu",
            dtype=torch.bool,
        )
        spec2 = BinaryDiscreteTensorSpec(
            n=4, shape=(*batch_size, 4), device="cpu", dtype=torch.bool
        )
        spec3 = DiscreteTensorSpec(
            n=4, shape=batch_size, device="cpu", dtype=torch.long
        )
        spec4 = MultiDiscreteTensorSpec(
            nvec=(4, 5, 6), shape=(*batch_size, 3), device="cpu", dtype=torch.long
        )
        spec5 = MultiOneHotDiscreteTensorSpec(
            nvec=(4, 5, 6), shape=(*batch_size, 15), device="cpu", dtype=torch.long
        )
        spec6 = OneHotDiscreteTensorSpec(
            n=15, shape=(*batch_size, 15), device="cpu", dtype=torch.long
        )
        spec7 = UnboundedContinuousTensorSpec(
            shape=(*batch_size, 9),
            device="cpu",
            dtype=torch.float64,
        )
        spec8 = UnboundedDiscreteTensorSpec(
            shape=(*batch_size, 9),
            device="cpu",
            dtype=torch.long,
        )
        spec = CompositeSpec(
            spec1=spec1,
            spec2=spec2,
            spec3=spec3,
            spec4=spec4,
            spec5=spec5,
            spec6=spec6,
            spec7=spec7,
            spec8=spec8,
            shape=batch_size,
        )
        for new_spec in (spec.expand((4, *batch_size)), spec.expand(4, *batch_size)):
            assert new_spec is not spec
            assert new_spec.shape == torch.Size([4, *batch_size])
            assert new_spec["spec1"].shape == torch.Size([4, *batch_size, 10])
            assert new_spec["spec2"].shape == torch.Size([4, *batch_size, 4])
            assert new_spec["spec3"].shape == torch.Size(
                [
                    4,
                    *batch_size,
                ]
            )
            assert new_spec["spec4"].shape == torch.Size([4, *batch_size, 3])
            assert new_spec["spec5"].shape == torch.Size([4, *batch_size, 15])
            assert new_spec["spec6"].shape == torch.Size([4, *batch_size, 15])
            assert new_spec["spec7"].shape == torch.Size([4, *batch_size, 9])
            assert new_spec["spec8"].shape == torch.Size([4, *batch_size, 9])

    @pytest.mark.parametrize(
        "shape1",
        [
            None,
            (),
            (5,),
        ],
    )
    @pytest.mark.parametrize("shape2", [(), (10,)])
    def test_discrete(self, shape1, shape2):
        spec = DiscreteTensorSpec(n=4, shape=shape1, device="cpu", dtype=torch.long)
        if shape1 is not None:
            shape2_real = (*shape2, *shape1)
        else:
            shape2_real = shape2

        spec2 = spec.expand(shape2_real)
        assert spec2 is not spec
        assert spec2.dtype == spec.dtype
        assert (spec2.zero() == spec.zero()).all()
        assert spec2.rand().shape == spec2.shape
        assert spec2.zero().shape == spec2.shape
        spec2 = spec.expand(*shape2_real)
        assert spec2 is not spec
        assert spec2.dtype == spec.dtype
        assert (spec2.zero() == spec.zero()).all()
        assert spec2.rand().shape == spec2.shape
        assert spec2.zero().shape == spec2.shape

    @pytest.mark.parametrize(
        "shape1",
        [
            None,
            (),
            (5,),
        ],
    )
    @pytest.mark.parametrize("shape2", [(), (10,)])
    def test_multidiscrete(self, shape1, shape2):
        if shape1 is None:
            shape1 = (3,)
        else:
            shape1 = (*shape1, 3)
        spec = MultiDiscreteTensorSpec(
            nvec=(4, 5, 6), shape=shape1, device="cpu", dtype=torch.long
        )
        if shape1 is not None:
            shape2_real = (*shape2, *shape1)
        else:
            shape2_real = shape2

        spec2 = spec.expand(shape2_real)
        assert spec2 is not spec
        assert spec2.dtype == spec.dtype
        assert (spec2.zero() == spec.zero()).all()
        assert spec2.rand().shape == spec2.shape
        assert spec2.zero().shape == spec2.shape
        spec2 = spec.expand(*shape2_real)
        assert spec2 is not spec
        assert spec2.dtype == spec.dtype
        assert (spec2.zero() == spec.zero()).all()
        assert spec2.rand().shape == spec2.shape
        assert spec2.zero().shape == spec2.shape

    @pytest.mark.parametrize(
        "shape1",
        [
            None,
            (),
            (5,),
        ],
    )
    @pytest.mark.parametrize("shape2", [(), (10,)])
    def test_multionehot(self, shape1, shape2):
        if shape1 is None:
            shape1 = (15,)
        else:
            shape1 = (*shape1, 15)
        spec = MultiOneHotDiscreteTensorSpec(
            nvec=(4, 5, 6), shape=shape1, device="cpu", dtype=torch.long
        )
        if shape1 is not None:
            shape2_real = (*shape2, *shape1)
        else:
            shape2_real = shape2

        spec2 = spec.expand(shape2_real)
        assert spec2 is not spec
        assert spec2.dtype == spec.dtype
        assert (spec2.zero() == spec.zero()).all()
        assert spec2.rand().shape == spec2.shape
        assert spec2.zero().shape == spec2.shape
        spec2 = spec.expand(*shape2_real)
        assert spec2 is not spec
        assert spec2.dtype == spec.dtype
        assert (spec2.zero() == spec.zero()).all()
        assert spec2.rand().shape == spec2.shape
        assert spec2.zero().shape == spec2.shape

    @pytest.mark.parametrize(
        "shape1",
        [
            None,
            (),
            (5,),
        ],
    )
    @pytest.mark.parametrize("shape2", [(), (10,)])
    def test_onehot(self, shape1, shape2):
        if shape1 is None:
            shape1 = (15,)
        else:
            shape1 = (*shape1, 15)
        spec = OneHotDiscreteTensorSpec(
            n=15, shape=shape1, device="cpu", dtype=torch.long
        )
        if shape1 is not None:
            shape2_real = (*shape2, *shape1)
        else:
            shape2_real = shape2

        spec2 = spec.expand(shape2_real)
        assert spec2 is not spec
        assert spec2.dtype == spec.dtype
        assert (spec2.zero() == spec.zero()).all()
        assert spec2.rand().shape == spec2.shape
        assert spec2.zero().shape == spec2.shape
        spec2 = spec.expand(*shape2_real)
        assert spec2 is not spec
        assert spec2.dtype == spec.dtype
        assert (spec2.zero() == spec.zero()).all()
        assert spec2.rand().shape == spec2.shape
        assert spec2.zero().shape == spec2.shape

    @pytest.mark.parametrize(
        "shape1",
        [
            None,
            (),
            (5,),
        ],
    )
    @pytest.mark.parametrize("shape2", [(), (10,)])
    def test_unbounded(self, shape1, shape2):
        if shape1 is None:
            shape1 = (15,)
        else:
            shape1 = (*shape1, 15)
        spec = UnboundedContinuousTensorSpec(
            shape=shape1, device="cpu", dtype=torch.float64
        )
        if shape1 is not None:
            shape2_real = (*shape2, *shape1)
        else:
            shape2_real = shape2

        spec2 = spec.expand(shape2_real)
        assert spec2 is not spec
        assert spec2.dtype == spec.dtype
        assert (spec2.zero() == spec.zero()).all()
        assert spec2.rand().shape == spec2.shape
        assert spec2.zero().shape == spec2.shape
        spec2 = spec.expand(*shape2_real)
        assert spec2 is not spec
        assert spec2.dtype == spec.dtype
        assert (spec2.zero() == spec.zero()).all()
        assert spec2.rand().shape == spec2.shape
        assert spec2.zero().shape == spec2.shape

    @pytest.mark.parametrize(
        "shape1",
        [
            None,
            (),
            (5,),
        ],
    )
    @pytest.mark.parametrize("shape2", [(), (10,)])
    def test_unboundeddiscrete(self, shape1, shape2):
        if shape1 is None:
            shape1 = (15,)
        else:
            shape1 = (*shape1, 15)
        spec = UnboundedDiscreteTensorSpec(shape=shape1, device="cpu", dtype=torch.long)
        if shape1 is not None:
            shape2_real = (*shape2, *shape1)
        else:
            shape2_real = shape2

        spec2 = spec.expand(shape2_real)
        assert spec2 is not spec
        assert spec2.dtype == spec.dtype
        assert (spec2.zero() == spec.zero()).all()
        spec2 = spec.expand(*shape2_real)
        assert spec2 is not spec
        assert spec2.dtype == spec.dtype
        assert (spec2.zero() == spec.zero()).all()
        assert spec2.rand().shape == spec2.shape
        assert spec2.zero().shape == spec2.shape
        spec2 = spec.expand(*shape2_real)
        assert spec2 is not spec
        assert spec2.dtype == spec.dtype
        assert spec2.rand().shape == spec2.shape
        assert spec2.zero().shape == spec2.shape


class TestClone:
    @pytest.mark.parametrize(
        "shape1",
        [
            None,
            (4,),
            (5, 4),
        ],
    )
    def test_binary(self, shape1):
        spec = BinaryDiscreteTensorSpec(
            n=4, shape=shape1, device="cpu", dtype=torch.bool
        )
        assert spec == spec.clone()
        assert spec is not spec.clone()

    @pytest.mark.parametrize(
        "shape1,mini,maxi",
        [
            [(10,), -torch.ones([]), torch.ones([])],
            [None, -torch.ones([10]), torch.ones([])],
            [None, -torch.ones([]), torch.ones([10])],
            [(10,), -torch.ones([]), torch.ones([10])],
            [(10,), -torch.ones([10]), torch.ones([])],
            [(10,), -torch.ones([10]), torch.ones([10])],
        ],
    )
    def test_bounded(self, shape1, mini, maxi):
        spec = BoundedTensorSpec(
            mini, maxi, shape=shape1, device="cpu", dtype=torch.bool
        )
        assert spec == spec.clone()
        assert spec is not spec.clone()

    def test_composite(self):
        batch_size = (5,)
        spec1 = BoundedTensorSpec(
            -torch.ones([*batch_size, 10]),
            torch.ones([*batch_size, 10]),
            shape=(
                *batch_size,
                10,
            ),
            device="cpu",
            dtype=torch.bool,
        )
        spec2 = BinaryDiscreteTensorSpec(
            n=4, shape=(*batch_size, 4), device="cpu", dtype=torch.bool
        )
        spec3 = DiscreteTensorSpec(
            n=4, shape=batch_size, device="cpu", dtype=torch.long
        )
        spec4 = MultiDiscreteTensorSpec(
            nvec=(4, 5, 6), shape=(*batch_size, 3), device="cpu", dtype=torch.long
        )
        spec5 = MultiOneHotDiscreteTensorSpec(
            nvec=(4, 5, 6), shape=(*batch_size, 15), device="cpu", dtype=torch.long
        )
        spec6 = OneHotDiscreteTensorSpec(
            n=15, shape=(*batch_size, 15), device="cpu", dtype=torch.long
        )
        spec7 = UnboundedContinuousTensorSpec(
            shape=(*batch_size, 9),
            device="cpu",
            dtype=torch.float64,
        )
        spec8 = UnboundedDiscreteTensorSpec(
            shape=(*batch_size, 9),
            device="cpu",
            dtype=torch.long,
        )
        spec = CompositeSpec(
            spec1=spec1,
            spec2=spec2,
            spec3=spec3,
            spec4=spec4,
            spec5=spec5,
            spec6=spec6,
            spec7=spec7,
            spec8=spec8,
            shape=batch_size,
        )
        assert spec is not spec.clone()
        spec_clone = spec.clone()
        for key, item in spec.items():
            assert item == spec_clone[key], key
        assert spec == spec.clone()

    @pytest.mark.parametrize(
        "shape1",
        [
            None,
            (),
            (5,),
        ],
    )
    def test_discrete(
        self,
        shape1,
    ):
        spec = DiscreteTensorSpec(n=4, shape=shape1, device="cpu", dtype=torch.long)
        assert spec == spec.clone()
        assert spec is not spec.clone()

    @pytest.mark.parametrize(
        "shape1",
        [
            None,
            (),
            (5,),
        ],
    )
    def test_multidiscrete(
        self,
        shape1,
    ):
        if shape1 is None:
            shape1 = (3,)
        else:
            shape1 = (*shape1, 3)
        spec = MultiDiscreteTensorSpec(
            nvec=(4, 5, 6), shape=shape1, device="cpu", dtype=torch.long
        )
        assert spec == spec.clone()
        assert spec is not spec.clone()

    @pytest.mark.parametrize(
        "shape1",
        [
            None,
            (),
            (5,),
        ],
    )
    def test_multionehot(
        self,
        shape1,
    ):
        if shape1 is None:
            shape1 = (15,)
        else:
            shape1 = (*shape1, 15)
        spec = MultiOneHotDiscreteTensorSpec(
            nvec=(4, 5, 6), shape=shape1, device="cpu", dtype=torch.long
        )
        assert spec == spec.clone()
        assert spec is not spec.clone()

    @pytest.mark.parametrize(
        "shape1",
        [
            None,
            (),
            (5,),
        ],
    )
    def test_onehot(
        self,
        shape1,
    ):
        if shape1 is None:
            shape1 = (15,)
        else:
            shape1 = (*shape1, 15)
        spec = OneHotDiscreteTensorSpec(
            n=15, shape=shape1, device="cpu", dtype=torch.long
        )
        assert spec == spec.clone()
        assert spec is not spec.clone()

    @pytest.mark.parametrize(
        "shape1",
        [
            None,
            (),
            (5,),
        ],
    )
    def test_unbounded(
        self,
        shape1,
    ):
        if shape1 is None:
            shape1 = (15,)
        else:
            shape1 = (*shape1, 15)
        spec = UnboundedContinuousTensorSpec(
            shape=shape1, device="cpu", dtype=torch.float64
        )
        assert spec == spec.clone()
        assert spec is not spec.clone()

    @pytest.mark.parametrize(
        "shape1",
        [
            None,
            (),
            (5,),
        ],
    )
    def test_unboundeddiscrete(
        self,
        shape1,
    ):
        if shape1 is None:
            shape1 = (15,)
        else:
            shape1 = (*shape1, 15)
        spec = UnboundedDiscreteTensorSpec(shape=shape1, device="cpu", dtype=torch.long)
        assert spec == spec.clone()
        assert spec is not spec.clone()


@pytest.mark.parametrize(
    "shape,stack_dim",
    [[(), 0], [(2,), 0], [(2,), 1], [(2, 3), 0], [(2, 3), 1], [(2, 3), 2]],
)
class TestStack:
    def test_stack_binarydiscrete(self, shape, stack_dim):
        n = 5
        shape = (*shape, n)
        c1 = BinaryDiscreteTensorSpec(n=n, shape=shape)
        c2 = c1.clone()
        c = torch.stack([c1, c2], stack_dim)
        assert isinstance(c, BinaryDiscreteTensorSpec)
        shape = list(shape)
        if stack_dim < 0:
            stack_dim = len(shape) + stack_dim + 1
        shape.insert(stack_dim, 2)
        assert c.shape == torch.Size(shape)

    def test_stack_binarydiscrete_expand(self, shape, stack_dim):
        n = 5
        shape = (*shape, n)
        c1 = BinaryDiscreteTensorSpec(n=n, shape=shape)
        c2 = c1.clone()
        c = torch.stack([c1, c2], stack_dim)
        shape = list(shape)
        if stack_dim < 0:
            stack_dim = len(shape) + stack_dim + 1
        shape.insert(stack_dim, 2)
        cexpand = c.expand(3, 2, *shape)
        assert cexpand.shape == torch.Size([3, 2, *shape])

    def test_stack_binarydiscrete_rand(self, shape, stack_dim):
        n = 5
        shape = (*shape, n)
        c1 = BinaryDiscreteTensorSpec(n=n, shape=shape)
        c2 = c1.clone()
        c = torch.stack([c1, c2], 0)
        r = c.rand()
        assert r.shape == c.shape

    def test_stack_binarydiscrete_zero(self, shape, stack_dim):
        n = 5
        shape = (*shape, n)
        c1 = BinaryDiscreteTensorSpec(n=n, shape=shape)
        c2 = c1.clone()
        c = torch.stack([c1, c2], 0)
        r = c.zero()
        assert r.shape == c.shape

    def test_stack_bounded(self, shape, stack_dim):
        mini = -1
        maxi = 1
        shape = (*shape,)
        c1 = BoundedTensorSpec(mini, maxi, shape=shape)
        c2 = c1.clone()
        c = torch.stack([c1, c2], stack_dim)
        assert isinstance(c, BoundedTensorSpec)
        shape = list(shape)
        if stack_dim < 0:
            stack_dim = len(shape) + stack_dim + 1
        shape.insert(stack_dim, 2)
        assert c.shape == torch.Size(shape)

    def test_stack_bounded_expand(self, shape, stack_dim):
        mini = -1
        maxi = 1
        shape = (*shape,)
        c1 = BoundedTensorSpec(mini, maxi, shape=shape)
        c2 = c1.clone()
        c = torch.stack([c1, c2], stack_dim)
        shape = list(shape)
        if stack_dim < 0:
            stack_dim = len(shape) + stack_dim + 1
        shape.insert(stack_dim, 2)
        cexpand = c.expand(3, 2, *shape)
        assert cexpand.shape == torch.Size([3, 2, *shape])

    def test_stack_bounded_rand(self, shape, stack_dim):
        mini = -1
        maxi = 1
        shape = (*shape,)
        c1 = BoundedTensorSpec(mini, maxi, shape=shape)
        c2 = c1.clone()
        c = torch.stack([c1, c2], 0)
        r = c.rand()
        assert r.shape == c.shape

    def test_stack_bounded_zero(self, shape, stack_dim):
        mini = -1
        maxi = 1
        shape = (*shape,)
        c1 = BoundedTensorSpec(mini, maxi, shape=shape)
        c2 = c1.clone()
        c = torch.stack([c1, c2], 0)
        r = c.zero()
        assert r.shape == c.shape

    def test_stack_discrete(self, shape, stack_dim):
        n = 4
        shape = (*shape,)
        c1 = DiscreteTensorSpec(n, shape=shape)
        c2 = c1.clone()
        c = torch.stack([c1, c2], stack_dim)
        assert isinstance(c, DiscreteTensorSpec)
        shape = list(shape)
        if stack_dim < 0:
            stack_dim = len(shape) + stack_dim + 1
        shape.insert(stack_dim, 2)
        assert c.shape == torch.Size(shape)

    def test_stack_discrete_expand(self, shape, stack_dim):
        n = 4
        shape = (*shape,)
        c1 = DiscreteTensorSpec(n, shape=shape)
        c2 = c1.clone()
        c = torch.stack([c1, c2], stack_dim)
        shape = list(shape)
        if stack_dim < 0:
            stack_dim = len(shape) + stack_dim + 1
        shape.insert(stack_dim, 2)
        cexpand = c.expand(3, 2, *shape)
        assert cexpand.shape == torch.Size([3, 2, *shape])

    def test_stack_discrete_rand(self, shape, stack_dim):
        n = 4
        shape = (*shape,)
        c1 = DiscreteTensorSpec(n, shape=shape)
        c2 = c1.clone()
        c = torch.stack([c1, c2], 0)
        r = c.rand()
        assert r.shape == c.shape

    def test_stack_discrete_zero(self, shape, stack_dim):
        n = 4
        shape = (*shape,)
        c1 = DiscreteTensorSpec(n, shape=shape)
        c2 = c1.clone()
        c = torch.stack([c1, c2], 0)
        r = c.zero()
        assert r.shape == c.shape

    def test_stack_multidiscrete(self, shape, stack_dim):
        nvec = [4, 5]
        shape = (*shape, 2)
        c1 = MultiDiscreteTensorSpec(nvec, shape=shape)
        c2 = c1.clone()
        c = torch.stack([c1, c2], stack_dim)
        assert isinstance(c, MultiDiscreteTensorSpec)
        shape = list(shape)
        if stack_dim < 0:
            stack_dim = len(shape) + stack_dim + 1
        shape.insert(stack_dim, 2)
        assert c.shape == torch.Size(shape)

    def test_stack_multidiscrete_expand(self, shape, stack_dim):
        nvec = [4, 5]
        shape = (*shape, 2)
        c1 = MultiDiscreteTensorSpec(nvec, shape=shape)
        c2 = c1.clone()
        c = torch.stack([c1, c2], stack_dim)
        shape = list(shape)
        if stack_dim < 0:
            stack_dim = len(shape) + stack_dim + 1
        shape.insert(stack_dim, 2)
        cexpand = c.expand(3, 2, *shape)
        assert cexpand.shape == torch.Size([3, 2, *shape])

    def test_stack_multidiscrete_rand(self, shape, stack_dim):
        nvec = [4, 5]
        shape = (*shape, 2)
        c1 = MultiDiscreteTensorSpec(nvec, shape=shape)
        c2 = c1.clone()
        c = torch.stack([c1, c2], 0)
        r = c.rand()
        assert r.shape == c.shape

    def test_stack_multidiscrete_zero(self, shape, stack_dim):
        nvec = [4, 5]
        shape = (*shape, 2)
        c1 = MultiDiscreteTensorSpec(nvec, shape=shape)
        c2 = c1.clone()
        c = torch.stack([c1, c2], 0)
        r = c.zero()
        assert r.shape == c.shape

    def test_stack_multionehot(self, shape, stack_dim):
        nvec = [4, 5]
        shape = (*shape, 9)
        c1 = MultiOneHotDiscreteTensorSpec(nvec, shape=shape)
        c2 = c1.clone()
        c = torch.stack([c1, c2], stack_dim)
        assert isinstance(c, MultiOneHotDiscreteTensorSpec)
        shape = list(shape)
        if stack_dim < 0:
            stack_dim = len(shape) + stack_dim + 1
        shape.insert(stack_dim, 2)
        assert c.shape == torch.Size(shape)

    def test_stack_multionehot_expand(self, shape, stack_dim):
        nvec = [4, 5]
        shape = (*shape, 9)
        c1 = MultiOneHotDiscreteTensorSpec(nvec, shape=shape)
        c2 = c1.clone()
        c = torch.stack([c1, c2], stack_dim)
        shape = list(shape)
        if stack_dim < 0:
            stack_dim = len(shape) + stack_dim + 1
        shape.insert(stack_dim, 2)
        cexpand = c.expand(3, 2, *shape)
        assert cexpand.shape == torch.Size([3, 2, *shape])

    def test_stack_multionehot_rand(self, shape, stack_dim):
        nvec = [4, 5]
        shape = (*shape, 9)
        c1 = MultiOneHotDiscreteTensorSpec(nvec, shape=shape)
        c2 = c1.clone()
        c = torch.stack([c1, c2], 0)
        r = c.rand()
        assert r.shape == c.shape

    def test_stack_multionehot_zero(self, shape, stack_dim):
        nvec = [4, 5]
        shape = (*shape, 9)
        c1 = MultiOneHotDiscreteTensorSpec(nvec, shape=shape)
        c2 = c1.clone()
        c = torch.stack([c1, c2], 0)
        r = c.zero()
        assert r.shape == c.shape

    def test_stack_onehot(self, shape, stack_dim):
        n = 5
        shape = (*shape, 5)
        c1 = OneHotDiscreteTensorSpec(n, shape=shape)
        c2 = c1.clone()
        c = torch.stack([c1, c2], stack_dim)
        assert isinstance(c, OneHotDiscreteTensorSpec)
        shape = list(shape)
        if stack_dim < 0:
            stack_dim = len(shape) + stack_dim + 1
        shape.insert(stack_dim, 2)
        assert c.shape == torch.Size(shape)

    def test_stack_onehot_expand(self, shape, stack_dim):
        n = 5
        shape = (*shape, 5)
        c1 = OneHotDiscreteTensorSpec(n, shape=shape)
        c2 = c1.clone()
        c = torch.stack([c1, c2], stack_dim)
        shape = list(shape)
        if stack_dim < 0:
            stack_dim = len(shape) + stack_dim + 1
        shape.insert(stack_dim, 2)
        cexpand = c.expand(3, 2, *shape)
        assert cexpand.shape == torch.Size([3, 2, *shape])

    def test_stack_onehot_rand(self, shape, stack_dim):
        n = 5
        shape = (*shape, 5)
        c1 = OneHotDiscreteTensorSpec(n, shape=shape)
        c2 = c1.clone()
        c = torch.stack([c1, c2], 0)
        r = c.rand()
        assert r.shape == c.shape

    def test_stack_onehot_zero(self, shape, stack_dim):
        n = 5
        shape = (*shape, 5)
        c1 = OneHotDiscreteTensorSpec(n, shape=shape)
        c2 = c1.clone()
        c = torch.stack([c1, c2], 0)
        r = c.zero()
        assert r.shape == c.shape

    def test_stack_unboundedcont(self, shape, stack_dim):
        shape = (*shape,)
        c1 = UnboundedContinuousTensorSpec(shape=shape)
        c2 = c1.clone()
        c = torch.stack([c1, c2], stack_dim)
        assert isinstance(c, UnboundedContinuousTensorSpec)
        shape = list(shape)
        if stack_dim < 0:
            stack_dim = len(shape) + stack_dim + 1
        shape.insert(stack_dim, 2)
        assert c.shape == torch.Size(shape)

    def test_stack_unboundedcont_expand(self, shape, stack_dim):
        shape = (*shape,)
        c1 = UnboundedContinuousTensorSpec(shape=shape)
        c2 = c1.clone()
        c = torch.stack([c1, c2], stack_dim)
        shape = list(shape)
        if stack_dim < 0:
            stack_dim = len(shape) + stack_dim + 1
        shape.insert(stack_dim, 2)
        cexpand = c.expand(3, 2, *shape)
        assert cexpand.shape == torch.Size([3, 2, *shape])

    def test_stack_unboundedcont_rand(self, shape, stack_dim):
        shape = (*shape,)
        c1 = UnboundedContinuousTensorSpec(shape=shape)
        c2 = c1.clone()
        c = torch.stack([c1, c2], 0)
        r = c.rand()
        assert r.shape == c.shape

    def test_stack_unboundedcont_zero(self, shape, stack_dim):
        shape = (*shape,)
        c1 = UnboundedDiscreteTensorSpec(shape=shape)
        c2 = c1.clone()
        c = torch.stack([c1, c2], 0)
        r = c.zero()
        assert r.shape == c.shape

    def test_stack_unboundeddiscrete(self, shape, stack_dim):
        shape = (*shape,)
        c1 = UnboundedDiscreteTensorSpec(shape=shape)
        c2 = c1.clone()
        c = torch.stack([c1, c2], stack_dim)
        assert isinstance(c, UnboundedDiscreteTensorSpec)
        shape = list(shape)
        if stack_dim < 0:
            stack_dim = len(shape) + stack_dim + 1
        shape.insert(stack_dim, 2)
        assert c.shape == torch.Size(shape)

    def test_stack_unboundeddiscrete_expand(self, shape, stack_dim):
        shape = (*shape,)
        c1 = UnboundedDiscreteTensorSpec(shape=shape)
        c2 = c1.clone()
        c = torch.stack([c1, c2], stack_dim)
        shape = list(shape)
        if stack_dim < 0:
            stack_dim = len(shape) + stack_dim + 1
        shape.insert(stack_dim, 2)
        cexpand = c.expand(3, 2, *shape)
        assert cexpand.shape == torch.Size([3, 2, *shape])

    def test_stack_unboundeddiscrete_rand(self, shape, stack_dim):
        shape = (*shape,)
        c1 = UnboundedDiscreteTensorSpec(shape=shape)
        c2 = c1.clone()
        c = torch.stack([c1, c2], stack_dim)
        r = c.rand()
        assert r.shape == c.shape

    def test_stack_unboundeddiscrete_zero(self, shape, stack_dim):
        shape = (*shape,)
        c1 = UnboundedDiscreteTensorSpec(shape=shape)
        c2 = c1.clone()
        c = torch.stack([c1, c2], stack_dim)
        r = c.zero()
        assert r.shape == c.shape

    def test_to_numpy(self, shape, stack_dim):
        c1 = BoundedTensorSpec(-1, 1, shape=shape, dtype=torch.float64)
        c2 = BoundedTensorSpec(-1, 1, shape=shape, dtype=torch.float64)

        c = torch.stack([c1, c2], stack_dim)

        torch.manual_seed(0)

        shape = list(shape)
        shape.insert(stack_dim, 2)
        shape = tuple(shape)

        val = 2 * torch.rand(torch.Size(shape)) - 1

        val_np = c.to_numpy(val)
        assert isinstance(val_np, np.ndarray)
        assert (val.numpy() == val_np).all()

        with pytest.raises(AssertionError):
            c.to_numpy(val + 1, safe=True)

    def test_malformed_stack(self, shape, stack_dim):
        c1 = BoundedTensorSpec(-1, 1, shape=shape, dtype=torch.float64)
        c2 = BoundedTensorSpec(-1, 1, shape=shape, dtype=torch.float32)
        with pytest.raises(RuntimeError, match="Dtypes differ"):
            torch.stack([c1, c2], stack_dim)

        c1 = BoundedTensorSpec(-1, 1, shape=shape, dtype=torch.float32)
        c2 = UnboundedContinuousTensorSpec(shape=shape, dtype=torch.float32)
        c3 = UnboundedDiscreteTensorSpec(shape=shape, dtype=torch.float32)
        with pytest.raises(
            RuntimeError,
            match="Stacking specs cannot occur: Found more than one type of specs in the list.",
        ):
            torch.stack([c1, c2], stack_dim)
            torch.stack([c3, c2], stack_dim)

        c1 = BoundedTensorSpec(-1, 1, shape=shape, dtype=torch.float32)
        c2 = BoundedTensorSpec(-1, 1, shape=shape + (3,), dtype=torch.float32)
        with pytest.raises(RuntimeError, match="Ndims differ"):
            torch.stack([c1, c2], stack_dim)


class TestDenseStackedCompositeSpecs:
    def test_stack(self):
        c1 = CompositeSpec(a=UnboundedContinuousTensorSpec())
        c2 = c1.clone()
        c = torch.stack([c1, c2], 0)
        assert isinstance(c, CompositeSpec)


class TestLazyStackedCompositeSpecs:
    def _get_het_specs(
        self,
        batch_size=(),
        stack_dim: int = 0,
    ):
        shared = BoundedTensorSpec(minimum=0, maximum=1, shape=(*batch_size, 32, 32, 3))
        hetero_3d = UnboundedContinuousTensorSpec(
            shape=(
                *batch_size,
                3,
            )
        )
        hetero_2d = UnboundedContinuousTensorSpec(
            shape=(
                *batch_size,
                2,
            )
        )
        lidar = BoundedTensorSpec(
            minimum=0,
            maximum=5,
            shape=(
                *batch_size,
                20,
            ),
        )

        individual_0_obs = CompositeSpec(
            {
                "individual_0_obs_0": UnboundedContinuousTensorSpec(
                    shape=(
                        *batch_size,
                        3,
                        1,
                    )
                )
            },
            shape=(*batch_size, 3),
        )
        individual_1_obs = CompositeSpec(
            {
                "individual_1_obs_0": BoundedTensorSpec(
                    minimum=0, maximum=3, shape=(*batch_size, 3, 1, 2)
                )
            },
            shape=(*batch_size, 3),
        )
        individual_2_obs = CompositeSpec(
            {
                "individual_1_obs_0": UnboundedContinuousTensorSpec(
                    shape=(*batch_size, 3, 1, 2, 3)
                )
            },
            shape=(*batch_size, 3),
        )

        spec_list = [
            CompositeSpec(
                {
                    "shared": shared,
                    "lidar": lidar,
                    "hetero": hetero_3d,
                    "individual_0_obs": individual_0_obs,
                },
                shape=batch_size,
            ),
            CompositeSpec(
                {
                    "shared": shared,
                    "lidar": lidar,
                    "hetero": hetero_2d,
                    "individual_1_obs": individual_1_obs,
                },
                shape=batch_size,
            ),
            CompositeSpec(
                {
                    "shared": shared,
                    "hetero": hetero_2d,
                    "individual_2_obs": individual_2_obs,
                },
                shape=batch_size,
            ),
        ]

        return torch.stack(spec_list, dim=stack_dim)

    def test_stack_index(self):
        c1 = CompositeSpec(a=UnboundedContinuousTensorSpec())
        c2 = CompositeSpec(
            a=UnboundedContinuousTensorSpec(), b=UnboundedDiscreteTensorSpec()
        )
        c = torch.stack([c1, c2], 0)
        assert c.shape == torch.Size([2])
        assert c[0] is c1
        assert c[1] is c2
        assert c[..., 0] is c1
        assert c[..., 1] is c2
        assert c[0, ...] is c1
        assert c[1, ...] is c2
        assert isinstance(c[:], LazyStackedCompositeSpec)

    @pytest.mark.parametrize("stack_dim", [0, 1, 2, -3, -2, -1])
    def test_stack_index_multdim(self, stack_dim):
        c1 = CompositeSpec(a=UnboundedContinuousTensorSpec(shape=(1, 3)), shape=(1, 3))
        c2 = CompositeSpec(
            a=UnboundedContinuousTensorSpec(shape=(1, 3)),
            b=UnboundedDiscreteTensorSpec(shape=(1, 3)),
            shape=(1, 3),
        )
        c = torch.stack([c1, c2], stack_dim)
        if stack_dim in (0, -3):
            assert isinstance(c[:], LazyStackedCompositeSpec)
            assert c.shape == torch.Size([2, 1, 3])
            assert c[0] is c1
            assert c[1] is c2
            with pytest.raises(
                IndexError,
                match="only permitted if the stack dimension is the last dimension",
            ):
                assert c[..., 0] is c1
            with pytest.raises(
                IndexError,
                match="only permitted if the stack dimension is the last dimension",
            ):
                assert c[..., 1] is c2
            assert c[0, ...] is c1
            assert c[1, ...] is c2
        elif stack_dim == (1, -2):
            assert isinstance(c[:, :], LazyStackedCompositeSpec)
            assert c.shape == torch.Size([1, 2, 3])
            assert c[:, 0] is c1
            assert c[:, 1] is c2
            with pytest.raises(
                IndexError, match="along dimension 0 when the stack dimension is 1."
            ):
                assert c[0] is c1
            with pytest.raises(
                IndexError, match="along dimension 0 when the stack dimension is 1."
            ):
                assert c[1] is c1
            with pytest.raises(
                IndexError,
                match="only permitted if the stack dimension is the last dimension",
            ):
                assert c[..., 0] is c1
            with pytest.raises(
                IndexError,
                match="only permitted if the stack dimension is the last dimension",
            ):
                assert c[..., 1] is c2
            assert c[..., 0, :] is c1
            assert c[..., 1, :] is c2
            assert c[:, 0, ...] is c1
            assert c[:, 1, ...] is c2
        elif stack_dim == (2, -1):
            assert isinstance(c[:, :, :], LazyStackedCompositeSpec)
            with pytest.raises(
                IndexError, match="along dimension 0 when the stack dimension is 2."
            ):
                assert c[0] is c1
            with pytest.raises(
                IndexError, match="along dimension 0 when the stack dimension is 2."
            ):
                assert c[1] is c1
            assert c.shape == torch.Size([1, 3, 2])
            assert c[:, :, 0] is c1
            assert c[:, :, 1] is c2
            assert c[..., 0] is c1
            assert c[..., 1] is c2
            assert c[:, :, 0, ...] is c1
            assert c[:, :, 1, ...] is c2

    @pytest.mark.parametrize("stack_dim", [0, 1, 2, -3, -2, -1])
    def test_stack_expand_multi(self, stack_dim):
        c1 = CompositeSpec(a=UnboundedContinuousTensorSpec(shape=(1, 3)), shape=(1, 3))
        c2 = CompositeSpec(
            a=UnboundedContinuousTensorSpec(shape=(1, 3)),
            b=UnboundedDiscreteTensorSpec(shape=(1, 3)),
            shape=(1, 3),
        )
        c = torch.stack([c1, c2], stack_dim)
        if stack_dim in (0, -3):
            c_expand = c.expand([4, 2, 1, 3])
            assert c_expand.shape == torch.Size([4, 2, 1, 3])
            assert c_expand.dim == 1
        elif stack_dim in (1, -2):
            c_expand = c.expand([4, 1, 2, 3])
            assert c_expand.shape == torch.Size([4, 1, 2, 3])
            assert c_expand.dim == 2
        elif stack_dim in (2, -1):
            c_expand = c.expand(
                [
                    4,
                    1,
                    3,
                    2,
                ]
            )
            assert c_expand.shape == torch.Size([4, 1, 3, 2])
            assert c_expand.dim == 3
        else:
            raise NotImplementedError

    @pytest.mark.parametrize("stack_dim", [0, 1, 2, -3, -2, -1])
    def test_stack_rand(self, stack_dim):
        c1 = CompositeSpec(a=UnboundedContinuousTensorSpec(shape=(1, 3)), shape=(1, 3))
        c2 = CompositeSpec(
            a=UnboundedContinuousTensorSpec(shape=(1, 3)),
            b=UnboundedDiscreteTensorSpec(shape=(1, 3)),
            shape=(1, 3),
        )
        c = torch.stack([c1, c2], stack_dim)
        r = c.rand()
        assert isinstance(r, LazyStackedTensorDict)
        if stack_dim in (0, -3):
            assert r.shape == torch.Size([2, 1, 3])
            assert r["a"].shape == torch.Size([2, 1, 3])  # access tensor
        elif stack_dim in (1, -2):
            assert r.shape == torch.Size([1, 2, 3])
            assert r["a"].shape == torch.Size([1, 2, 3])  # access tensor
        elif stack_dim in (2, -1):
            assert r.shape == torch.Size([1, 3, 2])
            assert r["a"].shape == torch.Size([1, 3, 2])  # access tensor
        assert (r["a"] != 0).all()

    @pytest.mark.parametrize("stack_dim", [0, 1, 2, -3, -2, -1])
    def test_stack_rand_shape(self, stack_dim):
        c1 = CompositeSpec(a=UnboundedContinuousTensorSpec(shape=(1, 3)), shape=(1, 3))
        c2 = CompositeSpec(
            a=UnboundedContinuousTensorSpec(shape=(1, 3)),
            b=UnboundedDiscreteTensorSpec(shape=(1, 3)),
            shape=(1, 3),
        )
        c = torch.stack([c1, c2], stack_dim)
        shape = [5, 6]
        r = c.rand(shape)
        assert isinstance(r, LazyStackedTensorDict)
        if stack_dim in (0, -3):
            assert r.shape == torch.Size([*shape, 2, 1, 3])
            assert r["a"].shape == torch.Size([*shape, 2, 1, 3])  # access tensor
        elif stack_dim in (1, -2):
            assert r.shape == torch.Size([*shape, 1, 2, 3])
            assert r["a"].shape == torch.Size([*shape, 1, 2, 3])  # access tensor
        elif stack_dim in (2, -1):
            assert r.shape == torch.Size([*shape, 1, 3, 2])
            assert r["a"].shape == torch.Size([*shape, 1, 3, 2])  # access tensor
        assert (r["a"] != 0).all()

    @pytest.mark.parametrize("stack_dim", [0, 1, 2, -3, -2, -1])
    def test_stack_zero(self, stack_dim):
        c1 = CompositeSpec(a=UnboundedContinuousTensorSpec(shape=(1, 3)), shape=(1, 3))
        c2 = CompositeSpec(
            a=UnboundedContinuousTensorSpec(shape=(1, 3)),
            b=UnboundedDiscreteTensorSpec(shape=(1, 3)),
            shape=(1, 3),
        )
        c = torch.stack([c1, c2], stack_dim)
        r = c.zero()
        assert isinstance(r, LazyStackedTensorDict)
        if stack_dim in (0, -3):
            assert r.shape == torch.Size([2, 1, 3])
            assert r["a"].shape == torch.Size([2, 1, 3])  # access tensor
        elif stack_dim in (1, -2):
            assert r.shape == torch.Size([1, 2, 3])
            assert r["a"].shape == torch.Size([1, 2, 3])  # access tensor
        elif stack_dim in (2, -1):
            assert r.shape == torch.Size([1, 3, 2])
            assert r["a"].shape == torch.Size([1, 3, 2])  # access tensor
        assert (r["a"] == 0).all()

    @pytest.mark.parametrize("stack_dim", [0, 1, 2, -3, -2, -1])
    def test_stack_zero_shape(self, stack_dim):
        c1 = CompositeSpec(a=UnboundedContinuousTensorSpec(shape=(1, 3)), shape=(1, 3))
        c2 = CompositeSpec(
            a=UnboundedContinuousTensorSpec(shape=(1, 3)),
            b=UnboundedDiscreteTensorSpec(shape=(1, 3)),
            shape=(1, 3),
        )
        c = torch.stack([c1, c2], stack_dim)
        shape = [5, 6]
        r = c.zero(shape)
        assert isinstance(r, LazyStackedTensorDict)
        if stack_dim in (0, -3):
            assert r.shape == torch.Size([*shape, 2, 1, 3])
            assert r["a"].shape == torch.Size([*shape, 2, 1, 3])  # access tensor
        elif stack_dim in (1, -2):
            assert r.shape == torch.Size([*shape, 1, 2, 3])
            assert r["a"].shape == torch.Size([*shape, 1, 2, 3])  # access tensor
        elif stack_dim in (2, -1):
            assert r.shape == torch.Size([*shape, 1, 3, 2])
            assert r["a"].shape == torch.Size([*shape, 1, 3, 2])  # access tensor
        assert (r["a"] == 0).all()

    @pytest.mark.skipif(not torch.cuda.device_count(), reason="no cuda")
    @pytest.mark.parametrize("stack_dim", [0, 1, 2, -3, -2, -1])
    def test_to(self, stack_dim):
        c1 = CompositeSpec(a=UnboundedContinuousTensorSpec(shape=(1, 3)), shape=(1, 3))
        c2 = CompositeSpec(
            a=UnboundedContinuousTensorSpec(shape=(1, 3)),
            b=UnboundedDiscreteTensorSpec(shape=(1, 3)),
            shape=(1, 3),
        )
        c = torch.stack([c1, c2], stack_dim)
        assert isinstance(c, LazyStackedCompositeSpec)
        cdevice = c.to("cuda:0")
        assert cdevice.device != c.device
        assert cdevice.device == torch.device("cuda:0")
        if stack_dim < 0:
            stack_dim += 3
        index = (slice(None),) * stack_dim + (0,)
        assert cdevice[index].device == torch.device("cuda:0")

    def test_clone(self):
        c1 = CompositeSpec(a=UnboundedContinuousTensorSpec(shape=(1, 3)), shape=(1, 3))
        c2 = CompositeSpec(
            a=UnboundedContinuousTensorSpec(shape=(1, 3)),
            b=UnboundedDiscreteTensorSpec(shape=(1, 3)),
            shape=(1, 3),
        )
        c = torch.stack([c1, c2], 0)
        cclone = c.clone()
        assert cclone[0] is not c[0]
        assert cclone[0] == c[0]

    def test_to_numpy(self):
        c1 = CompositeSpec(a=BoundedTensorSpec(-1, 1, shape=(1, 3)), shape=(1, 3))
        c2 = CompositeSpec(
            a=BoundedTensorSpec(-1, 1, shape=(1, 3)),
            b=UnboundedDiscreteTensorSpec(shape=(1, 3)),
            shape=(1, 3),
        )
        c = torch.stack([c1, c2], 0)
        for _ in range(100):
            r = c.rand()
            for key, value in c.to_numpy(r).items():
                spec = c[key]
                assert (spec.to_numpy(r[key]) == value).all()

        td_fail = TensorDict({"a": torch.rand((2, 1, 3)) + 1}, [2, 1, 3])
        with pytest.raises(AssertionError):
            c.to_numpy(td_fail, safe=True)

    def test_unsqueeze(self):
        c1 = CompositeSpec(a=BoundedTensorSpec(-1, 1, shape=(1, 3)), shape=(1, 3))
        c2 = CompositeSpec(
            a=BoundedTensorSpec(-1, 1, shape=(1, 3)),
            b=UnboundedDiscreteTensorSpec(shape=(1, 3)),
            shape=(1, 3),
        )
        c = torch.stack([c1, c2], 1)
        for unsq in range(-2, 3):
            cu = c.unsqueeze(unsq)
            shape = list(c.shape)
            new_unsq = unsq if unsq >= 0 else c.ndim + unsq + 1
            shape.insert(new_unsq, 1)
            assert cu.shape == torch.Size(shape)
            cus = cu.squeeze(unsq)
            assert c.shape == cus.shape, unsq
            assert cus == c

        assert c.squeeze().shape == torch.Size([2, 3])

        c = self._get_het_specs()
        cu = c.unsqueeze(0)
        assert cu.shape == torch.Size([1, 3])
        cus = cu.squeeze(0)
        assert cus == c

    @pytest.mark.parametrize("batch_size", [(), (4,), (4, 2)])
    def test_len(self, batch_size):
        c = self._get_het_specs(batch_size=batch_size)
        assert len(c) == c.shape[0]
        assert len(c) == len(c.rand())

    @pytest.mark.parametrize("batch_size", [(), (4,), (4, 2)])
    def test_eq(self, batch_size):
        c = self._get_het_specs(batch_size=batch_size)
        c2 = self._get_het_specs(batch_size=batch_size)

        assert c == c2 and not c != c2
        assert c == c.clone() and not c != c.clone()

        del c2["shared"]
        assert not c == c2 and c != c2

        c2 = self._get_het_specs(batch_size=batch_size)
        del c2[0]["lidar"]

        assert not c == c2 and c != c2

        c2 = self._get_het_specs(batch_size=batch_size)
        c2[0]["lidar"].space.minimum += 1
        assert not c == c2 and c != c2

    @pytest.mark.parametrize("batch_size", [(), (4,), (4, 2)])
    @pytest.mark.parametrize("include_nested", [True, False])
    @pytest.mark.parametrize("leaves_only", [True, False])
    def test_del(self, batch_size, include_nested, leaves_only):
        c = self._get_het_specs(batch_size=batch_size)
        td_c = c.rand()

        keys = list(c.keys(include_nested=include_nested, leaves_only=leaves_only))
        for k in keys:
            del c[k]
            del td_c[k]
        assert len(c.keys(include_nested=include_nested, leaves_only=leaves_only)) == 0
        assert (
            len(td_c.keys(include_nested=include_nested, leaves_only=leaves_only)) == 0
        )

        keys = list(c[0].keys(include_nested=include_nested, leaves_only=leaves_only))
        for k in keys:
            del c[k]
            del td_c[k]
        assert (
            len(c[0].keys(include_nested=include_nested, leaves_only=leaves_only)) == 0
        )
        assert (
            len(td_c[0].keys(include_nested=include_nested, leaves_only=leaves_only))
            == 0
        )
        with pytest.raises(KeyError):
            del c["individual_1_obs_0"]
        with pytest.raises(KeyError):
            del td_c["individual_1_obs_0"]

        del c[("individual_1_obs", "individual_1_obs_0")]
        del td_c[("individual_1_obs", "individual_1_obs_0")]

    @pytest.mark.parametrize("batch_size", [(), (4,), (4, 2)])
    def test_is_in(self, batch_size):
        c = self._get_het_specs(batch_size=batch_size)
        td_c = c.rand()
        assert c.is_in(td_c)

        del td_c["shared"]
        with pytest.raises(KeyError):
            assert not c.is_in(td_c)

        td_c = c.rand()
        del td_c[("individual_1_obs", "individual_1_obs_0")]
        with pytest.raises(KeyError):
            assert not c.is_in(td_c)

        td_c = c.rand()
        td_c["shared"] += 1
        assert not c.is_in(td_c)

        td_c = c.rand()
        td_c[1]["individual_1_obs", "individual_1_obs_0"] += 4
        assert not c.is_in(td_c)

        td_c = c.rand()
        td_c[0]["individual_0_obs", "individual_0_obs_0"] += 1
        assert c.is_in(td_c)

    def test_type_check(self):
        c = self._get_het_specs()
        td_c = c.rand()

        c.type_check(td_c)
        c.type_check(td_c["shared"], "shared")

    @pytest.mark.parametrize("batch_size", [(), (4,), (4, 2)])
    def test_project(self, batch_size):
        c = self._get_het_specs(batch_size=batch_size)
        td_c = c.rand()
        assert c.is_in(td_c)
        val = c.project(td_c)
        assert c.is_in(val)

        del td_c["shared"]
        with pytest.raises(KeyError):
            c.is_in(td_c)

        td_c = c.rand()
        del td_c[("individual_1_obs", "individual_1_obs_0")]
        with pytest.raises(KeyError):
            c.is_in(td_c)

        td_c = c.rand()
        td_c["shared"] += 1
        assert not c.is_in(td_c)
        val = c.project(td_c)
        assert c.is_in(val)

        td_c = c.rand()
        td_c[1]["individual_1_obs", "individual_1_obs_0"] += 4
        assert not c.is_in(td_c)
        val = c.project(td_c)
        assert c.is_in(val)

        td_c = c.rand()
        td_c[0]["individual_0_obs", "individual_0_obs_0"] += 1
        assert c.is_in(td_c)

    def test_repr(self):
        c = self._get_het_specs()

        expected = f"""LazyStackedCompositeSpec(
    fields={{
        hetero: LazyStackedUnboundedContinuousTensorSpec(
            shape=torch.Size([3, -1]), device=cpu, dtype=torch.float32, domain=continuous),
        shared: BoundedTensorSpec(
            shape=torch.Size([3, 32, 32, 3]),
            space=ContinuousBox(
                minimum=Tensor(shape=torch.Size([3, 32, 32, 3]), device=cpu, dtype=torch.float32, contiguous=True),
                maximum=Tensor(shape=torch.Size([3, 32, 32, 3]), device=cpu, dtype=torch.float32, contiguous=True)),
            device=cpu,
            dtype=torch.float32,
            domain=continuous)}},
    exclusive_fields={{
        0 ->
            lidar: BoundedTensorSpec(
                shape=torch.Size([20]),
                space=ContinuousBox(
                    minimum=Tensor(shape=torch.Size([20]), device=cpu, dtype=torch.float32, contiguous=True),
                    maximum=Tensor(shape=torch.Size([20]), device=cpu, dtype=torch.float32, contiguous=True)),
                device=cpu,
                dtype=torch.float32,
                domain=continuous),
            individual_0_obs: CompositeSpec(
                individual_0_obs_0: UnboundedContinuousTensorSpec(
                    shape=torch.Size([3, 1]),
                    space=None,
                    device=cpu,
                    dtype=torch.float32,
                    domain=continuous), device=cpu, shape=torch.Size([3])),
        1 ->
            lidar: BoundedTensorSpec(
                shape=torch.Size([20]),
                space=ContinuousBox(
                    minimum=Tensor(shape=torch.Size([20]), device=cpu, dtype=torch.float32, contiguous=True),
                    maximum=Tensor(shape=torch.Size([20]), device=cpu, dtype=torch.float32, contiguous=True)),
                device=cpu,
                dtype=torch.float32,
                domain=continuous),
            individual_1_obs: CompositeSpec(
                individual_1_obs_0: BoundedTensorSpec(
                    shape=torch.Size([3, 1, 2]),
                    space=ContinuousBox(
                        minimum=Tensor(shape=torch.Size([3, 1, 2]), device=cpu, dtype=torch.float32, contiguous=True),
                        maximum=Tensor(shape=torch.Size([3, 1, 2]), device=cpu, dtype=torch.float32, contiguous=True)),
                    device=cpu,
                    dtype=torch.float32,
                    domain=continuous), device=cpu, shape=torch.Size([3])),
        2 ->
            individual_2_obs: CompositeSpec(
                individual_1_obs_0: UnboundedContinuousTensorSpec(
                    shape=torch.Size([3, 1, 2, 3]),
                    space=None,
                    device=cpu,
                    dtype=torch.float32,
                    domain=continuous), device=cpu, shape=torch.Size([3]))}},
    device=cpu,
    shape={torch.Size((3,))},
    stack_dim={c.stack_dim})"""
        assert expected == repr(c)

        c = c[0:2]
        del c["individual_0_obs"]
        del c["individual_1_obs"]
        expected = f"""LazyStackedCompositeSpec(
    fields={{
        hetero: LazyStackedUnboundedContinuousTensorSpec(
            shape=torch.Size([2, -1]), device=cpu, dtype=torch.float32, domain=continuous),
        lidar: BoundedTensorSpec(
            shape=torch.Size([2, 20]),
            space=ContinuousBox(
                minimum=Tensor(shape=torch.Size([2, 20]), device=cpu, dtype=torch.float32, contiguous=True),
                maximum=Tensor(shape=torch.Size([2, 20]), device=cpu, dtype=torch.float32, contiguous=True)),
            device=cpu,
            dtype=torch.float32,
            domain=continuous),
        shared: BoundedTensorSpec(
            shape=torch.Size([2, 32, 32, 3]),
            space=ContinuousBox(
                minimum=Tensor(shape=torch.Size([2, 32, 32, 3]), device=cpu, dtype=torch.float32, contiguous=True),
                maximum=Tensor(shape=torch.Size([2, 32, 32, 3]), device=cpu, dtype=torch.float32, contiguous=True)),
            device=cpu,
            dtype=torch.float32,
            domain=continuous)}},
    exclusive_fields={{
    }},
    device=cpu,
    shape={torch.Size((2,))},
    stack_dim={c.stack_dim})"""
        assert expected == repr(c)

    @pytest.mark.parametrize("batch_size", [(), (2,), (2, 1)])
    def test_consolidate_spec(self, batch_size):
        spec = self._get_het_specs(batch_size)
        spec_lazy = spec.clone()

        assert not check_no_exclusive_keys(spec_lazy)

        spec_lazy = consolidate_spec(spec_lazy, recurse_through_entries=False)
        assert check_no_exclusive_keys(spec_lazy, recurse=False)

        spec_lazy = consolidate_spec(spec_lazy, recurse_through_entries=True)
        assert check_no_exclusive_keys(spec_lazy, recurse=True)

        assert get_all_keys(spec, include_exclusive=True) == get_all_keys(
            spec_lazy, include_exclusive=False
        )

    @pytest.mark.parametrize("batch_size", [(), (2,), (2, 1)])
    def test_consolidate_spec_exclusive_lazy_stacked(self, batch_size):
        shared = UnboundedContinuousTensorSpec(
            shape=(
                *batch_size,
                5,
                5,
                5,
            )
        )
        lazy_spec = torch.stack(
            [
                UnboundedContinuousTensorSpec(shape=(*batch_size, 5, 6, 7)),
                UnboundedContinuousTensorSpec(shape=(*batch_size, 5, 7, 7)),
                UnboundedContinuousTensorSpec(shape=(*batch_size, 5, 8, 7)),
                UnboundedContinuousTensorSpec(shape=(*batch_size, 5, 8, 7)),
            ],
            dim=len(batch_size),
        )

        spec_list = [
            CompositeSpec(
                {
                    "shared": shared,
                    "lazy_spec": lazy_spec,
                },
                shape=batch_size,
            ),
            CompositeSpec(
                {
                    "shared": shared,
                },
                shape=batch_size,
            ),
            CompositeSpec(
                {},
                shape=batch_size,
                device="cpu",
            ),
        ]

        spec = torch.stack(spec_list, dim=0)
        spec_consolidated = consolidate_spec(spec)

        assert spec_consolidated["shared"].shape == (3, *batch_size, -1, -1, -1)
        assert spec_consolidated["lazy_spec"].shape == (3, *batch_size, 4, 5, -1, 7)

        assert check_no_exclusive_keys(spec_consolidated, recurse=True)
        assert get_all_keys(spec, include_exclusive=True) == get_all_keys(
            spec_consolidated, include_exclusive=False
        )

    @pytest.mark.parametrize("batch_size", [(2,), (2, 1)])
    def test_update(self, batch_size, stack_dim=0):
        spec = self._get_het_specs(batch_size, stack_dim)
        spec2 = self._get_het_specs(batch_size, stack_dim)

        del spec2["shared"]
        spec2["hetero"] = spec2["hetero"].unsqueeze(-1)
        assert spec["hetero"].shape == (3, *batch_size, -1)
        spec.update(spec2)
        assert spec["hetero"].shape == (3, *batch_size, -1, 1)

        spec2[1]["individual_1_obs"]["individual_1_obs_0"].space.minimum += 1
        assert (
            spec[1]["individual_1_obs"]["individual_1_obs_0"].space.minimum.sum() == 0
        )
        spec.update(spec2)
        assert (
            spec[1]["individual_1_obs"]["individual_1_obs_0"].space.minimum.sum() == 0
        )  # Only non exclusive keys will be updated

        new = torch.stack(
            [UnboundedContinuousTensorSpec(shape=(*batch_size, i)) for i in range(3)], 0
        )
        spec2["new"] = new
        spec.update(spec2)
        assert spec["new"] == new

    @pytest.mark.parametrize("batch_size", [(2,), (2, 1)])
    @pytest.mark.parametrize("stack_dim", [0, 1])
    def test_set_item(self, batch_size, stack_dim):
        spec = self._get_het_specs(batch_size, stack_dim)

        new = torch.stack(
            [UnboundedContinuousTensorSpec(shape=(*batch_size, i)) for i in range(3)],
            stack_dim,
        )
        spec["new"] = new
        assert spec["new"] == new

        new = new.unsqueeze(-1)
        spec["new"] = new
        assert spec["new"] == new

        new = new.squeeze(-1)
        assert spec["new"] == new.unsqueeze(-1)

        spec[("other", "key")] = new
        assert spec[("other", "key")] == new
        assert isinstance(spec["other"], LazyStackedCompositeSpec)

        with pytest.raises(RuntimeError, match="key should be a Sequence<NestedKey>"):
            spec[0] = new

        comp = torch.stack(
            [
                CompositeSpec(
                    {"a": UnboundedContinuousTensorSpec(shape=(*batch_size, i))},
                    shape=batch_size,
                )
                for i in range(3)
            ],
            stack_dim,
        )
        spec["comp"] = comp
        assert spec["comp"] == comp
        assert spec["comp", "a"] == new


# MultiDiscreteTensorSpec: Pending resolution of https://github.com/pytorch/pytorch/issues/100080.
@pytest.mark.parametrize(
    "spec_class",
    [
        BinaryDiscreteTensorSpec,
        OneHotDiscreteTensorSpec,
        MultiOneHotDiscreteTensorSpec,
        CompositeSpec,
    ],
)
@pytest.mark.parametrize(
    "idx",
    [
        5,
        (0, 1),
        range(10),
        np.array([[2, 10]]),
        (slice(None), slice(1, 2), 1),
        (1, ..., 2, ..., 3),
        (1, 1, 1, 1),
        torch.tensor([10, 2]),
    ],  # [:,1:2,1]
)
def test_invalid_indexing(spec_class, idx):
    if spec_class in [BinaryDiscreteTensorSpec, OneHotDiscreteTensorSpec]:
        spec = spec_class(n=4, shape=[3, 4])
    elif spec_class == MultiDiscreteTensorSpec:
        spec = spec_class([2, 2, 2], shape=[3])
    elif spec_class == MultiOneHotDiscreteTensorSpec:
        spec = spec_class([4], shape=[3, 4])
    elif spec_class == CompositeSpec:
        spec = spec_class(k=UnboundedDiscreteTensorSpec(shape=(3, 4)), shape=(3,))
    with pytest.raises(IndexError):
        spec[idx]


# BoundedTensorSpec, MultiDiscreteTensorSpec: Pending resolution of https://github.com/pytorch/pytorch/issues/100080.
@pytest.mark.parametrize(
    "spec_class",
    [
        BinaryDiscreteTensorSpec,
        DiscreteTensorSpec,
        MultiOneHotDiscreteTensorSpec,
        OneHotDiscreteTensorSpec,
        UnboundedContinuousTensorSpec,
        UnboundedDiscreteTensorSpec,
        CompositeSpec,
    ],
)
def test_valid_indexing(spec_class):
    # Default args. UnboundedContinuousTensorSpec, UnboundedDiscreteTensorSpec, MultiDiscreteTensorSpec, MultiOneHotDiscreteTensorSpec
    args = {"0d": [], "2d": [], "3d": [], "4d": [], "5d": []}
    kwargs = {}
    if spec_class in [
        BinaryDiscreteTensorSpec,
        DiscreteTensorSpec,
        OneHotDiscreteTensorSpec,
    ]:
        args = {"0d": [0], "2d": [3], "3d": [4], "4d": [6], "5d": [7]}
    elif spec_class == MultiOneHotDiscreteTensorSpec:
        args = {"0d": [[0]], "2d": [[3]], "3d": [[4]], "4d": [[6]], "5d": [[7]]}
    elif spec_class == MultiDiscreteTensorSpec:
        args = {
            "0d": [[0]],
            "2d": [[2] * 3],
            "3d": [[2] * 4],
            "4d": [[1] * 6],
            "5d": [[2] * 7],
        }
    elif spec_class == BoundedTensorSpec:
        min_max = (-1, -1)
        args = {
            "0d": min_max,
            "2d": min_max,
            "3d": min_max,
            "4d": min_max,
            "5d": min_max,
        }
    elif spec_class == CompositeSpec:
        kwargs = {
            "k1": UnboundedDiscreteTensorSpec(shape=(5, 3, 4, 6, 7, 8)),
            "k2": OneHotDiscreteTensorSpec(n=7, shape=(5, 3, 4, 6, 7)),
        }

    spec_0d = spec_class(*args["0d"], **kwargs)
    if spec_class in [
        UnboundedContinuousTensorSpec,
        UnboundedDiscreteTensorSpec,
        CompositeSpec,
    ]:
        spec_0d = spec_class(*args["0d"], shape=[], **kwargs)
    spec_2d = spec_class(*args["2d"], shape=[5, 3], **kwargs)
    spec_3d = spec_class(*args["3d"], shape=[5, 3, 4], **kwargs)
    spec_4d = spec_class(*args["4d"], shape=[5, 3, 4, 6], **kwargs)
    spec_5d = spec_class(*args["5d"], shape=[5, 3, 4, 6, 7], **kwargs)

    # Integers
    assert spec_2d[1].shape == torch.Size([3])
    # Lists
    assert spec_3d[[1, 2]].shape == torch.Size([2, 3, 4])
    assert spec_2d[[0]].shape == torch.Size([1, 3])
    assert spec_2d[[[[0]]]].shape == torch.Size([1, 1, 1, 3])
    assert spec_2d[[0, 1]].shape == torch.Size([2, 3])
    assert spec_2d[[[0, 1]]].shape == torch.Size([1, 2, 3])
    assert spec_3d[[0, 1], [0, 1]].shape == torch.Size([2, 4])
    assert spec_2d[[[0, 1], [0, 1]]].shape == torch.Size([2, 2, 3])
    # Tuples
    assert spec_3d[1, 2].shape == torch.Size([4])
    assert spec_3d[(1, 2)].shape == torch.Size([4])
    assert spec_3d[((1, 2))].shape == torch.Size([4])
    # Ranges
    assert spec_2d[range(2)].shape == torch.Size([2, 3])
    # Slices
    assert spec_2d[:].shape == torch.Size([5, 3])
    assert spec_2d[10:].shape == torch.Size([0, 3])
    assert spec_2d[:1].shape == torch.Size([1, 3])
    assert spec_2d[1:2].shape == torch.Size([1, 3])
    assert spec_2d[10:1:-1].shape == torch.Size([3, 3])
    assert spec_2d[-5:-1].shape == torch.Size([4, 3])
    assert spec_3d[[1, 2], 3:].shape == torch.Size([2, 0, 4])
    # None (adds a singleton dimension where needed)
    assert spec_2d[None].shape == torch.Size([1, 5, 3])
    assert spec_2d[None, :2].shape == torch.Size([1, 2, 3])
    # Ellipsis
    assert spec_2d[1, ...].shape == torch.Size([3])
    # Numpy arrays
    assert spec_2d[np.array([[1, 2]])].shape == torch.Size([1, 2, 3])
    # Tensors
    assert spec_2d[torch.randint(3, (3, 2))].shape == torch.Size([3, 2, 3])
    # Tuples
    # Note: nested tuples are supported by specs but transformed into lists, similarity to numpy
    assert spec_3d[(0, 1), (0, 1)].shape == torch.Size([2, 4])
    assert spec_3d[:2, (0, 1)].shape == torch.Size([2, 2, 4])
    assert spec_3d[:2, [0, 1]].shape == torch.Size([2, 2, 4])
    assert spec_3d[:2, torch.tensor([0, 1])].shape == torch.Size([2, 2, 4])
    assert spec_3d[:2, range(3)].shape == torch.Size([2, 3, 4])
    assert spec_3d[:2, np.array([[1, 2]])].shape == torch.Size([2, 1, 2, 4])
    assert spec_3d[:2, [0]].shape == torch.Size([2, 1, 4])
    assert spec_3d[:2, 0].shape == torch.Size([2, 4])
    assert spec_3d[[0, 1], [0]].shape == torch.Size([2, 4])
    assert spec_4d[:, 1:2, 1].shape == torch.Size([5, 1, 6])
    assert spec_3d[1:, range(3)].shape == torch.Size([4, 3, 4])
    assert spec_3d[[[[[0, 1]]]], [[0]]].shape == torch.Size([1, 1, 1, 2, 4])
    assert spec_3d[0, [[[[0, 1]]]]].shape == torch.Size([1, 1, 1, 2, 4])
    assert spec_3d[0, ((((0, 1))))].shape == torch.Size([2, 4])
    assert spec_3d[((((0, 1)))), [0, 2]].shape == torch.Size([2, 4])
    assert spec_4d[2:, [[[0, 1]]], :3].shape == torch.Size([3, 1, 1, 2, 3, 6])
    assert spec_5d[2:, [[[0, 1]]], [[0, 1]], :3].shape == torch.Size([3, 1, 1, 2, 3, 7])
    assert spec_5d[2:, [[[0, 1]]], 0, :3].shape == torch.Size([3, 1, 1, 2, 3, 7])
    assert spec_5d[2:, [[[0, 1]]], :3, 0].shape == torch.Size(
        [3, 1, 1, 2, 3, 7]
    )  # Matches tensordict & tensor's behavior. Numpy would return (1, 1, 2, 3, 3, 7).
    # TODO: Fix these tests.
    # assert spec_5d[2:, [[[0, 1]]], :3, [0]].shape == torch.Size([1, 1, 2, 3, 3, 7])
    # assert spec_5d[2:, [[[0, 1]]], :3, [[[0, 1]]]].shape == torch.Size([1, 1, 2, 3, 3, 7])

    # Specific tests when specs have non-indexable dimensions
    if spec_class in [
        BinaryDiscreteTensorSpec,
        OneHotDiscreteTensorSpec,
        MultiDiscreteTensorSpec,
        MultiOneHotDiscreteTensorSpec,
    ]:
        # Ellipsis
        assert spec_0d[None].shape == torch.Size([1, 0])
        assert spec_0d[...].shape == torch.Size([0])
        assert spec_2d[..., :2].shape == torch.Size([2, 3])
        assert spec_2d[..., :2, None, None].shape == torch.Size([2, 1, 1, 3])
        assert spec_4d[1, ..., 2].shape == torch.Size([3, 6])
        assert spec_2d[1, ..., None].shape == torch.Size([1, 3])
        assert spec_3d[..., [0, 1], [0]].shape == torch.Size([2, 4])
        assert spec_3d[None, 1, ..., None].shape == torch.Size([1, 3, 1, 4])
        assert spec_4d[:, None, ..., None, :].shape == torch.Size([5, 1, 3, 1, 4, 6])

    # BoundedTensorSpec, DiscreteTensorSpec, UnboundedContinuousTensorSpec, UnboundedDiscreteTensorSpec, CompositeSpec
    else:
        # Integers
        assert spec_2d[0, 1].shape == torch.Size([])

        # Ellipsis
        assert spec_0d[None].shape == torch.Size([1])
        assert spec_0d[...].shape == torch.Size([])
        assert spec_2d[..., :2].shape == torch.Size([5, 2])
        assert spec_2d[..., :2, None, None].shape == torch.Size([5, 2, 1, 1])
        assert spec_4d[1, ..., 2].shape == torch.Size([3, 4])
        assert spec_2d[1, ..., None].shape == torch.Size([3, 1])
        assert spec_3d[..., [0, 1], [0]].shape == torch.Size([5, 2])
        assert spec_3d[None, 1, ..., None].shape == torch.Size([1, 3, 4, 1])
        assert spec_4d[:, None, ..., None, :].shape == torch.Size([5, 1, 3, 4, 1, 6])

    # Additional tests for composite spec
    if spec_class == CompositeSpec:
        assert spec_2d[1]["k1"].shape == torch.Size([3, 4, 6, 7, 8])
        assert spec_3d[[1, 2]]["k1"].shape == torch.Size([2, 3, 4, 6, 7, 8])
        assert spec_2d[torch.randint(3, (3, 2))]["k1"].shape == torch.Size(
            [3, 2, 3, 4, 6, 7, 8]
        )
        assert spec_0d["k1"].shape == torch.Size([5, 3, 4, 6, 7, 8])
        assert spec_0d[None]["k1"].shape == torch.Size([1, 5, 3, 4, 6, 7, 8])

        assert spec_2d[..., 0]["k1"].shape == torch.Size([5, 4, 6, 7, 8])
        assert spec_4d[1, ..., 2]["k2"].shape == torch.Size([3, 4, 7])
        assert spec_2d[1, ..., None]["k2"].shape == torch.Size([3, 1, 4, 6, 7])


def test_composite_contains():
    spec = CompositeSpec(
        a=CompositeSpec(b=CompositeSpec(c=UnboundedContinuousTensorSpec()))
    )
    assert "a" in spec.keys()
    assert "a" in spec.keys(True)
    assert ("a",) in spec.keys()
    assert ("a",) in spec.keys(True)
    assert ("a", "b", "c") in spec.keys(True)
    assert ("a", "b", "c") in spec.keys(True, True)
    assert ("a", ("b", ("c",))) in spec.keys(True)
    assert ("a", ("b", ("c",))) in spec.keys(True, True)


<<<<<<< HEAD
def get_all_keys(spec: TensorSpec, include_exclusive: bool):
    """Given a TensorSpec, returns all exclusive and non-exclusive keys as a set of tuples.

    Args:
        spec (TensorSpec): the spec to get keys from.
        include_exclusive (bool: if True, include also exclusive keys in the result.

    """
    keys = set()
    if isinstance(spec, LazyStackedCompositeSpec) and include_exclusive:
        for t in spec._specs:
            keys = keys.union(get_all_keys(t, include_exclusive))
    if isinstance(spec, CompositeSpec):
        for key in spec.keys():
            keys.add((key,))
            inner_keys = get_all_keys(spec[key], include_exclusive)
            for inner_key in inner_keys:
                keys.add((key,) + _unravel_key_to_tuple(inner_key))

    return keys
=======
@pytest.mark.parametrize("shape", ((), (1,), (2, 3), (2, 3, 4)))
@pytest.mark.parametrize("one_hot", [True, False])
@pytest.mark.parametrize("device", get_default_devices())
@pytest.mark.parametrize("rand_shape", ((), (2,), (2, 3)))
class TestSpecMasking:
    def _make_mask(self, shape):
        torch.manual_seed(0)
        mask = torch.zeros(shape, dtype=torch.bool).bernoulli_()
        if len(shape) == 1:
            while not mask.any() or mask.all():
                mask = torch.zeros(shape, dtype=torch.bool).bernoulli_()
            return mask
        mask_view = mask.view(-1, shape[-1])
        for i in range(mask_view.shape[0]):
            t = mask_view[i]
            while not t.any() or t.all():
                t.copy_(torch.zeros_like(t).bernoulli_())
        return mask

    def _one_hot_spec(self, shape, device, n):
        shape = torch.Size([*shape, n])
        mask = self._make_mask(shape).to(device)
        return OneHotDiscreteTensorSpec(n, shape, device, mask=mask)

    def _discrete_spec(self, shape, device, n):
        mask = self._make_mask(torch.Size([*shape, n])).to(device)
        return DiscreteTensorSpec(n, shape, device, mask=mask)

    def test_is_in(self, shape, device, one_hot, rand_shape, n=5):
        shape = torch.Size(shape)
        rand_shape = torch.Size(rand_shape)
        spec = (
            self._one_hot_spec(shape, device, n=n)
            if one_hot
            else self._discrete_spec(shape, device, n=n)
        )
        s = spec.rand(rand_shape)
        assert spec.is_in(s)
        spec.update_mask(~spec.mask)
        assert not spec.is_in(s)

    def test_project(self, shape, device, one_hot, rand_shape, n=5):
        shape = torch.Size(shape)
        rand_shape = torch.Size(rand_shape)
        spec = (
            self._one_hot_spec(shape, device, n=n)
            if one_hot
            else self._discrete_spec(shape, device, n=n)
        )
        s = spec.rand(rand_shape)
        assert (spec.project(s) == s).all()
        spec.update_mask(~spec.mask)
        sp = spec.project(s)
        assert sp.shape == s.shape
        if one_hot:
            assert (sp != s).any(-1).all()
            assert (sp.any(-1)).all()
        else:
            assert (sp != s).all()
>>>>>>> 7d291a73


if __name__ == "__main__":
    args, unknown = argparse.ArgumentParser().parse_known_args()
    pytest.main([__file__, "--capture", "no", "--exitfirst"] + unknown)<|MERGE_RESOLUTION|>--- conflicted
+++ resolved
@@ -3147,7 +3147,6 @@
     assert ("a", ("b", ("c",))) in spec.keys(True, True)
 
 
-<<<<<<< HEAD
 def get_all_keys(spec: TensorSpec, include_exclusive: bool):
     """Given a TensorSpec, returns all exclusive and non-exclusive keys as a set of tuples.
 
@@ -3168,7 +3167,8 @@
                 keys.add((key,) + _unravel_key_to_tuple(inner_key))
 
     return keys
-=======
+
+
 @pytest.mark.parametrize("shape", ((), (1,), (2, 3), (2, 3, 4)))
 @pytest.mark.parametrize("one_hot", [True, False])
 @pytest.mark.parametrize("device", get_default_devices())
@@ -3228,7 +3228,6 @@
             assert (sp.any(-1)).all()
         else:
             assert (sp != s).all()
->>>>>>> 7d291a73
 
 
 if __name__ == "__main__":
