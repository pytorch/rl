--- conflicted
+++ resolved
@@ -402,11 +402,7 @@
       - store_test_results:
           path: test-results
 
-<<<<<<< HEAD
   unittest_linux_jumanji_gpu:
-=======
-  unittest_linux_gym_gpu:
->>>>>>> 26881b34
     <<: *binary_common
     machine:
       image: ubuntu-2004-cuda-11.4:202110-01
@@ -426,39 +422,61 @@
           command: echo "$(date +"%Y-%U")" > .circleci-weekly
       - restore_cache:
           keys:
-<<<<<<< HEAD
             - env-v3-linux-{{ arch }}-py<< parameters.python_version >>-{{ checksum ".circleci/unittest/linux_libs/scripts_jumanji/environment.yml" }}-{{ checksum ".circleci-weekly" }}
       - run:
           name: Setup
           command: .circleci/unittest/linux_optdeps/scripts/setup_env.sh
       - save_cache:
           key: env-v3-linux-{{ arch }}-py<< parameters.python_version >>-{{ checksum ".circleci/unittest/linux_libs/scripts_jumanji/environment.yml" }}-{{ checksum ".circleci-weekly" }}
-=======
+          paths:
+            - conda
+            - env
+      - run:
+          name: Install torchrl
+          command: docker run -t --gpus all -v $PWD:$PWD -w $PWD -e UPLOAD_CHANNEL -e CU_VERSION "${image_name}" .circleci/unittest/linux_libs/scripts_jumanji/install.sh
+      - run:
+          name: Run tests
+          command: bash .circleci/unittest/linux_optdeps/scripts/run_test.sh
+      - run:
+          name: Codecov upload
+          command: |
+            bash <(curl -s https://codecov.io/bash) -Z -F linux-outdeps-gpu
+      - run:
+          name: Post Process
+          command: docker run -t --gpus all -v $PWD:$PWD -w $PWD "${image_name}" .circleci/unittest/linux_libs/scripts_jumanji/post_process.sh
+      - store_test_results:
+          path: test-results
+
+  unittest_linux_gym_gpu:
+    <<: *binary_common
+    machine:
+      image: ubuntu-2004-cuda-11.4:202110-01
+    resource_class: gpu.nvidia.medium
+    environment:
+      image_name: "pytorch/manylinux-cuda113"
+      TAR_OPTIONS: --no-same-owner
+      PYTHON_VERSION: << parameters.python_version >>
+      CU_VERSION: << parameters.cu_version >>
+
+    steps:
+      - checkout
+      - designate_upload_channel
+      - run:
+          name: Generate cache key
+          # This will refresh cache on Sundays, nightly build should generate new cache.
+          command: echo "$(date +"%Y-%U")" > .circleci-weekly
+      - restore_cache:
+          keys:
             - env-v2-linux-{{ arch }}-py<< parameters.python_version >>-{{ checksum ".circleci/unittest/linux_libs/scripts_gym/environment.yml" }}-{{ checksum ".circleci-weekly" }}
       - run:
           name: Setup
           command: docker run -e PYTHON_VERSION -t --gpus all -v $PWD:$PWD -w $PWD "${image_name}" .circleci/unittest/linux_libs/scripts_gym/setup_env.sh
       - save_cache:
           key: env-v2-linux-{{ arch }}-py<< parameters.python_version >>-{{ checksum ".circleci/unittest/linux_libs/scripts_gym/environment.yml" }}-{{ checksum ".circleci-weekly" }}
->>>>>>> 26881b34
           paths:
             - conda
             - env
       - run:
-<<<<<<< HEAD
-          name: Install torchrl
-          command: docker run -t --gpus all -v $PWD:$PWD -w $PWD -e UPLOAD_CHANNEL -e CU_VERSION "${image_name}" .circleci/unittest/linux_libs/scripts_jumanji/install.sh
-      - run:
-          name: Run tests
-          command: bash .circleci/unittest/linux_optdeps/scripts/run_test.sh
-      - run:
-          name: Codecov upload
-          command: |
-            bash <(curl -s https://codecov.io/bash) -Z -F linux-outdeps-gpu
-      - run:
-          name: Post Process
-          command: docker run -t --gpus all -v $PWD:$PWD -w $PWD "${image_name}" .circleci/unittest/linux_libs/scripts_jumanji/post_process.sh
-=======
           name: Install torchrl, run tests
           command: |
             docker run -t --env=CUDA_VISIBLE_DEVICES="" --gpus all -v $PWD:$PWD -w $PWD -e UPLOAD_CHANNEL -e CU_VERSION "${image_name}" .circleci/unittest/linux_libs/scripts_gym/batch_scripts.sh
@@ -469,7 +487,6 @@
       - run:
           name: Post process
           command: docker run -t --gpus all -v $PWD:$PWD -w $PWD -e UPLOAD_CHANNEL -e CU_VERSION "${image_name}" .circleci/unittest/linux_libs/scripts_gym/post_process.sh
->>>>>>> 26881b34
       - store_test_results:
           path: test-results
 
@@ -856,18 +873,15 @@
           cu_version: cu113
           name: unittest_linux_habitat_gpu_py3.8
           python_version: '3.8'
-<<<<<<< HEAD
       - unittest_linux_jumanji_gpu:
           cu_version: cu113
           name: unittest_linux_jumanji_gpu_py3.8
           python_version: '3.8'
-=======
       - unittest_linux_gym_gpu:
           cu_version: cu113
           name: unittest_linux_gym_gpu_py3.8
           python_version: '3.8'
 
->>>>>>> 26881b34
 
       - unittest_macos_cpu:
           cu_version: cpu
