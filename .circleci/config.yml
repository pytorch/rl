--- conflicted
+++ resolved
@@ -1399,7 +1399,6 @@
           cu_version: cu117
           name: unittest_linux_habitat_gpu_py3.8
           python_version: '3.8'
-<<<<<<< HEAD
 #      - unittest_linux_d4rl_gpu:
 #          cu_version: cu117
 #          name: unittest_linux_d4rl_gpu_py3.8
@@ -1407,11 +1406,10 @@
       - unittest_linux_sklearn_gpu:
           cu_version: cu117
           name: unittest_linux_sklearn_gpu_py3.8
-=======
+          python_version: '3.8'
       - unittest_linux_d4rl_gpu:
           cu_version: cu117
           name: unittest_linux_d4rl_gpu_py3.8
->>>>>>> 8e03f6b0
           python_version: '3.8'
       - unittest_linux_jumanji_gpu:
           cu_version: cu117
