#!/usr/bin/env bash

set -euxo pipefail
set -v

# ==================================================================================== #
# ================================ Init ============================================== #


apt-get update && apt-get upgrade -y
apt-get install -y vim git wget

apt-get install -y libglfw3 libgl1-mesa-glx libosmesa6 libglew-dev libosmesa6-dev
apt-get install -y libglvnd0 libgl1 libglx0 libegl1 libgles2
apt-get install -y g++ gcc patchelf

this_dir="$( cd "$( dirname "${BASH_SOURCE[0]}" )" >/dev/null 2>&1 && pwd )"
# from cudagl docker image
cp $this_dir/10_nvidia.json /usr/share/glvnd/egl_vendor.d/10_nvidia.json


# ==================================================================================== #
# ================================ Setup env ========================================= #

# Avoid error: "fatal: unsafe repository"
git config --global --add safe.directory '*'
root_dir="$(git rev-parse --show-toplevel)"
conda_dir="${root_dir}/conda"
env_dir="${root_dir}/env"
lib_dir="${env_dir}/lib"

cd "${root_dir}"

case "$(uname -s)" in
    Darwin*) os=MacOSX;;
    *) os=Linux
esac

# 1. Install conda at ./conda
if [ ! -d "${conda_dir}" ]; then
    printf "* Installing conda\n"
    wget -O miniconda.sh "http://repo.continuum.io/miniconda/Miniconda3-latest-${os}-x86_64.sh"
    bash ./miniconda.sh -b -f -p "${conda_dir}"
fi
eval "$(${conda_dir}/bin/conda shell.bash hook)"

# 2. Create test environment at ./env
printf "python: ${PYTHON_VERSION}\n"
if [ ! -d "${env_dir}" ]; then
    printf "* Creating a test environment\n"
    conda create --prefix "${env_dir}" -y python="$PYTHON_VERSION"
fi
conda activate "${env_dir}"

# 3. Install mujoco
printf "* Installing mujoco and related\n"
mkdir -p $root_dir/.mujoco
cd $root_dir/.mujoco/
#wget https://github.com/deepmind/mujoco/releases/download/2.1.1/mujoco-2.1.1-linux-x86_64.tar.gz
#tar -xf mujoco-2.1.1-linux-x86_64.tar.gz
wget https://mujoco.org/download/mujoco210-linux-x86_64.tar.gz
tar -xf mujoco210-linux-x86_64.tar.gz
cd "${root_dir}"

# 4. Install Conda dependencies
printf "* Installing dependencies (except PyTorch)\n"
echo "  - python=${PYTHON_VERSION}" >> "${this_dir}/environment.yml"
cat "${this_dir}/environment.yml"

export MUJOCO_PY_MUJOCO_PATH=$root_dir/.mujoco/mujoco210
export DISPLAY=unix:0.0
#export MJLIB_PATH=$root_dir/.mujoco/mujoco-2.1.1/lib/libmujoco.so.2.1.1
export LD_LIBRARY_PATH=$LD_LIBRARY_PATH:$root_dir/.mujoco/mujoco210/bin
export SDL_VIDEODRIVER=dummy
export MUJOCO_GL=egl
export PYOPENGL_PLATFORM=egl

conda env config vars set MUJOCO_PY_MUJOCO_PATH=$root_dir/.mujoco/mujoco210 \
  DISPLAY=unix:0.0 \
#  MJLIB_PATH=$root_dir/.mujoco/mujoco-2.1.1/lib/libmujoco.so.2.1.1 \
  LD_LIBRARY_PATH=$LD_LIBRARY_PATH:$root_dir/.mujoco/mujoco210/bin \
  SDL_VIDEODRIVER=dummy \
  MUJOCO_GL=egl \
  PYOPENGL_PLATFORM=egl

pip install pip --upgrade

conda env update --file "${this_dir}/environment.yml" --prune

conda deactivate
conda activate "${env_dir}"

# install d4rl
pip install free-mujoco-py
pip install git+https://github.com/Farama-Foundation/d4rl@master#egg=d4rl

# TODO: move this down -- will break torchrl installation
conda install -y -c conda-forge libstdcxx-ng=12
## find libstdc
STDC_LOC=$(find conda/ -name "libstdc++.so.6" | head -1)
conda env config vars set LD_PRELOAD=$STDC_LOC

# compile mujoco-py (bc it's done at runtime for whatever reason someone thought it was a good idea)
python -c """import gym;import d4rl"""

# install ale-py: manylinux names are broken for CentOS so we need to manually download and
# rename them
PY_VERSION=$(python --version)
if [[ $PY_VERSION == *"3.7"* ]]; then
  wget https://files.pythonhosted.org/packages/ab/fd/6615982d9460df7f476cad265af1378057eee9daaa8e0026de4cedbaffbd/ale_py-0.8.0-cp37-cp37m-manylinux_2_17_x86_64.manylinux2014_x86_64.whl
  pip install ale_py-0.8.0-cp37-cp37m-manylinux_2_17_x86_64.manylinux2014_x86_64.whl
  rm ale_py-0.8.0-cp37-cp37m-manylinux_2_17_x86_64.manylinux2014_x86_64.whl
elif [[ $PY_VERSION == *"3.8"* ]]; then
  wget https://files.pythonhosted.org/packages/0f/8a/feed20571a697588bc4bfef05d6a487429c84f31406a52f8af295a0346a2/ale_py-0.8.0-cp38-cp38-manylinux_2_17_x86_64.manylinux2014_x86_64.whl
  pip install ale_py-0.8.0-cp38-cp38-manylinux_2_17_x86_64.manylinux2014_x86_64.whl
  rm ale_py-0.8.0-cp38-cp38-manylinux_2_17_x86_64.manylinux2014_x86_64.whl
elif [[ $PY_VERSION == *"3.9"* ]]; then
  wget https://files.pythonhosted.org/packages/a0/98/4316c1cedd9934f9a91b6e27a9be126043b4445594b40cfa391c8de2e5e8/ale_py-0.8.0-cp39-cp39-manylinux_2_17_x86_64.manylinux2014_x86_64.whl
  pip install ale_py-0.8.0-cp39-cp39-manylinux_2_17_x86_64.manylinux2014_x86_64.whl
  rm ale_py-0.8.0-cp39-cp39-manylinux_2_17_x86_64.manylinux2014_x86_64.whl
elif [[ $PY_VERSION == *"3.10"* ]]; then
  wget https://files.pythonhosted.org/packages/60/1b/3adde7f44f79fcc50d0a00a0643255e48024c4c3977359747d149dc43500/ale_py-0.8.0-cp310-cp310-manylinux_2_27_x86_64.manylinux_2_28_x86_64.whl
  mv ale_py-0.8.0-cp310-cp310-manylinux_2_27_x86_64.manylinux_2_28_x86_64.whl ale_py-0.8.0-cp310-cp310-manylinux_2_17_x86_64.manylinux2014_x86_64.whl
  pip install ale_py-0.8.0-cp310-cp310-manylinux_2_17_x86_64.manylinux2014_x86_64.whl
  rm ale_py-0.8.0-cp310-cp310-manylinux_2_17_x86_64.manylinux2014_x86_64.whl
fi
pip install "gymnasium[atari,accept-rom-license]"

# ============================================================================================ #
# ================================ PyTorch & TorchRL ========================================= #


if [[ ${#CU_VERSION} -eq 4 ]]; then
    CUDA_VERSION="${CU_VERSION:2:1}.${CU_VERSION:3:1}"
elif [[ ${#CU_VERSION} -eq 5 ]]; then
    CUDA_VERSION="${CU_VERSION:2:2}.${CU_VERSION:4:1}"
fi
echo "Using CUDA $CUDA_VERSION as determined by CU_VERSION ($CU_VERSION)"
version="$(python -c "print('.'.join(\"${CUDA_VERSION}\".split('.')[:2]))")"

# submodules
git submodule sync && git submodule update --init --recursive

printf "Installing PyTorch with %s\n" "${CU_VERSION}"
pip3 install --pre torch torchvision torchaudio --extra-index-url https://download.pytorch.org/whl/nightly/$CU_VERSION

# smoke test
python -c "import functorch"

# install snapshot
pip install git+https://github.com/pytorch/torchsnapshot

# install tensordict
pip install git+https://github.com/pytorch-labs/tensordict.git

printf "* Installing torchrl\n"
python setup.py develop

# ==================================================================================== #
# ================================ Run tests ========================================= #


<<<<<<< HEAD

export PYTORCH_TEST_WITH_SLOW='1'
python -m torch.utils.collect_env
# Avoid error: "fatal: unsafe repository"
git config --global --add safe.directory '*'

root_dir="$(git rev-parse --show-toplevel)"
env_dir="${root_dir}/env"
lib_dir="${env_dir}/lib"

# solves ImportError: /lib64/libstdc++.so.6: version `GLIBCXX_3.4.21' not found
export LD_LIBRARY_PATH=$LD_LIBRARY_PATH:$lib_dir
export MKL_THREADING_LAYER=GNU

python .circleci/unittest/helpers/coverage_run_parallel.py -m pytest test/smoke_test.py -v --durations 200
python .circleci/unittest/helpers/coverage_run_parallel.py -m pytest test/smoke_test_deps.py -v --durations 200

# With batched environments
python .circleci/unittest/helpers/coverage_run_parallel.py examples/decision_transformer/dt.py \
  optim.pretrain_gradient_steps=55 \
  optim.updates_per_episode=3 \
  optim.warmup_steps=10
python .circleci/unittest/helpers/coverage_run_parallel.py examples/decision_transformer/online_td.py \
  optim.pretrain_gradient_steps=55 \
  optim.updates_per_episode=3 \
  optim.warmup_steps=10

python .circleci/unittest/helpers/coverage_run_parallel.py examples/ppo/ppo.py \
  env.num_envs=1 \
  env.device=cuda:0 \
  collector.total_frames=48 \
  collector.frames_per_batch=16 \
  collector.collector_device=cuda:0 \
  optim.device=cuda:0 \
  loss.mini_batch_size=10 \
  loss.ppo_epochs=1 \
  logger.backend= \
  logger.log_interval=4 \
  optim.lr_scheduler=False
python .circleci/unittest/helpers/coverage_run_parallel.py examples/ddpg/ddpg.py \
  collector.total_frames=48 \
  collector.init_random_frames=10 \
  optimization.batch_size=10 \
  collector.frames_per_batch=16 \
  collector.num_workers=4 \
  collector.env_per_collector=2 \
  collector.collector_device=cuda:0 \
  network.device=cuda:0 \
  optimization.utd_ratio=1 \
  replay_buffer.size=120 \
  env.name=Pendulum-v1 \
  logger.backend=
#  record_video=True \
#  record_frames=4 \
python .circleci/unittest/helpers/coverage_run_parallel.py examples/a2c/a2c.py \
  env.num_envs=1 \
  collector.total_frames=48 \
  collector.frames_per_batch=16 \
  collector.collector_device=cuda:0 \
  logger.backend= \
  logger.log_interval=4 \
  optim.lr_scheduler=False \
  optim.device=cuda:0
python .circleci/unittest/helpers/coverage_run_parallel.py examples/dqn/dqn.py \
  total_frames=48 \
  init_random_frames=10 \
  batch_size=10 \
  frames_per_batch=16 \
  num_workers=4 \
  env_per_collector=2 \
  collector_device=cuda:0 \
  optim_steps_per_batch=1 \
  record_video=True \
  record_frames=4 \
  buffer_size=120
python .circleci/unittest/helpers/coverage_run_parallel.py examples/redq/redq.py \
  total_frames=48 \
  init_random_frames=10 \
  batch_size=10 \
  frames_per_batch=16 \
  num_workers=4 \
  env_per_collector=2 \
  collector_device=cuda:0 \
  optim_steps_per_batch=1 \
  record_video=True \
  record_frames=4 \
  buffer_size=120
python .circleci/unittest/helpers/coverage_run_parallel.py examples/sac/sac.py \
  collector.total_frames=48 \
  collector.init_random_frames=10 \
  collector.frames_per_batch=16 \
  collector.num_workers=4 \
  collector.env_per_collector=2 \
  collector.collector_device=cuda:0 \
  optimization.batch_size=10 \
  optimization.utd_ratio=1 \
  replay_buffer.size=120 \
  env.name=Pendulum-v1 \
  logger.backend=
#  logger.record_video=True \
#  logger.record_frames=4 \
python .circleci/unittest/helpers/coverage_run_parallel.py examples/dreamer/dreamer.py \
  total_frames=200 \
  init_random_frames=10 \
  batch_size=10 \
  frames_per_batch=200 \
  num_workers=4 \
  env_per_collector=2 \
  collector_device=cuda:0 \
  optim_steps_per_batch=1 \
  record_video=True \
  record_frames=4 \
  buffer_size=120 \
  rssm_hidden_dim=17
python .circleci/unittest/helpers/coverage_run_parallel.py examples/td3/td3.py \
  collector.total_frames=48 \
  collector.init_random_frames=10 \
  optimization.batch_size=10 \
  collector.frames_per_batch=16 \
  collector.num_workers=4 \
  collector.env_per_collector=2 \
  collector.collector_device=cuda:0 \
  network.device=cuda:0 \
  logger.mode=offline \
  env.name=Pendulum-v1 \
  logger.backend=
python .circleci/unittest/helpers/coverage_run_parallel.py examples/iql/iql_online.py \
  total_frames=48 \
  batch_size=10 \
  frames_per_batch=16 \
  num_workers=4 \
  env_per_collector=2 \
  collector_device=cuda:0 \
  device=cuda:0 \
  mode=offline

# With single envs
python .circleci/unittest/helpers/coverage_run_parallel.py examples/dreamer/dreamer.py \
  total_frames=200 \
  init_random_frames=10 \
  batch_size=10 \
  frames_per_batch=200 \
  num_workers=2 \
  env_per_collector=1 \
  collector_device=cuda:0 \
  optim_steps_per_batch=1 \
  record_video=True \
  record_frames=4 \
  buffer_size=120 \
  rssm_hidden_dim=17
python .circleci/unittest/helpers/coverage_run_parallel.py examples/ddpg/ddpg.py \
  collector.total_frames=48 \
  collector.init_random_frames=10 \
  optimization.batch_size=10 \
  collector.frames_per_batch=16 \
  collector.num_workers=2 \
  collector.env_per_collector=1 \
  collector.collector_device=cuda:0 \
  network.device=cuda:0 \
  optimization.utd_ratio=1 \
  replay_buffer.size=120 \
  env.name=Pendulum-v1 \
  logger.backend=
#  record_video=True \
#  record_frames=4 \
python .circleci/unittest/helpers/coverage_run_parallel.py examples/a2c/a2c.py \
  env.num_envs=1 \
  collector.total_frames=48 \
  collector.frames_per_batch=16 \
  collector.collector_device=cuda:0 \
  logger.backend= \
  logger.log_interval=4 \
  optim.lr_scheduler=False \
  optim.device=cuda:0
python .circleci/unittest/helpers/coverage_run_parallel.py examples/dqn/dqn.py \
  total_frames=48 \
  init_random_frames=10 \
  batch_size=10 \
  frames_per_batch=16 \
  num_workers=2 \
  env_per_collector=1 \
  collector_device=cuda:0 \
  optim_steps_per_batch=1 \
  record_video=True \
  record_frames=4 \
  buffer_size=120
python .circleci/unittest/helpers/coverage_run_parallel.py examples/ppo/ppo.py \
  env.num_envs=1 \
  env.device=cuda:0 \
  collector.total_frames=48 \
  collector.frames_per_batch=16 \
  collector.collector_device=cuda:0 \
  optim.device=cuda:0 \
  loss.mini_batch_size=10 \
  loss.ppo_epochs=1 \
  logger.backend= \
  logger.log_interval=4 \
  optim.lr_scheduler=False
python .circleci/unittest/helpers/coverage_run_parallel.py examples/redq/redq.py \
  total_frames=48 \
  init_random_frames=10 \
  batch_size=10 \
  frames_per_batch=16 \
  num_workers=2 \
  env_per_collector=1 \
  collector_device=cuda:0 \
  optim_steps_per_batch=1 \
  record_video=True \
  record_frames=4 \
  buffer_size=120
python .circleci/unittest/helpers/coverage_run_parallel.py examples/sac/sac.py \
  collector.total_frames=48 \
  collector.init_random_frames=10 \
  collector.frames_per_batch=16 \
  collector.num_workers=2 \
  collector.env_per_collector=1 \
  collector.collector_device=cuda:0 \
  optimization.batch_size=10 \
  optimization.utd_ratio=1 \
  replay_buffer.size=120 \
  env.name=Pendulum-v1 \
  logger.backend=
#  record_video=True \
#  record_frames=4 \
python .circleci/unittest/helpers/coverage_run_parallel.py examples/iql/iql_online.py \
  total_frames=48 \
  batch_size=10 \
  frames_per_batch=16 \
  num_workers=2 \
  env_per_collector=1 \
  mode=offline \
  device=cuda:0 \
  collector_device=cuda:0
python .circleci/unittest/helpers/coverage_run_parallel.py examples/td3/td3.py \
  collector.total_frames=48 \
  collector.init_random_frames=10 \
  optimization.batch_size=10 \
  collector.frames_per_batch=16 \
  collector.num_workers=2 \
  collector.env_per_collector=1 \
  logger.mode=offline \
  collector.collector_device=cuda:0 \
  env.name=Pendulum-v1 \
  logger.backend=

python .circleci/unittest/helpers/coverage_run_parallel.py examples/bandits/dqn.py --n_steps=100

coverage combine
coverage xml -i
=======
bash ${this_dir}/run_test.sh
>>>>>>> 3c209d0c

# ==================================================================================== #
# ================================ Post-proc ========================================= #

bash ${this_dir}/post_process.sh<|MERGE_RESOLUTION|>--- conflicted
+++ resolved
@@ -160,259 +160,7 @@
 # ================================ Run tests ========================================= #
 
 
-<<<<<<< HEAD
-
-export PYTORCH_TEST_WITH_SLOW='1'
-python -m torch.utils.collect_env
-# Avoid error: "fatal: unsafe repository"
-git config --global --add safe.directory '*'
-
-root_dir="$(git rev-parse --show-toplevel)"
-env_dir="${root_dir}/env"
-lib_dir="${env_dir}/lib"
-
-# solves ImportError: /lib64/libstdc++.so.6: version `GLIBCXX_3.4.21' not found
-export LD_LIBRARY_PATH=$LD_LIBRARY_PATH:$lib_dir
-export MKL_THREADING_LAYER=GNU
-
-python .circleci/unittest/helpers/coverage_run_parallel.py -m pytest test/smoke_test.py -v --durations 200
-python .circleci/unittest/helpers/coverage_run_parallel.py -m pytest test/smoke_test_deps.py -v --durations 200
-
-# With batched environments
-python .circleci/unittest/helpers/coverage_run_parallel.py examples/decision_transformer/dt.py \
-  optim.pretrain_gradient_steps=55 \
-  optim.updates_per_episode=3 \
-  optim.warmup_steps=10
-python .circleci/unittest/helpers/coverage_run_parallel.py examples/decision_transformer/online_td.py \
-  optim.pretrain_gradient_steps=55 \
-  optim.updates_per_episode=3 \
-  optim.warmup_steps=10
-
-python .circleci/unittest/helpers/coverage_run_parallel.py examples/ppo/ppo.py \
-  env.num_envs=1 \
-  env.device=cuda:0 \
-  collector.total_frames=48 \
-  collector.frames_per_batch=16 \
-  collector.collector_device=cuda:0 \
-  optim.device=cuda:0 \
-  loss.mini_batch_size=10 \
-  loss.ppo_epochs=1 \
-  logger.backend= \
-  logger.log_interval=4 \
-  optim.lr_scheduler=False
-python .circleci/unittest/helpers/coverage_run_parallel.py examples/ddpg/ddpg.py \
-  collector.total_frames=48 \
-  collector.init_random_frames=10 \
-  optimization.batch_size=10 \
-  collector.frames_per_batch=16 \
-  collector.num_workers=4 \
-  collector.env_per_collector=2 \
-  collector.collector_device=cuda:0 \
-  network.device=cuda:0 \
-  optimization.utd_ratio=1 \
-  replay_buffer.size=120 \
-  env.name=Pendulum-v1 \
-  logger.backend=
-#  record_video=True \
-#  record_frames=4 \
-python .circleci/unittest/helpers/coverage_run_parallel.py examples/a2c/a2c.py \
-  env.num_envs=1 \
-  collector.total_frames=48 \
-  collector.frames_per_batch=16 \
-  collector.collector_device=cuda:0 \
-  logger.backend= \
-  logger.log_interval=4 \
-  optim.lr_scheduler=False \
-  optim.device=cuda:0
-python .circleci/unittest/helpers/coverage_run_parallel.py examples/dqn/dqn.py \
-  total_frames=48 \
-  init_random_frames=10 \
-  batch_size=10 \
-  frames_per_batch=16 \
-  num_workers=4 \
-  env_per_collector=2 \
-  collector_device=cuda:0 \
-  optim_steps_per_batch=1 \
-  record_video=True \
-  record_frames=4 \
-  buffer_size=120
-python .circleci/unittest/helpers/coverage_run_parallel.py examples/redq/redq.py \
-  total_frames=48 \
-  init_random_frames=10 \
-  batch_size=10 \
-  frames_per_batch=16 \
-  num_workers=4 \
-  env_per_collector=2 \
-  collector_device=cuda:0 \
-  optim_steps_per_batch=1 \
-  record_video=True \
-  record_frames=4 \
-  buffer_size=120
-python .circleci/unittest/helpers/coverage_run_parallel.py examples/sac/sac.py \
-  collector.total_frames=48 \
-  collector.init_random_frames=10 \
-  collector.frames_per_batch=16 \
-  collector.num_workers=4 \
-  collector.env_per_collector=2 \
-  collector.collector_device=cuda:0 \
-  optimization.batch_size=10 \
-  optimization.utd_ratio=1 \
-  replay_buffer.size=120 \
-  env.name=Pendulum-v1 \
-  logger.backend=
-#  logger.record_video=True \
-#  logger.record_frames=4 \
-python .circleci/unittest/helpers/coverage_run_parallel.py examples/dreamer/dreamer.py \
-  total_frames=200 \
-  init_random_frames=10 \
-  batch_size=10 \
-  frames_per_batch=200 \
-  num_workers=4 \
-  env_per_collector=2 \
-  collector_device=cuda:0 \
-  optim_steps_per_batch=1 \
-  record_video=True \
-  record_frames=4 \
-  buffer_size=120 \
-  rssm_hidden_dim=17
-python .circleci/unittest/helpers/coverage_run_parallel.py examples/td3/td3.py \
-  collector.total_frames=48 \
-  collector.init_random_frames=10 \
-  optimization.batch_size=10 \
-  collector.frames_per_batch=16 \
-  collector.num_workers=4 \
-  collector.env_per_collector=2 \
-  collector.collector_device=cuda:0 \
-  network.device=cuda:0 \
-  logger.mode=offline \
-  env.name=Pendulum-v1 \
-  logger.backend=
-python .circleci/unittest/helpers/coverage_run_parallel.py examples/iql/iql_online.py \
-  total_frames=48 \
-  batch_size=10 \
-  frames_per_batch=16 \
-  num_workers=4 \
-  env_per_collector=2 \
-  collector_device=cuda:0 \
-  device=cuda:0 \
-  mode=offline
-
-# With single envs
-python .circleci/unittest/helpers/coverage_run_parallel.py examples/dreamer/dreamer.py \
-  total_frames=200 \
-  init_random_frames=10 \
-  batch_size=10 \
-  frames_per_batch=200 \
-  num_workers=2 \
-  env_per_collector=1 \
-  collector_device=cuda:0 \
-  optim_steps_per_batch=1 \
-  record_video=True \
-  record_frames=4 \
-  buffer_size=120 \
-  rssm_hidden_dim=17
-python .circleci/unittest/helpers/coverage_run_parallel.py examples/ddpg/ddpg.py \
-  collector.total_frames=48 \
-  collector.init_random_frames=10 \
-  optimization.batch_size=10 \
-  collector.frames_per_batch=16 \
-  collector.num_workers=2 \
-  collector.env_per_collector=1 \
-  collector.collector_device=cuda:0 \
-  network.device=cuda:0 \
-  optimization.utd_ratio=1 \
-  replay_buffer.size=120 \
-  env.name=Pendulum-v1 \
-  logger.backend=
-#  record_video=True \
-#  record_frames=4 \
-python .circleci/unittest/helpers/coverage_run_parallel.py examples/a2c/a2c.py \
-  env.num_envs=1 \
-  collector.total_frames=48 \
-  collector.frames_per_batch=16 \
-  collector.collector_device=cuda:0 \
-  logger.backend= \
-  logger.log_interval=4 \
-  optim.lr_scheduler=False \
-  optim.device=cuda:0
-python .circleci/unittest/helpers/coverage_run_parallel.py examples/dqn/dqn.py \
-  total_frames=48 \
-  init_random_frames=10 \
-  batch_size=10 \
-  frames_per_batch=16 \
-  num_workers=2 \
-  env_per_collector=1 \
-  collector_device=cuda:0 \
-  optim_steps_per_batch=1 \
-  record_video=True \
-  record_frames=4 \
-  buffer_size=120
-python .circleci/unittest/helpers/coverage_run_parallel.py examples/ppo/ppo.py \
-  env.num_envs=1 \
-  env.device=cuda:0 \
-  collector.total_frames=48 \
-  collector.frames_per_batch=16 \
-  collector.collector_device=cuda:0 \
-  optim.device=cuda:0 \
-  loss.mini_batch_size=10 \
-  loss.ppo_epochs=1 \
-  logger.backend= \
-  logger.log_interval=4 \
-  optim.lr_scheduler=False
-python .circleci/unittest/helpers/coverage_run_parallel.py examples/redq/redq.py \
-  total_frames=48 \
-  init_random_frames=10 \
-  batch_size=10 \
-  frames_per_batch=16 \
-  num_workers=2 \
-  env_per_collector=1 \
-  collector_device=cuda:0 \
-  optim_steps_per_batch=1 \
-  record_video=True \
-  record_frames=4 \
-  buffer_size=120
-python .circleci/unittest/helpers/coverage_run_parallel.py examples/sac/sac.py \
-  collector.total_frames=48 \
-  collector.init_random_frames=10 \
-  collector.frames_per_batch=16 \
-  collector.num_workers=2 \
-  collector.env_per_collector=1 \
-  collector.collector_device=cuda:0 \
-  optimization.batch_size=10 \
-  optimization.utd_ratio=1 \
-  replay_buffer.size=120 \
-  env.name=Pendulum-v1 \
-  logger.backend=
-#  record_video=True \
-#  record_frames=4 \
-python .circleci/unittest/helpers/coverage_run_parallel.py examples/iql/iql_online.py \
-  total_frames=48 \
-  batch_size=10 \
-  frames_per_batch=16 \
-  num_workers=2 \
-  env_per_collector=1 \
-  mode=offline \
-  device=cuda:0 \
-  collector_device=cuda:0
-python .circleci/unittest/helpers/coverage_run_parallel.py examples/td3/td3.py \
-  collector.total_frames=48 \
-  collector.init_random_frames=10 \
-  optimization.batch_size=10 \
-  collector.frames_per_batch=16 \
-  collector.num_workers=2 \
-  collector.env_per_collector=1 \
-  logger.mode=offline \
-  collector.collector_device=cuda:0 \
-  env.name=Pendulum-v1 \
-  logger.backend=
-
-python .circleci/unittest/helpers/coverage_run_parallel.py examples/bandits/dqn.py --n_steps=100
-
-coverage combine
-coverage xml -i
-=======
 bash ${this_dir}/run_test.sh
->>>>>>> 3c209d0c
 
 # ==================================================================================== #
 # ================================ Post-proc ========================================= #
