#!/usr/bin/env bash

set -e

eval "$(./conda/bin/conda shell.bash hook)"
conda activate ./env

export PYTORCH_TEST_WITH_SLOW='1'
python -m torch.utils.collect_env
# Avoid error: "fatal: unsafe repository"
git config --global --add safe.directory '*'

root_dir="$(git rev-parse --show-toplevel)"
env_dir="${root_dir}/env"
lib_dir="${env_dir}/lib"

# solves ImportError: /lib64/libstdc++.so.6: version `GLIBCXX_3.4.21' not found
export LD_LIBRARY_PATH=$LD_LIBRARY_PATH:$lib_dir
export MKL_THREADING_LAYER=GNU

coverage run -m pytest test/smoke_test.py -v --durations 20
coverage run -m pytest test/smoke_test_deps.py -v --durations 20
<<<<<<< HEAD
coverage run -m pytest --instafail -v --durations 20
coverage xml
=======
coverage run -m pytest --instafail -v --durations 20
>>>>>>> 173f845e
<|MERGE_RESOLUTION|>--- conflicted
+++ resolved
@@ -20,9 +20,5 @@
 
 coverage run -m pytest test/smoke_test.py -v --durations 20
 coverage run -m pytest test/smoke_test_deps.py -v --durations 20
-<<<<<<< HEAD
 coverage run -m pytest --instafail -v --durations 20
 coverage xml
-=======
-coverage run -m pytest --instafail -v --durations 20
->>>>>>> 173f845e
