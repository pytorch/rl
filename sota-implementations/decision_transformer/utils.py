# Copyright (c) Meta Platforms, Inc. and affiliates.
#
# This source code is licensed under the MIT license found in the
# LICENSE file in the root directory of this source tree.
<<<<<<< HEAD
import os
from pathlib import Path
=======
from __future__ import annotations
>>>>>>> 766b9eaf

import torch.nn

import torch.optim
from lamb import Lamb
from tensordict.nn import TensorDictModule

from torchrl.collectors import SyncDataCollector
from torchrl.data import (
    LazyMemmapStorage,
    RoundRobinWriter,
    TensorDictReplayBuffer,
    TensorStorage,
)
from torchrl.data.datasets.d4rl import D4RLExperienceReplay
from torchrl.data.replay_buffers import RandomSampler
from torchrl.envs import (
    CatFrames,
    Compose,
    DoubleToFloat,
    EnvCreator,
    ExcludeTransform,
    ObservationNorm,
    ParallelEnv,
    RandomCropTensorDict,
    RenameTransform,
    Reward2GoTransform,
    RewardScaling,
    RewardSum,
    TargetReturn,
    TensorDictPrimer,
    TransformedEnv,
    UnsqueezeTransform,
)
from torchrl.envs.libs.dm_control import DMControlEnv
from torchrl.envs.libs.gym import set_gym_backend
from torchrl.envs.utils import ExplorationType, set_exploration_type
from torchrl.modules import (
    DTActor,
    OnlineDTActor,
    ProbabilisticActor,
    TanhDelta,
    TanhNormal,
)

from torchrl.objectives import DTLoss, OnlineDTLoss
from torchrl.record import VideoRecorder
from torchrl.record.loggers import generate_exp_name, get_logger
from torchrl.trainers.helpers.envs import LIBS

# ====================================================================
# Environment utils
# -----------------


def make_base_env(env_cfg, from_pixels=False, device=None):
    set_gym_backend(env_cfg.backend).set()

    env_library = LIBS[env_cfg.library]
    env_name = env_cfg.name
    frame_skip = env_cfg.frame_skip

    env_kwargs = {
        "env_name": env_name,
        "frame_skip": frame_skip,
        "from_pixels": from_pixels,
        "pixels_only": False,
    }
    if env_library is DMControlEnv:
        env_task = env_cfg.task
        env_kwargs.update({"task_name": env_task})
    env = env_library(**env_kwargs, device=device)
    return env


def make_transformed_env(base_env, env_cfg, obs_loc, obs_std, train=False):
    transformed_env = TransformedEnv(base_env)
    transformed_env.append_transform(
        RewardScaling(
            loc=0,
            scale=env_cfg.reward_scaling,
            in_keys=["reward"],
            standard_normal=False,
        )
    )
    if train:
        transformed_env.append_transform(
            TargetReturn(
                env_cfg.collect_target_return * env_cfg.reward_scaling,
                out_keys=["return_to_go"],
                mode=env_cfg.target_return_mode,
            )
        )
    else:
        transformed_env.append_transform(
            TargetReturn(
                env_cfg.eval_target_return * env_cfg.reward_scaling,
                out_keys=["return_to_go"],
                mode=env_cfg.target_return_mode,
            )
        )

    # copy action from the input tensordict to the output
    transformed_env.append_transform(TensorDictPrimer(action=base_env.action_spec))

    transformed_env.append_transform(DoubleToFloat())
    obsnorm = ObservationNorm(
        loc=obs_loc, scale=obs_std, in_keys="observation", standard_normal=True
    )
    transformed_env.append_transform(obsnorm)
    transformed_env.append_transform(
        UnsqueezeTransform(
            -2,
            in_keys=["observation", "action", "return_to_go"],
            out_keys=["observation_cat", "action_cat", "return_to_go_cat"],
        )
    )
    transformed_env.append_transform(
        CatFrames(
            in_keys=["observation_cat", "action_cat", "return_to_go_cat"],
            N=env_cfg.stacked_frames,
            dim=-2,
            padding="constant",
        )
    )

    if train:
        transformed_env.append_transform(RewardSum())

    return transformed_env


def make_parallel_env(
    env_cfg, obs_loc, obs_std, train=False, from_pixels=False, device=None
):
    if train:
        num_envs = env_cfg.num_train_envs
    else:
        num_envs = env_cfg.num_eval_envs

    def make_env():
        with set_gym_backend(env_cfg.backend):
            return make_base_env(env_cfg, from_pixels=from_pixels, device="cpu")

    env = make_transformed_env(
        ParallelEnv(
            num_envs, EnvCreator(make_env), serial_for_single=True, device=device
        ),
        env_cfg,
        obs_loc,
        obs_std,
        train,
    )
    env.start()
    return env


def make_env(env_cfg, obs_loc, obs_std, train=False, from_pixels=False, device=None):
    return make_parallel_env(
        env_cfg,
        obs_loc,
        obs_std,
        train=train,
        from_pixels=from_pixels,
        device=device,
    )


# ====================================================================
# Collector and replay buffer
# ---------------------------


def make_collector(cfg, policy):
    exclude_target_return = ExcludeTransform(
        "return_to_go",
        ("next", "return_to_go"),
        ("next", "action"),
        ("next", "observation"),
        "scale",
        "loc",
    )
    cat = CatFrames(
        in_keys=["action"], out_keys=["action_cat"], N=20, dim=-2, padding="constant"
    )
    transforms = Compose(
        exclude_target_return,
        cat,
    )
    collector_cfg = cfg.collector
    collector_class = SyncDataCollector
    collector = collector_class(
        make_env(cfg.env, train=True),
        policy,
        frames_per_batch=collector_cfg.frames_per_batch,
        total_frames=collector_cfg.total_frames,
        device=collector_cfg.devices,
        max_frames_per_traj=collector_cfg.max_frames_per_traj,
        postproc=transforms,
    )
    return collector


def make_offline_replay_buffer(rb_cfg, reward_scaling):
    r2g = Reward2GoTransform(
        gamma=1.0,
        in_keys=[("next", "reward"), "reward"],
        out_keys=[("next", "return_to_go"), "return_to_go"],
    )
    reward_scale = RewardScaling(
        loc=0,
        scale=reward_scaling,
        in_keys=[("next", "return_to_go"), "return_to_go"],
        standard_normal=False,
    )
    crop_seq = RandomCropTensorDict(sub_seq_len=rb_cfg.stacked_frames, sample_dim=-1)
    d2f = DoubleToFloat()
    rename = RenameTransform(
        in_keys=[
            "action",
            "observation",
            "return_to_go",
            ("next", "return_to_go"),
            ("next", "observation"),
        ],
        out_keys=[
            "action_cat",
            "observation_cat",
            "return_to_go_cat",
            ("next", "return_to_go_cat"),
            ("next", "observation_cat"),
        ],
    )
    exclude = ExcludeTransform(
        "terminal",
        "info",
        ("next", "timeout"),
        ("next", "terminal"),
        ("next", "observation"),
        ("next", "info"),
    )

    transforms = Compose(
        r2g,
        crop_seq,
        reward_scale,
        d2f,
        rename,
        exclude,
    )
    data = D4RLExperienceReplay(
        dataset_id=rb_cfg.dataset,
        split_trajs=True,
        batch_size=rb_cfg.batch_size,
        sampler=RandomSampler(),  # SamplerWithoutReplacement(drop_last=False),
        transform=None,
        use_truncated_as_done=True,
        direct_download=True,
        prefetch=4,
        writer=RoundRobinWriter(),
        root=Path(os.environ["HOME"]) / ".cache" / "torchrl" / "data" / "d4rl",
    )

    # since we're not extending the data, adding keys can only be done via
    # the creation of a new storage
    data_memmap = data[:]
    with data_memmap.unlock_():
        data_memmap = r2g.inv(data_memmap)
        data._storage = TensorStorage(data_memmap)

    loc = data[:]["observation"].flatten(0, -2).mean(axis=0).float()
    std = data[:]["observation"].flatten(0, -2).std(axis=0).float()

    obsnorm = ObservationNorm(
        loc=loc,
        scale=std,
        in_keys=["observation_cat", ("next", "observation_cat")],
        standard_normal=True,
    )
    for t in transforms:
        data.append_transform(t)
    data.append_transform(obsnorm)
    return data, loc, std


def make_online_replay_buffer(offline_buffer, rb_cfg, reward_scaling=0.001):
    r2g = Reward2GoTransform(gamma=1.0, out_keys=["return_to_go"])
    reward_scale = RewardScaling(
        loc=0,
        scale=reward_scaling,
        in_keys=["return_to_go"],
        out_keys=["return_to_go"],
        standard_normal=False,
    )
    catframes = CatFrames(
        in_keys=["return_to_go"],
        out_keys=["return_to_go_cat"],
        N=rb_cfg.stacked_frames,
        dim=-2,
        padding="constant",
        as_inverse=True,
    )
    transforms = Compose(
        r2g,
        reward_scale,
        catframes,
    )
    storage = LazyMemmapStorage(
        max_size=rb_cfg.capacity,
        scratch_dir=rb_cfg.scratch_dir,
        device=rb_cfg.device,
    )

    replay_buffer = TensorDictReplayBuffer(
        pin_memory=False,
        prefetch=rb_cfg.prefetch,
        storage=storage,
        batch_size=rb_cfg.batch_size,
    )
    # init buffer with offline data
    offline_data = offline_buffer[:100000]
    offline_data.del_("index")
    replay_buffer.extend(offline_data.clone().detach().to_tensordict())
    # add transforms after offline data extension to not trigger reward-to-go calculation
    replay_buffer.append_transform(transforms)

    return replay_buffer


# ====================================================================
# Model
# -----


def make_odt_model(cfg, device: torch.device | None = None) -> TensorDictModule:
    env_cfg = cfg.env
    proof_environment = make_transformed_env(
        make_base_env(env_cfg), env_cfg, obs_loc=0, obs_std=1
    )

    action_spec = proof_environment.action_spec_unbatched
    for key, value in proof_environment.observation_spec_unbatched.items():
        if key == "observation":
            state_dim = value.shape[-1]
    in_keys = [
        "observation_cat",
        "action_cat",
        "return_to_go_cat",
    ]

    actor_net = OnlineDTActor(
        state_dim=state_dim,
        action_dim=action_spec.shape[-1],
        transformer_config=cfg.transformer,
        device=device,
    )

    actor_module = TensorDictModule(
        actor_net,
        in_keys=in_keys,
        out_keys=[
            "loc",
            "scale",
        ],
    )
    dist_class = TanhNormal
    dist_kwargs = {
        "low": -torch.ones((), device=device),
        "high": torch.ones((), device=device),
        "tanh_loc": False,
        "upscale": torch.full((), 5, device=device),
        # "safe_tanh": not cfg.compile.compile,
    }

    actor = ProbabilisticActor(
        spec=action_spec,
        in_keys=["loc", "scale"],
        out_keys=["action"],
        module=actor_module,
        distribution_class=dist_class,
        distribution_kwargs=dist_kwargs,
        cache_dist=False,
        return_log_prob=False,
    )

    # init the lazy layers
    with torch.no_grad(), set_exploration_type(ExplorationType.RANDOM):
        td = proof_environment.rollout(max_steps=100)
        td["action"] = td["next", "action"]
        actor(td)

    return actor


def make_dt_model(cfg, device: torch.device | None = None):
    env_cfg = cfg.env
    proof_environment = make_transformed_env(
        make_base_env(env_cfg), env_cfg, obs_loc=0, obs_std=1
    )

    action_spec = proof_environment.action_spec_unbatched
    in_keys = [
        "observation_cat",
        "action_cat",
        "return_to_go_cat",
    ]

    actor_net = DTActor(
        state_dim=proof_environment.observation_spec_unbatched["observation"].shape[-1],
        action_dim=action_spec.shape[-1],
        transformer_config=cfg.transformer,
        device=device,
    )

    actor_module = TensorDictModule(
        actor_net,
        in_keys=in_keys,
        out_keys=["param"],
    )
    dist_class = TanhDelta
    dist_kwargs = {
        "low": action_spec.space.low.to(device),
        "high": action_spec.space.high.to(device),
        "safe": not cfg.compile.compile,
    }

    actor = ProbabilisticActor(
        spec=action_spec.to(device),
        in_keys=["param"],
        out_keys=["action"],
        module=actor_module,
        distribution_class=dist_class,
        distribution_kwargs=dist_kwargs,
        cache_dist=False,
        return_log_prob=False,
    )

    # init the lazy layers
    with torch.no_grad(), set_exploration_type(ExplorationType.RANDOM):
        td = proof_environment.fake_tensordict()
        td = td.expand((100, *td.shape))
        td["action"] = td["next", "action"]
        actor(td.to(device))

    return actor


# ====================================================================
# Online Decision Transformer Loss
# ---------


def make_odt_loss(loss_cfg, actor_network):
    loss = OnlineDTLoss(
        actor_network,
        alpha_init=loss_cfg.alpha_init,
        target_entropy=loss_cfg.target_entropy,
    )
    loss.set_keys(action_target="action_cat")
    return loss


def make_dt_loss(loss_cfg, actor_network, device: torch.device | None = None):
    loss = DTLoss(
        actor_network,
        loss_function=loss_cfg.loss_function,
        device=device,
    )
    loss.set_keys(action_target="action_cat")
    return loss


def make_odt_optimizer(optim_cfg, loss_module):
    if optim_cfg.optimizer == "lamb":
        dt_optimizer = Lamb(
            loss_module.actor_network_params.flatten_keys().values(),
            lr=torch.as_tensor(
                optim_cfg.lr, device=next(loss_module.parameters()).device
            ),
            weight_decay=optim_cfg.weight_decay,
            eps=1.0e-8,
        )
    elif optim_cfg.optimizer == "adam":
        dt_optimizer = torch.optim.Adam(
            loss_module.actor_network_params.flatten_keys().values(),
            lr=torch.as_tensor(
                optim_cfg.lr, device=next(loss_module.parameters()).device
            ),
            weight_decay=optim_cfg.weight_decay,
            eps=1.0e-8,
        )

    scheduler = torch.optim.lr_scheduler.LambdaLR(
        dt_optimizer, lambda steps: min((steps + 1) / optim_cfg.warmup_steps, 1)
    )

    log_temp_optimizer = torch.optim.Adam(
        [loss_module.log_alpha],
        lr=torch.as_tensor(1e-4, device=next(loss_module.parameters()).device),
        betas=[0.9, 0.999],
    )

    return dt_optimizer, log_temp_optimizer, scheduler


def make_dt_optimizer(optim_cfg, loss_module):
    dt_optimizer = torch.optim.Adam(
        loss_module.actor_network_params.flatten_keys().values(),
        lr=torch.as_tensor(optim_cfg.lr),
        weight_decay=optim_cfg.weight_decay,
        eps=1.0e-8,
    )
    scheduler = torch.optim.lr_scheduler.LambdaLR(
        dt_optimizer, lambda steps: min((steps + 1) / optim_cfg.warmup_steps, 1)
    )

    return dt_optimizer, scheduler


# ====================================================================
# Logging and recording
# ---------------------


def make_logger(cfg):
    if not cfg.logger.backend:
        return None
    exp_name = generate_exp_name(cfg.logger.model_name, cfg.logger.exp_name)
    logger = get_logger(
        cfg.logger.backend,
        logger_name=cfg.logger.model_name,
        experiment_name=exp_name,
        wandb_kwargs={
            "config": dict(cfg),
            "project": cfg.logger.project_name,
            "group": cfg.logger.group_name,
        },
    )
    return logger


# ====================================================================
# General utils
# ---------


def log_metrics(logger, metrics, step):
    for metric_name, metric_value in metrics.items():
        logger.log_scalar(metric_name, metric_value, step)


def dump_video(module):
    if isinstance(module, VideoRecorder):
        module.dump()<|MERGE_RESOLUTION|>--- conflicted
+++ resolved
@@ -2,12 +2,10 @@
 #
 # This source code is licensed under the MIT license found in the
 # LICENSE file in the root directory of this source tree.
-<<<<<<< HEAD
+from __future__ import annotations
+
 import os
 from pathlib import Path
-=======
-from __future__ import annotations
->>>>>>> 766b9eaf
 
 import torch.nn
 
