--- conflicted
+++ resolved
@@ -162,12 +162,7 @@
 
         # Update the networks
         optim.step()
-<<<<<<< HEAD
-        return loss.detach().set("alpha", alpha)
-=======
         return loss.detach().set("alpha", alpha), num_network_updates.clone()
->>>>>>> c16a588c
-
     if cfg.compile.compile:
         update = compile_with_warmup(update, mode=compile_mode, warmup=1)
         adv_module = compile_with_warmup(adv_module, mode=compile_mode, warmup=1)
