# Copyright (c) Meta Platforms, Inc. and affiliates.
#
# This source code is licensed under the MIT license found in the
# LICENSE file in the root directory of this source tree.
"""CQL Example.

This is a self-contained example of an online CQL training script.

It works across Gym and MuJoCo over a variety of tasks.

The helper functions are coded in the utils.py associated with this script.

"""
<<<<<<< HEAD
import warnings

=======
>>>>>>> e2be42e8
import hydra
import numpy as np
import torch
import tqdm
from tensordict import TensorDict
from tensordict.nn import CudaGraphModule

from torchrl._utils import timeit
from torchrl.envs.utils import ExplorationType, set_exploration_type
from torchrl.objectives import group_optimizers
from torchrl.record.loggers import generate_exp_name, get_logger

from utils import (
    dump_video,
    log_metrics,
    make_collector,
    make_continuous_cql_optimizer,
    make_continuous_loss,
    make_cql_model,
    make_environment,
    make_replay_buffer,
)

torch.set_float32_matmul_precision("high")


@hydra.main(version_base="1.1", config_path="", config_name="online_config")
def main(cfg: "DictConfig"):  # noqa: F821
    # Create logger
    exp_name = generate_exp_name("CQL-online", cfg.logger.exp_name)
    logger = None
    if cfg.logger.backend:
        logger = get_logger(
            logger_type=cfg.logger.backend,
            logger_name="cql_logging",
            experiment_name=exp_name,
            wandb_kwargs={
                "mode": cfg.logger.mode,
                "config": dict(cfg),
                "project": cfg.logger.project_name,
                "group": cfg.logger.group_name,
            },
        )

    # Set seeds
    torch.manual_seed(cfg.env.seed)
    np.random.seed(cfg.env.seed)
    device = cfg.optim.device
    if device in ("", None):
        if torch.cuda.is_available():
            device = "cuda:0"
        else:
            device = "cpu"
    device = torch.device(device)

    # Create env
    train_env, eval_env = make_environment(
        cfg,
        cfg.env.train_num_envs,
        cfg.env.eval_num_envs,
        logger=logger,
    )

    # Create replay buffer
    replay_buffer = make_replay_buffer(
        batch_size=cfg.optim.batch_size,
        prb=cfg.replay_buffer.prb,
        buffer_size=cfg.replay_buffer.size,
        device="cpu",
    )

    # create agent
    model = make_cql_model(cfg, train_env, eval_env, device)

    compile_mode = None
    if cfg.compile.compile:
        if cfg.compile.compile_mode not in (None, ""):
            compile_mode = cfg.compile.compile_mode
        elif cfg.compile.cudagraphs:
            compile_mode = "default"
        else:
            compile_mode = "reduce-overhead"

    # Create collector
    collector = make_collector(
        cfg,
        train_env,
        actor_model_explore=model[0],
        compile=cfg.compile.compile,
        compile_mode=compile_mode,
        cudagraph=cfg.compile.cudagraphs,
    )

    # Create loss
    loss_module, target_net_updater = make_continuous_loss(
        cfg.loss, model, device=device
    )

    # Create optimizer
    (
        policy_optim,
        critic_optim,
        alpha_optim,
        alpha_prime_optim,
    ) = make_continuous_cql_optimizer(cfg, loss_module)
    optimizer = group_optimizers(
        policy_optim, critic_optim, alpha_optim, alpha_prime_optim
    )

    def update(sampled_tensordict):

        loss_td = loss_module(sampled_tensordict)

        actor_loss = loss_td["loss_actor"]
        q_loss = loss_td["loss_qvalue"]
        cql_loss = loss_td["loss_cql"]
        q_loss = q_loss + cql_loss
        alpha_loss = loss_td["loss_alpha"]
        alpha_prime_loss = loss_td["loss_alpha_prime"]

        total_loss = alpha_loss + actor_loss + alpha_prime_loss + q_loss
        total_loss.backward()
        optimizer.step()
        optimizer.zero_grad(set_to_none=True)

        # update qnet_target params
        target_net_updater.step()

        return loss_td.detach()

    if compile_mode:
        update = torch.compile(update, mode=compile_mode)
    if cfg.compile.cudagraphs:
<<<<<<< HEAD
        warnings.warn(
            "CudaGraphModule is experimental and may lead to silently wrong results. Use with caution.",
            category=UserWarning,
        )
=======
>>>>>>> e2be42e8
        update = CudaGraphModule(update, warmup=50)

    # Main loop
    collected_frames = 0
    pbar = tqdm.tqdm(total=cfg.collector.total_frames)

    init_random_frames = cfg.collector.init_random_frames
    num_updates = int(
        cfg.collector.env_per_collector
        * cfg.collector.frames_per_batch
        * cfg.optim.utd_ratio
    )
    prb = cfg.replay_buffer.prb
    frames_per_batch = cfg.collector.frames_per_batch
    evaluation_interval = cfg.logger.log_interval
    eval_rollout_steps = cfg.logger.eval_steps

    c_iter = iter(collector)
    for i in range(len(collector)):
        with timeit("collecting"):
            torch.compiler.cudagraph_mark_step_begin()
            tensordict = next(c_iter)
        pbar.update(tensordict.numel())
        # update weights of the inference policy
        collector.update_policy_weights_()

        with timeit("rb - extend"):
            tensordict = tensordict.view(-1)
            current_frames = tensordict.numel()
            # add to replay buffer
            replay_buffer.extend(tensordict)
            collected_frames += current_frames

        if collected_frames >= init_random_frames:
            log_loss_td = TensorDict(batch_size=[num_updates], device=device)
            for j in range(num_updates):
                pbar.set_description(f"optim iter {j}")
                with timeit("rb - sample"):
                    # sample from replay buffer
                    sampled_tensordict = replay_buffer.sample().to(device)

                with timeit("update"):
                    torch.compiler.cudagraph_mark_step_begin()
                    loss_td = update(sampled_tensordict)
                log_loss_td[j] = loss_td.detach()
                # update priority
                if prb:
                    with timeit("rb - update priority"):
                        replay_buffer.update_priority(sampled_tensordict)

        episode_rewards = tensordict["next", "episode_reward"][
            tensordict["next", "done"]
        ]
        # Logging
        metrics_to_log = {}
        if len(episode_rewards) > 0:
            episode_length = tensordict["next", "step_count"][
                tensordict["next", "done"]
            ]
            metrics_to_log["train/reward"] = episode_rewards.mean().item()
            metrics_to_log["train/episode_length"] = episode_length.sum().item() / len(
                episode_length
            )
        if collected_frames >= init_random_frames:
            metrics_to_log["train/loss_actor"] = log_loss_td.get("loss_actor").mean()
            metrics_to_log["train/loss_qvalue"] = log_loss_td.get("loss_qvalue").mean()
            metrics_to_log["train/loss_alpha"] = log_loss_td.get("loss_alpha").mean()
            metrics_to_log["train/loss_alpha_prime"] = log_loss_td.get(
                "loss_alpha_prime"
            ).mean()
            metrics_to_log["train/entropy"] = log_loss_td.get("entropy").mean()
            if i % 10 == 0:
                metrics_to_log.update(timeit.todict(prefix="time"))

        # Evaluation
        with timeit("eval"):
            prev_test_frame = ((i - 1) * frames_per_batch) // evaluation_interval
            cur_test_frame = (i * frames_per_batch) // evaluation_interval
            final = current_frames >= collector.total_frames
            if (i >= 1 and (prev_test_frame < cur_test_frame)) or final:
                with set_exploration_type(
                    ExplorationType.DETERMINISTIC
                ), torch.no_grad():
                    eval_rollout = eval_env.rollout(
                        eval_rollout_steps,
                        model[0],
                        auto_cast_to_device=True,
                        break_when_any_done=True,
                    )
                    eval_reward = eval_rollout["next", "reward"].sum(-2).mean().item()
                    eval_env.apply(dump_video)
                    metrics_to_log["eval/reward"] = eval_reward

        log_metrics(logger, metrics_to_log, collected_frames)
        if i % 10 == 0:
            timeit.print()
            timeit.erase()

    collector.shutdown()
    if not eval_env.is_closed:
        eval_env.close()
    if not train_env.is_closed:
        train_env.close()


if __name__ == "__main__":
    main()<|MERGE_RESOLUTION|>--- conflicted
+++ resolved
@@ -11,11 +11,10 @@
 The helper functions are coded in the utils.py associated with this script.
 
 """
-<<<<<<< HEAD
+from __future__ import annotations
+
 import warnings
 
-=======
->>>>>>> e2be42e8
 import hydra
 import numpy as np
 import torch
@@ -149,13 +148,10 @@
     if compile_mode:
         update = torch.compile(update, mode=compile_mode)
     if cfg.compile.cudagraphs:
-<<<<<<< HEAD
         warnings.warn(
             "CudaGraphModule is experimental and may lead to silently wrong results. Use with caution.",
             category=UserWarning,
         )
-=======
->>>>>>> e2be42e8
         update = CudaGraphModule(update, warmup=50)
 
     # Main loop
