--- conflicted
+++ resolved
@@ -1,5 +1,6 @@
 # env and task
 env:
+  name: Hopper-v5
   name: Hopper-v5
   task: ""
   library: gym
@@ -19,15 +20,12 @@
   mode: online
   eval_envs: 5
   video: True
+  video: True
 
 # replay buffer
 replay_buffer:
   dataset: mujoco/hopper/expert-v0
-<<<<<<< HEAD
   batch_size: 128
-=======
-  batch_size: 256
->>>>>>> a56c5086
 
 # optimization
 optim:
