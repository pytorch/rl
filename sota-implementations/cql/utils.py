--- conflicted
+++ resolved
@@ -2,6 +2,8 @@
 #
 # This source code is licensed under the MIT license found in the
 # LICENSE file in the root directory of this source tree.
+from __future__ import annotations
+
 import functools
 
 import torch.nn
@@ -221,13 +223,8 @@
         # distribution_kwargs=TensorDictParams(
         #     TensorDict(
         #         {
-<<<<<<< HEAD
         #             "low": torch.as_tensor(action_spec.space.low, device=device),
         #             "high": torch.as_tensor(action_spec.space.high, device=device),
-=======
-        #             "low": action_spec.space.low,
-        #             "high": action_spec.space.high,
->>>>>>> e2be42e8
         #             "tanh_loc": NonTensorData(False),
         #         }
         #     ),
