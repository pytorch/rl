# Copyright (c) Meta Platforms, Inc. and affiliates.
#
# This source code is licensed under the MIT license found in the
# LICENSE file in the root directory of this source tree.
import functools

import torch.nn
import torch.optim
from tensordict.nn import TensorDictModule, TensorDictSequential
from tensordict.nn.distributions import NormalParamExtractor

from torchrl.collectors import SyncDataCollector
from torchrl.data import (
    Composite,
    LazyMemmapStorage,
    TensorDictPrioritizedReplayBuffer,
    TensorDictReplayBuffer,
)
from torchrl.data.datasets.d4rl import D4RLExperienceReplay
from torchrl.data.replay_buffers import SamplerWithoutReplacement
from torchrl.envs import (
    CatTensors,
    Compose,
    DMControlEnv,
    DoubleToFloat,
    EnvCreator,
    ParallelEnv,
    RewardSum,
    TransformedEnv,
)
from torchrl.envs.libs.gym import GymEnv, set_gym_backend
from torchrl.envs.utils import ExplorationType, set_exploration_type
from torchrl.modules import (
    EGreedyModule,
    MLP,
    ProbabilisticActor,
    QValueActor,
    TanhNormal,
    ValueOperator,
)
from torchrl.objectives import CQLLoss, DiscreteCQLLoss, SoftUpdate
from torchrl.record import VideoRecorder

from torchrl.trainers.helpers.models import ACTIVATIONS

# ====================================================================
# Environment utils
# -----------------


def env_maker(cfg, device="cpu", from_pixels=False):
    lib = cfg.env.backend
    if lib in ("gym", "gymnasium"):
        with set_gym_backend(lib):
            return GymEnv(
                cfg.env.name, device=device, from_pixels=from_pixels, pixels_only=False
            )
    elif lib == "dm_control":
        env = DMControlEnv(
            cfg.env.name, cfg.env.task, from_pixels=from_pixels, pixels_only=False
        )
        return TransformedEnv(
            env, CatTensors(in_keys=env.observation_spec.keys(), out_key="observation")
        )
    else:
        raise NotImplementedError(f"Unknown lib {lib}.")


def apply_env_transforms(
    env,
):
    transformed_env = TransformedEnv(
        env,
        Compose(
            DoubleToFloat(),
            RewardSum(),
        ),
    )
    return transformed_env


def make_environment(cfg, train_num_envs=1, eval_num_envs=1, logger=None):
    """Make environments for training and evaluation."""
    maker = functools.partial(env_maker, cfg)
    parallel_env = ParallelEnv(
        train_num_envs,
        EnvCreator(maker),
        serial_for_single=True,
    )
    parallel_env.set_seed(cfg.env.seed)

    train_env = apply_env_transforms(parallel_env)

    maker = functools.partial(env_maker, cfg, from_pixels=cfg.logger.video)
    eval_env = TransformedEnv(
        ParallelEnv(
            eval_num_envs,
            EnvCreator(maker),
            serial_for_single=True,
        ),
        train_env.transform.clone(),
    )
    eval_env.set_seed(0)
    if cfg.logger.video:
        eval_env = eval_env.insert_transform(
            0, VideoRecorder(logger=logger, tag="rendered", in_keys=["pixels"])
        )
    return train_env, eval_env


# ====================================================================
# Collector and replay buffer
# ---------------------------


def make_collector(
    cfg,
    train_env,
    actor_model_explore,
    compile=False,
    compile_mode=None,
    cudagraph=False,
):
    """Make collector."""
    collector = SyncDataCollector(
        train_env,
        actor_model_explore,
        init_random_frames=cfg.collector.init_random_frames,
        frames_per_batch=cfg.collector.frames_per_batch,
        max_frames_per_traj=cfg.collector.max_frames_per_traj,
        total_frames=cfg.collector.total_frames,
        device=cfg.collector.device,
        compile_policy={"mode": compile_mode} if compile else False,
        cudagraph_policy=cudagraph,
    )
    collector.set_seed(cfg.env.seed)
    return collector


def make_replay_buffer(
    batch_size,
    prb=False,
    buffer_size=1000000,
    scratch_dir=None,
    device="cpu",
    prefetch=3,
):
    if prb:
        replay_buffer = TensorDictPrioritizedReplayBuffer(
            alpha=0.7,
            beta=0.5,
            pin_memory=False,
            prefetch=prefetch,
            storage=LazyMemmapStorage(
                buffer_size,
                scratch_dir=scratch_dir,
                device=device,
            ),
            batch_size=batch_size,
        )
    else:
        replay_buffer = TensorDictReplayBuffer(
            pin_memory=False,
            prefetch=prefetch,
            storage=LazyMemmapStorage(
                buffer_size,
                scratch_dir=scratch_dir,
                device=device,
            ),
            batch_size=batch_size,
        )
    return replay_buffer


def make_offline_replay_buffer(rb_cfg):
    data = D4RLExperienceReplay(
        dataset_id=rb_cfg.dataset,
        split_trajs=False,
        batch_size=rb_cfg.batch_size,
        sampler=SamplerWithoutReplacement(drop_last=False),
        prefetch=4,
        direct_download=True,
    )

    data.append_transform(DoubleToFloat())

    return data


# ====================================================================
# Model
# -----
#
# We give one version of the model for learning from pixels, and one for state.
# TorchRL comes in handy at this point, as the high-level interactions with
# these models is unchanged, regardless of the modality.
#


def make_cql_model(cfg, train_env, eval_env, device="cpu"):
    model_cfg = cfg.model

    action_spec = train_env.action_spec_unbatched

    actor_net, q_net = make_cql_modules_state(model_cfg, eval_env)
    in_keys = ["observation"]
    out_keys = ["loc", "scale"]

    actor_module = TensorDictModule(actor_net, in_keys=in_keys, out_keys=out_keys)

    # We use a ProbabilisticActor to make sure that we map the
    # network output to the right space using a TanhDelta
    # distribution.
    actor = ProbabilisticActor(
        module=actor_module,
        in_keys=["loc", "scale"],
        spec=action_spec,
        distribution_class=TanhNormal,
        # Wrapping the kwargs in a TensorDictParams such that these items are
<<<<<<< HEAD
        #  send to device when necessary
        distribution_kwargs=TensorDictParams(
            TensorDict(
                {
                    "low": torch.as_tensor(action_spec.space.low, device=device),
                    "high": torch.as_tensor(action_spec.space.high, device=device),
                    "tanh_loc": NonTensorData(False),
                }
            ),
            no_convert=True,
        ),
=======
        #  send to device when necessary - not compatible with compile yet
        # distribution_kwargs=TensorDictParams(
        #     TensorDict(
        #         {
        #             "low": action_spec.space.low,
        #             "high": action_spec.space.high,
        #             "tanh_loc": NonTensorData(False),
        #         }
        #     ),
        #     no_convert=True,
        # ),
        distribution_kwargs={
            "low": action_spec.space.low.to(device),
            "high": action_spec.space.high.to(device),
            "tanh_loc": False,
        },
>>>>>>> c76325a5
        default_interaction_type=ExplorationType.RANDOM,
    )

    in_keys = ["observation", "action"]

    out_keys = ["state_action_value"]
    qvalue = ValueOperator(
        in_keys=in_keys,
        out_keys=out_keys,
        module=q_net,
    )

    model = torch.nn.ModuleList([actor, qvalue]).to(device)
    # init nets
    with torch.no_grad(), set_exploration_type(ExplorationType.RANDOM):
        td = eval_env.reset()
        td = td.to(device)
        for net in model:
            net(td)
    del td
    eval_env.close()

    return model


def make_discretecql_model(cfg, train_env, eval_env, device="cpu"):
    model_cfg = cfg.model

    action_spec = train_env.action_spec

    actor_net_kwargs = {
        "num_cells": model_cfg.hidden_sizes,
        "out_features": action_spec.shape[-1],
        "activation_class": ACTIVATIONS[model_cfg.activation],
    }
    actor_net = MLP(**actor_net_kwargs)
    qvalue_module = QValueActor(
        module=actor_net,
        spec=Composite(action=action_spec),
        in_keys=["observation"],
    )
    qvalue_module = qvalue_module.to(device)
    # init nets
    with torch.no_grad(), set_exploration_type(ExplorationType.RANDOM):
        td = eval_env.reset()
        td = td.to(device)
        qvalue_module(td)

    del td
    greedy_module = EGreedyModule(
        annealing_num_steps=cfg.collector.annealing_frames,
        eps_init=cfg.collector.eps_start,
        eps_end=cfg.collector.eps_end,
        spec=action_spec,
    )
    model_explore = TensorDictSequential(
        qvalue_module,
        greedy_module,
    ).to(device)
    return qvalue_module, model_explore


def make_cql_modules_state(model_cfg, proof_environment):
    action_spec = proof_environment.action_spec

    actor_net_kwargs = {
        "num_cells": model_cfg.hidden_sizes,
        "out_features": 2 * action_spec.shape[-1],
        "activation_class": ACTIVATIONS[model_cfg.activation],
    }
    actor_net = MLP(**actor_net_kwargs)
    actor_extractor = NormalParamExtractor(
        scale_mapping=f"biased_softplus_{model_cfg.default_policy_scale}",
        scale_lb=model_cfg.scale_lb,
    )
    actor_net = torch.nn.Sequential(actor_net, actor_extractor)

    qvalue_net_kwargs = {
        "num_cells": model_cfg.hidden_sizes,
        "out_features": 1,
        "activation_class": ACTIVATIONS[model_cfg.activation],
    }

    q_net = MLP(**qvalue_net_kwargs)

    return actor_net, q_net


# ====================================================================
# CQL Loss
# ---------


def make_continuous_loss(loss_cfg, model, device: torch.device | None = None):
    loss_module = CQLLoss(
        model[0],
        model[1],
        loss_function=loss_cfg.loss_function,
        temperature=loss_cfg.temperature,
        min_q_weight=loss_cfg.min_q_weight,
        max_q_backup=loss_cfg.max_q_backup,
        deterministic_backup=loss_cfg.deterministic_backup,
        num_random=loss_cfg.num_random,
        with_lagrange=loss_cfg.with_lagrange,
        lagrange_thresh=loss_cfg.lagrange_thresh,
    )
    loss_module.make_value_estimator(gamma=loss_cfg.gamma, device=device)
    target_net_updater = SoftUpdate(loss_module, tau=loss_cfg.tau)

    return loss_module, target_net_updater


def make_discrete_loss(loss_cfg, model, device: torch.device | None = None):
    loss_module = DiscreteCQLLoss(
        model,
        loss_function=loss_cfg.loss_function,
        delay_value=True,
    )
    loss_module.make_value_estimator(gamma=loss_cfg.gamma, device=device)
    target_net_updater = SoftUpdate(loss_module, tau=loss_cfg.tau)

    return loss_module, target_net_updater


def make_discrete_cql_optimizer(cfg, loss_module):
    optim = torch.optim.Adam(
        loss_module.parameters(),
        lr=cfg.optim.lr,
        weight_decay=cfg.optim.weight_decay,
    )
    return optim


def make_continuous_cql_optimizer(cfg, loss_module):
    critic_params = loss_module.qvalue_network_params.flatten_keys().values()
    actor_params = loss_module.actor_network_params.flatten_keys().values()
    actor_optim = torch.optim.Adam(
        actor_params,
        lr=cfg.optim.actor_lr,
        weight_decay=cfg.optim.weight_decay,
    )
    critic_optim = torch.optim.Adam(
        critic_params,
        lr=cfg.optim.critic_lr,
        weight_decay=cfg.optim.weight_decay,
    )
    alpha_optim = torch.optim.Adam(
        [loss_module.log_alpha],
        lr=cfg.optim.actor_lr,
        weight_decay=cfg.optim.weight_decay,
    )
    if loss_module.with_lagrange:
        alpha_prime_optim = torch.optim.Adam(
            [loss_module.log_alpha_prime],
            lr=cfg.optim.critic_lr,
        )
    else:
        alpha_prime_optim = None
    return actor_optim, critic_optim, alpha_optim, alpha_prime_optim


# ====================================================================
# General utils
# ---------


def log_metrics(logger, metrics, step):
    if logger is not None:
        for metric_name, metric_value in metrics.items():
            logger.log_scalar(metric_name, metric_value, step)


def dump_video(module):
    if isinstance(module, VideoRecorder):
        module.dump()<|MERGE_RESOLUTION|>--- conflicted
+++ resolved
@@ -217,25 +217,12 @@
         spec=action_spec,
         distribution_class=TanhNormal,
         # Wrapping the kwargs in a TensorDictParams such that these items are
-<<<<<<< HEAD
-        #  send to device when necessary
-        distribution_kwargs=TensorDictParams(
-            TensorDict(
-                {
-                    "low": torch.as_tensor(action_spec.space.low, device=device),
-                    "high": torch.as_tensor(action_spec.space.high, device=device),
-                    "tanh_loc": NonTensorData(False),
-                }
-            ),
-            no_convert=True,
-        ),
-=======
         #  send to device when necessary - not compatible with compile yet
         # distribution_kwargs=TensorDictParams(
         #     TensorDict(
         #         {
-        #             "low": action_spec.space.low,
-        #             "high": action_spec.space.high,
+        #             "low": torch.as_tensor(action_spec.space.low, device=device),
+        #             "high": torch.as_tensor(action_spec.space.high, device=device),
         #             "tanh_loc": NonTensorData(False),
         #         }
         #     ),
@@ -246,7 +233,6 @@
             "high": action_spec.space.high.to(device),
             "tanh_loc": False,
         },
->>>>>>> c76325a5
         default_interaction_type=ExplorationType.RANDOM,
     )
 
