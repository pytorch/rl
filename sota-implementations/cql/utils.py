# Copyright (c) Meta Platforms, Inc. and affiliates.
#
# This source code is licensed under the MIT license found in the
# LICENSE file in the root directory of this source tree.
import functools

import torch.nn
import torch.optim
from tensordict import TensorDict, TensorDictParams
from tensordict.nn import TensorDictModule, TensorDictSequential
from tensordict.nn.distributions import NormalParamExtractor
from tensordict.tensorclass import NonTensorData

from torchrl.collectors import SyncDataCollector
from torchrl.data import (
    Composite,
    LazyMemmapStorage,
    TensorDictPrioritizedReplayBuffer,
    TensorDictReplayBuffer,
)
from torchrl.data.datasets.d4rl import D4RLExperienceReplay
from torchrl.data.replay_buffers import SamplerWithoutReplacement
from torchrl.envs import (
    CatTensors,
    Compose,
    DMControlEnv,
    DoubleToFloat,
    EnvCreator,
    ParallelEnv,
    RewardSum,
    TransformedEnv,
)
from torchrl.envs.libs.gym import GymEnv, set_gym_backend
from torchrl.envs.utils import ExplorationType, set_exploration_type
from torchrl.modules import (
    EGreedyModule,
    MLP,
    ProbabilisticActor,
    QValueActor,
    TanhNormal,
    ValueOperator,
)
from torchrl.objectives import CQLLoss, DiscreteCQLLoss, SoftUpdate
from torchrl.record import VideoRecorder

from torchrl.trainers.helpers.models import ACTIVATIONS

# ====================================================================
# Environment utils
# -----------------


def env_maker(cfg, device="cpu", from_pixels=False):
    lib = cfg.env.backend
    if lib in ("gym", "gymnasium"):
        with set_gym_backend(lib):
            return GymEnv(
                cfg.env.name, device=device, from_pixels=from_pixels, pixels_only=False
            )
    elif lib == "dm_control":
        env = DMControlEnv(
            cfg.env.name, cfg.env.task, from_pixels=from_pixels, pixels_only=False
        )
        return TransformedEnv(
            env, CatTensors(in_keys=env.observation_spec.keys(), out_key="observation")
        )
    else:
        raise NotImplementedError(f"Unknown lib {lib}.")


def apply_env_transforms(
    env,
):
    transformed_env = TransformedEnv(
        env,
        Compose(
            DoubleToFloat(),
            RewardSum(),
        ),
    )
    return transformed_env


def make_environment(cfg, train_num_envs=1, eval_num_envs=1, logger=None):
    """Make environments for training and evaluation."""
    maker = functools.partial(env_maker, cfg)
    parallel_env = ParallelEnv(
        train_num_envs,
        EnvCreator(maker),
        serial_for_single=True,
    )
    parallel_env.set_seed(cfg.env.seed)

    train_env = apply_env_transforms(parallel_env)

    maker = functools.partial(env_maker, cfg, from_pixels=cfg.logger.video)
    eval_env = TransformedEnv(
        ParallelEnv(
            eval_num_envs,
            EnvCreator(maker),
            serial_for_single=True,
        ),
        train_env.transform.clone(),
    )
    eval_env.set_seed(0)
    if cfg.logger.video:
        eval_env = eval_env.insert_transform(
            0, VideoRecorder(logger=logger, tag="rendered", in_keys=["pixels"])
        )
    return train_env, eval_env


# ====================================================================
# Collector and replay buffer
# ---------------------------


def make_collector(
    cfg,
    train_env,
    actor_model_explore,
    compile=False,
    compile_mode=None,
    cudagraph=False,
):
    """Make collector."""
    collector = SyncDataCollector(
        train_env,
        actor_model_explore,
        init_random_frames=cfg.collector.init_random_frames,
        frames_per_batch=cfg.collector.frames_per_batch,
        max_frames_per_traj=cfg.collector.max_frames_per_traj,
        total_frames=cfg.collector.total_frames,
        device=cfg.collector.device,
        compile_policy={"mode": compile_mode} if compile else False,
        cudagraph_policy=cudagraph,
    )
    collector.set_seed(cfg.env.seed)
    return collector


def make_replay_buffer(
    batch_size,
    prb=False,
    buffer_size=1000000,
    scratch_dir=None,
    device="cpu",
    prefetch=3,
):
    if prb:
        replay_buffer = TensorDictPrioritizedReplayBuffer(
            alpha=0.7,
            beta=0.5,
            pin_memory=False,
            prefetch=prefetch,
            storage=LazyMemmapStorage(
                buffer_size,
                scratch_dir=scratch_dir,
                device=device,
            ),
            batch_size=batch_size,
        )
    else:
        replay_buffer = TensorDictReplayBuffer(
            pin_memory=False,
            prefetch=prefetch,
            storage=LazyMemmapStorage(
                buffer_size,
                scratch_dir=scratch_dir,
                device=device,
            ),
            batch_size=batch_size,
        )
    return replay_buffer


def make_offline_replay_buffer(rb_cfg):
    data = D4RLExperienceReplay(
        dataset_id=rb_cfg.dataset,
        split_trajs=False,
        batch_size=rb_cfg.batch_size,
        sampler=SamplerWithoutReplacement(drop_last=False),
        prefetch=4,
        direct_download=True,
    )

    data.append_transform(DoubleToFloat())

    return data


# ====================================================================
# Model
# -----
#
# We give one version of the model for learning from pixels, and one for state.
# TorchRL comes in handy at this point, as the high-level interactions with
# these models is unchanged, regardless of the modality.
#


def make_cql_model(cfg, train_env, eval_env, device="cpu"):
    model_cfg = cfg.model

    action_spec = train_env.single_action_spec

    actor_net, q_net = make_cql_modules_state(model_cfg, eval_env)
    in_keys = ["observation"]
    out_keys = ["loc", "scale"]

    actor_module = TensorDictModule(actor_net, in_keys=in_keys, out_keys=out_keys)

    # We use a ProbabilisticActor to make sure that we map the
    # network output to the right space using a TanhDelta
    # distribution.
    actor = ProbabilisticActor(
        module=actor_module,
        in_keys=["loc", "scale"],
        spec=action_spec,
        distribution_class=TanhNormal,
        # Wrapping the kwargs in a TensorDictParams such that these items are
        #  send to device when necessary
        distribution_kwargs=TensorDictParams(
            TensorDict(
                {
<<<<<<< HEAD
                    "low": torch.as_tensor(action_spec.space.low, device=device),
                    "high": torch.as_tensor(action_spec.space.high, device=device),
                    "tanh_loc": False,
                    "safe_tanh": not cfg.compile.compile,
=======
                    "low": action_spec.space.low,
                    "high": action_spec.space.high,
                    "tanh_loc": NonTensorData(False),
                    "safe_tanh": NonTensorData(not cfg.compile.compile),
>>>>>>> 45031dc2
                }
            ),
            no_convert=True,
        ),
        default_interaction_type=ExplorationType.RANDOM,
    )

    in_keys = ["observation", "action"]

    out_keys = ["state_action_value"]
    qvalue = ValueOperator(
        in_keys=in_keys,
        out_keys=out_keys,
        module=q_net,
    )

    model = torch.nn.ModuleList([actor, qvalue]).to(device)
    # init nets
    with torch.no_grad(), set_exploration_type(ExplorationType.RANDOM):
        td = eval_env.reset()
        td = td.to(device)
        for net in model:
            net(td)
    del td
    eval_env.close()

    return model


def make_discretecql_model(cfg, train_env, eval_env, device="cpu"):
    model_cfg = cfg.model

    action_spec = train_env.action_spec

    actor_net_kwargs = {
        "num_cells": model_cfg.hidden_sizes,
        "out_features": action_spec.shape[-1],
        "activation_class": ACTIVATIONS[model_cfg.activation],
    }
    actor_net = MLP(**actor_net_kwargs)
    qvalue_module = QValueActor(
        module=actor_net,
        spec=Composite(action=action_spec),
        in_keys=["observation"],
    )
    qvalue_module = qvalue_module.to(device)
    # init nets
    with torch.no_grad(), set_exploration_type(ExplorationType.RANDOM):
        td = eval_env.reset()
        td = td.to(device)
        qvalue_module(td)

    del td
    greedy_module = EGreedyModule(
        annealing_num_steps=cfg.collector.annealing_frames,
        eps_init=cfg.collector.eps_start,
        eps_end=cfg.collector.eps_end,
        spec=action_spec,
    )
    model_explore = TensorDictSequential(
        qvalue_module,
        greedy_module,
    ).to(device)
    return qvalue_module, model_explore


def make_cql_modules_state(model_cfg, proof_environment):
    action_spec = proof_environment.action_spec

    actor_net_kwargs = {
        "num_cells": model_cfg.hidden_sizes,
        "out_features": 2 * action_spec.shape[-1],
        "activation_class": ACTIVATIONS[model_cfg.activation],
    }
    actor_net = MLP(**actor_net_kwargs)
    actor_extractor = NormalParamExtractor(
        scale_mapping=f"biased_softplus_{model_cfg.default_policy_scale}",
        scale_lb=model_cfg.scale_lb,
    )
    actor_net = torch.nn.Sequential(actor_net, actor_extractor)

    qvalue_net_kwargs = {
        "num_cells": model_cfg.hidden_sizes,
        "out_features": 1,
        "activation_class": ACTIVATIONS[model_cfg.activation],
    }

    q_net = MLP(**qvalue_net_kwargs)

    return actor_net, q_net


# ====================================================================
# CQL Loss
# ---------


def make_continuous_loss(loss_cfg, model, device: torch.device | None = None):
    loss_module = CQLLoss(
        model[0],
        model[1],
        loss_function=loss_cfg.loss_function,
        temperature=loss_cfg.temperature,
        min_q_weight=loss_cfg.min_q_weight,
        max_q_backup=loss_cfg.max_q_backup,
        deterministic_backup=loss_cfg.deterministic_backup,
        num_random=loss_cfg.num_random,
        with_lagrange=loss_cfg.with_lagrange,
        lagrange_thresh=loss_cfg.lagrange_thresh,
    )
    loss_module.make_value_estimator(gamma=loss_cfg.gamma, device=device)
    target_net_updater = SoftUpdate(loss_module, tau=loss_cfg.tau)

    return loss_module, target_net_updater


def make_discrete_loss(loss_cfg, model, device: torch.device | None = None):
    loss_module = DiscreteCQLLoss(
        model,
        loss_function=loss_cfg.loss_function,
        delay_value=True,
    )
    loss_module.make_value_estimator(gamma=loss_cfg.gamma, device=device)
    target_net_updater = SoftUpdate(loss_module, tau=loss_cfg.tau)

    return loss_module, target_net_updater


def make_discrete_cql_optimizer(cfg, loss_module):
    optim = torch.optim.Adam(
        loss_module.parameters(),
        lr=cfg.optim.lr,
        weight_decay=cfg.optim.weight_decay,
    )
    return optim


def make_continuous_cql_optimizer(cfg, loss_module):
    critic_params = loss_module.qvalue_network_params.flatten_keys().values()
    actor_params = loss_module.actor_network_params.flatten_keys().values()
    actor_optim = torch.optim.Adam(
        actor_params,
        lr=cfg.optim.actor_lr,
        weight_decay=cfg.optim.weight_decay,
    )
    critic_optim = torch.optim.Adam(
        critic_params,
        lr=cfg.optim.critic_lr,
        weight_decay=cfg.optim.weight_decay,
    )
    alpha_optim = torch.optim.Adam(
        [loss_module.log_alpha],
        lr=cfg.optim.actor_lr,
        weight_decay=cfg.optim.weight_decay,
    )
    if loss_module.with_lagrange:
        alpha_prime_optim = torch.optim.Adam(
            [loss_module.log_alpha_prime],
            lr=cfg.optim.critic_lr,
        )
    else:
        alpha_prime_optim = None
    return actor_optim, critic_optim, alpha_optim, alpha_prime_optim


# ====================================================================
# General utils
# ---------


def log_metrics(logger, metrics, step):
    if logger is not None:
        for metric_name, metric_value in metrics.items():
            logger.log_scalar(metric_name, metric_value, step)


def dump_video(module):
    if isinstance(module, VideoRecorder):
        module.dump()<|MERGE_RESOLUTION|>--- conflicted
+++ resolved
@@ -223,17 +223,10 @@
         distribution_kwargs=TensorDictParams(
             TensorDict(
                 {
-<<<<<<< HEAD
                     "low": torch.as_tensor(action_spec.space.low, device=device),
                     "high": torch.as_tensor(action_spec.space.high, device=device),
-                    "tanh_loc": False,
-                    "safe_tanh": not cfg.compile.compile,
-=======
-                    "low": action_spec.space.low,
-                    "high": action_spec.space.high,
                     "tanh_loc": NonTensorData(False),
                     "safe_tanh": NonTensorData(not cfg.compile.compile),
->>>>>>> 45031dc2
                 }
             ),
             no_convert=True,
