--- conflicted
+++ resolved
@@ -184,15 +184,8 @@
         self.action_key = action_key
         self.out_keys = list(self.td_module.out_keys)
         if spec is not None:
-<<<<<<< HEAD
-            if not isinstance(spec, CompositeSpec) and len(self.out_keys) == 1:
-                spec = CompositeSpec({self.out_keys[0]: spec})
-            elif not isinstance(spec, CompositeSpec):
-                raise ValueError(f"Cannot infer which key the spec is made for, got spec={spec} and out_keys={self.out_keys}.")
-=======
             if not isinstance(spec, CompositeSpec) and len(self.out_keys) >= 1:
                 spec = CompositeSpec({self.out_keys[0]: spec})
->>>>>>> bad0d6a2
             self._spec = spec
         elif hasattr(self.td_module, "_spec"):
             self._spec = self.td_module._spec.clone()
@@ -368,13 +361,9 @@
             ),
         }
         self._spec = CompositeSpec(
-<<<<<<< HEAD
-            **self.td_module._spec, **{key: None for key in self.ou.out_keys}, shape=self.td_module._spec.shape
-=======
             **self.td_module._spec,
             **ou_specs,
             shape=self.td_module._spec.shape,
->>>>>>> bad0d6a2
         )
         if len(set(self.out_keys)) != len(self.out_keys):
             raise RuntimeError(f"Got multiple identical output keys: {self.out_keys}")
