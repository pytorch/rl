--- conflicted
+++ resolved
@@ -11,7 +11,11 @@
 from tensordict.tensordict import TensorDictBase
 from tensordict.utils import expand_as_right
 
-from torchrl.data.tensor_specs import CompositeSpec, TensorSpec
+from torchrl.data.tensor_specs import (
+    CompositeSpec,
+    TensorSpec,
+    UnboundedContinuousTensorSpec,
+)
 from torchrl.envs.utils import exploration_type, ExplorationType
 from torchrl.modules.tensordict_module.common import _forward_hook_safe_action
 
@@ -415,17 +419,6 @@
         noise_key = self.ou.noise_key
         steps_key = self.ou.steps_key
 
-<<<<<<< HEAD
-        ou_specs = {
-            noise_key: None,
-            steps_key: UnboundedContinuousTensorSpec(
-                shape=self.td_module._spec.shape,
-                device=self.td_module._spec.device,
-                dtype=torch.int64,
-            ),
-        }
-=======
->>>>>>> c925a09e
         if spec is not None:
             if not isinstance(spec, CompositeSpec) and len(self.out_keys) >= 1:
                 spec = CompositeSpec({action_key: spec}, shape=spec.shape[:-1])
