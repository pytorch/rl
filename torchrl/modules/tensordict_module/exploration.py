# Copyright (c) Meta Platforms, Inc. and affiliates.
#
# This source code is licensed under the MIT license found in the
# LICENSE file in the root directory of this source tree.
import warnings
from typing import Optional, Union

import numpy as np
import torch
from tensordict.nn import TensorDictModule, TensorDictModuleWrapper
from tensordict.tensordict import TensorDictBase
from tensordict.utils import expand_as_right, expand_right, NestedKey

from torchrl.data.tensor_specs import CompositeSpec, TensorSpec
from torchrl.envs.utils import exploration_type, ExplorationType
from torchrl.modules.tensordict_module.common import _forward_hook_safe_action

__all__ = [
    "EGreedyWrapper",
    "AdditiveGaussianWrapper",
    "OrnsteinUhlenbeckProcessWrapper",
]


class EGreedyWrapper(TensorDictModuleWrapper):
    """Epsilon-Greedy PO wrapper.

    Args:
        policy (TensorDictModule): a deterministic policy.

    Keyword Args:
        eps_init (scalar, optional): initial epsilon value.
            default: 1.0
        eps_end (scalar, optional): final epsilon value.
            default: 0.1
        annealing_num_steps (int, optional): number of steps it will take for epsilon to reach the eps_end value
        action_key (NestedKey, optional): if the policy module has more than one output key,
            its output spec will be of type CompositeSpec. One needs to know where to
            find the action spec.
            Default is "action".
        spec (TensorSpec, optional): if provided, the sampled action will be
            projected onto the valid action space once explored. If not provided,
            the exploration wrapper will attempt to recover it from the policy.

    .. note::
        Once an environment has been wrapped in :class:`EGreedyWrapper`, it is
        crucial to incorporate a call to :meth:`~.step` in the training loop
        to update the exploration factor.
        Since it is not easy to capture this omission no warning or exception
        will be raised if this is ommitted!

    Examples:
        >>> import torch
        >>> from tensordict import TensorDict
        >>> from torchrl.modules import EGreedyWrapper, Actor
        >>> from torchrl.data import BoundedTensorSpec
        >>> torch.manual_seed(0)
        >>> spec = BoundedTensorSpec(-1, 1, torch.Size([4]))
        >>> module = torch.nn.Linear(4, 4, bias=False)
        >>> policy = Actor(spec=spec, module=module)
        >>> explorative_policy = EGreedyWrapper(policy, eps_init=0.2)
        >>> td = TensorDict({"observation": torch.zeros(10, 4)}, batch_size=[10])
        >>> print(explorative_policy(td).get("action"))
        tensor([[ 0.0000,  0.0000,  0.0000,  0.0000],
                [ 0.0000,  0.0000,  0.0000,  0.0000],
                [ 0.9055, -0.9277, -0.6295, -0.2532],
                [ 0.0000,  0.0000,  0.0000,  0.0000],
                [ 0.0000,  0.0000,  0.0000,  0.0000],
                [ 0.0000,  0.0000,  0.0000,  0.0000],
                [ 0.0000,  0.0000,  0.0000,  0.0000],
                [ 0.0000,  0.0000,  0.0000,  0.0000],
                [ 0.0000,  0.0000,  0.0000,  0.0000],
                [ 0.0000,  0.0000,  0.0000,  0.0000]], grad_fn=<AddBackward0>)

    """

    def __init__(
        self,
        policy: TensorDictModule,
        *,
        eps_init: float = 1.0,
        eps_end: float = 0.1,
        annealing_num_steps: int = 1000,
        action_key: Optional[NestedKey] = "action",
        spec: Optional[TensorSpec] = None,
    ):
        super().__init__(policy)
        self.register_buffer("eps_init", torch.tensor([eps_init]))
        self.register_buffer("eps_end", torch.tensor([eps_end]))
        if self.eps_end > self.eps_init:
            raise RuntimeError("eps should decrease over time or be constant")
        self.annealing_num_steps = annealing_num_steps
        self.register_buffer("eps", torch.tensor([eps_init]))
        self.action_key = action_key
        if spec is not None:
            if not isinstance(spec, CompositeSpec) and len(self.out_keys) >= 1:
                spec = CompositeSpec({action_key: spec}, shape=spec.shape[:-1])
            self._spec = spec
        elif hasattr(self.td_module, "_spec"):
            self._spec = self.td_module._spec.clone()
            if action_key not in self._spec.keys():
                self._spec[action_key] = None
        elif hasattr(self.td_module, "spec"):
            self._spec = self.td_module.spec.clone()
            if action_key not in self._spec.keys():
                self._spec[action_key] = None
        else:
            self._spec = CompositeSpec({key: None for key in policy.out_keys})

    @property
    def spec(self):
        return self._spec

    def step(self, frames: int = 1) -> None:
        """A step of epsilon decay.

        After self.annealing_num_steps, this function is a no-op.

        Args:
            frames (int): number of frames since last step.

        """
        for _ in range(frames):
            self.eps.data[0] = max(
                self.eps_end.item(),
                (
                    self.eps - (self.eps_init - self.eps_end) / self.annealing_num_steps
                ).item(),
            )

    def forward(self, tensordict: TensorDictBase) -> TensorDictBase:
        tensordict = self.td_module.forward(tensordict)
        if exploration_type() == ExplorationType.RANDOM or exploration_type() is None:
            if isinstance(self.action_key, tuple) and len(self.action_key) > 1:
                action_tensordict = tensordict.get(self.action_key[:-1])
                action_key = self.action_key[-1]
            else:
                action_tensordict = tensordict
                action_key = self.action_key

            out = action_tensordict.get(action_key)
            eps = self.eps.item()
            cond = (
                torch.rand(action_tensordict.shape, device=action_tensordict.device)
                < eps
            ).to(out.dtype)
            cond = expand_as_right(cond, out)
            spec = self.spec
            if spec is not None:
                if isinstance(spec, CompositeSpec):
                    spec = spec[self.action_key]
                out = cond * spec.rand().to(out.device) + (1 - cond) * out
            else:
                raise RuntimeError(
                    "spec must be provided by the policy or directly to the exploration wrapper."
                )
            action_tensordict.set(action_key, out)
        return tensordict


class AdditiveGaussianWrapper(TensorDictModuleWrapper):
    """Additive Gaussian PO wrapper.

    Args:
        policy (TensorDictModule): a policy.

    Keyword Args:
        sigma_init (scalar, optional): initial epsilon value.
            default: 1.0
        sigma_end (scalar, optional): final epsilon value.
            default: 0.1
        annealing_num_steps (int, optional): number of steps it will take for
            sigma to reach the :obj:`sigma_end` value.
        mean (float, optional): mean of each output element’s normal distribution.
        std (float, optional): standard deviation of each output element’s normal distribution.
        action_key (NestedKey, optional): if the policy module has more than one output key,
            its output spec will be of type CompositeSpec. One needs to know where to
            find the action spec.
            Default is "action".
        spec (TensorSpec, optional): if provided, the sampled action will be
            projected onto the valid action space once explored. If not provided,
            the exploration wrapper will attempt to recover it from the policy.
        safe (boolean, optional): if False, the TensorSpec can be None. If it
            is set to False but the spec is passed, the projection will still
            happen.
            Default is True.

    .. note::
        Once an environment has been wrapped in :class:`AdditiveGaussianWrapper`, it is
        crucial to incorporate a call to :meth:`~.step` in the training loop
        to update the exploration factor.
        Since it is not easy to capture this omission no warning or exception
        will be raised if this is ommitted!


    """

    def __init__(
        self,
        policy: TensorDictModule,
        *,
        sigma_init: float = 1.0,
        sigma_end: float = 0.1,
        annealing_num_steps: int = 1000,
        mean: float = 0.0,
        std: float = 1.0,
        action_key: Optional[NestedKey] = "action",
        spec: Optional[TensorSpec] = None,
        safe: Optional[bool] = True,
    ):
        super().__init__(policy)
        if sigma_end > sigma_init:
            raise RuntimeError("sigma should decrease over time or be constant")
        self.register_buffer("sigma_init", torch.tensor([sigma_init]))
        self.register_buffer("sigma_end", torch.tensor([sigma_end]))
        self.annealing_num_steps = annealing_num_steps
        self.register_buffer("mean", torch.tensor([mean]))
        self.register_buffer("std", torch.tensor([std]))
        self.register_buffer("sigma", torch.tensor([sigma_init]))
        self.action_key = action_key
        self.out_keys = list(self.td_module.out_keys)
        if action_key not in self.out_keys:
            raise RuntimeError(
                f"The action key {action_key} was not found in the td_module out_keys {self.td_module.out_keys}."
            )
        if spec is not None:
            if not isinstance(spec, CompositeSpec) and len(self.out_keys) >= 1:
                spec = CompositeSpec({action_key: spec}, shape=spec.shape[:-1])
            self._spec = spec
        elif hasattr(self.td_module, "_spec"):
            self._spec = self.td_module._spec.clone()
            if action_key not in self._spec.keys(True, True):
                self._spec[action_key] = None
        elif hasattr(self.td_module, "spec"):
            self._spec = self.td_module.spec.clone()
            if action_key not in self._spec.keys(True, True):
                self._spec[action_key] = None
        else:
            self._spec = CompositeSpec({key: None for key in policy.out_keys})

        self.safe = safe
        if self.safe:
            self.register_forward_hook(_forward_hook_safe_action)

    @property
    def spec(self):
        return self._spec

    def step(self, frames: int = 1) -> None:
        """A step of sigma decay.

        After self.annealing_num_steps, this function is a no-op.

        Args:
            frames (int): number of frames since last step.

        """
        for _ in range(frames):
            self.sigma.data[0] = max(
                self.sigma_end.item(),
                (
                    self.sigma
                    - (self.sigma_init - self.sigma_end) / self.annealing_num_steps
                ).item(),
            )

    def _add_noise(self, action: torch.Tensor) -> torch.Tensor:
        sigma = self.sigma.item()
        noise = torch.normal(
            mean=torch.ones(action.shape) * self.mean.item(),
            std=torch.ones(action.shape) * self.std.item(),
        ).to(action.device)
        action = action + noise * sigma
        spec = self.spec
        spec = spec[self.action_key]
        if spec is not None:
            action = spec.project(action)
        elif self.safe:
            raise RuntimeError(
                "the action spec must be provided to AdditiveGaussianWrapper unless "
                "the `safe` keyword argument is turned off at initialization."
            )
        return action

    def forward(self, tensordict: TensorDictBase) -> TensorDictBase:
        tensordict = self.td_module.forward(tensordict)
        if exploration_type() is ExplorationType.RANDOM or exploration_type() is None:
            out = tensordict.get(self.action_key)
            out = self._add_noise(out)
            tensordict.set(self.action_key, out)
        return tensordict


class OrnsteinUhlenbeckProcessWrapper(TensorDictModuleWrapper):
    r"""Ornstein-Uhlenbeck exploration policy wrapper.

    Presented in "CONTINUOUS CONTROL WITH DEEP REINFORCEMENT LEARNING", https://arxiv.org/pdf/1509.02971.pdf.

    The OU exploration is to be used with continuous control policies and introduces a auto-correlated exploration
    noise. This enables a sort of 'structured' exploration.

    Noise equation:

    .. math::
        noise_t = noise_{t-1} + \theta * (mu - noise_{t-1}) * dt + \sigma_t * \sqrt{dt} * W

    Sigma equation:

    .. math::
        \sigma_t = max(\sigma^{min, (-(\sigma_{t-1} - \sigma^{min}) / (n^{\text{steps annealing}}) * n^{\text{steps}} + \sigma))

    To keep track of the steps and noise from sample to sample, an :obj:`"ou_prev_noise{id}"` and :obj:`"ou_steps{id}"` keys
    will be written in the input/output tensordict. It is expected that the tensordict will be zeroed at reset,
    indicating that a new trajectory is being collected. If not, and is the same tensordict is used for consecutive
    trajectories, the step count will keep on increasing across rollouts. Note that the collector classes take care of
    zeroing the tensordict at reset time.

    .. note::
        Once an environment has been wrapped in :class:`OrnsteinUhlenbeckProcessWrapper`, it is
        crucial to incorporate a call to :meth:`~.step` in the training loop
        to update the exploration factor.
        Since it is not easy to capture this omission no warning or exception
        will be raised if this is ommitted!

    Args:
        policy (TensorDictModule): a policy

    Keyword Args:
        eps_init (scalar): initial epsilon value, determining the amount of noise to be added.
            default: 1.0
        eps_end (scalar): final epsilon value, determining the amount of noise to be added.
            default: 0.1
        annealing_num_steps (int): number of steps it will take for epsilon to reach the eps_end value.
            default: 1000
        theta (scalar): theta factor in the noise equation
            default: 0.15
        mu (scalar): OU average (mu in the noise equation).
            default: 0.0
        sigma (scalar): sigma value in the sigma equation.
            default: 0.2
        dt (scalar): dt in the noise equation.
            default: 0.01
        x0 (Tensor, ndarray, optional): initial value of the process.
            default: 0.0
        sigma_min (number, optional): sigma_min in the sigma equation.
            default: None
        n_steps_annealing (int): number of steps for the sigma annealing.
            default: 1000
        action_key (NestedKey, optional): key of the action to be modified.
            default: "action"
        is_init_key (NestedKey, optional): key where to find the is_init flag used to reset the noise steps.
            default: "is_init"
        spec (TensorSpec, optional): if provided, the sampled action will be
            projected onto the valid action space once explored. If not provided,
            the exploration wrapper will attempt to recover it from the policy.
        safe (bool): if ``True``, actions that are out of bounds given the action specs will be projected in the space
            given the :obj:`TensorSpec.project` heuristic.
            default: True

    Examples:
        >>> import torch
        >>> from tensordict import TensorDict
        >>> from torchrl.data import BoundedTensorSpec
        >>> from torchrl.modules import OrnsteinUhlenbeckProcessWrapper, Actor
        >>> torch.manual_seed(0)
        >>> spec = BoundedTensorSpec(-1, 1, torch.Size([4]))
        >>> module = torch.nn.Linear(4, 4, bias=False)
        >>> policy = Actor(module=module, spec=spec)
        >>> explorative_policy = OrnsteinUhlenbeckProcessWrapper(policy)
        >>> td = TensorDict({"observation": torch.zeros(10, 4)}, batch_size=[10])
        >>> print(explorative_policy(td))
        TensorDict(
            fields={
                _ou_prev_noise: Tensor(torch.Size([10, 4]), dtype=torch.float32),
                _ou_steps: Tensor(torch.Size([10, 1]), dtype=torch.int64),
                action: Tensor(torch.Size([10, 4]), dtype=torch.float32),
                observation: Tensor(torch.Size([10, 4]), dtype=torch.float32)},
            batch_size=torch.Size([10]),
            device=None,
            is_shared=False)
    """

    def __init__(
        self,
        policy: TensorDictModule,
        *,
        eps_init: float = 1.0,
        eps_end: float = 0.1,
        annealing_num_steps: int = 1000,
        theta: float = 0.15,
        mu: float = 0.0,
        sigma: float = 0.2,
        dt: float = 1e-2,
        x0: Optional[Union[torch.Tensor, np.ndarray]] = None,
        sigma_min: Optional[float] = None,
        n_steps_annealing: int = 1000,
        action_key: Optional[NestedKey] = "action",
        is_init_key: Optional[NestedKey] = "is_init",
        spec: TensorSpec = None,
        safe: bool = True,
        key: Optional[NestedKey] = None,
    ):
        if key is not None:
            action_key = key
            warnings.warn(
                f"the 'key' keyword argument of {type(self)} has been renamed 'action_key'. The 'key' entry will be deprecated soon."
            )
        super().__init__(policy)
        self.ou = _OrnsteinUhlenbeckProcess(
            theta=theta,
            mu=mu,
            sigma=sigma,
            dt=dt,
            x0=x0,
            sigma_min=sigma_min,
            n_steps_annealing=n_steps_annealing,
            key=action_key,
        )
        self.register_buffer("eps_init", torch.tensor([eps_init]))
        self.register_buffer("eps_end", torch.tensor([eps_end]))
        if self.eps_end > self.eps_init:
            raise ValueError(
                "eps should decrease over time or be constant, "
                f"got eps_init={eps_init} and eps_end={eps_end}"
            )
        self.annealing_num_steps = annealing_num_steps
        self.register_buffer("eps", torch.tensor([eps_init]))
        self.out_keys = list(self.td_module.out_keys) + self.ou.out_keys
        self.is_init_key = is_init_key
        noise_key = self.ou.noise_key
        steps_key = self.ou.steps_key

        if spec is not None:
            if not isinstance(spec, CompositeSpec) and len(self.out_keys) >= 1:
                spec = CompositeSpec({action_key: spec}, shape=spec.shape[:-1])
            self._spec = spec
        elif hasattr(self.td_module, "_spec"):
            self._spec = self.td_module._spec.clone()
            if action_key not in self._spec.keys(True, True):
                self._spec[action_key] = None
        elif hasattr(self.td_module, "spec"):
            self._spec = self.td_module.spec.clone()
            if action_key not in self._spec.keys(True, True):
                self._spec[action_key] = None
        else:
            self._spec = CompositeSpec({key: None for key in policy.out_keys})
        ou_specs = {
            noise_key: None,
            steps_key: None,
        }
        self._spec.update(ou_specs)
        if len(set(self.out_keys)) != len(self.out_keys):
            raise RuntimeError(f"Got multiple identical output keys: {self.out_keys}")
        self.safe = safe
        if self.safe:
            self.register_forward_hook(_forward_hook_safe_action)

    @property
    def spec(self):
        return self._spec

    def step(self, frames: int = 1) -> None:
        """Updates the eps noise factor.

        Args:
            frames (int): number of frames of the current batch (corresponding to the number of updates to be made).

        """
        for _ in range(frames):
            if self.annealing_num_steps > 0:
                self.eps.data[0] = max(
                    self.eps_end.item(),
                    (
                        self.eps
                        - (self.eps_init - self.eps_end) / self.annealing_num_steps
                    ).item(),
                )
            else:
                raise ValueError(
                    f"{self.__class__.__name__}.step() called when "
                    f"self.annealing_num_steps={self.annealing_num_steps}. Expected a strictly positive "
                    f"number of frames."
                )

    def forward(self, tensordict: TensorDictBase) -> TensorDictBase:
        tensordict = super().forward(tensordict)
        if exploration_type() == ExplorationType.RANDOM or exploration_type() is None:
            is_init = tensordict.get(self.is_init_key, None)
            if is_init is None:
                warnings.warn(
                    f"The tensordict passed to {self.__class__.__name__} appears to be "
                    f"missing the '{self.is_init_key}' entry. This entry is used to "
                    f"reset the noise at the beginning of a trajectory, without it "
                    f"the behaviour of this exploration method is undefined. "
                    f"This is allowed for BC compatibility purposes but it will be deprecated soon! "
                    f"To create a '{self.is_init_key}' entry, simply append an torchrl.envs.InitTracker "
                    f"transform to your environment with `env = TransformedEnv(env, InitTracker())`."
                )
            tensordict = self.ou.add_sample(
                tensordict, self.eps.item(), is_init=is_init
            )
        return tensordict


# Based on http://math.stackexchange.com/questions/1287634/implementing-ornstein-uhlenbeck-in-matlab
class _OrnsteinUhlenbeckProcess:
    def __init__(
        self,
        theta: float,
        mu: float = 0.0,
        sigma: float = 0.2,
        dt: float = 1e-2,
        x0: Optional[Union[torch.Tensor, np.ndarray]] = None,
        sigma_min: Optional[float] = None,
        n_steps_annealing: int = 1000,
        key: Optional[NestedKey] = "action",
        is_init_key: Optional[NestedKey] = "is_init",
    ):
        self.mu = mu
        self.sigma = sigma

        if sigma_min is not None:
            self.m = -float(sigma - sigma_min) / float(n_steps_annealing)
            self.c = sigma
            self.sigma_min = sigma_min
        else:
            self.m = 0.0
            self.c = sigma
            self.sigma_min = sigma

        self.theta = theta
        self.mu = mu
        self.dt = dt
        self.x0 = x0 if x0 is not None else 0.0
        self.key = key
        self.is_init_key = is_init_key
        self._noise_key = "_ou_prev_noise"
        self._steps_key = "_ou_steps"
        self.out_keys = [self.noise_key, self.steps_key]

    @property
    def noise_key(self):
        return self._noise_key  # + str(id(self))

    @property
    def steps_key(self):
        return self._steps_key  # + str(id(self))

    def _make_noise_pair(
<<<<<<< HEAD
        self, tensordict: TensorDictBase, key: NestedKey, is_init=None
    ) -> None:
        if is_init is not None:
            tensordict = tensordict.get_sub_tensordict(is_init)
        tensordict.set(
            self.noise_key,
            torch.zeros(tensordict.get(key).shape, device=tensordict.device),
            inplace=is_init is not None,
        )
        tensordict.set(
            self.steps_key,
            torch.zeros(
                tensordict.batch_size,
                dtype=torch.long,
                device=tensordict.device,
            ),
            inplace=is_init is not None,
        )
=======
        self,
        action_tensordict: TensorDictBase,
        tensordict: TensorDictBase,
        is_init: torch.Tensor,
    ):
        if self.steps_key not in tensordict.keys():
            noise = torch.zeros(
                tensordict.get(self.key).shape, device=tensordict.device
            )
            steps = torch.zeros(
                action_tensordict.batch_size, dtype=torch.long, device=tensordict.device
            )
            tensordict.set(self.noise_key, noise)
            tensordict.set(self.steps_key, steps)
        else:
            noise = tensordict.get(self.noise_key)
            steps = tensordict.get(self.steps_key)
        if is_init is not None:
            noise[is_init] = 0
            steps[is_init] = 0
        return noise, steps
>>>>>>> eb05c7bf

    def add_sample(
        self,
        tensordict: TensorDictBase,
        eps: float = 1.0,
        is_init: Optional[torch.Tensor] = None,
    ) -> TensorDictBase:

<<<<<<< HEAD
        if isinstance(self.key, tuple) and len(self.key) > 1:
            action_tensordict = tensordict.get(self.key[:-1])
            action_key = self.key[-1]
        else:
            action_tensordict = tensordict
            action_key = self.key

        is_init = tensordict.get("is_init", None)
        if is_init is not None:
            if (action_tensordict.ndim > is_init.ndim) or (
                action_tensordict.ndim <= is_init.ndim
                and is_init.shape[: action_tensordict.ndim] != action_tensordict.shape
            ):  # if is_init has less dimensions than action_tensordict or
                # if the leading dims of is_init do not correspond to the batch_size of action_tensordict
                # we expand it
=======
        # Get the nested tensordict where the action lives
        if isinstance(self.key, tuple) and len(self.key) > 1:
            action_tensordict = tensordict.get(self.key[:-1])
        else:
            action_tensordict = tensordict

        if is_init is None:
            is_init = tensordict.get(self.is_init_key, None)
        if (
            is_init is not None
        ):  # is_init has the shape of done_spec, let's bring it to the action_tensordict shape
            if is_init.ndim > 1 and is_init.shape[-1] == 1:
                is_init = is_init.squeeze(-1)  # Squeeze dangling dim
            if (
                action_tensordict.ndim >= is_init.ndim
            ):  # if is_init has less dimensions than action_tensordict we expand it
>>>>>>> eb05c7bf
                is_init = expand_right(is_init, action_tensordict.shape)
            else:
                is_init = is_init.sum(
                    tuple(range(action_tensordict.batch_dims, is_init.ndim)),
                    dtype=torch.bool,
                )  # otherwise we reduce it to that batch_size
<<<<<<< HEAD

        if self.noise_key not in action_tensordict.keys():
            self._make_noise_pair(action_tensordict, action_key)
        if is_init is not None and is_init.any():
            self._make_noise_pair(action_tensordict, action_key, is_init)

        prev_noise = action_tensordict.get(self.noise_key)
        prev_noise = prev_noise + self.x0

        n_steps = action_tensordict.get(self.steps_key)
=======
            if is_init.shape != action_tensordict.shape:
                raise ValueError(
                    f"'{self.is_init_key}' shape not compatible with action tensordict shape, "
                    f"got {tensordict.get(self.is_init_key).shape} and {action_tensordict.shape}"
                )

        prev_noise, n_steps = self._make_noise_pair(
            action_tensordict, tensordict, is_init
        )
>>>>>>> eb05c7bf

        prev_noise = prev_noise + self.x0
        noise = (
            prev_noise
            + self.theta * (self.mu - prev_noise) * self.dt
            + self.current_sigma(expand_as_right(n_steps, prev_noise))
            * np.sqrt(self.dt)
            * torch.randn_like(prev_noise)
        )
        action_tensordict.set_(self.noise_key, noise - self.x0)
        action_tensordict.set_(
            action_key, action_tensordict.get(action_key) + eps * noise
        )
        action_tensordict.set_(self.steps_key, n_steps + 1)
        return tensordict

    def current_sigma(self, n_steps: torch.Tensor) -> torch.Tensor:
        sigma = (self.m * n_steps + self.c).clamp_min(self.sigma_min)
        return sigma<|MERGE_RESOLUTION|>--- conflicted
+++ resolved
@@ -547,26 +547,6 @@
         return self._steps_key  # + str(id(self))
 
     def _make_noise_pair(
-<<<<<<< HEAD
-        self, tensordict: TensorDictBase, key: NestedKey, is_init=None
-    ) -> None:
-        if is_init is not None:
-            tensordict = tensordict.get_sub_tensordict(is_init)
-        tensordict.set(
-            self.noise_key,
-            torch.zeros(tensordict.get(key).shape, device=tensordict.device),
-            inplace=is_init is not None,
-        )
-        tensordict.set(
-            self.steps_key,
-            torch.zeros(
-                tensordict.batch_size,
-                dtype=torch.long,
-                device=tensordict.device,
-            ),
-            inplace=is_init is not None,
-        )
-=======
         self,
         action_tensordict: TensorDictBase,
         tensordict: TensorDictBase,
@@ -588,7 +568,6 @@
             noise[is_init] = 0
             steps[is_init] = 0
         return noise, steps
->>>>>>> eb05c7bf
 
     def add_sample(
         self,
@@ -597,23 +576,6 @@
         is_init: Optional[torch.Tensor] = None,
     ) -> TensorDictBase:
 
-<<<<<<< HEAD
-        if isinstance(self.key, tuple) and len(self.key) > 1:
-            action_tensordict = tensordict.get(self.key[:-1])
-            action_key = self.key[-1]
-        else:
-            action_tensordict = tensordict
-            action_key = self.key
-
-        is_init = tensordict.get("is_init", None)
-        if is_init is not None:
-            if (action_tensordict.ndim > is_init.ndim) or (
-                action_tensordict.ndim <= is_init.ndim
-                and is_init.shape[: action_tensordict.ndim] != action_tensordict.shape
-            ):  # if is_init has less dimensions than action_tensordict or
-                # if the leading dims of is_init do not correspond to the batch_size of action_tensordict
-                # we expand it
-=======
         # Get the nested tensordict where the action lives
         if isinstance(self.key, tuple) and len(self.key) > 1:
             action_tensordict = tensordict.get(self.key[:-1])
@@ -630,25 +592,12 @@
             if (
                 action_tensordict.ndim >= is_init.ndim
             ):  # if is_init has less dimensions than action_tensordict we expand it
->>>>>>> eb05c7bf
                 is_init = expand_right(is_init, action_tensordict.shape)
             else:
                 is_init = is_init.sum(
                     tuple(range(action_tensordict.batch_dims, is_init.ndim)),
                     dtype=torch.bool,
                 )  # otherwise we reduce it to that batch_size
-<<<<<<< HEAD
-
-        if self.noise_key not in action_tensordict.keys():
-            self._make_noise_pair(action_tensordict, action_key)
-        if is_init is not None and is_init.any():
-            self._make_noise_pair(action_tensordict, action_key, is_init)
-
-        prev_noise = action_tensordict.get(self.noise_key)
-        prev_noise = prev_noise + self.x0
-
-        n_steps = action_tensordict.get(self.steps_key)
-=======
             if is_init.shape != action_tensordict.shape:
                 raise ValueError(
                     f"'{self.is_init_key}' shape not compatible with action tensordict shape, "
@@ -658,7 +607,6 @@
         prev_noise, n_steps = self._make_noise_pair(
             action_tensordict, tensordict, is_init
         )
->>>>>>> eb05c7bf
 
         prev_noise = prev_noise + self.x0
         noise = (
@@ -668,11 +616,9 @@
             * np.sqrt(self.dt)
             * torch.randn_like(prev_noise)
         )
-        action_tensordict.set_(self.noise_key, noise - self.x0)
-        action_tensordict.set_(
-            action_key, action_tensordict.get(action_key) + eps * noise
-        )
-        action_tensordict.set_(self.steps_key, n_steps + 1)
+        tensordict.set_(self.noise_key, noise - self.x0)
+        tensordict.set_(self.key, tensordict.get(self.key) + eps * noise)
+        tensordict.set_(self.steps_key, n_steps + 1)
         return tensordict
 
     def current_sigma(self, n_steps: torch.Tensor) -> torch.Tensor:
