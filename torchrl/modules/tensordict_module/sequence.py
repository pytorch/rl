--- conflicted
+++ resolved
@@ -134,13 +134,10 @@
             for i, out_key in enumerate(out_keys)
             if out_key not in out_keys[i + 1 :]
         ]
-<<<<<<< HEAD
-=======
         # we sometimes use in_keys to select keys of a tensordict that are
         # necessary to run a TensorDictModule. If a key is an intermediary in
         # the chain, there is not reason why it should belong to the input
         # TensorDict.
->>>>>>> 62991bab
         in_keys = [in_key for in_key in in_keys if in_key not in out_keys]
 
         super().__init__(
