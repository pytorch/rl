# Copyright (c) Meta Platforms, Inc. and affiliates.
#
# This source code is licensed under the MIT license found in the
# LICENSE file in the root directory of this source tree.

"""Async vLLM engine implementation for efficient batching and inference.

This module provides an async vLLM engine that leverages native vLLM batching
for better performance and memory efficiency compared to the explicit batching
approach used in the legacy vLLM backend.
"""

from __future__ import annotations

import asyncio
import os
import random
import uuid
from collections.abc import Iterator, Sequence
from concurrent.futures import ThreadPoolExecutor, wait
from typing import Any, Literal, TYPE_CHECKING

import torch

from torchrl._utils import logger as torchrl_logger

# Import RLvLLMEngine and shared utilities
from .base import RLvLLMEngine
from .vllm_utils import stateless_init_process_group


_has_vllm = True

if TYPE_CHECKING:
    from vllm.engine.async_llm_engine import AsyncEngineArgs
    from vllm.engine.request import RequestOutput
    from vllm.engine.sampling_params import SamplingParams

TIMEOUT_SECONDS = os.getenv("TORCHRL_VLLM_TIMEOUT_SECONDS", 300)

try:
    import vllm

<<<<<<< HEAD
def _get_ray():
    """Import Ray on demand to avoid global import side-effects.

    Returns:
        ModuleType: The imported Ray module.

    Raises:
        ImportError: If Ray is not installed.
    """
    try:
        import ray  # type: ignore

        return ray
    except Exception as e:  # pragma: no cover - surfaced to callers
        raise ImportError(
            "ray is not installed. Please install it with `pip install ray`."
        ) from e


class _AsyncvLLMWorker:
    """Async vLLM worker for Ray with weight update capabilities.
=======
    _has_vllm = True
except ImportError:
    vllm = None
    _has_vllm = False
>>>>>>> 01d2801b


class _AsyncvLLMWorker:
    """Async vLLM worker extension for Ray with weight update capabilities."""

    def init_weight_update_group(
        self,
        master_address: str,
        master_port: str,
        rank_offset: int,
        world_size: int,
    ):
        """Initialize weight update group for this worker (non-blocking).

        This method starts NCCL initialization in a background thread and returns immediately,
        allowing the RPC to complete. The NCCL collective will complete when the trainer joins.

        Args:
            master_address (str): The master address for distributed training.
            master_port (str): The master port for distributed training.
            rank_offset (int): Rank offset for this worker in the global weight update group.
            world_size (int): Total number of processes in the weight update group.
        """
        import threading

        from vllm.distributed.parallel_state import get_world_group

        torchrl_logger.info(f"=> in {type(self).__name__}.init_weight_update_group")
        if getattr(self, "model_update_group", None) is not None:
            torchrl_logger.info("Model update group already initialized")
            return

        # Get the local rank within the tensor parallel group
        tp_group = get_world_group()
        local_rank = tp_group.rank
        torchrl_logger.info(f"Local rank in tensor parallel group: {local_rank}")

        # Calculate the global rank for weight update group
        rank = local_rank + rank_offset
        torchrl_logger.info(
            f"Starting {type(self).__name__} weight update group init (non-blocking) with "
            f"{master_address=}, {master_port=}, {rank=}, {world_size=}, device={self.device}"
        )

        # Start NCCL init in a background thread so this RPC can return immediately
        def _init_nccl_background():
            try:
                from .vllm_utils import stateless_init_process_group

                torchrl_logger.info(
                    f"Worker rank {rank}: Starting NCCL init (will block until collective completes)..."
                )
                self.model_update_group = stateless_init_process_group(
                    master_address, master_port, rank, world_size, self.device
                )
                torchrl_logger.info(f"Worker rank {rank}: NCCL init complete!")
            except Exception as e:
                torchrl_logger.error(f"Worker rank {rank}: NCCL init failed: {e}")
                raise

        thread = threading.Thread(target=_init_nccl_background, daemon=False)
        thread.start()

        # Store thread reference for potential cleanup
        self._nccl_init_thread = thread

        torchrl_logger.info(
            f"{type(self).__name__}.init_weight_update_group dispatched (non-blocking)"
        )

    def update_weight(self, name: str, dtype_name: str, shape: tuple[int, ...]):
        """Update weight via broadcast from master (rank 0) - periodic-mono pattern.

        Args:
            name (str): Parameter name.
            dtype_name (str): Parameter dtype name (e.g., 'bfloat16').
            shape (tuple[int, ...]): Parameter shape.
        """
        if self.model_update_group is None:
            raise RuntimeError("Weight update group not initialized")

        # Convert dtype name to dtype (like periodic-mono)
        dtype = getattr(torch, dtype_name)

        # Workers receive broadcast from master (rank 0)
        weight = torch.empty(shape, dtype=dtype, device="cuda")
        self.model_update_group.broadcast(
            weight, src=0, stream=torch.cuda.current_stream()
        )
        self.model_runner.model.load_weights(weights=[(name, weight)])
        del weight

    def check_nccl_group_ready(self):
        """Check if NCCL group is ready for communication."""
        ready = self.model_update_group is not None
        torchrl_logger.info(f"Worker NCCL group ready: {ready}")
        return ready

    def load_weights_from_storage(self, storage_path: str, num_threads: int = 1):
        """Load weights from shared storage (double-buffer approach).

        This method reads weights from a memory-mapped TensorDict directory
        and loads them into the model. Used for file-based weight synchronization
        as an alternative to NCCL collectives.

        Args:
            storage_path: Path to the directory containing memory-mapped weights
            num_threads: Number of threads for reading (default: 1)
        """
        from tensordict import TensorDict

        torchrl_logger.info(f"Worker loading weights from {storage_path}")

        # Read weights from shared storage
        weights = TensorDict.load_memmap(storage_path)
        weights = weights.flatten_keys(".")

        # Convert to list of (name, tensor) tuples
        weights_list = list(weights.items())

        torchrl_logger.info(f"Worker loading {len(weights_list)} weights into model")

        with ThreadPoolExecutor(max_workers=num_threads) as executor:
            futures = [
                executor.submit(self.model_runner.model.load_weights, weights)
                for weights in weights_list
            ]
            wait(futures)

        torchrl_logger.info(
            f"Worker successfully loaded {len(weights_list)} weights from storage"
        )


class _AsyncLLMEngine:
    """Extended AsyncLLMEngine with TorchRL-specific features.

    This class wraps vLLM's AsyncLLMEngine and adds functionality needed
    for TorchRL integration, including weight updates and batch management.

    This is a private class and should not be used directly. Use the ray remote actor class :class:`AsyncLLMEngineActor` instead.

    Keyword Args:
        engine_args (AsyncEngineArgs): Arguments for creating the AsyncLLMEngine instances.
        bundle_indices (list[int], optional): Bundle indices for the engine.
        enable_prefix_caching (bool, optional): Whether to enable prefix caching.

            .. warning::
                enable_prefix_caching is set to False by default, which is recommended if prompt log probs are needed.
                Set it to True if prompt log probs are not needed.
                See `this issue <https://github.com/vllm-project/vllm/issues/8268>`_ for more details.
    """

    def __init__(
        self,
        *,
        engine_args: AsyncEngineArgs,
        bundle_indices: list[int] | None = None,
        enable_prefix_caching: bool = False,
    ):
        if not _has_vllm:
            raise ImportError(
                "vllm is not installed. Please install it with `pip install vllm`."
            )

        from vllm import AsyncLLMEngine

        if bundle_indices is not None:
            os.environ["VLLM_RAY_BUNDLE_INDICES"] = ",".join(map(str, bundle_indices))

        engine_args.enable_prefix_caching = enable_prefix_caching

        # Create the engine directly - this is the source of the blocking ray.get issue
        # but we need to handle it differently for multiple replicas
        self.engine = AsyncLLMEngine.from_engine_args(engine_args)
        self.bundle_indices = bundle_indices

    def ready(self) -> bool:
        """Check if engine is ready for inference."""
        return True

    async def generate(
        self,
        prompts: Any = None,
        sampling_params: SamplingParams | None = None,
        *,
        prompt_token_ids: list[int] | list[list[int]] | None = None,
        use_tqdm: bool = True,
        lora_request: Any = None,
        prompt_adapter_request: Any = None,
        guided_options_request: Any = None,
        timeout_seconds: float | None = None,
    ) -> RequestOutput | list[RequestOutput]:
        """Generate text with the same interface as vLLM.LLM.generate.

        This method mirrors the interface of vLLM.LLM.generate to provide seamless
        compatibility between sync and async engines.

        Args:
            prompts: String, TokensPrompt, or list of these. Input prompts for generation.
            sampling_params: SamplingParams object for controlling generation behavior.
            prompt_token_ids: Alternative to prompts - token IDs for generation.
            use_tqdm: Whether to show progress bar (not used in async engine).
            lora_request: LoRA request for adapter-based generation.
            guided_options_request: Guided decoding options.
            timeout_seconds: Timeout for generation in seconds.

        Returns:
            RequestOutput or list of RequestOutput: Generated outputs from vLLM.
        """
        if not _has_vllm:
            raise ImportError(
                "vllm is not installed. Please install it with `pip install vllm`."
            )

        from vllm import SamplingParams, TokensPrompt

        # Track whether input was originally a single prompt
        single_prompt_input = False

        # Handle prompt_token_ids if provided
        if prompt_token_ids is not None:
            if prompts is not None:
                raise ValueError("Cannot specify both prompts and prompt_token_ids")

            # Convert token IDs to TokensPrompt objects
            if not prompt_token_ids:
                raise ValueError("prompt_token_ids cannot be empty")

            # Check if it's a list of lists or a single list
            if prompt_token_ids and isinstance(prompt_token_ids[0], list):
                # List of token ID lists
                prompts = [
                    TokensPrompt(prompt_token_ids=tokens) for tokens in prompt_token_ids
                ]
            else:
                # Single token ID list - cast to ensure type compatibility
                token_list = list(prompt_token_ids) if prompt_token_ids else []
                prompts = TokensPrompt(prompt_token_ids=token_list)
                single_prompt_input = True

        elif prompts is None:
            raise ValueError("Must specify either prompts or prompt_token_ids")
        else:
            # prompts was provided directly
            if not isinstance(prompts, (list, tuple)):
                single_prompt_input = True

        # Default sampling params if not provided
        if sampling_params is None:
            sampling_params = SamplingParams()

        async def _gen_one(prompt) -> RequestOutput:
            request_id = str(uuid.uuid4())
            final = None

            # Build kwargs for engine.generate
            gen_kwargs = {
                "prompt": prompt,
                "sampling_params": sampling_params,
                "request_id": request_id,
            }

            # Add optional parameters if provided
            if lora_request is not None:
                gen_kwargs["lora_request"] = lora_request
            if prompt_adapter_request is not None:
                gen_kwargs["prompt_adapter_request"] = prompt_adapter_request
            if guided_options_request is not None:
                gen_kwargs["guided_options_request"] = guided_options_request

            async for output in self.engine.generate(**gen_kwargs):
                if output.finished:
                    final = output
            assert final is not None
            return final

        async def _run_generation():
            if single_prompt_input:
                return await _gen_one(prompts)

            # List of prompts: run concurrently
            tasks = [asyncio.create_task(_gen_one(p)) for p in prompts]
            results = await asyncio.gather(*tasks)
            return results

        try:
            if timeout_seconds is not None and timeout_seconds > 0:
                return await asyncio.wait_for(
                    _run_generation(), timeout=timeout_seconds
                )
            else:
                return await _run_generation()
        except TimeoutError:
            # Best-effort cleanup
            try:
                abort_fn = getattr(self.engine, "abort", None)
                if callable(abort_fn):
                    # We can't easily track all request IDs, so this is best-effort
                    pass
            except Exception:
                pass
            raise TimeoutError(
                f"vLLM generation timed out after {timeout_seconds} seconds"
            )

    async def get_tokenizer(self):
        """Get the tokenizer from the engine."""
        return await self.engine.get_tokenizer()

    async def collective_rpc_v1(
        self,
        method: str,
        timeout: float | None = None,
        args: tuple = (),
        kwargs: dict | None = None,
    ):
        """Perform a collective RPC call to the given method (vLLM V1).

        Args:
            method (str): Method name to call.
            timeout (float | None): Timeout for the RPC call.
            args (tuple): Arguments to pass to the method.
            kwargs (dict | None): Keyword arguments to pass to the method.
        """
        from vllm import envs

        if envs and envs.VLLM_USE_V1:
            return await self.engine.collective_rpc(method, timeout, args, kwargs)
        else:
            return self.engine.engine.collective_rpc(method, timeout, args, kwargs)

    def collective_rpc_v0(
        self,
        method: str,
        timeout: float | None = None,
        args: tuple = (),
        kwargs: dict | None = None,
    ):
        """Perform a collective RPC call to the given method (vLLM V0).

        Args:
            method (str): Method name to call.
            timeout (float | None): Timeout for the RPC call.
            args (tuple): Arguments to pass to the method.
            kwargs (dict | None): Keyword arguments to pass to the method.
        """
        return self.engine.engine.collective_rpc(method, timeout, args, kwargs)

    def get_num_unfinished_requests(self) -> int:
        """Get the number of unfinished requests in the engine.

        Returns:
            int: Number of unfinished requests.
        """
        try:
            # Try to access the method directly if available
            if hasattr(self.engine, "get_num_unfinished_requests"):
                return self.engine.get_num_unfinished_requests()
            # Fallback to accessing through engine.engine for v0
            elif hasattr(self.engine, "engine") and hasattr(
                self.engine.engine, "get_num_unfinished_requests"
            ):
                return self.engine.engine.get_num_unfinished_requests()
            else:
                # If method not available, return 0 as fallback
                torchrl_logger.warning(
                    "get_num_unfinished_requests not available, returning 0"
                )
                return 0
        except Exception as e:
            torchrl_logger.warning(f"Error getting unfinished requests count: {e}")
            return 0

    def get_cache_usage(self) -> float:
        """Get the KV cache usage as a fraction between 0 and 1.

        Returns:
            float: Cache usage fraction (0.0 = empty, 1.0 = full).
        """
        try:
            # Try to get cache usage from the engine
            if hasattr(self.engine, "engine") and hasattr(
                self.engine.engine, "cache_config"
            ):
                # Access the LLM engine's cache information
                cache_config = self.engine.engine.cache_config
                if hasattr(cache_config, "cache_usage"):
                    return cache_config.cache_usage
                elif hasattr(self.engine.engine, "scheduler"):
                    # Try to get usage from the scheduler
                    scheduler = self.engine.engine.scheduler
                    if hasattr(scheduler, "get_num_free_gpu_blocks") and hasattr(
                        scheduler, "get_num_total_gpu_blocks"
                    ):
                        free_blocks = scheduler.get_num_free_gpu_blocks()
                        total_blocks = scheduler.get_num_total_gpu_blocks()
                        if total_blocks > 0:
                            return 1.0 - (free_blocks / total_blocks)
            # Fallback: return a random value for now (this should be replaced with actual metrics)
            torchrl_logger.warning(
                "Cache usage metrics not available, returning random value"
            )
            return (
                random.random() * 0.5
            )  # Return a value between 0 and 0.5 to simulate partial usage
        except Exception as e:
            torchrl_logger.warning(f"Error getting cache usage: {e}")
            return 0.0


def _gpus_per_replica(engine_args: AsyncEngineArgs) -> int:
    """Get the number of GPUs per replica for the given engine args."""
    return (
        engine_args.tensor_parallel_size
        * getattr(engine_args, "data_parallel_size", 1)  # Default to 1 if not present
        * getattr(
            engine_args, "pipeline_parallel_size", 1
        )  # Default to 1 if not present
    )


# Ray actor wrapper is created lazily in __init__ to avoid global Ray import.


class AsyncVLLM(RLvLLMEngine):
    """A service that manages multiple async vLLM engine actors for distributed inference.

    This is the main entry point for async vLLM inference in TorchRL. It manages multiple
    vLLM engine replicas running as Ray actors, providing load balancing, weight updates,
    and a unified interface for text generation.

    The service automatically handles Ray actor lifecycle management, GPU allocation through
    placement groups, and provides both synchronous and asynchronous generation interfaces
    that are compatible with the standard vLLM API.

    Args:
        engine_args (AsyncEngineArgs): Configuration for the vLLM engines.
        num_replicas (int, optional): Number of engine replicas to create. Defaults to 1.
        actor_class (optional): Custom Ray actor class. Defaults to the internal actor implementation.
        enable_prefix_caching (bool, optional): Whether to enable prefix caching. Defaults to False.

            .. warning::
                enable_prefix_caching is set to False by default, which is recommended if prompt log probs are needed.
                Set it to True if prompt log probs are not needed.
                See `this issue <https://github.com/vllm-project/vllm/issues/8268>`_ for more details.

    Example:
        >>> from torchrl.modules.llm.backends.vllm_async import AsyncVLLM
        >>> from vllm import SamplingParams
        >>>
        >>> # Simple usage - single GPU, single replica
        >>> service = AsyncVLLM.from_pretrained("Qwen/Qwen2.5-3B")
        >>>
        >>> # Advanced usage - multi-GPU tensor parallel with multiple replicas
        >>> service = AsyncVLLM.from_pretrained(
        ...     "Qwen/Qwen2.5-7B",
        ...     num_devices=2,  # Use 2 GPUs for tensor parallelism
        ...     num_replicas=2,  # Create 2 replicas for higher throughput
        ...     max_model_len=4096
        ... )
        >>>
        >>> # Generate text
        >>> sampling_params = SamplingParams(temperature=0.7, max_tokens=100)
        >>> result = service.generate("Hello, world!", sampling_params)
        >>> print(result.outputs[0].text)
        >>>
        >>> # Alternative: using AsyncEngineArgs directly for advanced configuration
        >>> from vllm import AsyncEngineArgs
        >>> engine_args = AsyncEngineArgs(
        ...     model="Qwen/Qwen2.5-3B",
        ...     tensor_parallel_size=2
        ... )
        >>> service = AsyncVLLM.launch(engine_args, num_replicas=2)

    .. note::
        **Architecture and Design**

        The AsyncVLLM service implements a distributed inference architecture with the following key components:

        1. **Ray Actor Management**: Each replica runs as a separate Ray actor with dedicated GPU resources.
           The service creates a placement group to ensure optimal GPU allocation and co-location of
           tensor-parallel workers on the same node when possible.

        2. **Load Balancing**: Generation requests are distributed across replicas using random selection
           by default, or can target specific replicas using the `actor_index` parameter.

        3. **Weight Synchronization**: The service supports weight updates across all replicas through
           NCCL communication groups, enabling integration with distributed training workflows.

        4. **Resource Management**: Automatic GPU allocation and cleanup through Ray placement groups,
           with proper shutdown procedures to prevent resource leaks.

        5. **API Compatibility**: Provides the same interface as vLLM's synchronous `LLM.generate()`
           method, making it a drop-in replacement for async workloads.

        **Ray Integration**

        The service leverages Ray's actor model for distributed execution. Each replica is an independent
        Ray actor that can be scheduled on different nodes. The service handles actor lifecycle,
        monitors readiness, and provides centralized access to all replicas.

        **Performance Considerations**

        - Prefix caching is enabled by default for better performance with repeated prompts
        - Tensor parallelism is supported for large models that don't fit on single GPUs
        - Multiple replicas allow concurrent processing of different requests
        - Native vLLM batching is used within each replica for optimal throughput

        **Error Handling**

        The service includes timeout support, graceful shutdown procedures, and best-effort
        request cleanup on failures. Ray's fault tolerance mechanisms provide additional
        resilience for long-running inference workloads.
    """

    def __init__(
        self,
        engine_args: AsyncEngineArgs,
        num_replicas: int = 1,
        actor_class=None,
        enable_prefix_caching: bool = False,
    ):
        if not _has_vllm:
            raise ImportError(
                "vllm is not installed. Please install it with `pip install vllm`."
            )
        # Lazily import ray only when constructing the actor class to avoid global import

        # Enable prefix caching by default for better performance
        engine_args.enable_prefix_caching = enable_prefix_caching

        self.engine_args = engine_args
        self.num_replicas = num_replicas
        if actor_class is None:
            ray = _get_ray()
            self.actor_class = ray.remote(num_cpus=0, num_gpus=0)(_AsyncLLMEngine)
        else:
            self.actor_class = actor_class
        self.actors: list = []
        self._launched = False
        self._service_id = uuid.uuid4().hex[
            :8
        ]  # Unique suffix to avoid name collisions
        self._placement_group = None
        self._load_balancer = None

    def _launch(self):
        """Launch all actor replicas."""
        if self._launched:
            torchrl_logger.warning("AsyncVLLMEngineService already launched")
            return

        # Local imports to avoid global Ray dependency
        ray = _get_ray()
        from ray.util.placement_group import placement_group
        from ray.util.scheduling_strategies import PlacementGroupSchedulingStrategy

        torchrl_logger.info(
            f"Launching {self.num_replicas} async vLLM engine actors..."
        )

        # Create placement groups - one per replica to avoid conflicts
        self._placement_groups = []

        # Create actor replicas sequentially to avoid race conditions
        for i in range(self.num_replicas):
            torchrl_logger.info(
                f"Creating async actor replica {i + 1}/{self.num_replicas} ..."
            )

            # Create individual placement group for this replica
            num_gpus = _gpus_per_replica(self.engine_args)
            bundles = [{"GPU": 1.0, "CPU": 1.0} for _ in range(num_gpus)]
            torchrl_logger.info(
                f"Creating placement group for replica {i + 1} with {len(bundles)} bundles"
            )

            placement_group_name = f"vllm-replica-{self._service_id}-{i}"
            pg = placement_group(bundles, strategy="PACK", name=placement_group_name)
            self._placement_groups.append(pg)
            torchrl_logger.info(f"Placement group {placement_group_name} created: {pg}")

            # Wait for placement group to be ready
            ray.get(pg.ready(), timeout=180)
            torchrl_logger.info(f"Placement group {placement_group_name} ready")

            # Calculate bundle indices for tensor parallelism
            bundle_indices = None
            if num_gpus > 1:
                bundle_indices = list(range(num_gpus))
            bundle_index = 0  # Always use first bundle since each replica has its own placement group

            scheduling_strategy = PlacementGroupSchedulingStrategy(
                placement_group=pg,
                placement_group_capture_child_tasks=True,
                placement_group_bundle_index=bundle_index,
            )

            actor = self.actor_class.options(
                name=f"async-vllm-replica-{self._service_id}-{i}",
                namespace="torchrl_vllm",
                scheduling_strategy=scheduling_strategy,
                num_gpus=0,
                num_cpus=0,
            ).remote(
                engine_args=self.engine_args,
                bundle_indices=bundle_indices,
                enable_prefix_caching=self.engine_args.enable_prefix_caching,
            )
            self.actors.append(actor)

        torchrl_logger.info("Waiting for actors to be ready")
        # Wait for this actor to be ready before creating the next one
        ready_futures = [actor.ready.remote() for actor in self.actors]
        try:
            ray.get(
                ready_futures, timeout=TIMEOUT_SECONDS
            )  # 5 minute timeout for engine initialization
            torchrl_logger.info("✅ Actors are ready")
        except Exception as e:
            torchrl_logger.error(
                f"❌ Failed to initialize actors within {TIMEOUT_SECONDS} seconds: {e}. You can increase the timeout by setting the TORCHRL_VLLM_TIMEOUT_SECONDS environment variable."
            )
            raise

        # Store the first placement group for backward compatibility
        self._placement_group = (
            self._placement_groups[0] if self._placement_groups else None
        )

        self._launched = True
        torchrl_logger.info(
            f"✅ Successfully launched {len(self.actors)} async vLLM engine actors"
        )

    @classmethod
    def launch(
        cls,
        engine_args: AsyncEngineArgs,
        num_replicas: int = 1,
    ) -> AsyncVLLM:
        """Launch a new AsyncVLLMEngineService.

        Args:
            engine_args (AsyncEngineArgs): Arguments for creating the AsyncLLMEngine instances.
            num_replicas (int): Number of actor replicas to create.

        Returns:
            AsyncVLLMEngineService: The launched service.
        """
        service = cls(engine_args, num_replicas)
        service._launch()
        # create a default load balancer with smart routing
        service.create_load_balancer()
        return service

    @classmethod
    def from_pretrained(
        cls,
        model_name: str,
        num_devices: int | None = None,
        num_replicas: int = 1,
        verbose: bool = True,
        compile: bool = True,
        enable_fp32_output: bool = False,
        **kwargs,
    ) -> AsyncVLLM:
        """Create an AsyncVLLM instance from a pretrained model.

        This is a convenience method that combines model loading and service launching
        in a single call, similar to how other ML libraries work.

        Args:
            model_name (str): The model name to pass to vLLM.
            num_devices (int, optional): Number of devices to use, per replica.
            num_replicas (int): Number of engine replicas to create.
            verbose (bool, optional): Whether to enable verbose logging with throughput statistics. Defaults to True.
            compile (bool, optional): Whether to enable model compilation for better performance. Defaults to True.
            enable_fp32_output (bool, optional): Whether to enable FP32 output for the final layer. Defaults to False.
            **kwargs: Additional arguments passed to AsyncEngineArgs.

        Returns:
            AsyncVLLM: The launched async vLLM service.

        Example:
            >>> # Simple usage with defaults
            >>> service = AsyncVLLM.from_pretrained("Qwen/Qwen2.5-3B")
            >>>
            >>> # Multi-GPU tensor parallel with multiple replicas
            >>> service = AsyncVLLM.from_pretrained(
            ...     "Qwen/Qwen2.5-7B",
            ...     num_devices=2,
            ...     num_replicas=2,
            ...     max_model_len=4096
            ... )
            >>>
            >>> # Generate text
            >>> from vllm import SamplingParams
            >>> result = service.generate("Hello, world!", SamplingParams(max_tokens=50))
            >>>
            >>> # Enable FP32 output for better numerical stability
            >>> service = AsyncVLLM.from_pretrained(
            ...     "Qwen/Qwen2.5-3B",
            ...     enable_fp32_output=True
            ... )
        """
        return make_async_vllm_engine(
            model_name=model_name,
            num_devices=num_devices,
            num_replicas=num_replicas,
            verbose=verbose,
            compile=compile,
            enable_fp32_output=enable_fp32_output,
            **kwargs,
        )

    def _is_batch(
        self, prompts: Any, prompt_token_ids: list[int] | list[list[int]] | None = None
    ) -> bool:
        """Check if the input represents a batch of prompts.

        Args:
            prompts: Input prompts that can be string, TokensPrompt, or list of these
            prompt_token_ids: Alternative token IDs input

        Returns:
            bool: True if this represents multiple prompts, False for single prompt
        """
        # If prompts is a list, we need to determine if it's a batch or a single prompt
        if isinstance(prompts, list):
            # Empty list is not a batch
            if len(prompts) == 0:
                return False

            # If all elements are integers, it's a single prompt represented as token IDs
            # We trust that if one is an int, then all are ints.
            if any(isinstance(item, int) for item in prompts):
                return False

            # If it contains strings, TokensPrompt objects, or other non-integer types,
            # it's a batch of prompts
            return True

        # If prompt_token_ids is provided and is a list of lists, it's a batch
        if prompt_token_ids is not None and isinstance(prompt_token_ids, list):
            if len(prompt_token_ids) > 0 and isinstance(prompt_token_ids[0], list):
                return True

        return False

    def _iterate(
        self, prompts: Any, prompt_token_ids: list[int] | list[list[int]] | None = None
    ):
        """Iterate over individual prompts in a batch.

        Args:
            prompts: Input prompts that can be string, TokensPrompt, or list of these
            prompt_token_ids: Alternative token IDs input

        Yields:
            tuple: (individual_prompt, individual_prompt_token_ids) for each item
        """
        if isinstance(prompts, list):
            # Check if this is actually a single prompt represented as token IDs
            if all(isinstance(item, int) for item in prompts):
                # This is a single prompt as token IDs, not a batch
                yield prompts, prompt_token_ids
                return

            # Handle list of prompts (actual batch)
            if prompt_token_ids is None:
                for prompt in prompts:
                    yield prompt, None
            elif (
                isinstance(prompt_token_ids, list)
                and len(prompt_token_ids) > 0
                and isinstance(prompt_token_ids[0], list)
            ):
                # Both prompts and prompt_token_ids are lists
                for prompt, token_ids in zip(prompts, prompt_token_ids):
                    yield prompt, token_ids
            else:
                # prompts is list, but prompt_token_ids is single list - replicate it
                for prompt in prompts:
                    yield prompt, prompt_token_ids
        else:
            # Single prompt case
            if (
                prompt_token_ids is not None
                and isinstance(prompt_token_ids, list)
                and len(prompt_token_ids) > 0
                and isinstance(prompt_token_ids[0], list)
            ):
                # Single prompt but multiple token_ids - replicate prompt
                for token_ids in prompt_token_ids:
                    yield prompts, token_ids
            else:
                # Single prompt, single (or no) token_ids
                yield prompts, prompt_token_ids

    def _generate_impl(
        self,
        prompt: Any,
        sampling_params: SamplingParams | None = None,
        *,
        prompt_token_ids: list[int] | None = None,
        use_tqdm: bool = True,
        lora_request: Any = None,
        prompt_adapter_request: Any = None,
        guided_options_request: Any = None,
        timeout_seconds: float | None = None,
        actor_index: int | None = None,
    ):
        """Generate text for a single prompt and return a Ray future.

        This is the internal implementation that returns a future instead of the result.
        Used for batched generation to enable parallel execution.

        Args:
            prompt: Single prompt (string, TokensPrompt, etc.)
            sampling_params: SamplingParams object for controlling generation behavior
            prompt_token_ids: Token IDs for a single prompt
            use_tqdm: Whether to show progress bar (not used in async engine)
            lora_request: LoRA request for adapter-based generation
            prompt_adapter_request: Prompt adapter request
            guided_options_request: Guided decoding options
            timeout_seconds: Timeout for generation in seconds
            actor_index: Specific actor to use (random if None)

        Returns:
            Ray ObjectRef: Future that will resolve to RequestOutput
        """
        if actor_index is None:
            if len(self.actors) == 1:
                actor = self.actors[0]
            else:
                if self._load_balancer is None:
                    raise RuntimeError(
                        "LoadBalancer is not created. Create a LoadBalancer using AsyncVLLM.create_load_balancer before calling generate."
                    )
                # Extract single prompt for prefix-aware routing
                single_prompt = self._extract_single_prompt_for_routing(
                    prompt, prompt_token_ids
                )
                actor_index = self._load_balancer.select_actor(prompt=single_prompt)
                actor = self.actors[actor_index]
        else:
            actor = self.actors[actor_index]

        return actor.generate.remote(
            prompt,
            sampling_params,
            prompt_token_ids=prompt_token_ids,
            use_tqdm=use_tqdm,
            lora_request=lora_request,
            prompt_adapter_request=prompt_adapter_request,
            guided_options_request=guided_options_request,
            timeout_seconds=timeout_seconds,
        )

    def generate(
        self,
        prompts: Any = None,
        sampling_params: SamplingParams | None = None,
        *,
        prompt_token_ids: list[int] | list[list[int]] | None = None,
        use_tqdm: bool = True,
        lora_request: Any = None,
        prompt_adapter_request: Any = None,
        guided_options_request: Any = None,
        timeout_seconds: float | None = None,
        actor_index: int | None = None,
    ) -> RequestOutput | list[RequestOutput]:
        """Generate text using one of the actors with vLLM.LLM.generate interface.

        This method provides the same interface as vLLM.LLM.generate for seamless
        compatibility between sync and async engines. It can be used to generate text
        within multiple threads / actors. If `actor_index` is not provided, the load balancer
        will be used to select the actor.

        `generate` is a blocking method, so it will wait for the generation to complete.

        Args:
            prompts (String, TokensPrompt, or list of these): Input prompts for generation.
            sampling_params (SamplingParams): SamplingParams object for controlling generation behavior.
            prompt_token_ids (list[int] | list[list[int]]): Alternative to prompts - token IDs for generation.
            use_tqdm (bool): Whether to show progress bar (not used in async engine).
            lora_request (Any): LoRA request for adapter-based generation.
            prompt_adapter_request (Any): Prompt adapter request.
            guided_options_request (Any): Guided decoding options.
            timeout_seconds (float | None): Timeout for generation in seconds.
            actor_index (int | None): Specific actor to use (random if None).

        Returns:
            RequestOutput | list[RequestOutput]: Generated outputs from vLLM.
        """
        ray = _get_ray()
        # Check if this is a batch request
        if self._is_batch(prompts, prompt_token_ids):
            # Handle batched input by unbinding and sending individual requests
            futures = []
            for prompt, prompt_token_ids_i in self._iterate(prompts, prompt_token_ids):
                future = self._generate_impl(
                    prompt,
                    sampling_params,
                    prompt_token_ids=prompt_token_ids_i,
                    use_tqdm=use_tqdm,
                    lora_request=lora_request,
                    prompt_adapter_request=prompt_adapter_request,
                    guided_options_request=guided_options_request,
                    timeout_seconds=timeout_seconds,
                    actor_index=actor_index,
                )
                futures.append(future)

            # Collect all results
            results = ray.get(futures)
            return results
        else:
            # Single prompt case - call _generate_impt and get result directly
            future = self._generate_impl(
                prompts,
                sampling_params,
                prompt_token_ids=prompt_token_ids,
                use_tqdm=use_tqdm,
                lora_request=lora_request,
                prompt_adapter_request=prompt_adapter_request,
                guided_options_request=guided_options_request,
                timeout_seconds=timeout_seconds,
                actor_index=actor_index,
            )
            result = ray.get(future)
            return result

    def get_random_actor_index(self) -> int:
        """Get a random actor index."""
        return random.randint(0, len(self.actors) - 1)

    def _init_weight_update_group_internal(self, master_address: str, master_port: str):
        """Initialize NCCL weight update group across all actors.

        Args:
            master_address (str): Master address for distributed training.
            master_port (str): Master port for distributed training.

        Returns:
            list: Ray futures for initialization calls.
        """
        gpus_per_replica = _gpus_per_replica(self.engine_args)
        weight_sync_world_size = self.num_replicas * gpus_per_replica + 1
        torchrl_logger.info(
            f"AsyncVLLMEngineService requests weight update group for {self.num_replicas} actors "
            f"with {gpus_per_replica} GPUs per replica and {weight_sync_world_size} world size"
        )

        from vllm import envs

        refs = []
        for i, actor in enumerate(self.actors):
            rank_offset = 1 + i * gpus_per_replica
            if envs and envs.VLLM_USE_V1:
                actor_collective_rpc = actor.collective_rpc_v1
            else:
                actor_collective_rpc = actor.collective_rpc_v0

            refs.append(
                actor_collective_rpc.remote(
                    "init_weight_update_group",
                    args=(
                        master_address,
                        master_port,
                        rank_offset,
                        weight_sync_world_size,
                    ),
                )
            )
            torchrl_logger.info(
                f"AsyncVLLMEngineService args: {master_address=}, {master_port=}, "
                f"{rank_offset=}, {weight_sync_world_size=}"
            )
            torchrl_logger.info(
                f"AsyncVLLMEngineService requests weight update group for actor {i} "
                f"with rank_offset {rank_offset}"
            )
        return refs

    def collective_rpc(
        self,
        method: str,
        timeout: float | None = None,
        args: tuple = (),
        kwargs: dict | None = None,
    ) -> list[Any]:
        """Forward an RPC to all actors.

        Args:
            method (str): Method name to call.
            timeout (float | None): Timeout for the RPC call.
            args (tuple): Arguments to pass to the method.
            kwargs (dict | None): Keyword arguments to pass to the method.

        Returns:
            list[Any]: Ray futures for all RPC calls.
        """
        from vllm import envs

        futures = []
        for actor in self.actors:
            if envs and envs.VLLM_USE_V1:
                actor_collective_rpc = actor.collective_rpc_v1
            else:
                actor_collective_rpc = actor.collective_rpc_v0
            futures.append(actor_collective_rpc.remote(method, timeout, args, kwargs))
        return futures

    def shutdown(self):
        """Shutdown all actors and clean up resources."""
        torchrl_logger.info(
            f"Shutting down {len(self.actors)} async vLLM engine actors..."
        )

        ray = _get_ray()
        from ray.util.placement_group import remove_placement_group

        # Kill all actors
        for i, actor in enumerate(self.actors):
            try:
                ray.kill(actor)
                torchrl_logger.info(f"Shutdown async actor {i + 1}/{len(self.actors)}")
            except Exception as e:
                torchrl_logger.warning(f"Error shutting down async actor {i + 1}: {e}")

        # Clear the actors list
        self.actors.clear()

        # Remove placement groups if any
        if hasattr(self, "_placement_groups") and self._placement_groups:
            for i, pg in enumerate(self._placement_groups):
                try:
                    remove_placement_group(pg)
                    torchrl_logger.info(
                        f"Removed placement group {i + 1}/{len(self._placement_groups)}"
                    )
                except Exception as e:
                    torchrl_logger.warning(
                        f"Error removing placement group {i + 1}: {e}"
                    )
            self._placement_groups = []

        # Remove legacy single placement group if any
        if self._placement_group is not None:
            remove_placement_group(self._placement_group)
        self._placement_group = None
        self._launched = False
        torchrl_logger.info("AsyncVLLMEngineService shutdown complete")

    # RLvLLMEngine interface implementation
    def get_tp_size(self) -> int:
        """Get the tensor parallel size."""
        return self.engine_args.tensor_parallel_size

    def get_model_metadata(self) -> dict[str, tuple[torch.dtype, torch.Size]]:
        """Get model parameter metadata.

        Note: This requires the model to be loaded. For now, we return an empty dict
        and expect the metadata to be provided externally during weight updates.
        """
        # TODO: Implement metadata extraction from loaded model
        # This would require accessing the model from one of the actors
        torchrl_logger.warning(
            "AsyncVLLM.get_model_metadata() not yet implemented - returning empty dict"
        )
        return {}

    def get_master_address(self) -> str:
        """Get the master address for weight synchronization."""
        return "localhost"  # Default for now

    def get_master_port(self) -> int:
        """Get the master port for weight synchronization."""
        # Cache the port like V1 does to ensure consistency
        if not hasattr(self, "_cached_master_port"):
            if _has_vllm:
                try:
                    from vllm.utils import get_open_port

                    self._cached_master_port = get_open_port()
                except ImportError:
                    self._cached_master_port = 29500  # Default port if import fails
            else:
                self._cached_master_port = 29500  # Default port
        return self._cached_master_port

    def init_weight_update_group(
        self,
        master_address: str,
        master_port: int | str,
    ) -> list[Any]:
        """Forward the request to init NCCL weight update group to all actors.

        This method initializes the weight update group for all vLLM workers.
        The external trainer should be rank 0, and vLLM workers will be ranks 1+.

        Args:
            master_address: Master address for NCCL communication.
            master_port: Master port for NCCL communication.

        Returns:
            List of Ray futures for the initialization calls.

        Note:
            The caller must wait on the returned futures (ray.get(refs)) to ensure
            all workers have completed initialization before sending weights.
        """
        if not self._launched:
            raise RuntimeError(
                "AsyncVLLM service must be launched before initializing weight update group"
            )

        gpus_per_replica = _gpus_per_replica(self.engine_args)
        weight_sync_world_size = self.num_replicas * gpus_per_replica + 1

        torchrl_logger.info(
            f"Initializing weight update group for {self.num_replicas} replicas "
            f"with {gpus_per_replica} GPUs each (world_size={weight_sync_world_size})"
        )

        from vllm import envs

        refs = []
        for i, actor in enumerate(self.actors):
            rank_offset = 1 + i * gpus_per_replica
            if envs and envs.VLLM_USE_V1:
                actor_collective_rpc = actor.collective_rpc_v1
            else:
                actor_collective_rpc = actor.collective_rpc_v0
            refs.append(
                actor_collective_rpc.remote(
                    "init_weight_update_group",
                    args=(
                        master_address,
                        str(master_port),
                        rank_offset,
                        weight_sync_world_size,
                    ),
                )
            )
            torchrl_logger.info(
                f"Requested init for actor {i} with rank_offset {rank_offset}"
            )

        return refs

    def update_weights(self, weights: Iterator[tuple[str, torch.Tensor]]) -> None:
        """Update model weights across all replicas using NCCL broadcast.

        Args:
            weights: Iterator yielding (parameter_name, tensor) tuples
        """
        if not self._launched:
            raise RuntimeError(
                "AsyncVLLM service must be launched before updating weights"
            )

        # Convert iterator to dict for easier handling
        weights_dict = dict(weights)

        if not weights_dict:
            torchrl_logger.warning("No weights provided for update")
            return

        torchrl_logger.info(
            f"Updating {len(weights_dict)} parameters across {len(self.actors)} replicas using NCCL broadcast"
        )

        self._update_weights_with_nccl_broadcast_simple(weights_dict)

        torchrl_logger.info("AsyncVLLM NCCL weight update completed")

    def _update_weights_with_nccl_broadcast_simple(
        self, weights_dict: dict[str, torch.Tensor]
    ) -> None:
        """Update weights using simple NCCL broadcast like V1.

        This approach follows the V1 pattern:
        1. Training process (master) broadcasts as rank 0
        2. All vLLM workers receive as ranks 1, 2, 3...
        3. Simple and reliable like the working V1 implementation

        Args:
            weights_dict: Dictionary of parameter names to weight tensors
        """
        import time

        if not hasattr(self, "_nccl_master_group") or self._nccl_master_group is None:
            raise RuntimeError(
                "NCCL master group not initialized. This is a bug in the setup process."
            )

        t0 = time.time()

        # Move all weights to cuda:0 (matching NCCL communicator device)
        gpu_weights = {}
        for name, weight in weights_dict.items():
            # Ensure weight is on cuda:0 (matching NCCL communicator)
            if weight.device != torch.device("cuda:0"):
                gpu_weights[name] = weight.to("cuda:0", non_blocking=True)
            else:
                gpu_weights[name] = weight

        # Use periodic-mono pattern: individual weight updates with immediate RPC->NCCL
        torchrl_logger.info(
            f"Updating {len(gpu_weights)} weights using periodic-mono pattern..."
        )

        updated_weights = 0
        ray = _get_ray()
        with torch.cuda.device(0):  # Ensure we're on the correct CUDA device
            for name, weight in gpu_weights.items():
                # Convert dtype to string name (like periodic-mono)
                dtype_name = str(weight.dtype).split(".")[
                    -1
                ]  # "torch.bfloat16" -> "bfloat16"

                # Step 1: Send RPC to workers for this weight
                futures = self.collective_rpc(
                    "update_weight", args=(name, dtype_name, tuple(weight.shape))
                )

                # Step 2: Immediately broadcast this weight (like periodic-mono)
                self._nccl_master_group.broadcast(
                    weight, src=0, stream=torch.cuda.current_stream()
                )

                # Step 3: Wait for workers to complete this weight
                ray.get(futures)
                updated_weights += 1

        torch.cuda.synchronize()
        t2 = time.time()
        torchrl_logger.info(
            f"Successfully updated {updated_weights}/{len(gpu_weights)} weights in {t2 - t0:.3f}s"
        )

    def _setup_nccl_master_group(self) -> None:
        """Set up NCCL communication group for the master node (rank 0)."""
        # Calculate world size (should match what workers use)
        gpus_per_replica = _gpus_per_replica(self.engine_args)
        weight_sync_world_size = self.num_replicas * gpus_per_replica + 1

        master_address = self.get_master_address()
        master_port = self.get_master_port()

        torchrl_logger.info(
            f"Setting up NCCL master group: rank=0, world_size={weight_sync_world_size}, "
            f"address={master_address}:{master_port}"
        )

        # Ensure CUDA is available and initialized
        if not torch.cuda.is_available():
            raise RuntimeError("CUDA not available for NCCL communication")

        # Set CUDA device before initializing NCCL
        torch.cuda.set_device(0)

        # Initialize master as rank 0 in the NCCL group (use synchronous version)
        self._nccl_master_group = stateless_init_process_group(
            master_address=master_address,
            master_port=str(master_port),
            rank=0,  # Master is always rank 0
            world_size=weight_sync_world_size,
            device=torch.device("cuda:0"),
        )

        torchrl_logger.info("NCCL master group initialized successfully")

    def get_num_unfinished_requests(
        self, actor_index: int | None = None
    ) -> int | list[int]:
        """Get the number of unfinished requests for one or all actors.

        Args:
            actor_index (int | None): Index of specific actor, or None for all actors.

        Returns:
            int | list[int]: Number of unfinished requests for the specified actor,
                           or list of counts for all actors if actor_index is None.
        """
        if not self._launched:
            raise RuntimeError(
                "AsyncVLLM service must be launched before getting request counts"
            )

        ray = _get_ray()
        if actor_index is not None:
            if not (0 <= actor_index < len(self.actors)):
                raise IndexError(
                    f"Actor index {actor_index} out of range [0, {len(self.actors)})"
                )

            actor = self.actors[actor_index]
            return ray.get(actor.get_num_unfinished_requests.remote())
        else:
            # Get counts from all actors
            futures = [
                actor.get_num_unfinished_requests.remote() for actor in self.actors
            ]
            return ray.get(futures)

    def get_cache_usage(self, actor_index: int | None = None) -> float | list[float]:
        """Get the KV cache usage for one or all actors.

        Args:
            actor_index (int | None): Index of specific actor, or None for all actors.

        Returns:
            float | list[float]: Cache usage fraction for the specified actor,
                               or list of usage fractions for all actors if actor_index is None.
        """
        if not self._launched:
            raise RuntimeError(
                "AsyncVLLM service must be launched before getting cache usage"
            )

        ray = _get_ray()
        if actor_index is not None:
            if not (0 <= actor_index < len(self.actors)):
                raise IndexError(
                    f"Actor index {actor_index} out of range [0, {len(self.actors)})"
                )

            actor = self.actors[actor_index]
            return ray.get(actor.get_cache_usage.remote())
        else:
            # Get usage from all actors
            futures = [actor.get_cache_usage.remote() for actor in self.actors]
            return ray.get(futures)

    def create_load_balancer(
        self,
        strategy: Literal["requests", "kv-cache"]
        | Sequence[Literal["prefix-aware", "requests", "kv-cache", "round-robin"]]
        | None = None,
        **kwargs,
    ) -> LoadBalancer:
        """Create a load balancer for this AsyncVLLM service.

        Args:
            strategy: Load balancing strategy or sequence of strategies in fallback order.
                Default: ["prefix-aware", "requests"] - tries cache-aware routing first,
                then load balancing. Single strategies: "requests", "kv-cache"
                Strategy sequences: ["prefix-aware", "requests", "round-robin"]
            **kwargs: Additional arguments passed to LoadBalancer constructor.

        Returns:
            LoadBalancer: Configured load balancer instance. This is stored in the AsyncVLLM instance.

        Examples:
            >>> service = AsyncVLLM.from_pretrained("Qwen/Qwen2.5-3B", num_replicas=3)

            >>> # Use smart defaults (prefix-aware -> requests)
            >>> lb = service.create_load_balancer()
            >>> selected_actor_index = lb.select_actor(prompt="Hello world")

            >>> # Simple single strategy
            >>> lb = service.create_load_balancer("requests")
            >>> selected_actor_index = lb.select_actor()

            >>> # Custom strategy hierarchy
            >>> lb = service.create_load_balancer(
            ...     ["prefix-aware", "kv-cache", "round-robin"],
            ...     prefix_length=16,
            ...     overload_threshold=2.0
            ... )
            >>> selected_actor_index = lb.select_actor(prompt="Hello world")
        """
        if not self._launched:
            raise RuntimeError(
                "AsyncVLLM service must be launched before creating load balancer"
            )

        load_balancer = LoadBalancer(self, strategy, **kwargs)
        self._load_balancer = load_balancer
        return load_balancer

    def _extract_single_prompt_for_routing(
        self,
        prompts: Any = None,
        prompt_token_ids: list[int] | list[list[int]] | None = None,
    ) -> str | list[int] | None:
        """Extract a single prompt for load balancer routing, if possible.

        Args:
            prompts: The prompts argument passed to generate().
            prompt_token_ids: The prompt_token_ids argument passed to generate().

        Returns:
            str | list[int] | None: Single prompt for routing, or None if multiple prompts.
        """
        try:
            # Handle prompt_token_ids first (takes precedence over prompts)
            if prompt_token_ids is not None:
                if isinstance(prompt_token_ids, list):
                    if len(prompt_token_ids) == 0:
                        return None  # Empty list
                    elif len(prompt_token_ids) == 1:
                        # Single prompt case - could be tokens directly or nested list
                        if isinstance(prompt_token_ids[0], int):
                            # Single token sequence: [token1, token2, ...]
                            return prompt_token_ids
                        elif isinstance(prompt_token_ids[0], list):
                            # Nested list with single prompt: [[token1, token2, ...]]
                            return prompt_token_ids[0]
                        else:
                            return None
                    else:
                        # Multiple prompts: [[tokens1...], [tokens2...], ...]
                        return None
                else:
                    # Not a list, invalid format
                    return None

            # Handle prompts argument
            if prompts is None:
                return None

            # Import vLLM types for proper checking
            try:
                pass
            except ImportError:
                # Fallback if imports fail
                type(None)
                type(None)

            # Single string prompt
            if isinstance(prompts, str):
                return prompts

            # TokensPrompt object
            elif hasattr(prompts, "prompt_token_ids"):  # TokensPrompt-like object
                return prompts.prompt_token_ids

            # TextPrompt object
            elif hasattr(prompts, "prompt"):  # TextPrompt-like object
                return prompts.prompt

            # List of prompts
            elif isinstance(prompts, (list, tuple)):
                if len(prompts) == 0:
                    return None  # Empty list
                elif len(prompts) == 1:
                    # Single prompt in list - recursively extract
                    return self._extract_single_prompt_for_routing(prompts[0], None)
                else:
                    # Multiple prompts - cannot do prefix routing
                    return None

            # Other types (shouldn't happen in normal usage)
            else:
                torchrl_logger.debug(
                    f"Unknown prompt type for routing: {type(prompts)}"
                )
                return None

        except Exception as e:
            torchrl_logger.debug(f"Error extracting single prompt for routing: {e}")
            return None


class LoadBalancer:
    """Load balancer for distributing requests across AsyncVLLM actors with strategy hierarchy.

    This class implements sophisticated load balancing with multiple strategies and intelligent
    fallback mechanisms. Strategies are tried in order until one succeeds, providing robust
    request routing even when some strategies fail.

    Args:
        actors: Either a single AsyncVLLM instance or a list of Ray actors.
        strategy: Single strategy or sequence of strategies in fallback order.
            Available strategies:

            - "prefix-aware": Route based on prompt prefix for cache locality
            - "requests": Select actor with fewest pending requests
            - "kv-cache": Select actor with lowest KV cache utilization
            - "round-robin": Simple round-robin distribution

            Default: ["prefix-aware", "requests"]

        prefix_length: Number of tokens/words to use for prefix routing (default: 8).
        overload_threshold: Multiplier for average load to consider actor overloaded (default: 1.5).

    Examples:
        >>> service = AsyncVLLM.from_pretrained("Qwen/Qwen2.5-3B", num_replicas=3)

        >>> # Simple strategy
        >>> lb = LoadBalancer(service, "requests")
        >>> actor_idx = lb.select_actor()

        >>> # Strategy hierarchy: try prefix-aware first, fall back to requests, then round-robin
        >>> lb = LoadBalancer(service, ["prefix-aware", "requests", "round-robin"])
        >>> actor_idx = lb.select_actor(prompt="Hello world")  # Uses prefix routing
        >>> actor_idx = lb.select_actor()  # Falls back to requests (no prompt)

        >>> # Custom configuration
        >>> lb = LoadBalancer(
        ...     service,
        ...     ["prefix-aware", "kv-cache"],
        ...     prefix_length=16,
        ...     overload_threshold=2.0
        ... )
    """

    def __init__(
        self,
        actors: list[Any] | AsyncVLLM,
        strategy: Literal["requests", "kv-cache"]
        | Sequence[Literal["prefix-aware", "requests", "kv-cache", "round-robin"]]
        | None = None,
        prefix_length: int = 8,
        overload_threshold: float = 1.5,
    ):
        if strategy is None:
            strategy = ["prefix-aware", "requests"]
        # Handle both AsyncVLLM instances and direct actor lists
        if hasattr(actors, "actors"):  # AsyncVLLM instance
            self.actors = actors.actors
            self.async_vllm = actors
        elif isinstance(actors, list):  # Direct list of actors
            self.actors = actors
            self.async_vllm = None
        else:
            raise ValueError(
                "actors must be either an AsyncVLLM instance or a list of actors"
            )

        if not self.actors:
            raise ValueError("No actors provided")

        # Handle both single strategy and strategy hierarchy
        if isinstance(strategy, str):
            self.strategies = [strategy]
        else:
            self.strategies = list(strategy)

        # Validate strategies
        valid_strategies = {"prefix-aware", "requests", "kv-cache", "round-robin"}
        for s in self.strategies:
            if s not in valid_strategies:
                raise ValueError(
                    f"Invalid strategy '{s}'. Must be one of {valid_strategies}"
                )

        if not self.strategies:
            raise ValueError("At least one strategy must be provided")

        self.strategy = self.strategies[
            0
        ]  # Primary strategy for backward compatibility
        self.prefix_length = prefix_length
        self.overload_threshold = overload_threshold
        self._round_robin_index = 0  # For round-robin fallback

    def select_actor(
        self,
        prompt: str | list[int] | None = None,
        request_context: dict[str, Any] | None = None,
    ) -> int:
        """Select the optimal actor index based on the configured strategy hierarchy.

        Args:
            prompt: The input prompt (string or token list) for prefix-aware routing.
            request_context: Additional context for routing decisions.

        Returns:
            int: Index of the selected actor in the actors list.

        Raises:
            RuntimeError: If unable to gather metrics from actors.
            ValueError: If no actors are available.
        """
        if not self.actors:
            raise ValueError("No actors available for selection")

        # Try each strategy in order until one succeeds
        for i, strategy in enumerate(self.strategies):
            try:
                torchrl_logger.debug(
                    f"Trying strategy {i + 1}/{len(self.strategies)}: {strategy}"
                )

                if strategy == "prefix-aware":
                    if prompt is not None:
                        return self._select_by_prefix_aware(prompt)
                    else:
                        torchrl_logger.debug(
                            "No prompt provided for prefix-aware routing, trying next strategy"
                        )
                        continue

                elif strategy == "requests":
                    return self._select_by_requests()

                elif strategy == "kv-cache":
                    return self._select_by_cache_usage()

                elif strategy == "round-robin":
                    return self._select_round_robin()

                else:
                    torchrl_logger.warning(
                        f"Unknown strategy: {strategy}, trying next strategy"
                    )
                    continue

            except Exception as e:
                torchrl_logger.warning(
                    f"Strategy '{strategy}' failed with error: {e}. "
                    f"Trying next strategy..."
                )
                continue

        # All strategies failed, final fallback to random
        torchrl_logger.warning(
            f"All strategies {self.strategies} failed. Falling back to random selection."
        )
        return random.randint(0, len(self.actors) - 1)

    def _select_by_requests(self) -> int:
        """Select actor with fewest pending requests."""
        if self.async_vllm is not None:
            # Use AsyncVLLM's built-in method to get request counts
            request_counts = self.async_vllm.get_num_unfinished_requests()
        else:
            # Query actors directly
            futures = [
                actor.get_num_unfinished_requests.remote() for actor in self.actors
            ]
            ray = _get_ray()
            request_counts = ray.get(futures)

        # Find the actor with minimum pending requests
        min_requests = min(request_counts)
        min_indices = [
            i for i, count in enumerate(request_counts) if count == min_requests
        ]

        # If multiple actors have the same minimum count, choose randomly among them
        selected_index = random.choice(min_indices)

        torchrl_logger.debug(
            f"LoadBalancer (requests): Selected actor {selected_index} "
            f"with {min_requests} pending requests. "
            f"Request counts: {request_counts}"
        )

        return selected_index

    def _select_by_cache_usage(self) -> int:
        """Select actor with lowest KV cache utilization."""
        if self.async_vllm is not None:
            # Use AsyncVLLM's built-in method to get cache usage
            cache_usages = self.async_vllm.get_cache_usage()
        else:
            # Query actors directly
            futures = [actor.get_cache_usage.remote() for actor in self.actors]
            ray = _get_ray()
            cache_usages = ray.get(futures)

        # Find the actor with minimum cache usage
        min_usage = min(cache_usages)
        min_indices = [
            i for i, usage in enumerate(cache_usages) if abs(usage - min_usage) < 1e-6
        ]

        # If multiple actors have similar cache usage, choose randomly among them
        selected_index = random.choice(min_indices)

        torchrl_logger.debug(
            f"LoadBalancer (kv-cache): Selected actor {selected_index} "
            f"with {min_usage:.3f} cache usage. "
            f"Cache usages: {[f'{u:.3f}' for u in cache_usages]}"
        )

        return selected_index

    def _select_by_prefix_aware(self, prompt: str | list[int]) -> int:
        """Select actor based on prompt prefix for cache locality.

        Args:
            prompt: Input prompt as string or token list.

        Returns:
            int: Selected actor index.

        Raises:
            ValueError: If prefix cannot be extracted.
        """
        try:
            # Extract prefix tokens
            prefix_tokens = self._extract_prefix_tokens(prompt)
            if not prefix_tokens:
                raise ValueError("Could not extract meaningful prefix tokens")

            # Create consistent hash from prefix
            prefix_hash = hash(tuple(prefix_tokens))
            preferred_actor = prefix_hash % len(self.actors)

            # Check if preferred actor is overloaded
            if self._is_actor_overloaded(preferred_actor):
                torchrl_logger.debug(
                    f"Preferred actor {preferred_actor} is overloaded "
                    f"(threshold: {self.overload_threshold}), falling back to load-based selection"
                )
                # Fall back to requests-based selection
                return self._select_by_requests()

            torchrl_logger.debug(
                f"LoadBalancer (prefix-aware): Selected actor {preferred_actor} "
                f"for prefix hash {prefix_hash} (tokens: {prefix_tokens[:4]}...)"
            )

            return preferred_actor

        except Exception as e:
            torchrl_logger.warning(f"Prefix-aware routing failed: {e}")
            raise

    def _select_round_robin(self) -> int:
        """Select actor using round-robin strategy."""
        selected = self._round_robin_index % len(self.actors)
        self._round_robin_index = (self._round_robin_index + 1) % len(self.actors)

        torchrl_logger.debug(f"LoadBalancer (round-robin): Selected actor {selected}")
        return selected

    def _extract_prefix_tokens(self, prompt: str | list[int]) -> list[int]:
        """Extract prefix tokens from prompt (string or token list).

        Args:
            prompt: Input prompt.

        Returns:
            list[int]: Prefix tokens (up to self.prefix_length).

        Raises:
            ValueError: If tokenization fails or prompt is invalid.
        """
        if isinstance(prompt, list):
            # Already tokenized
            if not prompt:
                raise ValueError("Empty token list provided")
            return prompt[: self.prefix_length]

        elif isinstance(prompt, str):
            # Need to tokenize - this requires access to tokenizer
            if not prompt.strip():
                raise ValueError("Empty or whitespace-only string provided")

            # Try to get tokenizer from AsyncVLLM instance
            if self.async_vllm is not None:
                try:
                    # This is a simplistic approach - in practice you'd want to cache the tokenizer
                    # For now, use a simple heuristic based on string content
                    return self._simple_string_hash(prompt)
                except Exception as e:
                    torchrl_logger.warning(f"Could not tokenize string: {e}")
                    return self._simple_string_hash(prompt)
            else:
                # Fall back to simple string hashing
                return self._simple_string_hash(prompt)
        else:
            raise ValueError(f"Unsupported prompt type: {type(prompt)}")

    def _simple_string_hash(self, text: str) -> list[int]:
        """Create pseudo-tokens from string for prefix routing.

        This is a fallback when proper tokenization isn't available.
        """
        # Use words as pseudo-tokens, limited to prefix_length
        words = text.strip().split()[: self.prefix_length]
        if not words:
            raise ValueError("No words found in text")

        # Convert words to integers using hash
        pseudo_tokens = [
            abs(hash(word)) % 50000 for word in words
        ]  # Simulate vocab size
        return pseudo_tokens

    def _is_actor_overloaded(self, actor_index: int) -> bool:
        """Check if an actor is overloaded compared to average load.

        Args:
            actor_index: Index of actor to check.

        Returns:
            bool: True if actor is overloaded.
        """
        try:
            if self.async_vllm is not None:
                request_counts = self.async_vllm.get_num_unfinished_requests()
            else:
                futures = [
                    actor.get_num_unfinished_requests.remote() for actor in self.actors
                ]
            ray = _get_ray()
            request_counts = ray.get(futures)

            if not request_counts:
                return False

            avg_requests = sum(request_counts) / len(request_counts)
            actor_requests = request_counts[actor_index]

            is_overloaded = actor_requests > avg_requests * self.overload_threshold

            torchrl_logger.debug(
                f"Actor {actor_index}: {actor_requests} requests, "
                f"avg: {avg_requests:.1f}, threshold: {avg_requests * self.overload_threshold:.1f}, "
                f"overloaded: {is_overloaded}"
            )

            return is_overloaded

        except Exception as e:
            torchrl_logger.warning(f"Could not check actor load: {e}")
            return False  # Assume not overloaded if we can't check

    def get_stats(self) -> dict[str, Any]:
        """Get current load balancing statistics for all actors.

        Returns:
            dict: Statistics including request counts and cache usage for all actors.
        """
        stats = {
            "strategies": self.strategies,
            "primary_strategy": self.strategy,  # For backward compatibility
            "num_actors": len(self.actors),
            "prefix_length": self.prefix_length,
            "overload_threshold": self.overload_threshold,
            "round_robin_index": self._round_robin_index,
            "actor_stats": [],
        }

        try:
            if self.async_vllm is not None:
                request_counts = self.async_vllm.get_num_unfinished_requests()
                cache_usages = self.async_vllm.get_cache_usage()
            else:
                request_futures = [
                    actor.get_num_unfinished_requests.remote() for actor in self.actors
                ]
                cache_futures = [
                    actor.get_cache_usage.remote() for actor in self.actors
                ]
            ray = _get_ray()
            request_counts = ray.get(request_futures)
            cache_usages = ray.get(cache_futures)

            for i, (requests, cache_usage) in enumerate(
                zip(request_counts, cache_usages)
            ):
                stats["actor_stats"].append(
                    {
                        "actor_index": i,
                        "pending_requests": requests,
                        "cache_usage": cache_usage,
                    }
                )

        except Exception as e:
            torchrl_logger.warning(f"Error gathering load balancer stats: {e}")
            stats["error"] = str(e)

        return stats


def make_async_vllm_engine(
    *,
    model_name: str,
    num_devices: int | None = None,
    num_replicas: int = 1,
    verbose: bool = True,
    compile: bool = True,
    enable_fp32_output: bool = False,
    tensor_parallel_size: int | None = None,
    data_parallel_size: int | None = None,
    pipeline_parallel_size: int | None = None,
    **kwargs,
) -> AsyncVLLM:
    """Create an async vLLM engine service.

    Keyword Args:
        model_name (str): The model name to pass to vLLM.
        num_devices (int, optional): Number of devices to use, per replica.
        num_replicas (int): Number of engine replicas to create.
        verbose (bool, optional): Whether to enable verbose logging with throughput statistics. Defaults to True.
        compile (bool, optional): Whether to enable model compilation for better performance. Defaults to True.
        enable_fp32_output (bool, optional): Whether to enable FP32 output for the final layer. Defaults to False.
            This can help with numerical stability for certain models. Requires model-specific support in
            torchrl.modules.llm.backends._models.
        tensor_parallel_size (int, optional): Number of devices to use, per replica. Defaults to None.
        data_parallel_size (int, optional): Number of data parallel groups to use. Defaults to None.
        pipeline_parallel_size (int, optional): Number of pipeline parallel groups to use. Defaults to None.
        **kwargs: Additional arguments passed to AsyncEngineArgs.

    Returns:
        AsyncVLLM: The launched engine service.

    Raises:
        RuntimeError: If no CUDA devices are available.
        ValueError: If invalid device configuration is provided.

    Example:
        >>> # Create a single-GPU async engine
        >>> service = make_async_vllm_engine("Qwen/Qwen2.5-3B")
        >>>
        >>> # Create a 2-GPU tensor parallel async engine with 2 replicas
        >>> service = make_async_vllm_engine("Qwen/Qwen2.5-3B", num_devices=2, num_replicas=2)
        >>> # Generate text
        >>> result = service.generate("Hello, world!", sampling_params)
        >>>
        >>> # Create with FP32 output enabled
        >>> service = make_async_vllm_engine("Qwen/Qwen2.5-3B", enable_fp32_output=True)
    """
    if not _has_vllm:
        raise ImportError(
            "vllm is not installed. Please install it with `pip install vllm`."
        )

    from vllm import AsyncEngineArgs

    # Set FP32 output environment variable if requested
    if enable_fp32_output:
        os.environ["VLLM_ENABLE_FP32_OUTPUT"] = "1"
        torchrl_logger.info(
            "Enabled FP32 output for vLLM (VLLM_ENABLE_FP32_OUTPUT=1). "
            "This will use FP32 for the final output layer if the model supports it."
        )

    # Configure verbose logging if requested
    if verbose:
        import logging

        # Enable vLLM's throughput logging by setting the appropriate log level
        logging.getLogger("vllm.engine.metrics").setLevel(logging.INFO)
        logging.getLogger("vllm").setLevel(logging.INFO)

        # vLLM logs throughput stats at INFO level every few seconds
        # The stats include: prompt throughput, generation throughput, running/pending requests, GPU KV cache usage
        torchrl_logger.info(
            "Enabled verbose vLLM logging - throughput statistics will be displayed"
        )

    # Set tensor_parallel_size to num_devices if not set
    if tensor_parallel_size is None:
        if num_devices is None:
            tensor_parallel_size = 1
        else:
            tensor_parallel_size = num_devices
    elif num_devices is not None and tensor_parallel_size != num_devices:
        raise ValueError(f"tensor_parallel_size must be set to {num_devices}")

    if data_parallel_size is None:
        data_parallel_size = 1

    if pipeline_parallel_size is None:
        pipeline_parallel_size = 1

    # Create engine args
    kwargs.setdefault("distributed_executor_backend", "ray")
    # Don't explicitly set enable_prefix_caching to avoid conflicts
    kwargs.setdefault("enable_prefix_caching", True)

    # Set compilation flag - this controls whether vLLM will compile the model for better performance
    # Disabled by default in GRPO since it can cause issues during training
    if "compilation_config" not in kwargs:
        if compile:
            kwargs["compilation_config"] = {"enabled": True}
        else:
            kwargs["compilation_config"] = {"enabled": False}

    engine_args = AsyncEngineArgs(
        model=model_name,
        tensor_parallel_size=tensor_parallel_size,
        data_parallel_size=data_parallel_size,
        pipeline_parallel_size=pipeline_parallel_size,
        worker_extension_cls="torchrl.modules.llm.backends.vllm.vllm_async._AsyncvLLMWorker",
        **kwargs,
    )

    return AsyncVLLM.launch(engine_args, num_replicas)<|MERGE_RESOLUTION|>--- conflicted
+++ resolved
@@ -41,7 +41,12 @@
 try:
     import vllm
 
-<<<<<<< HEAD
+    _has_vllm = True
+except ImportError:
+    vllm = None
+    _has_vllm = False
+
+
 def _get_ray():
     """Import Ray on demand to avoid global import side-effects.
 
@@ -59,16 +64,6 @@
         raise ImportError(
             "ray is not installed. Please install it with `pip install ray`."
         ) from e
-
-
-class _AsyncvLLMWorker:
-    """Async vLLM worker for Ray with weight update capabilities.
-=======
-    _has_vllm = True
-except ImportError:
-    vllm = None
-    _has_vllm = False
->>>>>>> 01d2801b
 
 
 class _AsyncvLLMWorker:
