# Copyright (c) Meta Platforms, Inc. and affiliates.
#
# This source code is licensed under the MIT license found in the
# LICENSE file in the root directory of this source tree.

"""Async vLLM engine implementation for efficient batching and inference.

This module provides an async vLLM engine that leverages native vLLM batching
for better performance and memory efficiency compared to the explicit batching
approach used in the legacy vLLM backend.
"""

from __future__ import annotations

import asyncio
import os
import random
import uuid
from collections.abc import Iterator, Sequence
from concurrent.futures import ThreadPoolExecutor, wait
from typing import Any, Literal, TYPE_CHECKING

import torch

from torchrl._utils import logger as torchrl_logger

# Import RLvLLMEngine and shared utilities
from .base import RLvLLMEngine
from .vllm_utils import stateless_init_process_group


_has_vllm = True

if TYPE_CHECKING:
    from vllm.engine.async_llm_engine import AsyncEngineArgs
    from vllm.engine.request import RequestOutput
    from vllm.engine.sampling_params import SamplingParams

TIMEOUT_SECONDS = os.getenv("TORCHRL_VLLM_TIMEOUT_SECONDS", 300)

try:
    import vllm

    _has_vllm = True
except ImportError:
    vllm = None
    _has_vllm = False
<<<<<<< HEAD


=======


def _get_ray():
    """Import Ray on demand to avoid global import side-effects.

    Returns:
        ModuleType: The imported Ray module.

    Raises:
        ImportError: If Ray is not installed.
    """
    try:
        import ray  # type: ignore

        return ray
    except Exception as e:  # pragma: no cover - surfaced to callers
        raise ImportError(
            "ray is not installed. Please install it with `pip install ray`."
        ) from e


>>>>>>> cccfaa69
class _AsyncvLLMWorker:
    """Async vLLM worker extension for Ray with weight update capabilities."""

    def init_weight_update_group(
        self,
        master_address: str,
        master_port: str,
        rank_offset: int,
        world_size: int,
    ):
        """Initialize weight update group for this worker (non-blocking).

        This method starts NCCL initialization in a background thread and returns immediately,
        allowing the RPC to complete. The NCCL collective will complete when the trainer joins.

        Args:
            master_address (str): The master address for distributed training.
            master_port (str): The master port for distributed training.
            rank_offset (int): Rank offset for this worker in the global weight update group.
            world_size (int): Total number of processes in the weight update group.
        """
        import threading

        from vllm.distributed.parallel_state import get_world_group

        torchrl_logger.info(f"=> in {type(self).__name__}.init_weight_update_group")
        if getattr(self, "model_update_group", None) is not None:
            torchrl_logger.info("Model update group already initialized")
            return

        # Get the local rank within the tensor parallel group
        tp_group = get_world_group()
        local_rank = tp_group.rank
        torchrl_logger.info(f"Local rank in tensor parallel group: {local_rank}")

        # Calculate the global rank for weight update group
        rank = local_rank + rank_offset
        torchrl_logger.info(
            f"Starting {type(self).__name__} weight update group init (non-blocking) with "
            f"{master_address=}, {master_port=}, {rank=}, {world_size=}, device={self.device}"
        )

        # Start NCCL init in a background thread so this RPC can return immediately
        def _init_nccl_background():
            try:
                from .vllm_utils import stateless_init_process_group

                torchrl_logger.info(
                    f"Worker rank {rank}: Starting NCCL init (will block until collective completes)..."
                )
                self.model_update_group = stateless_init_process_group(
                    master_address, master_port, rank, world_size, self.device
                )
                torchrl_logger.info(f"Worker rank {rank}: NCCL init complete!")
            except Exception as e:
                torchrl_logger.error(f"Worker rank {rank}: NCCL init failed: {e}")
                raise

        thread = threading.Thread(target=_init_nccl_background, daemon=False)
        thread.start()

        # Store thread reference for potential cleanup
        self._nccl_init_thread = thread

        torchrl_logger.info(
            f"{type(self).__name__}.init_weight_update_group dispatched (non-blocking)"
        )

    def update_weight(self, name: str, dtype_name: str, shape: tuple[int, ...]):
        """Update weight via broadcast from master (rank 0) - periodic-mono pattern.

        Args:
            name (str): Parameter name.
            dtype_name (str): Parameter dtype name (e.g., 'bfloat16').
            shape (tuple[int, ...]): Parameter shape.
        """
        if self.model_update_group is None:
            raise RuntimeError("Weight update group not initialized")

        # Convert dtype name to dtype (like periodic-mono)
        dtype = getattr(torch, dtype_name)

        # Workers receive broadcast from master (rank 0)
        weight = torch.empty(shape, dtype=dtype, device="cuda")
        self.model_update_group.broadcast(
            weight, src=0, stream=torch.cuda.current_stream()
        )
        self.model_runner.model.load_weights(weights=[(name, weight)])
        del weight

    def check_nccl_group_ready(self):
        """Check if NCCL group is ready for communication."""
        ready = self.model_update_group is not None
        torchrl_logger.info(f"Worker NCCL group ready: {ready}")
        return ready

    def load_weights_from_storage(self, storage_path: str, num_threads: int = 1):
        """Load weights from shared storage (double-buffer approach).

        This method reads weights from a memory-mapped TensorDict directory
        and loads them into the model. Used for file-based weight synchronization
        as an alternative to NCCL collectives.

        Args:
            storage_path: Path to the directory containing memory-mapped weights
            num_threads: Number of threads for reading (default: 1)
        """
        from tensordict import TensorDict

        torchrl_logger.info(f"Worker loading weights from {storage_path}")

        # Read weights from shared storage
        weights = TensorDict.load_memmap(storage_path)
        weights = weights.flatten_keys(".")

        # Convert to list of (name, tensor) tuples
        weights_list = list(weights.items())

        torchrl_logger.info(f"Worker loading {len(weights_list)} weights into model")

        with ThreadPoolExecutor(max_workers=num_threads) as executor:
            futures = [
                executor.submit(self.model_runner.model.load_weights, weights)
                for weights in weights_list
            ]
            wait(futures)

        torchrl_logger.info(
            f"Worker successfully loaded {len(weights_list)} weights from storage"
        )


class _AsyncLLMEngine:
    """Extended AsyncLLMEngine with TorchRL-specific features.

    This class wraps vLLM's AsyncLLMEngine and adds functionality needed
    for TorchRL integration, including weight updates and batch management.

    This is a private class and should not be used directly. Use the ray remote actor class :class:`AsyncLLMEngineActor` instead.

    Keyword Args:
        engine_args (AsyncEngineArgs): Arguments for creating the AsyncLLMEngine instances.
        bundle_indices (list[int], optional): Bundle indices for the engine.
        enable_prefix_caching (bool, optional): Whether to enable prefix caching.

            .. warning::
                enable_prefix_caching is set to False by default, which is recommended if prompt log probs are needed.
                Set it to True if prompt log probs are not needed.
                See `this issue <https://github.com/vllm-project/vllm/issues/8268>`_ for more details.
    """

    def __init__(
        self,
        *,
        engine_args: AsyncEngineArgs,
        bundle_indices: list[int] | None = None,
        enable_prefix_caching: bool = False,
    ):
        if not _has_vllm:
            raise ImportError(
                "vllm is not installed. Please install it with `pip install vllm`."
            )

        from vllm import AsyncLLMEngine

        if bundle_indices is not None:
            os.environ["VLLM_RAY_BUNDLE_INDICES"] = ",".join(map(str, bundle_indices))

        engine_args.enable_prefix_caching = enable_prefix_caching

        # Create the engine directly - this is the source of the blocking ray.get issue
        # but we need to handle it differently for multiple replicas
        self.engine = AsyncLLMEngine.from_engine_args(engine_args)
        self.bundle_indices = bundle_indices

    def ready(self) -> bool:
        """Check if engine is ready for inference."""
        return True

    async def generate(
        self,
        prompts: Any = None,
        sampling_params: SamplingParams | None = None,
        *,
        prompt_token_ids: list[int] | list[list[int]] | None = None,
        use_tqdm: bool = True,
        lora_request: Any = None,
        prompt_adapter_request: Any = None,
        guided_options_request: Any = None,
        timeout_seconds: float | None = None,
    ) -> RequestOutput | list[RequestOutput]:
        """Generate text with the same interface as vLLM.LLM.generate.

        This method mirrors the interface of vLLM.LLM.generate to provide seamless
        compatibility between sync and async engines.

        Args:
            prompts: String, TokensPrompt, or list of these. Input prompts for generation.
            sampling_params: SamplingParams object for controlling generation behavior.
            prompt_token_ids: Alternative to prompts - token IDs for generation.
            use_tqdm: Whether to show progress bar (not used in async engine).
            lora_request: LoRA request for adapter-based generation.
            guided_options_request: Guided decoding options.
            timeout_seconds: Timeout for generation in seconds.

        Returns:
            RequestOutput or list of RequestOutput: Generated outputs from vLLM.
        """
        if not _has_vllm:
            raise ImportError(
                "vllm is not installed. Please install it with `pip install vllm`."
            )

        from vllm import SamplingParams, TokensPrompt

        # Track whether input was originally a single prompt
        single_prompt_input = False

        # Handle prompt_token_ids if provided
        if prompt_token_ids is not None:
            if prompts is not None:
                raise ValueError("Cannot specify both prompts and prompt_token_ids")

            # Convert token IDs to TokensPrompt objects
            if not prompt_token_ids:
                raise ValueError("prompt_token_ids cannot be empty")

            # Check if it's a list of lists or a single list
            if prompt_token_ids and isinstance(prompt_token_ids[0], list):
                # List of token ID lists
                prompts = [
                    TokensPrompt(prompt_token_ids=tokens) for tokens in prompt_token_ids
                ]
            else:
                # Single token ID list - cast to ensure type compatibility
                token_list = list(prompt_token_ids) if prompt_token_ids else []
                prompts = TokensPrompt(prompt_token_ids=token_list)
                single_prompt_input = True

        elif prompts is None:
            raise ValueError("Must specify either prompts or prompt_token_ids")
        else:
            # prompts was provided directly
            if not isinstance(prompts, (list, tuple)):
                single_prompt_input = True

        # Default sampling params if not provided
        if sampling_params is None:
            sampling_params = SamplingParams()

        async def _gen_one(prompt) -> RequestOutput:
            request_id = str(uuid.uuid4())
            final = None

            # Build kwargs for engine.generate
            gen_kwargs = {
                "prompt": prompt,
                "sampling_params": sampling_params,
                "request_id": request_id,
            }

            # Add optional parameters if provided
            if lora_request is not None:
                gen_kwargs["lora_request"] = lora_request
            if prompt_adapter_request is not None:
                gen_kwargs["prompt_adapter_request"] = prompt_adapter_request
            if guided_options_request is not None:
                gen_kwargs["guided_options_request"] = guided_options_request

            async for output in self.engine.generate(**gen_kwargs):
                if output.finished:
                    final = output
            assert final is not None
            return final

        async def _run_generation():
            if single_prompt_input:
                return await _gen_one(prompts)

            # List of prompts: run concurrently
            tasks = [asyncio.create_task(_gen_one(p)) for p in prompts]
            results = await asyncio.gather(*tasks)
            return results

        try:
            if timeout_seconds is not None and timeout_seconds > 0:
                return await asyncio.wait_for(
                    _run_generation(), timeout=timeout_seconds
                )
            else:
                return await _run_generation()
        except TimeoutError:
            # Best-effort cleanup
            try:
                abort_fn = getattr(self.engine, "abort", None)
                if callable(abort_fn):
                    # We can't easily track all request IDs, so this is best-effort
                    pass
            except Exception:
                pass
            raise TimeoutError(
                f"vLLM generation timed out after {timeout_seconds} seconds"
            )

    async def get_tokenizer(self):
        """Get the tokenizer from the engine."""
        return await self.engine.get_tokenizer()

    async def collective_rpc_v1(
        self,
        method: str,
        timeout: float | None = None,
        args: tuple = (),
        kwargs: dict | None = None,
    ):
        """Perform a collective RPC call to the given method (vLLM V1).

        Args:
            method (str): Method name to call.
            timeout (float | None): Timeout for the RPC call.
            args (tuple): Arguments to pass to the method.
            kwargs (dict | None): Keyword arguments to pass to the method.
        """
        from vllm import envs

        if envs and envs.VLLM_USE_V1:
            return await self.engine.collective_rpc(method, timeout, args, kwargs)
        else:
            return self.engine.engine.collective_rpc(method, timeout, args, kwargs)

    def collective_rpc_v0(
        self,
        method: str,
        timeout: float | None = None,
        args: tuple = (),
        kwargs: dict | None = None,
    ):
        """Perform a collective RPC call to the given method (vLLM V0).

        Args:
            method (str): Method name to call.
            timeout (float | None): Timeout for the RPC call.
            args (tuple): Arguments to pass to the method.
            kwargs (dict | None): Keyword arguments to pass to the method.
        """
        return self.engine.engine.collective_rpc(method, timeout, args, kwargs)

    def get_num_unfinished_requests(self) -> int:
        """Get the number of unfinished requests in the engine.

        Returns:
            int: Number of unfinished requests.
        """
        try:
            # Try to access the method directly if available
            if hasattr(self.engine, "get_num_unfinished_requests"):
                return self.engine.get_num_unfinished_requests()
            # Fallback to accessing through engine.engine for v0
            elif hasattr(self.engine, "engine") and hasattr(
                self.engine.engine, "get_num_unfinished_requests"
            ):
                return self.engine.engine.get_num_unfinished_requests()
            else:
                # If method not available, return 0 as fallback
                torchrl_logger.warning(
                    "get_num_unfinished_requests not available, returning 0"
                )
                return 0
        except Exception as e:
            torchrl_logger.warning(f"Error getting unfinished requests count: {e}")
            return 0

    def get_cache_usage(self) -> float:
        """Get the KV cache usage as a fraction between 0 and 1.

        Returns:
            float: Cache usage fraction (0.0 = empty, 1.0 = full).
        """
        try:
            # Try to get cache usage from the engine
            if hasattr(self.engine, "engine") and hasattr(
                self.engine.engine, "cache_config"
            ):
                # Access the LLM engine's cache information
                cache_config = self.engine.engine.cache_config
                if hasattr(cache_config, "cache_usage"):
                    return cache_config.cache_usage
                elif hasattr(self.engine.engine, "scheduler"):
                    # Try to get usage from the scheduler
                    scheduler = self.engine.engine.scheduler
                    if hasattr(scheduler, "get_num_free_gpu_blocks") and hasattr(
                        scheduler, "get_num_total_gpu_blocks"
                    ):
                        free_blocks = scheduler.get_num_free_gpu_blocks()
                        total_blocks = scheduler.get_num_total_gpu_blocks()
                        if total_blocks > 0:
                            return 1.0 - (free_blocks / total_blocks)
            # Fallback: return a random value for now (this should be replaced with actual metrics)
            torchrl_logger.warning(
                "Cache usage metrics not available, returning random value"
            )
            return (
                random.random() * 0.5
            )  # Return a value between 0 and 0.5 to simulate partial usage
        except Exception as e:
            torchrl_logger.warning(f"Error getting cache usage: {e}")
            return 0.0


def _gpus_per_replica(engine_args: AsyncEngineArgs) -> int:
    """Get the number of GPUs per replica for the given engine args."""
    return (
        engine_args.tensor_parallel_size
        * getattr(engine_args, "data_parallel_size", 1)  # Default to 1 if not present
        * getattr(
            engine_args, "pipeline_parallel_size", 1
        )  # Default to 1 if not present
    )


# Ray actor wrapper is created lazily in __init__ to avoid global Ray import.


class AsyncVLLM(RLvLLMEngine):
    """A service that manages multiple async vLLM engine actors for distributed inference.

    This is the main entry point for async vLLM inference in TorchRL. It manages multiple
    vLLM engine replicas running as Ray actors, providing load balancing, weight updates,
    and a unified interface for text generation.

    The service automatically handles Ray actor lifecycle management, GPU allocation through
    placement groups, and provides both synchronous and asynchronous generation interfaces
    that are compatible with the standard vLLM API.

    Args:
        engine_args (AsyncEngineArgs): Configuration for the vLLM engines.
        num_replicas (int, optional): Number of engine replicas to create. Defaults to 1.
        actor_class (optional): Custom Ray actor class. Defaults to the internal actor implementation.
        enable_prefix_caching (bool, optional): Whether to enable prefix caching. Defaults to False.

            .. warning::
                enable_prefix_caching is set to False by default, which is recommended if prompt log probs are needed.
                Set it to True if prompt log probs are not needed.
                See `this issue <https://github.com/vllm-project/vllm/issues/8268>`_ for more details.

    Example:
        >>> from torchrl.modules.llm.backends.vllm_async import AsyncVLLM
        >>> from vllm import SamplingParams
        >>>
        >>> # Simple usage - single GPU, single replica
        >>> service = AsyncVLLM.from_pretrained("Qwen/Qwen2.5-3B")
        >>>
        >>> # Advanced usage - multi-GPU tensor parallel with multiple replicas
        >>> service = AsyncVLLM.from_pretrained(
        ...     "Qwen/Qwen2.5-7B",
        ...     num_devices=2,  # Use 2 GPUs for tensor parallelism
        ...     num_replicas=2,  # Create 2 replicas for higher throughput
        ...     max_model_len=4096
        ... )
        >>>
        >>> # Generate text
        >>> sampling_params = SamplingParams(temperature=0.7, max_tokens=100)
        >>> result = service.generate("Hello, world!", sampling_params)
        >>> print(result.outputs[0].text)
        >>>
        >>> # Alternative: using AsyncEngineArgs directly for advanced configuration
        >>> from vllm import AsyncEngineArgs
        >>> engine_args = AsyncEngineArgs(
        ...     model="Qwen/Qwen2.5-3B",
        ...     tensor_parallel_size=2
        ... )
        >>> service = AsyncVLLM.launch(engine_args, num_replicas=2)

    .. note::
        **Architecture and Design**

        The AsyncVLLM service implements a distributed inference architecture with the following key components:

        1. **Ray Actor Management**: Each replica runs as a separate Ray actor with dedicated GPU resources.
           The service creates a placement group to ensure optimal GPU allocation and co-location of
           tensor-parallel workers on the same node when possible.

        2. **Load Balancing**: Generation requests are distributed across replicas using random selection
           by default, or can target specific replicas using the `actor_index` parameter.

        3. **Weight Synchronization**: The service supports weight updates across all replicas through
           NCCL communication groups, enabling integration with distributed training workflows.

        4. **Resource Management**: Automatic GPU allocation and cleanup through Ray placement groups,
           with proper shutdown procedures to prevent resource leaks.

        5. **API Compatibility**: Provides the same interface as vLLM's synchronous `LLM.generate()`
           method, making it a drop-in replacement for async workloads.

        **Ray Integration**

        The service leverages Ray's actor model for distributed execution. Each replica is an independent
        Ray actor that can be scheduled on different nodes. The service handles actor lifecycle,
        monitors readiness, and provides centralized access to all replicas.

        **Performance Considerations**

        - Prefix caching is enabled by default for better performance with repeated prompts
        - Tensor parallelism is supported for large models that don't fit on single GPUs
        - Multiple replicas allow concurrent processing of different requests
        - Native vLLM batching is used within each replica for optimal throughput

        **Error Handling**

        The service includes timeout support, graceful shutdown procedures, and best-effort
        request cleanup on failures. Ray's fault tolerance mechanisms provide additional
        resilience for long-running inference workloads.
    """

    def __init__(
        self,
        engine_args: AsyncEngineArgs,
        num_replicas: int = 1,
        actor_class=None,
        enable_prefix_caching: bool = False,
    ):
        if not _has_vllm:
            raise ImportError(
                "vllm is not installed. Please install it with `pip install vllm`."
            )
        # Lazily import ray only when constructing the actor class to avoid global import

        # Enable prefix caching by default for better performance
        engine_args.enable_prefix_caching = enable_prefix_caching

        self.engine_args = engine_args
        self.num_replicas = num_replicas
        if actor_class is None:
            ray = _get_ray()
            self.actor_class = ray.remote(num_cpus=0, num_gpus=0)(_AsyncLLMEngine)
        else:
            self.actor_class = actor_class
        self.actors: list = []
        self._launched = False
        self._service_id = uuid.uuid4().hex[
            :8
        ]  # Unique suffix to avoid name collisions
        self._placement_group = None
        self._load_balancer = None

    def _launch(self):
        """Launch all actor replicas."""
        if self._launched:
            torchrl_logger.warning("AsyncVLLMEngineService already launched")
            return

        # Local imports to avoid global Ray dependency
        ray = _get_ray()
        from ray.util.placement_group import placement_group
        from ray.util.scheduling_strategies import PlacementGroupSchedulingStrategy

        torchrl_logger.info(
            f"Launching {self.num_replicas} async vLLM engine actors..."
        )

        # Create placement groups - one per replica to avoid conflicts
        self._placement_groups = []

        # Create actor replicas sequentially to avoid race conditions
        for i in range(self.num_replicas):
            torchrl_logger.info(
                f"Creating async actor replica {i + 1}/{self.num_replicas} ..."
            )

            # Create individual placement group for this replica
            num_gpus = _gpus_per_replica(self.engine_args)
            bundles = [{"GPU": 1.0, "CPU": 1.0} for _ in range(num_gpus)]
            torchrl_logger.info(
                f"Creating placement group for replica {i + 1} with {len(bundles)} bundles"
            )

            placement_group_name = f"vllm-replica-{self._service_id}-{i}"
            pg = placement_group(bundles, strategy="PACK", name=placement_group_name)
            self._placement_groups.append(pg)
            torchrl_logger.info(f"Placement group {placement_group_name} created: {pg}")

            # Wait for placement group to be ready
            ray.get(pg.ready(), timeout=180)
            torchrl_logger.info(f"Placement group {placement_group_name} ready")

            # Calculate bundle indices for tensor parallelism
            bundle_indices = None
            if num_gpus > 1:
                bundle_indices = list(range(num_gpus))
            bundle_index = 0  # Always use first bundle since each replica has its own placement group

            scheduling_strategy = PlacementGroupSchedulingStrategy(
                placement_group=pg,
                placement_group_capture_child_tasks=True,
                placement_group_bundle_index=bundle_index,
            )

            actor = self.actor_class.options(
                name=f"async-vllm-replica-{self._service_id}-{i}",
                namespace="torchrl_vllm",
                scheduling_strategy=scheduling_strategy,
                num_gpus=0,
                num_cpus=0,
            ).remote(
                engine_args=self.engine_args,
                bundle_indices=bundle_indices,
                enable_prefix_caching=self.engine_args.enable_prefix_caching,
            )
            self.actors.append(actor)

        torchrl_logger.info("Waiting for actors to be ready")
        # Wait for this actor to be ready before creating the next one
        ready_futures = [actor.ready.remote() for actor in self.actors]
        try:
            ray.get(
                ready_futures, timeout=TIMEOUT_SECONDS
            )  # 5 minute timeout for engine initialization
            torchrl_logger.info("✅ Actors are ready")
        except Exception as e:
            torchrl_logger.error(
                f"❌ Failed to initialize actors within {TIMEOUT_SECONDS} seconds: {e}. You can increase the timeout by setting the TORCHRL_VLLM_TIMEOUT_SECONDS environment variable."
            )
            raise

        # Store the first placement group for backward compatibility
        self._placement_group = (
            self._placement_groups[0] if self._placement_groups else None
        )

        self._launched = True
        torchrl_logger.info(
            f"✅ Successfully launched {len(self.actors)} async vLLM engine actors"
        )

    @classmethod
    def launch(
        cls,
        engine_args: AsyncEngineArgs,
        num_replicas: int = 1,
    ) -> AsyncVLLM:
        """Launch a new AsyncVLLMEngineService.

        Args:
            engine_args (AsyncEngineArgs): Arguments for creating the AsyncLLMEngine instances.
            num_replicas (int): Number of actor replicas to create.

        Returns:
            AsyncVLLMEngineService: The launched service.
        """
        service = cls(engine_args, num_replicas)
        service._launch()
        # create a default load balancer with smart routing
        service.create_load_balancer()
        return service

    @classmethod
    def from_pretrained(
        cls,
        model_name: str,
        num_devices: int | None = None,
        num_replicas: int = 1,
        verbose: bool = True,
        compile: bool = True,
        enable_fp32_output: bool = False,
        **kwargs,
    ) -> AsyncVLLM:
        """Create an AsyncVLLM instance from a pretrained model.

        This is a convenience method that combines model loading and service launching
        in a single call, similar to how other ML libraries work.

        Args:
            model_name (str): The model name to pass to vLLM.
            num_devices (int, optional): Number of devices to use, per replica.
            num_replicas (int): Number of engine replicas to create.
            verbose (bool, optional): Whether to enable verbose logging with throughput statistics. Defaults to True.
            compile (bool, optional): Whether to enable model compilation for better performance. Defaults to True.
            enable_fp32_output (bool, optional): Whether to enable FP32 output for the final layer. Defaults to False.
            **kwargs: Additional arguments passed to AsyncEngineArgs.

        Returns:
            AsyncVLLM: The launched async vLLM service.

        Example:
            >>> # Simple usage with defaults
            >>> service = AsyncVLLM.from_pretrained("Qwen/Qwen2.5-3B")
            >>>
            >>> # Multi-GPU tensor parallel with multiple replicas
            >>> service = AsyncVLLM.from_pretrained(
            ...     "Qwen/Qwen2.5-7B",
            ...     num_devices=2,
            ...     num_replicas=2,
            ...     max_model_len=4096
            ... )
            >>>
            >>> # Generate text
            >>> from vllm import SamplingParams
            >>> result = service.generate("Hello, world!", SamplingParams(max_tokens=50))
            >>>
            >>> # Enable FP32 output for better numerical stability
            >>> service = AsyncVLLM.from_pretrained(
            ...     "Qwen/Qwen2.5-3B",
            ...     enable_fp32_output=True
            ... )
        """
        return make_async_vllm_engine(
            model_name=model_name,
            num_devices=num_devices,
            num_replicas=num_replicas,
            verbose=verbose,
            compile=compile,
            enable_fp32_output=enable_fp32_output,
            **kwargs,
        )

    def _is_batch(
        self, prompts: Any, prompt_token_ids: list[int] | list[list[int]] | None = None
    ) -> bool:
        """Check if the input represents a batch of prompts.

        Args:
            prompts: Input prompts that can be string, TokensPrompt, or list of these
            prompt_token_ids: Alternative token IDs input

        Returns:
            bool: True if this represents multiple prompts, False for single prompt
        """
        # If prompts is a list, we need to determine if it's a batch or a single prompt
        if isinstance(prompts, list):
            # Empty list is not a batch
            if len(prompts) == 0:
                return False

            # If all elements are integers, it's a single prompt represented as token IDs
            # We trust that if one is an int, then all are ints.
            if any(isinstance(item, int) for item in prompts):
                return False

            # If it contains strings, TokensPrompt objects, or other non-integer types,
            # it's a batch of prompts
            return True

        # If prompt_token_ids is provided and is a list of lists, it's a batch
        if prompt_token_ids is not None and isinstance(prompt_token_ids, list):
            if len(prompt_token_ids) > 0 and isinstance(prompt_token_ids[0], list):
                return True

        return False

    def _iterate(
        self, prompts: Any, prompt_token_ids: list[int] | list[list[int]] | None = None
    ):
        """Iterate over individual prompts in a batch.

        Args:
            prompts: Input prompts that can be string, TokensPrompt, or list of these
            prompt_token_ids: Alternative token IDs input

        Yields:
            tuple: (individual_prompt, individual_prompt_token_ids) for each item
        """
        if isinstance(prompts, list):
            # Check if this is actually a single prompt represented as token IDs
            if all(isinstance(item, int) for item in prompts):
                # This is a single prompt as token IDs, not a batch
                yield prompts, prompt_token_ids
                return

            # Handle list of prompts (actual batch)
            if prompt_token_ids is None:
                for prompt in prompts:
                    yield prompt, None
            elif (
                isinstance(prompt_token_ids, list)
                and len(prompt_token_ids) > 0
                and isinstance(prompt_token_ids[0], list)
            ):
                # Both prompts and prompt_token_ids are lists
                for prompt, token_ids in zip(prompts, prompt_token_ids):
                    yield prompt, token_ids
            else:
                # prompts is list, but prompt_token_ids is single list - replicate it
                for prompt in prompts:
                    yield prompt, prompt_token_ids
        else:
            # Single prompt case
            if (
                prompt_token_ids is not None
                and isinstance(prompt_token_ids, list)
                and len(prompt_token_ids) > 0
                and isinstance(prompt_token_ids[0], list)
            ):
                # Single prompt but multiple token_ids - replicate prompt
                for token_ids in prompt_token_ids:
                    yield prompts, token_ids
            else:
                # Single prompt, single (or no) token_ids
                yield prompts, prompt_token_ids

    def _generate_impl(
        self,
        prompt: Any,
        sampling_params: SamplingParams | None = None,
        *,
        prompt_token_ids: list[int] | None = None,
        use_tqdm: bool = True,
        lora_request: Any = None,
        prompt_adapter_request: Any = None,
        guided_options_request: Any = None,
        timeout_seconds: float | None = None,
        actor_index: int | None = None,
    ):
        """Generate text for a single prompt and return a Ray future.

        This is the internal implementation that returns a future instead of the result.
        Used for batched generation to enable parallel execution.

        Args:
            prompt: Single prompt (string, TokensPrompt, etc.)
            sampling_params: SamplingParams object for controlling generation behavior
            prompt_token_ids: Token IDs for a single prompt
            use_tqdm: Whether to show progress bar (not used in async engine)
            lora_request: LoRA request for adapter-based generation
            prompt_adapter_request: Prompt adapter request
            guided_options_request: Guided decoding options
            timeout_seconds: Timeout for generation in seconds
            actor_index: Specific actor to use (random if None)

        Returns:
            Ray ObjectRef: Future that will resolve to RequestOutput
        """
        if actor_index is None:
            if len(self.actors) == 1:
                actor = self.actors[0]
            else:
                if self._load_balancer is None:
                    raise RuntimeError(
                        "LoadBalancer is not created. Create a LoadBalancer using AsyncVLLM.create_load_balancer before calling generate."
                    )
                # Extract single prompt for prefix-aware routing
                single_prompt = self._extract_single_prompt_for_routing(
                    prompt, prompt_token_ids
                )
                actor_index = self._load_balancer.select_actor(prompt=single_prompt)
                actor = self.actors[actor_index]
        else:
            actor = self.actors[actor_index]

        return actor.generate.remote(
            prompt,
            sampling_params,
            prompt_token_ids=prompt_token_ids,
            use_tqdm=use_tqdm,
            lora_request=lora_request,
            prompt_adapter_request=prompt_adapter_request,
            guided_options_request=guided_options_request,
            timeout_seconds=timeout_seconds,
        )

    def generate(
        self,
        prompts: Any = None,
        sampling_params: SamplingParams | None = None,
        *,
        prompt_token_ids: list[int] | list[list[int]] | None = None,
        use_tqdm: bool = True,
        lora_request: Any = None,
        prompt_adapter_request: Any = None,
        guided_options_request: Any = None,
        timeout_seconds: float | None = None,
        actor_index: int | None = None,
    ) -> RequestOutput | list[RequestOutput]:
        """Generate text using one of the actors with vLLM.LLM.generate interface.

        This method provides the same interface as vLLM.LLM.generate for seamless
        compatibility between sync and async engines. It can be used to generate text
        within multiple threads / actors. If `actor_index` is not provided, the load balancer
        will be used to select the actor.

        `generate` is a blocking method, so it will wait for the generation to complete.

        Args:
            prompts (String, TokensPrompt, or list of these): Input prompts for generation.
            sampling_params (SamplingParams): SamplingParams object for controlling generation behavior.
            prompt_token_ids (list[int] | list[list[int]]): Alternative to prompts - token IDs for generation.
            use_tqdm (bool): Whether to show progress bar (not used in async engine).
            lora_request (Any): LoRA request for adapter-based generation.
            prompt_adapter_request (Any): Prompt adapter request.
            guided_options_request (Any): Guided decoding options.
            timeout_seconds (float | None): Timeout for generation in seconds.
            actor_index (int | None): Specific actor to use (random if None).

        Returns:
            RequestOutput | list[RequestOutput]: Generated outputs from vLLM.
        """
        ray = _get_ray()
        # Check if this is a batch request
        if self._is_batch(prompts, prompt_token_ids):
            # Handle batched input by unbinding and sending individual requests
            futures = []
            for prompt, prompt_token_ids_i in self._iterate(prompts, prompt_token_ids):
                future = self._generate_impl(
                    prompt,
                    sampling_params,
                    prompt_token_ids=prompt_token_ids_i,
                    use_tqdm=use_tqdm,
                    lora_request=lora_request,
                    prompt_adapter_request=prompt_adapter_request,
                    guided_options_request=guided_options_request,
                    timeout_seconds=timeout_seconds,
                    actor_index=actor_index,
                )
                futures.append(future)

            # Collect all results
            results = ray.get(futures)
            return results
        else:
            # Single prompt case - call _generate_impt and get result directly
            future = self._generate_impl(
                prompts,
                sampling_params,
                prompt_token_ids=prompt_token_ids,
                use_tqdm=use_tqdm,
                lora_request=lora_request,
                prompt_adapter_request=prompt_adapter_request,
                guided_options_request=guided_options_request,
                timeout_seconds=timeout_seconds,
                actor_index=actor_index,
            )
            result = ray.get(future)
            return result

    def get_random_actor_index(self) -> int:
        """Get a random actor index."""
        return random.randint(0, len(self.actors) - 1)

    def _init_weight_update_group_internal(self, master_address: str, master_port: str):
        """Initialize NCCL weight update group across all actors.

        Args:
            master_address (str): Master address for distributed training.
            master_port (str): Master port for distributed training.

        Returns:
            list: Ray futures for initialization calls.
        """
        gpus_per_replica = _gpus_per_replica(self.engine_args)
        weight_sync_world_size = self.num_replicas * gpus_per_replica + 1
        torchrl_logger.info(
            f"AsyncVLLMEngineService requests weight update group for {self.num_replicas} actors "
            f"with {gpus_per_replica} GPUs per replica and {weight_sync_world_size} world size"
        )

        from vllm import envs

        refs = []
        for i, actor in enumerate(self.actors):
            rank_offset = 1 + i * gpus_per_replica
            if envs and envs.VLLM_USE_V1:
                actor_collective_rpc = actor.collective_rpc_v1
            else:
                actor_collective_rpc = actor.collective_rpc_v0

            refs.append(
                actor_collective_rpc.remote(
                    "init_weight_update_group",
                    args=(
                        master_address,
                        master_port,
                        rank_offset,
                        weight_sync_world_size,
                    ),
                )
            )
            torchrl_logger.info(
                f"AsyncVLLMEngineService args: {master_address=}, {master_port=}, "
                f"{rank_offset=}, {weight_sync_world_size=}"
            )
            torchrl_logger.info(
                f"AsyncVLLMEngineService requests weight update group for actor {i} "
                f"with rank_offset {rank_offset}"
            )
        return refs

    def collective_rpc(
        self,
        method: str,
        timeout: float | None = None,
        args: tuple = (),
        kwargs: dict | None = None,
    ) -> list[Any]:
        """Forward an RPC to all actors.

        Args:
            method (str): Method name to call.
            timeout (float | None): Timeout for the RPC call.
            args (tuple): Arguments to pass to the method.
            kwargs (dict | None): Keyword arguments to pass to the method.

        Returns:
            list[Any]: Ray futures for all RPC calls.
        """
        from vllm import envs

        futures = []
        for actor in self.actors:
            if envs and envs.VLLM_USE_V1:
                actor_collective_rpc = actor.collective_rpc_v1
            else:
                actor_collective_rpc = actor.collective_rpc_v0
            futures.append(actor_collective_rpc.remote(method, timeout, args, kwargs))
        return futures

    def shutdown(self):
        """Shutdown all actors and clean up resources."""
        torchrl_logger.info(
            f"Shutting down {len(self.actors)} async vLLM engine actors..."
        )

        ray = _get_ray()
        from ray.util.placement_group import remove_placement_group

        # Kill all actors
        for i, actor in enumerate(self.actors):
            try:
                ray.kill(actor)
                torchrl_logger.info(f"Shutdown async actor {i + 1}/{len(self.actors)}")
            except Exception as e:
                torchrl_logger.warning(f"Error shutting down async actor {i + 1}: {e}")

        # Clear the actors list
        self.actors.clear()

        # Remove placement groups if any
        if hasattr(self, "_placement_groups") and self._placement_groups:
            for i, pg in enumerate(self._placement_groups):
                try:
                    remove_placement_group(pg)
                    torchrl_logger.info(
                        f"Removed placement group {i + 1}/{len(self._placement_groups)}"
                    )
                except Exception as e:
                    torchrl_logger.warning(
                        f"Error removing placement group {i + 1}: {e}"
                    )
            self._placement_groups = []

        # Remove legacy single placement group if any
        if self._placement_group is not None:
            remove_placement_group(self._placement_group)
        self._placement_group = None
        self._launched = False
        torchrl_logger.info("AsyncVLLMEngineService shutdown complete")

    # RLvLLMEngine interface implementation
    def get_tp_size(self) -> int:
        """Get the tensor parallel size."""
        return self.engine_args.tensor_parallel_size

    def get_model_metadata(self) -> dict[str, tuple[torch.dtype, torch.Size]]:
        """Get model parameter metadata.

        Note: This requires the model to be loaded. For now, we return an empty dict
        and expect the metadata to be provided externally during weight updates.
        """
        # TODO: Implement metadata extraction from loaded model
        # This would require accessing the model from one of the actors
        torchrl_logger.warning(
            "AsyncVLLM.get_model_metadata() not yet implemented - returning empty dict"
        )
        return {}

    def get_master_address(self) -> str:
        """Get the master address for weight synchronization."""
        return "localhost"  # Default for now

    def get_master_port(self) -> int:
        """Get the master port for weight synchronization."""
        # Cache the port like V1 does to ensure consistency
        if not hasattr(self, "_cached_master_port"):
            if _has_vllm:
                try:
                    from vllm.utils import get_open_port

                    self._cached_master_port = get_open_port()
                except ImportError:
                    self._cached_master_port = 29500  # Default port if import fails
            else:
                self._cached_master_port = 29500  # Default port
        return self._cached_master_port

    def init_weight_update_group(
        self,
        master_address: str,
        master_port: int | str,
    ) -> list[Any]:
        """Forward the request to init NCCL weight update group to all actors.

        This method initializes the weight update group for all vLLM workers.
        The external trainer should be rank 0, and vLLM workers will be ranks 1+.

        Args:
            master_address: Master address for NCCL communication.
            master_port: Master port for NCCL communication.

        Returns:
            List of Ray futures for the initialization calls.

        Note:
            The caller must wait on the returned futures (ray.get(refs)) to ensure
            all workers have completed initialization before sending weights.
        """
        if not self._launched:
            raise RuntimeError(
                "AsyncVLLM service must be launched before initializing weight update group"
            )

        gpus_per_replica = _gpus_per_replica(self.engine_args)
        weight_sync_world_size = self.num_replicas * gpus_per_replica + 1

        torchrl_logger.info(
            f"Initializing weight update group for {self.num_replicas} replicas "
            f"with {gpus_per_replica} GPUs each (world_size={weight_sync_world_size})"
        )

        from vllm import envs

        refs = []
        for i, actor in enumerate(self.actors):
            rank_offset = 1 + i * gpus_per_replica
            if envs and envs.VLLM_USE_V1:
                actor_collective_rpc = actor.collective_rpc_v1
            else:
                actor_collective_rpc = actor.collective_rpc_v0
            refs.append(
                actor_collective_rpc.remote(
                    "init_weight_update_group",
                    args=(
                        master_address,
                        str(master_port),
                        rank_offset,
                        weight_sync_world_size,
                    ),
                )
            )
            torchrl_logger.info(
                f"Requested init for actor {i} with rank_offset {rank_offset}"
            )

        return refs

    def update_weights(self, weights: Iterator[tuple[str, torch.Tensor]]) -> None:
        """Update model weights across all replicas using NCCL broadcast.

        Args:
            weights: Iterator yielding (parameter_name, tensor) tuples
        """
        if not self._launched:
            raise RuntimeError(
                "AsyncVLLM service must be launched before updating weights"
            )

        # Convert iterator to dict for easier handling
        weights_dict = dict(weights)

        if not weights_dict:
            torchrl_logger.warning("No weights provided for update")
            return

        torchrl_logger.info(
            f"Updating {len(weights_dict)} parameters across {len(self.actors)} replicas using NCCL broadcast"
        )

        self._update_weights_with_nccl_broadcast_simple(weights_dict)

        torchrl_logger.info("AsyncVLLM NCCL weight update completed")

    def _update_weights_with_nccl_broadcast_simple(
        self, weights_dict: dict[str, torch.Tensor]
    ) -> None:
        """Update weights using simple NCCL broadcast like V1.

        This approach follows the V1 pattern:
        1. Training process (master) broadcasts as rank 0
        2. All vLLM workers receive as ranks 1, 2, 3...
        3. Simple and reliable like the working V1 implementation

        Args:
            weights_dict: Dictionary of parameter names to weight tensors
        """
        import time

        if not hasattr(self, "_nccl_master_group") or self._nccl_master_group is None:
            raise RuntimeError(
                "NCCL master group not initialized. This is a bug in the setup process."
            )

        t0 = time.time()

        # Move all weights to cuda:0 (matching NCCL communicator device)
        gpu_weights = {}
        for name, weight in weights_dict.items():
            # Ensure weight is on cuda:0 (matching NCCL communicator)
            if weight.device != torch.device("cuda:0"):
                gpu_weights[name] = weight.to("cuda:0", non_blocking=True)
            else:
                gpu_weights[name] = weight

        # Use periodic-mono pattern: individual weight updates with immediate RPC->NCCL
        torchrl_logger.info(
            f"Updating {len(gpu_weights)} weights using periodic-mono pattern..."
        )

        updated_weights = 0
        ray = _get_ray()
        with torch.cuda.device(0):  # Ensure we're on the correct CUDA device
            for name, weight in gpu_weights.items():
                # Convert dtype to string name (like periodic-mono)
                dtype_name = str(weight.dtype).split(".")[
                    -1
                ]  # "torch.bfloat16" -> "bfloat16"

                # Step 1: Send RPC to workers for this weight
                futures = self.collective_rpc(
                    "update_weight", args=(name, dtype_name, tuple(weight.shape))
                )

                # Step 2: Immediately broadcast this weight (like periodic-mono)
                self._nccl_master_group.broadcast(
                    weight, src=0, stream=torch.cuda.current_stream()
                )

                # Step 3: Wait for workers to complete this weight
                ray.get(futures)
                updated_weights += 1

        torch.cuda.synchronize()
        t2 = time.time()
        torchrl_logger.info(
            f"Successfully updated {updated_weights}/{len(gpu_weights)} weights in {t2 - t0:.3f}s"
        )

    def _setup_nccl_master_group(self) -> None:
        """Set up NCCL communication group for the master node (rank 0)."""
        # Calculate world size (should match what workers use)
        gpus_per_replica = _gpus_per_replica(self.engine_args)
        weight_sync_world_size = self.num_replicas * gpus_per_replica + 1

        master_address = self.get_master_address()
        master_port = self.get_master_port()

        torchrl_logger.info(
            f"Setting up NCCL master group: rank=0, world_size={weight_sync_world_size}, "
            f"address={master_address}:{master_port}"
        )

        # Ensure CUDA is available and initialized
        if not torch.cuda.is_available():
            raise RuntimeError("CUDA not available for NCCL communication")

        # Set CUDA device before initializing NCCL
        torch.cuda.set_device(0)

        # Initialize master as rank 0 in the NCCL group (use synchronous version)
        self._nccl_master_group = stateless_init_process_group(
            master_address=master_address,
            master_port=str(master_port),
            rank=0,  # Master is always rank 0
            world_size=weight_sync_world_size,
            device=torch.device("cuda:0"),
        )

        torchrl_logger.info("NCCL master group initialized successfully")

    def get_num_unfinished_requests(
        self, actor_index: int | None = None
    ) -> int | list[int]:
        """Get the number of unfinished requests for one or all actors.

        Args:
            actor_index (int | None): Index of specific actor, or None for all actors.

        Returns:
            int | list[int]: Number of unfinished requests for the specified actor,
                           or list of counts for all actors if actor_index is None.
        """
        if not self._launched:
            raise RuntimeError(
                "AsyncVLLM service must be launched before getting request counts"
            )

        ray = _get_ray()
        if actor_index is not None:
            if not (0 <= actor_index < len(self.actors)):
                raise IndexError(
                    f"Actor index {actor_index} out of range [0, {len(self.actors)})"
                )

            actor = self.actors[actor_index]
            return ray.get(actor.get_num_unfinished_requests.remote())
        else:
            # Get counts from all actors
            futures = [
                actor.get_num_unfinished_requests.remote() for actor in self.actors
            ]
            return ray.get(futures)

    def get_cache_usage(self, actor_index: int | None = None) -> float | list[float]:
        """Get the KV cache usage for one or all actors.

        Args:
            actor_index (int | None): Index of specific actor, or None for all actors.

        Returns:
            float | list[float]: Cache usage fraction for the specified actor,
                               or list of usage fractions for all actors if actor_index is None.
        """
        if not self._launched:
            raise RuntimeError(
                "AsyncVLLM service must be launched before getting cache usage"
            )

        ray = _get_ray()
        if actor_index is not None:
            if not (0 <= actor_index < len(self.actors)):
                raise IndexError(
                    f"Actor index {actor_index} out of range [0, {len(self.actors)})"
                )

            actor = self.actors[actor_index]
            return ray.get(actor.get_cache_usage.remote())
        else:
            # Get usage from all actors
            futures = [actor.get_cache_usage.remote() for actor in self.actors]
            return ray.get(futures)

    def create_load_balancer(
        self,
        strategy: Literal["requests", "kv-cache"]
        | Sequence[Literal["prefix-aware", "requests", "kv-cache", "round-robin"]]
        | None = None,
        **kwargs,
    ) -> LoadBalancer:
        """Create a load balancer for this AsyncVLLM service.

        Args:
            strategy: Load balancing strategy or sequence of strategies in fallback order.
                Default: ["prefix-aware", "requests"] - tries cache-aware routing first,
                then load balancing. Single strategies: "requests", "kv-cache"
                Strategy sequences: ["prefix-aware", "requests", "round-robin"]
            **kwargs: Additional arguments passed to LoadBalancer constructor.

        Returns:
            LoadBalancer: Configured load balancer instance. This is stored in the AsyncVLLM instance.

        Examples:
            >>> service = AsyncVLLM.from_pretrained("Qwen/Qwen2.5-3B", num_replicas=3)

            >>> # Use smart defaults (prefix-aware -> requests)
            >>> lb = service.create_load_balancer()
            >>> selected_actor_index = lb.select_actor(prompt="Hello world")

            >>> # Simple single strategy
            >>> lb = service.create_load_balancer("requests")
            >>> selected_actor_index = lb.select_actor()

            >>> # Custom strategy hierarchy
            >>> lb = service.create_load_balancer(
            ...     ["prefix-aware", "kv-cache", "round-robin"],
            ...     prefix_length=16,
            ...     overload_threshold=2.0
            ... )
            >>> selected_actor_index = lb.select_actor(prompt="Hello world")
        """
        if not self._launched:
            raise RuntimeError(
                "AsyncVLLM service must be launched before creating load balancer"
            )

        load_balancer = LoadBalancer(self, strategy, **kwargs)
        self._load_balancer = load_balancer
        return load_balancer

    def _extract_single_prompt_for_routing(
        self,
        prompts: Any = None,
        prompt_token_ids: list[int] | list[list[int]] | None = None,
    ) -> str | list[int] | None:
        """Extract a single prompt for load balancer routing, if possible.

        Args:
            prompts: The prompts argument passed to generate().
            prompt_token_ids: The prompt_token_ids argument passed to generate().

        Returns:
            str | list[int] | None: Single prompt for routing, or None if multiple prompts.
        """
        try:
            # Handle prompt_token_ids first (takes precedence over prompts)
            if prompt_token_ids is not None:
                if isinstance(prompt_token_ids, list):
                    if len(prompt_token_ids) == 0:
                        return None  # Empty list
                    elif len(prompt_token_ids) == 1:
                        # Single prompt case - could be tokens directly or nested list
                        if isinstance(prompt_token_ids[0], int):
                            # Single token sequence: [token1, token2, ...]
                            return prompt_token_ids
                        elif isinstance(prompt_token_ids[0], list):
                            # Nested list with single prompt: [[token1, token2, ...]]
                            return prompt_token_ids[0]
                        else:
                            return None
                    else:
                        # Multiple prompts: [[tokens1...], [tokens2...], ...]
                        return None
                else:
                    # Not a list, invalid format
                    return None

            # Handle prompts argument
            if prompts is None:
                return None

            # Import vLLM types for proper checking
            try:
                pass
            except ImportError:
                # Fallback if imports fail
                type(None)
                type(None)

            # Single string prompt
            if isinstance(prompts, str):
                return prompts

            # TokensPrompt object
            elif hasattr(prompts, "prompt_token_ids"):  # TokensPrompt-like object
                return prompts.prompt_token_ids

            # TextPrompt object
            elif hasattr(prompts, "prompt"):  # TextPrompt-like object
                return prompts.prompt

            # List of prompts
            elif isinstance(prompts, (list, tuple)):
                if len(prompts) == 0:
                    return None  # Empty list
                elif len(prompts) == 1:
                    # Single prompt in list - recursively extract
                    return self._extract_single_prompt_for_routing(prompts[0], None)
                else:
                    # Multiple prompts - cannot do prefix routing
                    return None

            # Other types (shouldn't happen in normal usage)
            else:
                torchrl_logger.debug(
                    f"Unknown prompt type for routing: {type(prompts)}"
                )
                return None

        except Exception as e:
            torchrl_logger.debug(f"Error extracting single prompt for routing: {e}")
            return None


class LoadBalancer:
    """Load balancer for distributing requests across AsyncVLLM actors with strategy hierarchy.

    This class implements sophisticated load balancing with multiple strategies and intelligent
    fallback mechanisms. Strategies are tried in order until one succeeds, providing robust
    request routing even when some strategies fail.

    Args:
        actors: Either a single AsyncVLLM instance or a list of Ray actors.
        strategy: Single strategy or sequence of strategies in fallback order.
            Available strategies:

            - "prefix-aware": Route based on prompt prefix for cache locality
            - "requests": Select actor with fewest pending requests
            - "kv-cache": Select actor with lowest KV cache utilization
            - "round-robin": Simple round-robin distribution

            Default: ["prefix-aware", "requests"]

        prefix_length: Number of tokens/words to use for prefix routing (default: 8).
        overload_threshold: Multiplier for average load to consider actor overloaded (default: 1.5).

    Examples:
        >>> service = AsyncVLLM.from_pretrained("Qwen/Qwen2.5-3B", num_replicas=3)

        >>> # Simple strategy
        >>> lb = LoadBalancer(service, "requests")
        >>> actor_idx = lb.select_actor()

        >>> # Strategy hierarchy: try prefix-aware first, fall back to requests, then round-robin
        >>> lb = LoadBalancer(service, ["prefix-aware", "requests", "round-robin"])
        >>> actor_idx = lb.select_actor(prompt="Hello world")  # Uses prefix routing
        >>> actor_idx = lb.select_actor()  # Falls back to requests (no prompt)

        >>> # Custom configuration
        >>> lb = LoadBalancer(
        ...     service,
        ...     ["prefix-aware", "kv-cache"],
        ...     prefix_length=16,
        ...     overload_threshold=2.0
        ... )
    """

    def __init__(
        self,
        actors: list[Any] | AsyncVLLM,
        strategy: Literal["requests", "kv-cache"]
        | Sequence[Literal["prefix-aware", "requests", "kv-cache", "round-robin"]]
        | None = None,
        prefix_length: int = 8,
        overload_threshold: float = 1.5,
    ):
        if strategy is None:
            strategy = ["prefix-aware", "requests"]
        # Handle both AsyncVLLM instances and direct actor lists
        if hasattr(actors, "actors"):  # AsyncVLLM instance
            self.actors = actors.actors
            self.async_vllm = actors
        elif isinstance(actors, list):  # Direct list of actors
            self.actors = actors
            self.async_vllm = None
        else:
            raise ValueError(
                "actors must be either an AsyncVLLM instance or a list of actors"
            )

        if not self.actors:
            raise ValueError("No actors provided")

        # Handle both single strategy and strategy hierarchy
        if isinstance(strategy, str):
            self.strategies = [strategy]
        else:
            self.strategies = list(strategy)

        # Validate strategies
        valid_strategies = {"prefix-aware", "requests", "kv-cache", "round-robin"}
        for s in self.strategies:
            if s not in valid_strategies:
                raise ValueError(
                    f"Invalid strategy '{s}'. Must be one of {valid_strategies}"
                )

        if not self.strategies:
            raise ValueError("At least one strategy must be provided")

        self.strategy = self.strategies[
            0
        ]  # Primary strategy for backward compatibility
        self.prefix_length = prefix_length
        self.overload_threshold = overload_threshold
        self._round_robin_index = 0  # For round-robin fallback

    def select_actor(
        self,
        prompt: str | list[int] | None = None,
        request_context: dict[str, Any] | None = None,
    ) -> int:
        """Select the optimal actor index based on the configured strategy hierarchy.

        Args:
            prompt: The input prompt (string or token list) for prefix-aware routing.
            request_context: Additional context for routing decisions.

        Returns:
            int: Index of the selected actor in the actors list.

        Raises:
            RuntimeError: If unable to gather metrics from actors.
            ValueError: If no actors are available.
        """
        if not self.actors:
            raise ValueError("No actors available for selection")

        # Try each strategy in order until one succeeds
        for i, strategy in enumerate(self.strategies):
            try:
                torchrl_logger.debug(
                    f"Trying strategy {i + 1}/{len(self.strategies)}: {strategy}"
                )

                if strategy == "prefix-aware":
                    if prompt is not None:
                        return self._select_by_prefix_aware(prompt)
                    else:
                        torchrl_logger.debug(
                            "No prompt provided for prefix-aware routing, trying next strategy"
                        )
                        continue

                elif strategy == "requests":
                    return self._select_by_requests()

                elif strategy == "kv-cache":
                    return self._select_by_cache_usage()

                elif strategy == "round-robin":
                    return self._select_round_robin()

                else:
                    torchrl_logger.warning(
                        f"Unknown strategy: {strategy}, trying next strategy"
                    )
                    continue

            except Exception as e:
                torchrl_logger.warning(
                    f"Strategy '{strategy}' failed with error: {e}. "
                    f"Trying next strategy..."
                )
                continue

        # All strategies failed, final fallback to random
        torchrl_logger.warning(
            f"All strategies {self.strategies} failed. Falling back to random selection."
        )
        return random.randint(0, len(self.actors) - 1)

    def _select_by_requests(self) -> int:
        """Select actor with fewest pending requests."""
        if self.async_vllm is not None:
            # Use AsyncVLLM's built-in method to get request counts
            request_counts = self.async_vllm.get_num_unfinished_requests()
        else:
            # Query actors directly
            futures = [
                actor.get_num_unfinished_requests.remote() for actor in self.actors
            ]
            ray = _get_ray()
            request_counts = ray.get(futures)

        # Find the actor with minimum pending requests
        min_requests = min(request_counts)
        min_indices = [
            i for i, count in enumerate(request_counts) if count == min_requests
        ]

        # If multiple actors have the same minimum count, choose randomly among them
        selected_index = random.choice(min_indices)

        torchrl_logger.debug(
            f"LoadBalancer (requests): Selected actor {selected_index} "
            f"with {min_requests} pending requests. "
            f"Request counts: {request_counts}"
        )

        return selected_index

    def _select_by_cache_usage(self) -> int:
        """Select actor with lowest KV cache utilization."""
        if self.async_vllm is not None:
            # Use AsyncVLLM's built-in method to get cache usage
            cache_usages = self.async_vllm.get_cache_usage()
        else:
            # Query actors directly
            futures = [actor.get_cache_usage.remote() for actor in self.actors]
            ray = _get_ray()
            cache_usages = ray.get(futures)

        # Find the actor with minimum cache usage
        min_usage = min(cache_usages)
        min_indices = [
            i for i, usage in enumerate(cache_usages) if abs(usage - min_usage) < 1e-6
        ]

        # If multiple actors have similar cache usage, choose randomly among them
        selected_index = random.choice(min_indices)

        torchrl_logger.debug(
            f"LoadBalancer (kv-cache): Selected actor {selected_index} "
            f"with {min_usage:.3f} cache usage. "
            f"Cache usages: {[f'{u:.3f}' for u in cache_usages]}"
        )

        return selected_index

    def _select_by_prefix_aware(self, prompt: str | list[int]) -> int:
        """Select actor based on prompt prefix for cache locality.

        Args:
            prompt: Input prompt as string or token list.

        Returns:
            int: Selected actor index.

        Raises:
            ValueError: If prefix cannot be extracted.
        """
        try:
            # Extract prefix tokens
            prefix_tokens = self._extract_prefix_tokens(prompt)
            if not prefix_tokens:
                raise ValueError("Could not extract meaningful prefix tokens")

            # Create consistent hash from prefix
            prefix_hash = hash(tuple(prefix_tokens))
            preferred_actor = prefix_hash % len(self.actors)

            # Check if preferred actor is overloaded
            if self._is_actor_overloaded(preferred_actor):
                torchrl_logger.debug(
                    f"Preferred actor {preferred_actor} is overloaded "
                    f"(threshold: {self.overload_threshold}), falling back to load-based selection"
                )
                # Fall back to requests-based selection
                return self._select_by_requests()

            torchrl_logger.debug(
                f"LoadBalancer (prefix-aware): Selected actor {preferred_actor} "
                f"for prefix hash {prefix_hash} (tokens: {prefix_tokens[:4]}...)"
            )

            return preferred_actor

        except Exception as e:
            torchrl_logger.warning(f"Prefix-aware routing failed: {e}")
            raise

    def _select_round_robin(self) -> int:
        """Select actor using round-robin strategy."""
        selected = self._round_robin_index % len(self.actors)
        self._round_robin_index = (self._round_robin_index + 1) % len(self.actors)

        torchrl_logger.debug(f"LoadBalancer (round-robin): Selected actor {selected}")
        return selected

    def _extract_prefix_tokens(self, prompt: str | list[int]) -> list[int]:
        """Extract prefix tokens from prompt (string or token list).

        Args:
            prompt: Input prompt.

        Returns:
            list[int]: Prefix tokens (up to self.prefix_length).

        Raises:
            ValueError: If tokenization fails or prompt is invalid.
        """
        if isinstance(prompt, list):
            # Already tokenized
            if not prompt:
                raise ValueError("Empty token list provided")
            return prompt[: self.prefix_length]

        elif isinstance(prompt, str):
            # Need to tokenize - this requires access to tokenizer
            if not prompt.strip():
                raise ValueError("Empty or whitespace-only string provided")

            # Try to get tokenizer from AsyncVLLM instance
            if self.async_vllm is not None:
                try:
                    # This is a simplistic approach - in practice you'd want to cache the tokenizer
                    # For now, use a simple heuristic based on string content
                    return self._simple_string_hash(prompt)
                except Exception as e:
                    torchrl_logger.warning(f"Could not tokenize string: {e}")
                    return self._simple_string_hash(prompt)
            else:
                # Fall back to simple string hashing
                return self._simple_string_hash(prompt)
        else:
            raise ValueError(f"Unsupported prompt type: {type(prompt)}")

    def _simple_string_hash(self, text: str) -> list[int]:
        """Create pseudo-tokens from string for prefix routing.

        This is a fallback when proper tokenization isn't available.
        """
        # Use words as pseudo-tokens, limited to prefix_length
        words = text.strip().split()[: self.prefix_length]
        if not words:
            raise ValueError("No words found in text")

        # Convert words to integers using hash
        pseudo_tokens = [
            abs(hash(word)) % 50000 for word in words
        ]  # Simulate vocab size
        return pseudo_tokens

    def _is_actor_overloaded(self, actor_index: int) -> bool:
        """Check if an actor is overloaded compared to average load.

        Args:
            actor_index: Index of actor to check.

        Returns:
            bool: True if actor is overloaded.
        """
        try:
            if self.async_vllm is not None:
                request_counts = self.async_vllm.get_num_unfinished_requests()
            else:
                futures = [
                    actor.get_num_unfinished_requests.remote() for actor in self.actors
                ]
            ray = _get_ray()
            request_counts = ray.get(futures)

            if not request_counts:
                return False

            avg_requests = sum(request_counts) / len(request_counts)
            actor_requests = request_counts[actor_index]

            is_overloaded = actor_requests > avg_requests * self.overload_threshold

            torchrl_logger.debug(
                f"Actor {actor_index}: {actor_requests} requests, "
                f"avg: {avg_requests:.1f}, threshold: {avg_requests * self.overload_threshold:.1f}, "
                f"overloaded: {is_overloaded}"
            )

            return is_overloaded

        except Exception as e:
            torchrl_logger.warning(f"Could not check actor load: {e}")
            return False  # Assume not overloaded if we can't check

    def get_stats(self) -> dict[str, Any]:
        """Get current load balancing statistics for all actors.

        Returns:
            dict: Statistics including request counts and cache usage for all actors.
        """
        stats = {
            "strategies": self.strategies,
            "primary_strategy": self.strategy,  # For backward compatibility
            "num_actors": len(self.actors),
            "prefix_length": self.prefix_length,
            "overload_threshold": self.overload_threshold,
            "round_robin_index": self._round_robin_index,
            "actor_stats": [],
        }

        try:
            if self.async_vllm is not None:
                request_counts = self.async_vllm.get_num_unfinished_requests()
                cache_usages = self.async_vllm.get_cache_usage()
            else:
                request_futures = [
                    actor.get_num_unfinished_requests.remote() for actor in self.actors
                ]
                cache_futures = [
                    actor.get_cache_usage.remote() for actor in self.actors
                ]
            ray = _get_ray()
            request_counts = ray.get(request_futures)
            cache_usages = ray.get(cache_futures)

            for i, (requests, cache_usage) in enumerate(
                zip(request_counts, cache_usages)
            ):
                stats["actor_stats"].append(
                    {
                        "actor_index": i,
                        "pending_requests": requests,
                        "cache_usage": cache_usage,
                    }
                )

        except Exception as e:
            torchrl_logger.warning(f"Error gathering load balancer stats: {e}")
            stats["error"] = str(e)

        return stats


def make_async_vllm_engine(
    *,
    model_name: str,
    num_devices: int | None = None,
    num_replicas: int = 1,
    verbose: bool = True,
    compile: bool = True,
    enable_fp32_output: bool = False,
    tensor_parallel_size: int | None = None,
    data_parallel_size: int | None = None,
    pipeline_parallel_size: int | None = None,
    **kwargs,
) -> AsyncVLLM:
    """Create an async vLLM engine service.

    Keyword Args:
        model_name (str): The model name to pass to vLLM.
        num_devices (int, optional): Number of devices to use, per replica.
        num_replicas (int): Number of engine replicas to create.
        verbose (bool, optional): Whether to enable verbose logging with throughput statistics. Defaults to True.
        compile (bool, optional): Whether to enable model compilation for better performance. Defaults to True.
        enable_fp32_output (bool, optional): Whether to enable FP32 output for the final layer. Defaults to False.
            This can help with numerical stability for certain models. Requires model-specific support in
            torchrl.modules.llm.backends._models.
        tensor_parallel_size (int, optional): Number of devices to use, per replica. Defaults to None.
        data_parallel_size (int, optional): Number of data parallel groups to use. Defaults to None.
        pipeline_parallel_size (int, optional): Number of pipeline parallel groups to use. Defaults to None.
        **kwargs: Additional arguments passed to AsyncEngineArgs.

    Returns:
        AsyncVLLM: The launched engine service.

    Raises:
        RuntimeError: If no CUDA devices are available.
        ValueError: If invalid device configuration is provided.

    Example:
        >>> # Create a single-GPU async engine
        >>> service = make_async_vllm_engine("Qwen/Qwen2.5-3B")
        >>>
        >>> # Create a 2-GPU tensor parallel async engine with 2 replicas
        >>> service = make_async_vllm_engine("Qwen/Qwen2.5-3B", num_devices=2, num_replicas=2)
        >>> # Generate text
        >>> result = service.generate("Hello, world!", sampling_params)
        >>>
        >>> # Create with FP32 output enabled
        >>> service = make_async_vllm_engine("Qwen/Qwen2.5-3B", enable_fp32_output=True)
    """
    if not _has_vllm:
        raise ImportError(
            "vllm is not installed. Please install it with `pip install vllm`."
        )

    from vllm import AsyncEngineArgs

    # Set FP32 output environment variable if requested
    if enable_fp32_output:
        os.environ["VLLM_ENABLE_FP32_OUTPUT"] = "1"
        torchrl_logger.info(
            "Enabled FP32 output for vLLM (VLLM_ENABLE_FP32_OUTPUT=1). "
            "This will use FP32 for the final output layer if the model supports it."
        )

    # Configure verbose logging if requested
    if verbose:
        import logging

        # Enable vLLM's throughput logging by setting the appropriate log level
        logging.getLogger("vllm.engine.metrics").setLevel(logging.INFO)
        logging.getLogger("vllm").setLevel(logging.INFO)

        # vLLM logs throughput stats at INFO level every few seconds
        # The stats include: prompt throughput, generation throughput, running/pending requests, GPU KV cache usage
        torchrl_logger.info(
            "Enabled verbose vLLM logging - throughput statistics will be displayed"
        )

    # Set tensor_parallel_size to num_devices if not set
    if tensor_parallel_size is None:
        if num_devices is None:
            tensor_parallel_size = 1
        else:
            tensor_parallel_size = num_devices
    elif num_devices is not None and tensor_parallel_size != num_devices:
        raise ValueError(f"tensor_parallel_size must be set to {num_devices}")

    if data_parallel_size is None:
        data_parallel_size = 1

    if pipeline_parallel_size is None:
        pipeline_parallel_size = 1

    # Create engine args
    kwargs.setdefault("distributed_executor_backend", "ray")
    # Don't explicitly set enable_prefix_caching to avoid conflicts
    kwargs.setdefault("enable_prefix_caching", True)

    # Set compilation flag - this controls whether vLLM will compile the model for better performance
    # Disabled by default in GRPO since it can cause issues during training
    if "compilation_config" not in kwargs:
        if compile:
            kwargs["compilation_config"] = {"enabled": True}
        else:
            kwargs["compilation_config"] = {"enabled": False}

    engine_args = AsyncEngineArgs(
        model=model_name,
        tensor_parallel_size=tensor_parallel_size,
        data_parallel_size=data_parallel_size,
        pipeline_parallel_size=pipeline_parallel_size,
        worker_extension_cls="torchrl.modules.llm.backends.vllm.vllm_async._AsyncvLLMWorker",
        **kwargs,
    )

    return AsyncVLLM.launch(engine_args, num_replicas)<|MERGE_RESOLUTION|>--- conflicted
+++ resolved
@@ -45,10 +45,6 @@
 except ImportError:
     vllm = None
     _has_vllm = False
-<<<<<<< HEAD
-
-
-=======
 
 
 def _get_ray():
@@ -70,7 +66,6 @@
         ) from e
 
 
->>>>>>> cccfaa69
 class _AsyncvLLMWorker:
     """Async vLLM worker extension for Ray with weight update capabilities."""
 
