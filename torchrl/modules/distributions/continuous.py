from numbers import Number
from typing import Dict, Sequence, Union, Optional

import numpy as np
import torch
from torch import distributions as D, nn
from torch.distributions import constraints

from torchrl.modules.utils import mappings
from .truncated_normal import TruncatedNormal as _TruncatedNormal

__all__ = ["NormalParamWrapper", "TanhNormal", "Delta", "TanhDelta", "TruncatedNormal"]

D.Distribution.set_default_validate_args(False)


class SafeTanhTransform(D.TanhTransform):
    """
    TanhTransform subclass that ensured that the transformation is numerically invertible.

    """

    delta = 1e-4

    def _call(self, x: torch.Tensor) -> torch.Tensor:
        y = super()._call(x)
        y.data.clamp_(-1 + self.delta, 1 - self.delta)
        return y

    def _inverse(self, y: torch.Tensor) -> torch.Tensor:
        y.data.clamp_(-1 + self.delta, 1 - self.delta)
        x = super()._inverse(y)
        return x


class NormalParamWrapper(nn.Module):
    """
    A wrapper for normal distirbution parameters.

    Args:
        operator (nn.Module): operator whose output will be transformed in location and scale parameters
        scale_mapping (str, optional): positive mapping function to be used with the std.
            default = "biased_softplus_1.0" (i.e. softplus map with bias such that fn(0.0) = 1.0)
            choices: "softplus", "exp", "relu", "biased_softplus_1";
        scale_lb (Number, optional): The minimum value that the variance can take. Default is 1e-4.
    """

    def __init__(
        self,
        operator: nn.Module,
        scale_mapping: str = "biased_softplus_1.0",
        scale_lb: Number = 1e-4,
    ) -> None:
        super().__init__()
        self.operator = operator
        self.scale_mapping = scale_mapping
        self.scale_lb = scale_lb

    def forward(self, *tensors):
        net_output = self.operator(*tensors)
        loc, scale = net_output.chunk(2, -1)
        scale = mappings(self.scale_mapping)(scale).clamp_min(self.scale_lb)
        return loc, scale


class TruncatedNormal(D.Independent):
    """Implements a Truncated Normal distribution with location scaling.

    Location scaling prevents the location to be "too far" from 0, which ultimately
    leads to numerically unstable samples and poor gradient computation (e.g. gradient explosion).
    In practice, the location is computed according to

        .. math::
            loc = tanh(loc / upscale) * upscale.

    This behaviour can be disabled by switching off the tanh_loc parameter (see below).


    Args:
<<<<<<< HEAD
        loc (torch.Tensor): normal distribution location parameter
        scale (torch.Tensor): normal distribution sigma parameter (squared root of variance)
        upscale (torch.Tensor or number): 'a' scaling factor in the formula:
             loc = (loc / upscale).tanh() * upscale;
        min (torch.Tensor or number): minimum value of the distribution. Default = -1.0;
        max (torch.Tensor or number): maximum value of the distribution. Default = 1.0;
        event_dims (int): number of dimensions describing the action.
            default = 1;
        tanh_loc (bool): if True, the above formula is used for the location scaling, otherwise the raw value is kept.
            default: True;
=======
        net_output (torch.Tensor): tensor containing the mean and std data. The distribution mean will be taken to be
            the first half of net_output over the last dimension, and the std to be some (positive mapping of) the
            second half of that tensor.
            The mapping function for the std can be controlled via the scale_mapping argument;
        upscale (torch.Tensor or number, optional): 'a' scaling factor in the formula:

            .. math::
                loc = tanh(loc / upscale) * upscale.

            Default is 5.0

        min (torch.Tensor or number, optional): minimum value of the distribution. Default = -1.0;
        max (torch.Tensor or number, optional): maximum value of the distribution. Default = 1.0;
        scale_mapping (str, optional): positive mapping function to be used with the std.
            Default is "biased_softplus_1.0" (i.e. softplus map with bias such that fn(0.0) = 1.0)
            choices: "softplus", "exp", "relu", "biased_softplus_1";
        event_dims (int, optional): number of dimensions describing the action.
            Default is 1;
        tanh_loc (bool, optional): if True, the above formula is used for the location scaling, otherwise the raw value
            is kept.
            Default is `True`;
        tanh_scale (bool, optional): if True, the above formula is used for the standard deviation scaling before positive
            mapping, otherwise the raw value is kept.
            Default is `False`.

>>>>>>> 6eec90df
    """

    num_params = 2

    arg_constraints = {
        "loc": constraints.real,
        "scale": constraints.greater_than(1e-6),
    }

    def __init__(
        self,
<<<<<<< HEAD
        loc: torch.Tensor,
        scale: torch.Tensor,
        upscale: Union[torch.Tensor, Number] = 5.0,
        min: Union[torch.Tensor, Number] = -1.0,
        max: Union[torch.Tensor, Number] = 1.0,
=======
        net_output: torch.Tensor,
        upscale: Union[torch.Tensor, float] = 5.0,
        min: Union[torch.Tensor, float] = -1.0,
        max: Union[torch.Tensor, float] = 1.0,
        scale_mapping: str = "biased_softplus_1.0",
>>>>>>> 6eec90df
        tanh_loc: bool = True,
    ):
        err_msg = "TruncatedNormal max values must be strictly greater than min values"
        if isinstance(max, torch.Tensor) or isinstance(min, torch.Tensor):
            if not (max > min).all():  # type: ignore
                raise RuntimeError(err_msg)
        elif isinstance(max, Number) and isinstance(min, Number):
            if not max > min:
                raise RuntimeError(err_msg)
        else:
            if not all(max > min):  # type: ignore
                raise RuntimeError(err_msg)

        self.tanh_loc = tanh_loc
        if tanh_loc:
            if (isinstance(upscale, torch.Tensor) and (upscale != 1.0).any()) or (
                not isinstance(upscale, torch.Tensor) and upscale != 1.0
            ):
                upscale = (
                    upscale
                    if not isinstance(upscale, torch.Tensor)
                    else upscale.to(loc.device)
                )
            loc = loc / upscale
            loc = loc.tanh() * upscale

        if not isinstance(max, torch.Tensor):
            max = torch.tensor(max)
        if not isinstance(min, torch.Tensor):
            min = torch.tensor(min)
        max = max.to(loc.device)
        min = min.to(loc.device)

        loc = loc + (max - min) / 2 + min

        self.upscale = upscale

        base_dist = _TruncatedNormal(
            loc, scale, min.expand_as(loc), max.expand_as(scale)
        )
        super().__init__(base_dist, 1, validate_args=False)

    @property
    def mode(self):
        m = self.base_dist.loc
        a = self.base_dist._non_std_a + self.base_dist._dtype_min_gt_0
        b = self.base_dist._non_std_b - self.base_dist._dtype_min_gt_0
        m = torch.min(torch.stack([m, b], -1), dim=-1)[0]
        return torch.max(torch.stack([m, a], -1), dim=-1)[0]

    def log_prob(self, value, **kwargs):
        a = self.base_dist._non_std_a + self.base_dist._dtype_min_gt_0
        a = a.expand_as(value)
        b = self.base_dist._non_std_b - self.base_dist._dtype_min_gt_0
        b = b.expand_as(value)
        value = torch.min(torch.stack([value, b], -1), dim=-1)[0]
        value = torch.max(torch.stack([value, a], -1), dim=-1)[0]
        return super().log_prob(value, **kwargs)


class TanhNormal(D.TransformedDistribution):
    """Implements a TanhNormal distribution with location scaling.

    Location scaling prevents the location to be "too far" from 0 when a TanhTransform is applied, which ultimately
    leads to numerically unstable samples and poor gradient computation (e.g. gradient explosion).
    In practice, the location is computed according to

        .. math::
            loc = tanh(loc / upscale) * upscale.

    This behaviour can be disabled by switching off the tanh_loc parameter (see below).


    Args:
        loc (torch.Tensor): normal distribution location parameter
        scale (torch.Tensor): normal distribution sigma parameter (squared root of variance)
        upscale (torch.Tensor or number): 'a' scaling factor in the formula:

            .. math::
                loc = tanh(loc / upscale) * upscale.

        min (torch.Tensor or number, optional): minimum value of the distribution. Default is -1.0;
        max (torch.Tensor or number, optional): maximum value of the distribution. Default is 1.0;
        scale_mapping (str, optional): positive mapping function to be used with the std.
            Default is "biased_softplus_1.0" (i.e. softplus map with bias such that fn(0.0) = 1.0)
            choices: "softplus", "exp", "relu", "biased_softplus_1";
<<<<<<< HEAD
        event_dims (int): number of dimensions describing the action.
            default = 1;
        tanh_loc (bool): if True, the above formula is used for the location scaling, otherwise the raw value is kept.
            default: True;
=======
        event_dims (int, optional): number of dimensions describing the action.
            Default is 1;
        tanh_loc (bool, optional): if True, the above formula is used for the location scaling, otherwise the raw
        value is kept.
            Default is `True`;
        tanh_scale (bool, optional): if True, the above formula is used for the standard deviation scaling before
            positive mapping, otherwise the raw value is kept.
            Default is `False`.

>>>>>>> 6eec90df
    """

    arg_constraints = {
        "loc": constraints.real,
        "scale": constraints.greater_than(1e-6),
    }

    num_params = 2

    def __init__(
        self,
<<<<<<< HEAD
        loc: torch.Tensor,
        scale: torch.Tensor,
        upscale: Union[torch.Tensor, Number] = 5.0,
        min: Union[torch.Tensor, Number] = -1.0,
        max: Union[torch.Tensor, Number] = 1.0,
=======
        net_output: torch.Tensor,
        upscale: Union[torch.Tensor, float] = 5.0,
        min: Union[torch.Tensor, float] = -1.0,
        max: Union[torch.Tensor, float] = 1.0,
        scale_mapping: str = "biased_softplus_1.0",
>>>>>>> 6eec90df
        event_dims: int = 1,
        tanh_loc: bool = True,
    ):
        err_msg = "TanhNormal max values must be strictly greater than min values"
        if isinstance(max, torch.Tensor) or isinstance(min, torch.Tensor):
            if not (max > min).all():  # type: ignore
                raise RuntimeError(err_msg)
        elif isinstance(max, Number) and isinstance(min, Number):
            if not max > min:
                raise RuntimeError(err_msg)
        else:
            if not all(max > min):  # type: ignore
                raise RuntimeError(err_msg)

<<<<<<< HEAD
        self.tanh_loc = tanh_loc
        if tanh_loc:
            if (isinstance(upscale, torch.Tensor) and (upscale != 1.0).any()) or (
                not isinstance(upscale, torch.Tensor) and upscale != 1.0
            ):
                upscale = (
                    upscale
                    if not isinstance(upscale, torch.Tensor)
                    else upscale.to(loc.device)
                )
            loc = loc / upscale
            loc = loc.tanh() * upscale
=======
        if isinstance(max, torch.Tensor):
            self.non_trivial_max = (max != 1.0).any()
        else:
            self.non_trivial_max = max != 1.0

        if isinstance(min, torch.Tensor):
            self.non_trivial_min = (min != -1.0).any()
        else:
            self.non_trivial_min = min != -1.0
        self.tanh_loc = tanh_loc
        self.tanh_scale = tanh_scale
        self._event_dims = event_dims

        self.device = net_output.device
        self.upscale = (
            upscale
            if not isinstance(upscale, torch.Tensor)
            else upscale.to(self.device)
        )
>>>>>>> 6eec90df

        if isinstance(max, torch.Tensor):
            max = max.to(self.device)
        if isinstance(min, torch.Tensor):
            min = min.to(self.device)
        self.min = min
        self.max = max
<<<<<<< HEAD

        loc = loc + (max - min) / 2 + min

        self.loc = loc
        self.scale = scale
        self.upscale = upscale
=======
        self._map = mappings(scale_mapping)
>>>>>>> 6eec90df

        t = SafeTanhTransform()
        if self.non_trivial_max or self.non_trivial_min:
            t = D.ComposeTransform(
                [
                    t,
                    D.AffineTransform(loc=(max + min) / 2, scale=(max - min) / 2),
                ]
            )
        self._t = t

        self.update(net_output)

    def update(self, net_output: torch.Tensor) -> None:
        loc, scale = net_output.chunk(chunks=2, dim=-1)
        if self.tanh_loc:
            loc = (loc / self.upscale).tanh() * self.upscale
        if self.tanh_scale:
            scale = (scale / self.upscale).tanh() * self.upscale
        if self.non_trivial_max or self.non_trivial_min:
            loc = loc + (self.max - self.min) / 2 + self.min
        self.loc = loc
        self.scale = self._map(scale)

        if (
            hasattr(self, "base_dist")
            and (self.base_dist.base_dist.loc.shape == self.loc.shape)
            and (self.base_dist.base_dist.scale.shape == self.scale.shape)
        ):
            self.base_dist.base_dist.loc = self.loc
            self.base_dist.base_dist.scale = self.scale

        else:
            base = D.Independent(D.Normal(self.loc, self.scale), self._event_dims)
            super().__init__(base, self._t)

    @property
    def mode(self):
        m = self.base_dist.base_dist.mean
        for t in self.transforms:
            m = t(m)
        return m


def uniform_sample_tanhnormal(dist: TanhNormal, size=torch.Size([])) -> torch.Tensor:
    """
    Defines what uniform sampling looks like for a TanhNormal distribution.

    Args:
        dist (TanhNormal): distribution defining the space where the sampling should occur.
        size (torch.Size): batch-size of the output tensor

    Returns:
         a tensor sampled uniformly in the boundaries defined by the input distribution.

    """
    return torch.rand_like(dist.sample(size)) * (dist.max - dist.min) + dist.min


class Delta(D.Distribution):
    """
    Delta distribution.

    Args:
        param (torch.Tensor): parameter of the delta distribution;
        atol (number, optional): absolute tolerance to consider that a tensor matches the distribution parameter;
            Default is 1e-6
        rtol (number, optional): relative tolerance to consider that a tensor matches the distribution parameter;
            Default is 1e-6
        batch_shape (torch.Size, optional): batch shape;
        event_shape (torch.Size, optional): shape of the outcome.

    """

    arg_constraints: Dict = {}

    def __init__(
        self,
        param: torch.Tensor,
        atol: float = 1e-6,
        rtol: float = 1e-6,
        batch_shape: Union[torch.Size, Sequence[int]] = torch.Size([]),
        event_shape: Union[torch.Size, Sequence[int]] = torch.Size([]),
    ):
        self.update(param)
        self.atol = atol
        self.rtol = rtol
        if not len(batch_shape) and not len(event_shape):
            batch_shape = param.shape[:-1]
            event_shape = param.shape[-1:]
        super().__init__(batch_shape=batch_shape, event_shape=event_shape)

    def update(self, param):
        self.param = param

    def _is_equal(self, value: torch.Tensor) -> torch.Tensor:
        param = self.param.expand_as(value)
        is_equal = abs(value - param) < self.atol + self.rtol * abs(param)
        for i in range(-1, -len(self.event_shape) - 1, -1):
            is_equal = is_equal.all(i)
        return is_equal

    def log_prob(self, value: torch.Tensor) -> torch.Tensor:
        is_equal = self._is_equal(value)
        out = torch.zeros_like(is_equal, dtype=value.dtype)
        out.masked_fill_(is_equal, np.inf)
        out.masked_fill_(~is_equal, -np.inf)
        return out

    @torch.no_grad()
    def sample(self, size=torch.Size([])) -> torch.Tensor:
        return self.param.expand(*size, *self.param.shape)

    def rsample(self, size=torch.Size([])) -> torch.Tensor:
        return self.param.expand(*size, *self.param.shape)

    @property
    def mode(self) -> torch.Tensor:
        return self.param

    @property
    def mean(self) -> torch.Tensor:
        return self.param


class TanhDelta(D.TransformedDistribution):
    """
    Implements a Tanh transformed Delta distribution.

    Args:
        net_output (torch.Tensor): parameter of the delta distribution;
                min (torch.Tensor or number): minimum value of the distribution. Default is -1.0;
        min (torch.Tensor or number, optional): minimum value of the distribution. Default is 1.0;
        max (torch.Tensor or number, optional): maximum value of the distribution. Default is 1.0;
        event_dims (int, optional): number of dimensions describing the action.
            Default is 1;
        atol (number, optional): absolute tolerance to consider that a tensor matches the distribution parameter;
            Default is 1e-6
        rtol (number, optional): relative tolerance to consider that a tensor matches the distribution parameter;
            Default is 1e-6
        batch_shape (torch.Size, optional): batch shape;
        event_shape (torch.Size, optional): shape of the outcome;

    """

    arg_constraints = {
        "loc": constraints.real,
    }

    def __init__(
        self,
        net_output: torch.Tensor,
        min: Union[torch.Tensor, float] = -1.0,
        max: Union[torch.Tensor, float] = 1.0,
        event_dims: int = 1,
        atol: float = 1e-4,
        rtol: float = 1e-4,
        **kwargs,
    ):
        minmax_msg = "max value has been found to be equal or less than min value"
        if isinstance(max, torch.Tensor) or isinstance(min, torch.Tensor):
            if not (max > min).all():  # type: ignore
                raise ValueError(minmax_msg)
        elif isinstance(max, Number) and isinstance(min, Number):
            if max <= min:  # type: ignore
                raise ValueError(minmax_msg)
        else:
            if not all(max > min):  # type: ignore
                raise ValueError(minmax_msg)

        self.min = min
        self.max = max
        loc = self.update(net_output)

        t = D.TanhTransform()
        non_trivial_min = (isinstance(min, torch.Tensor) and (min != 1.0).any()) or (
            not isinstance(min, torch.Tensor) and min != 1.0
        )
        non_trivial_max = (isinstance(max, torch.Tensor) and (max != 1.0).any()) or (
            not isinstance(max, torch.Tensor) and max != 1.0
        )
        if non_trivial_max or non_trivial_min:
            t = D.ComposeTransform(  # type: ignore
                [
                    t,
                    D.AffineTransform(loc=(max + min) / 2, scale=(max - min) / 2),
                ]
            )
        event_shape = net_output.shape[-event_dims:]
        batch_shape = net_output.shape[:-event_dims]
        base = Delta(
            loc,
            atol=atol,
            rtol=rtol,
            batch_shape=batch_shape,
            event_shape=event_shape,
            **kwargs,
        )

        super().__init__(base, t)

    def update(self, net_output: torch.Tensor) -> Optional[torch.Tensor]:
        loc = net_output
        loc = loc + (self.max - self.min) / 2 + self.min
        if hasattr(self, "base_dist"):
            self.base_dist.update(loc)
        else:
            return loc

    @property
    def mode(self) -> torch.Tensor:
        mode = self.base_dist.param
        for t in self.transforms:
            mode = t(mode)
        return mode

    @property
    def mean(self) -> torch.Tensor:
        raise AttributeError("TanhDelta mean has not analytical form.")


def uniform_sample_delta(dist: Delta, size=torch.Size([])) -> torch.Tensor:
    return torch.randn_like(dist.sample(size))<|MERGE_RESOLUTION|>--- conflicted
+++ resolved
@@ -77,22 +77,8 @@
 
 
     Args:
-<<<<<<< HEAD
         loc (torch.Tensor): normal distribution location parameter
         scale (torch.Tensor): normal distribution sigma parameter (squared root of variance)
-        upscale (torch.Tensor or number): 'a' scaling factor in the formula:
-             loc = (loc / upscale).tanh() * upscale;
-        min (torch.Tensor or number): minimum value of the distribution. Default = -1.0;
-        max (torch.Tensor or number): maximum value of the distribution. Default = 1.0;
-        event_dims (int): number of dimensions describing the action.
-            default = 1;
-        tanh_loc (bool): if True, the above formula is used for the location scaling, otherwise the raw value is kept.
-            default: True;
-=======
-        net_output (torch.Tensor): tensor containing the mean and std data. The distribution mean will be taken to be
-            the first half of net_output over the last dimension, and the std to be some (positive mapping of) the
-            second half of that tensor.
-            The mapping function for the std can be controlled via the scale_mapping argument;
         upscale (torch.Tensor or number, optional): 'a' scaling factor in the formula:
 
             .. math::
@@ -110,11 +96,6 @@
         tanh_loc (bool, optional): if True, the above formula is used for the location scaling, otherwise the raw value
             is kept.
             Default is `True`;
-        tanh_scale (bool, optional): if True, the above formula is used for the standard deviation scaling before positive
-            mapping, otherwise the raw value is kept.
-            Default is `False`.
-
->>>>>>> 6eec90df
     """
 
     num_params = 2
@@ -126,22 +107,14 @@
 
     def __init__(
         self,
-<<<<<<< HEAD
         loc: torch.Tensor,
         scale: torch.Tensor,
-        upscale: Union[torch.Tensor, Number] = 5.0,
-        min: Union[torch.Tensor, Number] = -1.0,
-        max: Union[torch.Tensor, Number] = 1.0,
-=======
-        net_output: torch.Tensor,
         upscale: Union[torch.Tensor, float] = 5.0,
         min: Union[torch.Tensor, float] = -1.0,
         max: Union[torch.Tensor, float] = 1.0,
-        scale_mapping: str = "biased_softplus_1.0",
->>>>>>> 6eec90df
         tanh_loc: bool = True,
     ):
-        err_msg = "TruncatedNormal max values must be strictly greater than min values"
+        err_msg = "TanhNormal max values must be strictly greater than min values"
         if isinstance(max, torch.Tensor) or isinstance(min, torch.Tensor):
             if not (max > min).all():  # type: ignore
                 raise RuntimeError(err_msg)
@@ -152,34 +125,54 @@
             if not all(max > min):  # type: ignore
                 raise RuntimeError(err_msg)
 
+        if isinstance(max, torch.Tensor):
+            self.non_trivial_max = (max != 1.0).any()
+        else:
+            self.non_trivial_max = max != 1.0
+
+        if isinstance(min, torch.Tensor):
+            self.non_trivial_min = (min != -1.0).any()
+        else:
+            self.non_trivial_min = min != -1.0
         self.tanh_loc = tanh_loc
-        if tanh_loc:
-            if (isinstance(upscale, torch.Tensor) and (upscale != 1.0).any()) or (
-                not isinstance(upscale, torch.Tensor) and upscale != 1.0
-            ):
-                upscale = (
-                    upscale
-                    if not isinstance(upscale, torch.Tensor)
-                    else upscale.to(loc.device)
-                )
-            loc = loc / upscale
-            loc = loc.tanh() * upscale
-
-        if not isinstance(max, torch.Tensor):
-            max = torch.tensor(max)
-        if not isinstance(min, torch.Tensor):
-            min = torch.tensor(min)
-        max = max.to(loc.device)
-        min = min.to(loc.device)
-
-        loc = loc + (max - min) / 2 + min
-
-        self.upscale = upscale
-
-        base_dist = _TruncatedNormal(
-            loc, scale, min.expand_as(loc), max.expand_as(scale)
+
+        self.device = loc.device
+        self.upscale = (
+            upscale
+            if not isinstance(upscale, torch.Tensor)
+            else upscale.to(self.device)
         )
-        super().__init__(base_dist, 1, validate_args=False)
+
+        if isinstance(max, torch.Tensor):
+            max = max.to(self.device)
+        if isinstance(min, torch.Tensor):
+            min = min.to(self.device)
+        self.min = min
+        self.max = max
+        self.update(loc, scale)
+
+
+    def update(self, loc: torch.Tensor, scale: torch.Tensor) -> None:
+        if self.tanh_loc:
+            loc = (loc / self.upscale).tanh() * self.upscale
+        if self.non_trivial_max or self.non_trivial_min:
+            loc = loc + (self.max - self.min) / 2 + self.min
+        self.loc = loc
+        self.scale = scale
+
+        if (
+            hasattr(self, "base_dist")
+            and (self.base_dist.loc.shape == self.loc.shape)
+            and (self.base_dist.scale.shape == self.scale.shape)
+        ):
+            self.base_dist.loc = self.loc
+            self.base_dist.scale = self.scale
+
+        else:
+            base_dist = _TruncatedNormal(
+                loc, scale, self.min.expand_as(loc), self.max.expand_as(scale)
+            )
+            super().__init__(base_dist, 1, validate_args=False)
 
     @property
     def mode(self):
@@ -225,22 +218,10 @@
         scale_mapping (str, optional): positive mapping function to be used with the std.
             Default is "biased_softplus_1.0" (i.e. softplus map with bias such that fn(0.0) = 1.0)
             choices: "softplus", "exp", "relu", "biased_softplus_1";
-<<<<<<< HEAD
-        event_dims (int): number of dimensions describing the action.
-            default = 1;
-        tanh_loc (bool): if True, the above formula is used for the location scaling, otherwise the raw value is kept.
-            default: True;
-=======
         event_dims (int, optional): number of dimensions describing the action.
             Default is 1;
         tanh_loc (bool, optional): if True, the above formula is used for the location scaling, otherwise the raw
-        value is kept.
-            Default is `True`;
-        tanh_scale (bool, optional): if True, the above formula is used for the standard deviation scaling before
-            positive mapping, otherwise the raw value is kept.
-            Default is `False`.
-
->>>>>>> 6eec90df
+            value is kept. Default is `True`;
     """
 
     arg_constraints = {
@@ -252,19 +233,11 @@
 
     def __init__(
         self,
-<<<<<<< HEAD
         loc: torch.Tensor,
         scale: torch.Tensor,
         upscale: Union[torch.Tensor, Number] = 5.0,
         min: Union[torch.Tensor, Number] = -1.0,
         max: Union[torch.Tensor, Number] = 1.0,
-=======
-        net_output: torch.Tensor,
-        upscale: Union[torch.Tensor, float] = 5.0,
-        min: Union[torch.Tensor, float] = -1.0,
-        max: Union[torch.Tensor, float] = 1.0,
-        scale_mapping: str = "biased_softplus_1.0",
->>>>>>> 6eec90df
         event_dims: int = 1,
         tanh_loc: bool = True,
     ):
@@ -279,20 +252,6 @@
             if not all(max > min):  # type: ignore
                 raise RuntimeError(err_msg)
 
-<<<<<<< HEAD
-        self.tanh_loc = tanh_loc
-        if tanh_loc:
-            if (isinstance(upscale, torch.Tensor) and (upscale != 1.0).any()) or (
-                not isinstance(upscale, torch.Tensor) and upscale != 1.0
-            ):
-                upscale = (
-                    upscale
-                    if not isinstance(upscale, torch.Tensor)
-                    else upscale.to(loc.device)
-                )
-            loc = loc / upscale
-            loc = loc.tanh() * upscale
-=======
         if isinstance(max, torch.Tensor):
             self.non_trivial_max = (max != 1.0).any()
         else:
@@ -302,34 +261,23 @@
             self.non_trivial_min = (min != -1.0).any()
         else:
             self.non_trivial_min = min != -1.0
+
         self.tanh_loc = tanh_loc
-        self.tanh_scale = tanh_scale
         self._event_dims = event_dims
 
-        self.device = net_output.device
+        self.device = loc.device
         self.upscale = (
             upscale
             if not isinstance(upscale, torch.Tensor)
             else upscale.to(self.device)
         )
->>>>>>> 6eec90df
 
         if isinstance(max, torch.Tensor):
-            max = max.to(self.device)
+            max = max.to(loc.device)
         if isinstance(min, torch.Tensor):
-            min = min.to(self.device)
+            min = min.to(loc.device)
         self.min = min
         self.max = max
-<<<<<<< HEAD
-
-        loc = loc + (max - min) / 2 + min
-
-        self.loc = loc
-        self.scale = scale
-        self.upscale = upscale
-=======
-        self._map = mappings(scale_mapping)
->>>>>>> 6eec90df
 
         t = SafeTanhTransform()
         if self.non_trivial_max or self.non_trivial_min:
@@ -341,18 +289,15 @@
             )
         self._t = t
 
-        self.update(net_output)
-
-    def update(self, net_output: torch.Tensor) -> None:
-        loc, scale = net_output.chunk(chunks=2, dim=-1)
+        self.update(loc, scale)
+
+    def update(self, loc: torch.Tensor, scale: torch.Tensor) -> None:
         if self.tanh_loc:
             loc = (loc / self.upscale).tanh() * self.upscale
-        if self.tanh_scale:
-            scale = (scale / self.upscale).tanh() * self.upscale
         if self.non_trivial_max or self.non_trivial_min:
             loc = loc + (self.max - self.min) / 2 + self.min
         self.loc = loc
-        self.scale = self._map(scale)
+        self.scale = scale
 
         if (
             hasattr(self, "base_dist")
