# Copyright (c) Meta Platforms, Inc. and affiliates.
#
# This source code is licensed under the MIT license found in the
# LICENSE file in the root directory of this source tree.
from __future__ import annotations

import warnings
from numbers import Number
from typing import Dict, Optional, Sequence, Tuple, Union

import numpy as np
import torch
from torch import distributions as D, nn
from torch.distributions import constraints

from torchrl.modules.distributions.truncated_normal import (
    TruncatedNormal as _TruncatedNormal,
)

from torchrl.modules.distributions.utils import (
    _cast_device,
    FasterTransformedDistribution,
    safeatanh,
    safetanh,
)
from torchrl.modules.utils import mappings

__all__ = [
    "NormalParamWrapper",
    "TanhNormal",
    "Delta",
    "TanhDelta",
    "TruncatedNormal",
    "IndependentNormal",
]

# speeds up distribution construction
D.Distribution.set_default_validate_args(False)


class IndependentNormal(D.Independent):
    """Implements a Normal distribution with location scaling.

    Location scaling prevents the location to be "too far" from 0, which ultimately
    leads to numerically unstable samples and poor gradient computation (e.g. gradient explosion).
    In practice, the location is computed according to

        .. math::
            loc = tanh(loc / upscale) * upscale.

    This behaviour can be disabled by switching off the tanh_loc parameter (see below).


    Args:
        loc (torch.Tensor): normal distribution location parameter
        scale (torch.Tensor): normal distribution sigma parameter (squared root of variance)
        upscale (torch.Tensor or number, optional): 'a' scaling factor in the formula:

            .. math::
                loc = tanh(loc / upscale) * upscale.

            Default is 5.0

        tanh_loc (bool, optional): if ``False``, the above formula is used for
            the location scaling, otherwise the raw value
            is kept. Default is ``False``;
    """

    num_params: int = 2

    def __init__(
        self,
        loc: torch.Tensor,
        scale: torch.Tensor,
        upscale: float = 5.0,
        tanh_loc: bool = False,
        event_dim: int = 1,
        **kwargs,
    ):
        self.tanh_loc = tanh_loc
        self.upscale = upscale
        self._event_dim = event_dim
        self._kwargs = kwargs
        super().__init__(D.Normal(loc, scale, **kwargs), event_dim)

    def update(self, loc, scale):
        if self.tanh_loc:
            loc = self.upscale * (loc / self.upscale).tanh()
        super().__init__(D.Normal(loc, scale, **self._kwargs), self._event_dim)

    @property
    def mode(self):
        return self.base_dist.mean

    @property
    def deterministic_sample(self):
        return self.mean


class SafeTanhTransform(D.TanhTransform):
    """TanhTransform subclass that ensured that the transformation is numerically invertible."""

    def _call(self, x: torch.Tensor) -> torch.Tensor:
        if x.dtype.is_floating_point:
            eps = torch.finfo(x.dtype).resolution
        else:
            raise NotImplementedError(f"No tanh transform for {x.dtype} inputs.")
        return safetanh(x, eps)

    def _inverse(self, y: torch.Tensor) -> torch.Tensor:
        if y.dtype.is_floating_point:
            eps = torch.finfo(y.dtype).resolution
        else:
            raise NotImplementedError(f"No inverse tanh for {y.dtype} inputs.")
        x = safeatanh(y, eps)
        return x


class NormalParamWrapper(nn.Module):
    """A wrapper for normal distribution parameters.

    Args:
        operator (nn.Module): operator whose output will be transformed_in in location and scale parameters
        scale_mapping (str, optional): positive mapping function to be used with the std.
            default = "biased_softplus_1.0" (i.e. softplus map with bias such that fn(0.0) = 1.0)
            choices: "softplus", "exp", "relu", "biased_softplus_1";
        scale_lb (Number, optional): The minimum value that the variance can take. Default is 1e-4.

    Examples:
        >>> from torch import nn
        >>> import torch
        >>> module = nn.Linear(3, 4)
        >>> module_normal = NormalParamWrapper(module)
        >>> tensor = torch.randn(3)
        >>> loc, scale = module_normal(tensor)
        >>> print(loc.shape, scale.shape)
        torch.Size([2]) torch.Size([2])
        >>> assert (scale > 0).all()
        >>> # with modules that return more than one tensor
        >>> module = nn.LSTM(3, 4)
        >>> module_normal = NormalParamWrapper(module)
        >>> tensor = torch.randn(4, 2, 3)
        >>> loc, scale, others = module_normal(tensor)
        >>> print(loc.shape, scale.shape)
        torch.Size([4, 2, 2]) torch.Size([4, 2, 2])
        >>> assert (scale > 0).all()

    """

    def __init__(
        self,
        operator: nn.Module,
        scale_mapping: str = "biased_softplus_1.0",
        scale_lb: Number = 1e-4,
    ) -> None:
        super().__init__()
        self.operator = operator
        self.scale_mapping = scale_mapping
        self.scale_lb = scale_lb

    def forward(self, *tensors: torch.Tensor) -> Tuple[torch.Tensor]:
        net_output = self.operator(*tensors)
        others = ()
        if not isinstance(net_output, torch.Tensor):
            net_output, *others = net_output
        loc, scale = net_output.chunk(2, -1)
        scale = mappings(self.scale_mapping)(scale).clamp_min(self.scale_lb)
        return (loc, scale, *others)


class TruncatedNormal(D.Independent):
    """Implements a Truncated Normal distribution with location scaling.

    Location scaling prevents the location to be "too far" from 0, which ultimately
    leads to numerically unstable samples and poor gradient computation (e.g. gradient explosion).
    In practice, the location is computed according to

        .. math::
            loc = tanh(loc / upscale) * upscale.

    This behaviour can be disabled by switching off the tanh_loc parameter (see below).


    Args:
        loc (torch.Tensor): normal distribution location parameter
        scale (torch.Tensor): normal distribution sigma parameter (squared root of variance)
        upscale (torch.Tensor or number, optional): 'a' scaling factor in the formula:

            .. math::
                loc = tanh(loc / upscale) * upscale.

            Default is 5.0

        min (torch.Tensor or number, optional): minimum value of the distribution. Default = -1.0;
        max (torch.Tensor or number, optional): maximum value of the distribution. Default = 1.0;
        tanh_loc (bool, optional): if ``True``, the above formula is used for
            the location scaling, otherwise the raw value is kept.
            Default is ``False``;
    """

    num_params: int = 2

    base_dist: _TruncatedNormal

    arg_constraints = {
        "loc": constraints.real,
        "scale": constraints.greater_than(1e-6),
    }

    def _warn_minmax(self):
        warnings.warn(
            f"the min / high keyword arguments are deprecated in favor of low / high in {type(self).__name__} "
            f"and will be removed entirely in v0.6. ",
            DeprecationWarning,
        )

    def __init__(
        self,
        loc: torch.Tensor,
        scale: torch.Tensor,
        upscale: Union[torch.Tensor, float] = 5.0,
        low: Union[torch.Tensor, float] = -1.0,
        high: Union[torch.Tensor, float] = 1.0,
        tanh_loc: bool = False,
        **kwargs,
    ):
        if "max" in kwargs:
            self._warn_minmax()
            high = kwargs.pop("max")
        if "min" in kwargs:
            self._warn_minmax()
            low = kwargs.pop("min")

        err_msg = "TanhNormal high values must be strictly greater than low values"
        if isinstance(high, torch.Tensor) or isinstance(low, torch.Tensor):
            if not (high > low).all():
                raise RuntimeError(err_msg)
        elif isinstance(high, Number) and isinstance(low, Number):
            if not high > low:
                raise RuntimeError(err_msg)
        else:
            if not all(high > low):
                raise RuntimeError(err_msg)

        if isinstance(high, torch.Tensor):
            self.non_trivial_max = (high != 1.0).any()
        else:
            self.non_trivial_max = high != 1.0

        if isinstance(low, torch.Tensor):
            self.non_trivial_min = (low != -1.0).any()
        else:
            self.non_trivial_min = low != -1.0
        self.tanh_loc = tanh_loc

        self.device = loc.device
        self.upscale = torch.as_tensor(upscale, device=self.device)

        high = torch.as_tensor(high, device=self.device)
        low = torch.as_tensor(low, device=self.device)
        self.low = low
        self.high = high
        self.update(loc, scale)

    @property
    def min(self):
        self._warn_minmax()
        return self.low

    @property
    def max(self):
        self._warn_minmax()
        return self.high

    def update(self, loc: torch.Tensor, scale: torch.Tensor) -> None:
        if self.tanh_loc:
            loc = (loc / self.upscale).tanh() * self.upscale
        self.loc = loc
        self.scale = scale

        base_dist = _TruncatedNormal(
            loc,
            scale,
            a=self.low.expand_as(loc),
            b=self.high.expand_as(scale),
            device=self.device,
        )
        super().__init__(base_dist, 1, validate_args=False)

    @property
    def mode(self):
        m = self.base_dist.loc
        a = self.base_dist._non_std_a + self.base_dist._dtype_min_gt_0
        b = self.base_dist._non_std_b - self.base_dist._dtype_min_gt_0
        m = torch.min(torch.stack([m, b], -1), dim=-1)[0]
        return torch.max(torch.stack([m, a], -1), dim=-1)[0]

    @property
    def deterministic_sample(self):
        return self.mean

    def log_prob(self, value, **kwargs):
        above_or_below = (self.low > value) | (self.high < value)
        a = self.base_dist._non_std_a + self.base_dist._dtype_min_gt_0
        a = a.expand_as(value)
        b = self.base_dist._non_std_b - self.base_dist._dtype_min_gt_0
        b = b.expand_as(value)
        value = torch.min(torch.stack([value, b], -1), dim=-1)[0]
        value = torch.max(torch.stack([value, a], -1), dim=-1)[0]
        lp = super().log_prob(value, **kwargs)
        if above_or_below.any():
            if self.event_shape:
                above_or_below = above_or_below.flatten(-len(self.event_shape), -1).any(
                    -1
                )
            lp = torch.masked_fill(
                lp,
                above_or_below.expand_as(lp),
                torch.tensor(-float("inf"), device=lp.device, dtype=lp.dtype),
            )
        return lp


class TanhNormal(FasterTransformedDistribution):
    """Implements a TanhNormal distribution with location scaling.

    Location scaling prevents the location to be "too far" from 0 when a
    ``TanhTransform`` is applied, but ultimately
    leads to numerically unstable samples and poor gradient computation
    (e.g. gradient explosion).
    In practice, with location scaling the location is computed according to

        .. math::
            loc = tanh(loc / upscale) * upscale.


    Args:
        loc (torch.Tensor): normal distribution location parameter
        scale (torch.Tensor): normal distribution sigma parameter (squared root of variance)
        upscale (torch.Tensor or number): 'a' scaling factor in the formula:

            .. math::
                loc = tanh(loc / upscale) * upscale.

        min (torch.Tensor or number, optional): minimum value of the distribution. Default is -1.0;
        max (torch.Tensor or number, optional): maximum value of the distribution. Default is 1.0;
        event_dims (int, optional): number of dimensions describing the action.
            Default is 1. Setting ``event_dims`` to ``0`` will result in a log-probability that has the same shape
            as the input, ``1`` will reduce (sum over) the last dimension, ``2`` the last two etc.
        tanh_loc (bool, optional): if ``True``, the above formula is used for the location scaling, otherwise the raw
            value is kept. Default is ``False``;
    """

    arg_constraints = {
        "loc": constraints.real,
        "scale": constraints.greater_than(1e-6),
    }

    num_params = 2

    def _warn_minmax(self):
        warnings.warn(
            f"the min / high keyword arguments are deprecated in favor of low / high in {type(self).__name__} "
            f"and will be removed entirely in v0.6. ",
            DeprecationWarning,
        )

    def __init__(
        self,
        loc: torch.Tensor,
        scale: torch.Tensor,
        upscale: Union[torch.Tensor, Number] = 5.0,
        low: Union[torch.Tensor, Number] = -1.0,
        high: Union[torch.Tensor, Number] = 1.0,
        event_dims: int | None = None,
        tanh_loc: bool = False,
        **kwargs,
    ):
        if "max" in kwargs:
            self._warn_minmax()
            high = kwargs.pop("max")
        if "min" in kwargs:
            self._warn_minmax()
            low = kwargs.pop("min")

        if not isinstance(loc, torch.Tensor):
            loc = torch.as_tensor(loc, dtype=torch.get_default_dtype())
        if not isinstance(scale, torch.Tensor):
            scale = torch.as_tensor(scale, dtype=torch.get_default_dtype())
        if event_dims is None:
            event_dims = min(1, loc.ndim)

        err_msg = "TanhNormal high values must be strictly greater than low values"
        if isinstance(high, torch.Tensor) or isinstance(low, torch.Tensor):
            if not (high > low).all():
                raise RuntimeError(err_msg)
        elif isinstance(high, Number) and isinstance(low, Number):
            if not high > low:
                raise RuntimeError(err_msg)
        else:
            if not all(high > low):
                raise RuntimeError(err_msg)

        high = torch.as_tensor(high, device=loc.device)
        low = torch.as_tensor(low, device=loc.device)
        self.non_trivial_max = (high != 1.0).any()

        self.non_trivial_min = (low != -1.0).any()

        self.tanh_loc = tanh_loc
        self._event_dims = event_dims

        self.device = loc.device
        self.upscale = (
            upscale
            if not isinstance(upscale, torch.Tensor)
            else upscale.to(self.device)
        )

        if isinstance(high, torch.Tensor):
            high = high.to(loc.device)
        if isinstance(low, torch.Tensor):
            low = low.to(loc.device)
        self.low = low
        self.high = high

        t = SafeTanhTransform()
        # t = D.TanhTransform()
        if self.non_trivial_max or self.non_trivial_min:
            t = D.ComposeTransform(
                [
                    t,
                    D.AffineTransform(loc=(high + low) / 2, scale=(high - low) / 2),
                ]
            )
        self._t = t

        self.update(loc, scale)

    @property
    def min(self):
        self._warn_minmax()
        return self.low

    @property
    def max(self):
        self._warn_minmax()
        return self.high

    def update(self, loc: torch.Tensor, scale: torch.Tensor) -> None:
        if self.tanh_loc:
            loc = (loc / self.upscale).tanh() * self.upscale
            # loc must be rescaled if tanh_loc
            if self.non_trivial_max or self.non_trivial_min:
                loc = loc + (self.high - self.low) / 2 + self.low
        self.loc = loc
        self.scale = scale

        if (
            hasattr(self, "base_dist")
            and (self.root_dist.loc.shape == self.loc.shape)
            and (self.root_dist.scale.shape == self.scale.shape)
        ):
            self.root_dist.loc = self.loc
            self.root_dist.scale = self.scale
        else:
            if self._event_dims > 0:
                base = D.Independent(D.Normal(self.loc, self.scale), self._event_dims)
                super().__init__(base, self._t)
            else:
                base = D.Normal(self.loc, self.scale)
                super().__init__(base, self._t)

    @property
    def root_dist(self):
        bd = self
        while hasattr(bd, "base_dist"):
            bd = bd.base_dist
        return bd

    @property
    def mode(self):
        warnings.warn(
            "This computation of the mode is based on the first-order Taylor expansion "
            "of the transform around the normal mean value, which can be inaccurate. "
            "To use a more stable implementation of the mode, use dist.get_mode() method instead. "
            "This implementation will be removed in v0.6.",
            category=DeprecationWarning,
        )
        return self.deterministic_sample

    @property
    def deterministic_sample(self):
        m = self.root_dist.mean
        for t in self.transforms:
            m = t(m)
        return m

<<<<<<< HEAD
    @property
    def deterministic_sample(self):
        return self.mode
=======
    @torch.enable_grad()
    def get_mode(self):
        """Computes an estimation of the mode using the Adam optimizer."""
        # Get starting point
        m = self.sample((1000,)).mean(0)
        m = torch.nn.Parameter(m.clamp(self.low, self.high).detach())
        optim = torch.optim.Adam((m,), lr=1e-2)
        self_copy = type(self)(
            loc=self.loc.detach(),
            scale=self.scale.detach(),
            low=self.low.detach(),
            high=self.high.detach(),
            event_dims=self._event_dims,
            upscale=self.upscale,
            tanh_loc=False,
        )
        for _ in range(200):
            lp = -self_copy.log_prob(m)
            lp.mean().backward()
            mc = m.clone().detach()
            m.grad.clamp_max_(1)
            optim.step()
            optim.zero_grad()
            m.data.clamp_(self_copy.low, self_copy.high)
            nans = m.isnan()
            if nans.any():
                m.data = torch.where(nans, mc, m.data)
            if (m - mc).norm() < 1e-3:
                break
        return m.detach()

    @property
    def mean(self):
        raise NotImplementedError(
            f"{type(self).__name__} does not have a closed form formula for the average. "
            "Am estimate of this value can be computed using dist.sample((N,)).mean(dim=0), "
            "where N is a large number of samples."
        )
>>>>>>> 00b7c2e8


def uniform_sample_tanhnormal(dist: TanhNormal, size=None) -> torch.Tensor:
    """Defines what uniform sampling looks like for a TanhNormal distribution.

    Args:
        dist (TanhNormal): distribution defining the space where the sampling should occur.
        size (torch.Size): batch-size of the output tensor

    Returns:
         a tensor sampled uniformly in the boundaries defined by the input distribution.

    """
    if size is None:
        size = torch.Size([])
    return torch.rand_like(dist.sample(size)) * (dist.max - dist.min) + dist.min


class Delta(D.Distribution):
    """Delta distribution.

    Args:
        param (torch.Tensor): parameter of the delta distribution;
        atol (number, optional): absolute tolerance to consider that a tensor matches the distribution parameter;
            Default is 1e-6
        rtol (number, optional): relative tolerance to consider that a tensor matches the distribution parameter;
            Default is 1e-6
        batch_shape (torch.Size, optional): batch shape;
        event_shape (torch.Size, optional): shape of the outcome.

    """

    arg_constraints: Dict = {}

    def __init__(
        self,
        param: torch.Tensor,
        atol: float = 1e-6,
        rtol: float = 1e-6,
        batch_shape: Union[torch.Size, Sequence[int]] = None,
        event_shape: Union[torch.Size, Sequence[int]] = None,
    ):
        if batch_shape is None:
            batch_shape = torch.Size([])
        if event_shape is None:
            event_shape = torch.Size([])
        self.update(param)
        self.atol = atol
        self.rtol = rtol
        if not len(batch_shape) and not len(event_shape):
            batch_shape = param.shape[:-1]
            event_shape = param.shape[-1:]
        super().__init__(batch_shape=batch_shape, event_shape=event_shape)

    def update(self, param):
        self.param = param

    def _is_equal(self, value: torch.Tensor) -> torch.Tensor:
        param = self.param.expand_as(value)
        is_equal = abs(value - param) < self.atol + self.rtol * abs(param)
        for i in range(-1, -len(self.event_shape) - 1, -1):
            is_equal = is_equal.all(i)
        return is_equal

    def log_prob(self, value: torch.Tensor) -> torch.Tensor:
        is_equal = self._is_equal(value)
        out = torch.zeros_like(is_equal, dtype=value.dtype)
        out.masked_fill_(is_equal, np.inf)
        out.masked_fill_(~is_equal, -np.inf)
        return out

    @torch.no_grad()
    def sample(self, size=None) -> torch.Tensor:
        if size is None:
            size = torch.Size([])
        return self.param.expand(*size, *self.param.shape)

    def rsample(self, size=None) -> torch.Tensor:
        if size is None:
            size = torch.Size([])
        return self.param.expand(*size, *self.param.shape)

    @property
    def mode(self) -> torch.Tensor:
        return self.param

    @property
    def deterministic_sample(self):
        return self.mean

    @property
    def mean(self) -> torch.Tensor:
        return self.param


class TanhDelta(FasterTransformedDistribution):
    """Implements a Tanh transformed_in Delta distribution.

    Args:
        param (torch.Tensor): parameter of the delta distribution;
        low (torch.Tensor or number, optional): minimum value of the distribution. Default is -1.0;
        high (torch.Tensor or number, optional): maximum value of the distribution. Default is 1.0;
        event_dims (int, optional): number of dimensions describing the action.
            Default is 1;
        atol (number, optional): absolute tolerance to consider that a tensor matches the distribution parameter;
            Default is 1e-6
        rtol (number, optional): relative tolerance to consider that a tensor matches the distribution parameter;
            Default is 1e-6
        batch_shape (torch.Size, optional): batch shape;
        event_shape (torch.Size, optional): shape of the outcome;

    """

    arg_constraints = {
        "loc": constraints.real,
    }

    def _warn_minmax(self):
        warnings.warn(
            f"the min / high keyword arguments are deprecated in favor of low / high in {type(self).__name__} "
            f"and will be removed entirely in v0.6. ",
            DeprecationWarning,
        )

    def __init__(
        self,
        param: torch.Tensor,
        low: Union[torch.Tensor, float] = -1.0,
        high: Union[torch.Tensor, float] = 1.0,
        event_dims: int = 1,
        atol: float = 1e-6,
        rtol: float = 1e-6,
        **kwargs,
    ):
        if "max" in kwargs:
            self._warn_minmax()
            high = kwargs.pop("max")
        if "min" in kwargs:
            self._warn_minmax()
            low = kwargs.pop("min")

        minmax_msg = "high value has been found to be equal or less than low value"
        if isinstance(high, torch.Tensor) or isinstance(low, torch.Tensor):
            if not (high > low).all():
                raise ValueError(minmax_msg)
        elif isinstance(high, Number) and isinstance(low, Number):
            if high <= low:
                raise ValueError(minmax_msg)
        else:
            if not all(high > low):
                raise ValueError(minmax_msg)

        t = SafeTanhTransform()
        non_trivial_min = (isinstance(low, torch.Tensor) and (low != -1.0).any()) or (
            not isinstance(low, torch.Tensor) and low != -1.0
        )
        non_trivial_max = (isinstance(high, torch.Tensor) and (high != 1.0).any()) or (
            not isinstance(high, torch.Tensor) and high != 1.0
        )
        self.non_trivial = non_trivial_min or non_trivial_max

        self.low = _cast_device(low, param.device)
        self.high = _cast_device(high, param.device)
        loc = self.update(param)

        if self.non_trivial:
            t = D.ComposeTransform(
                [
                    t,
                    D.AffineTransform(
                        loc=(self.high + self.low) / 2, scale=(self.high - self.low) / 2
                    ),
                ]
            )
        event_shape = param.shape[-event_dims:]
        batch_shape = param.shape[:-event_dims]
        base = Delta(
            loc,
            atol=atol,
            rtol=rtol,
            batch_shape=batch_shape,
            event_shape=event_shape,
            **kwargs,
        )

        super().__init__(base, t)

    @property
    def min(self):
        self._warn_minmax()
        return self.low

    @property
    def max(self):
        self._warn_minmax()
        return self.high

    def update(self, net_output: torch.Tensor) -> Optional[torch.Tensor]:
        loc = net_output
        if self.non_trivial:
            device = loc.device
            shift = _cast_device(self.high - self.low, device)
            loc = loc + shift / 2 + _cast_device(self.low, device)
        if hasattr(self, "base_dist"):
            self.base_dist.update(loc)
        else:
            return loc

    @property
    def mode(self) -> torch.Tensor:
        mode = self.base_dist.param
        for t in self.transforms:
            mode = t(mode)
        return mode

    @property
    def deterministic_sample(self):
        return self.mode

    @property
    def mean(self) -> torch.Tensor:
        raise AttributeError("TanhDelta mean has not analytical form.")


def uniform_sample_delta(dist: Delta, size=None) -> torch.Tensor:
    if size is None:
        size = torch.Size([])
    return torch.randn_like(dist.sample(size))<|MERGE_RESOLUTION|>--- conflicted
+++ resolved
@@ -496,11 +496,6 @@
             m = t(m)
         return m
 
-<<<<<<< HEAD
-    @property
-    def deterministic_sample(self):
-        return self.mode
-=======
     @torch.enable_grad()
     def get_mode(self):
         """Computes an estimation of the mode using the Adam optimizer."""
@@ -539,7 +534,6 @@
             "Am estimate of this value can be computed using dist.sample((N,)).mean(dim=0), "
             "where N is a large number of samples."
         )
->>>>>>> 00b7c2e8
 
 
 def uniform_sample_tanhnormal(dist: TanhNormal, size=None) -> torch.Tensor:
