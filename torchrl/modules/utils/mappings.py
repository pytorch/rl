from typing import Any

import torch
from torch import nn

__all__ = ["mappings", "inv_softplus", "biased_softplus"]


def inv_softplus(bias: float):
    """
    inverse softplus function.

    """
    return torch.tensor(bias).expm1().clamp_min(1e-6).log().item()


class biased_softplus(nn.Module):
    """
    A biased softplus layer.
    Args:
        bias (scalar): 'bias' of the softplus transform. If bias=1.0, then a _bias shift will be computed such that
            softplus(0.0 + _bias) = bias.
        min_val (scalar): minimum value of the transform.
            default: 0.1
    """

<<<<<<< HEAD
    def __init__(self, bias: Number, min_val: Number = 0.01):
=======
    def __init__(self, bias: float, min_val: float = 0.1):
>>>>>>> b7b4930f
        super().__init__()
        self.bias = inv_softplus(bias - min_val)
        self.min_val = min_val

    def forward(self, x: torch.Tensor) -> torch.Tensor:
        return torch.nn.functional.softplus(x + self.bias) + self.min_val


def mappings(key: str) -> Any:
    """
    Given an input string, return a surjective function f(x): R -> R^+

    Args:
        key (str): one of "softplus", "exp", "relu", or "biased_softplus".

    Returns: a Callable

    """
    _mappings = {
        "softplus": torch.nn.functional.softplus,
        "exp": torch.exp,
        "relu": torch.relu,
        "biased_softplus": biased_softplus(1.0),
    }
    if key in _mappings:
        return _mappings[key]
    elif key.startswith("biased_softplus"):
        return biased_softplus(float(key.split("_")[-1]))
    else:
        raise NotImplementedError(f"Unknown mapping {key}")<|MERGE_RESOLUTION|>--- conflicted
+++ resolved
@@ -1,4 +1,4 @@
-from typing import Any
+from typing import Callable
 
 import torch
 from torch import nn
@@ -24,11 +24,7 @@
             default: 0.1
     """
 
-<<<<<<< HEAD
-    def __init__(self, bias: Number, min_val: Number = 0.01):
-=======
-    def __init__(self, bias: float, min_val: float = 0.1):
->>>>>>> b7b4930f
+    def __init__(self, bias: float, min_val: float = 0.01):
         super().__init__()
         self.bias = inv_softplus(bias - min_val)
         self.min_val = min_val
@@ -37,7 +33,7 @@
         return torch.nn.functional.softplus(x + self.bias) + self.min_val
 
 
-def mappings(key: str) -> Any:
+def mappings(key: str) -> Callable:
     """
     Given an input string, return a surjective function f(x): R -> R^+
 
