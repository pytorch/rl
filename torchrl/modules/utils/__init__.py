# Copyright (c) Meta Platforms, Inc. and affiliates.
#
# This source code is licensed under the MIT license found in the
# LICENSE file in the root directory of this source tree.

<<<<<<< HEAD
from .mappings import biased_softplus, inv_softplus, mappings

__all__ = ["biased_softplus", "inv_softplus", "mappings"]
=======
from .mappings import biased_softplus, inv_softplus, mappings
>>>>>>> d27d0700
<|MERGE_RESOLUTION|>--- conflicted
+++ resolved
@@ -3,10 +3,4 @@
 # This source code is licensed under the MIT license found in the
 # LICENSE file in the root directory of this source tree.
 
-<<<<<<< HEAD
-from .mappings import biased_softplus, inv_softplus, mappings
-
-__all__ = ["biased_softplus", "inv_softplus", "mappings"]
-=======
-from .mappings import biased_softplus, inv_softplus, mappings
->>>>>>> d27d0700
+from .mappings import biased_softplus, inv_softplus, mappings