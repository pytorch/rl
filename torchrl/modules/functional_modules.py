--- conflicted
+++ resolved
@@ -61,12 +61,7 @@
             param_tensordict.apply(lambda x: x.requires_grad_(False), inplace=True)
         return FunctionalModuleWithBuffers(model_copy), param_tensordict, buffers
 
-<<<<<<< HEAD
-    def forward(self, params, *args, **kwargs):
-        kwargs.pop("buffers", None)
-=======
     def forward(self, params, buffers, *args, **kwargs):
->>>>>>> c3875550
         # Temporarily load the state back onto self.stateless_model
         old_state = _swap_state(
             self.stateless_model, params, return_old_tensordict=_RESET_OLD_TENSORDICT
