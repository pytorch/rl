# Copyright (c) Meta Platforms, Inc. and affiliates.
#
# This source code is licensed under the MIT license found in the
# LICENSE file in the root directory of this source tree.
from __future__ import annotations

import _pickle
import abc

import contextlib

import functools

import inspect
import logging
import os
import queue
import sys
import time
import warnings
from collections import OrderedDict
from copy import deepcopy
from multiprocessing import connection, queues
from multiprocessing.managers import SyncManager
from textwrap import indent
from typing import Any, Callable, Dict, Iterator, Optional, Sequence, Tuple, Union

import numpy as np
import torch
import torch.nn as nn

from tensordict import (
    LazyStackedTensorDict,
    TensorDict,
    TensorDictBase,
    TensorDictParams,
)
from tensordict.nn import TensorDictModule, TensorDictModuleBase
from tensordict.utils import NestedKey
from torch import multiprocessing as mp
from torch.utils._pytree import tree_map
from torch.utils.data import IterableDataset

from torchrl._utils import (
    _check_for_faulty_process,
    _ProcessNoWarn,
    accept_remote_rref_udf_invocation,
    prod,
    RL_WARNINGS,
    VERBOSE,
)
from torchrl.collectors.utils import split_trajectories
from torchrl.data.tensor_specs import CompositeSpec, TensorSpec
from torchrl.data.utils import CloudpickleWrapper, DEVICE_TYPING
from torchrl.envs.common import EnvBase
from torchrl.envs.transforms import StepCounter, TransformedEnv
from torchrl.envs.utils import (
    _aggregate_end_of_traj,
    _convert_exploration_type,
    ExplorationType,
    set_exploration_type,
)

_TIMEOUT = 1.0
_MIN_TIMEOUT = 1e-3  # should be several orders of magnitude inferior wrt time spent collecting a trajectory
# MAX_IDLE_COUNT is the maximum number of times a Dataloader worker can timeout with his queue.
_MAX_IDLE_COUNT = int(os.environ.get("MAX_IDLE_COUNT", 1000))

DEFAULT_EXPLORATION_TYPE: ExplorationType = ExplorationType.RANDOM

_is_osx = sys.platform.startswith("darwin")


class RandomPolicy:
    """A random policy for data collectors.

    This is a wrapper around the action_spec.rand method.

    Args:
        action_spec: TensorSpec object describing the action specs

    Examples:
        >>> from tensordict import TensorDict
        >>> from torchrl.data.tensor_specs import BoundedTensorSpec
        >>> action_spec = BoundedTensorSpec(-torch.ones(3), torch.ones(3))
        >>> actor = RandomPolicy(action_spec=action_spec)
        >>> td = actor(TensorDict({}, batch_size=[])) # selects a random action in the cube [-1; 1]
    """

    def __init__(self, action_spec: TensorSpec, action_key: NestedKey = "action"):
        super().__init__()
        self.action_spec = action_spec.clone()
        self.action_key = action_key

    def __call__(self, td: TensorDictBase) -> TensorDictBase:
        if isinstance(self.action_spec, CompositeSpec):
            return td.update(self.action_spec.rand())
        else:
            return td.set(self.action_key, self.action_spec.rand())


class _Interruptor:
    """A class for managing the collection state of a process.

    This class provides methods to start and stop collection, and to check
    whether collection has been stopped. The collection state is protected
    by a lock to ensure thread-safety.
    """

    # interrupter vs interruptor: google trends seems to indicate that "or" is more
    # widely used than "er" even if my IDE complains about that...
    def __init__(self):
        self._collect = True
        self._lock = mp.Lock()

    def start_collection(self):
        with self._lock:
            self._collect = True

    def stop_collection(self):
        with self._lock:
            self._collect = False

    def collection_stopped(self):
        with self._lock:
            return self._collect is False


class _InterruptorManager(SyncManager):
    """A custom SyncManager for managing the collection state of a process.

    This class extends the SyncManager class and allows to share an Interruptor object
    between processes.
    """

    pass


_InterruptorManager.register("_Interruptor", _Interruptor)


def recursive_map_to_cpu(dictionary: OrderedDict) -> OrderedDict:
    """Maps the tensors to CPU through a nested dictionary."""
    return OrderedDict(
        **{
            k: recursive_map_to_cpu(item)
            if isinstance(item, OrderedDict)
            else item.cpu()
            if isinstance(item, torch.Tensor)
            else item
            for k, item in dictionary.items()
        }
    )


def _policy_is_tensordict_compatible(policy: nn.Module):
    if isinstance(policy, _NonParametricPolicyWrapper) and isinstance(
        policy.policy, RandomPolicy
    ):
        return True

    if isinstance(policy, TensorDictModuleBase):
        return True

    sig = inspect.signature(policy.forward)

    if (
        len(sig.parameters) == 1
        and hasattr(policy, "in_keys")
        and hasattr(policy, "out_keys")
    ):
        warnings.warn(
            "Passing a policy that is not a TensorDictModuleBase subclass but has in_keys and out_keys "
            "will soon be deprecated. We'd like to motivate our users to inherit from this class (which "
            "has very few restrictions) to make the experience smoother.",
            category=DeprecationWarning,
        )
        # if the policy is a TensorDictModule or takes a single argument and defines
        # in_keys and out_keys then we assume it can already deal with TensorDict input
        # to forward and we return True
        return True
    elif not hasattr(policy, "in_keys") and not hasattr(policy, "out_keys"):
        # if it's not a TensorDictModule, and in_keys and out_keys are not defined then
        # we assume no TensorDict compatibility and will try to wrap it.
        return False

    # if in_keys or out_keys were defined but policy is not a TensorDictModule or
    # accepts multiple arguments then it's likely the user is trying to do something
    # that will have undetermined behaviour, we raise an error
    raise TypeError(
        "Received a policy that defines in_keys or out_keys and also expects multiple "
        "arguments to policy.forward. If the policy is compatible with TensorDict, it "
        "should take a single argument of type TensorDict to policy.forward and define "
        "both in_keys and out_keys. Alternatively, policy.forward can accept "
        "arbitrarily many tensor inputs and leave in_keys and out_keys undefined and "
        "TorchRL will attempt to automatically wrap the policy with a TensorDictModule."
    )


class DataCollectorBase(IterableDataset, metaclass=abc.ABCMeta):
    """Base class for data collectors."""

    _iterator = None

    def _make_compatible_policy(self, policy, observation_spec=None):
        if policy is None:
            if not hasattr(self, "env") or self.env is None:
                raise ValueError(
                    "env must be provided to _get_policy_and_device if policy is None"
                )
            policy = RandomPolicy(self.env.input_spec["full_action_spec"])
        # make sure policy is an nn.Module
        policy = _NonParametricPolicyWrapper(policy)
        if not _policy_is_tensordict_compatible(policy):
            # policy is a nn.Module that doesn't operate on tensordicts directly
            # so we attempt to auto-wrap policy with TensorDictModule
            if observation_spec is None:
                raise ValueError(
                    "Unable to read observation_spec from the environment. This is "
                    "required to check compatibility of the environment and policy "
                    "since the policy is a nn.Module that operates on tensors "
                    "rather than a TensorDictModule or a nn.Module that accepts a "
                    "TensorDict as input and defines in_keys and out_keys."
                )

            try:
                # signature modified by make_functional
                sig = policy.forward.__signature__
            except AttributeError:
                sig = inspect.signature(policy.forward)
            required_kwargs = {
                str(k) for k, p in sig.parameters.items() if p.default is inspect._empty
            }
            next_observation = {
                key: value for key, value in observation_spec.rand().items()
            }
            # we check if all the mandatory params are there
            if set(sig.parameters) == {"tensordict"} or set(sig.parameters) == {"td"}:
                pass
            elif not required_kwargs.difference(set(next_observation)):
                in_keys = [str(k) for k in sig.parameters if k in next_observation]
                if not hasattr(self, "env") or self.env is None:
                    out_keys = ["action"]
                else:
                    out_keys = list(self.env.action_keys)
                for p in policy.parameters():
                    policy_device = p.device
                    break
                else:
                    policy_device = None
                if policy_device:
                    next_observation = tree_map(
                        lambda x: x.to(policy_device), next_observation
                    )
                output = policy(**next_observation)

                if isinstance(output, tuple):
                    out_keys.extend(f"output{i + 1}" for i in range(len(output) - 1))

                policy = TensorDictModule(policy, in_keys=in_keys, out_keys=out_keys)
            else:
                raise TypeError(
                    f"""Arguments to policy.forward are incompatible with entries in
env.observation_spec (got incongruent signatures: fun signature is {set(sig.parameters)} vs specs {set(next_observation)}).
If you want TorchRL to automatically wrap your policy with a TensorDictModule
then the arguments to policy.forward must correspond one-to-one with entries
in env.observation_spec that are prefixed with 'next_'. For more complex
behaviour and more control you can consider writing your own TensorDictModule.
"""
                )
        return policy

    def _get_policy_and_device(
        self,
        policy: Optional[
            Union[
                TensorDictModule,
                Callable[[TensorDictBase], TensorDictBase],
            ]
        ] = None,
        observation_spec: TensorSpec = None,
    ) -> Tuple[TensorDictModule, Union[None, Callable[[], dict]]]:
        """Util method to get a policy and its device given the collector __init__ inputs.

        Args:
            create_env_fn (Callable or list of callables): an env creator
                function (or a list of creators)
            create_env_kwargs (dictionary): kwargs for the env creator
            policy (TensorDictModule, optional): a policy to be used
            observation_spec (TensorSpec, optional): spec of the observations

        """
        policy = self._make_compatible_policy(policy, observation_spec)
        param_and_buf = TensorDict.from_module(policy, as_module=True)

        def get_weights_fn(param_and_buf=param_and_buf):
            return param_and_buf.data

        if self.policy_device:
            # create a stateless policy and populate it with params
            def _map_to_device_params(param, device):
                is_param = isinstance(param, nn.Parameter)

                pd = param.detach().to(device, non_blocking=True)

                if is_param:
                    pd = nn.Parameter(pd, requires_grad=False)
                return pd

            # Create a stateless policy, then populate this copy with params on device
            with param_and_buf.apply(
                functools.partial(_map_to_device_params, device="meta")
            ).to_module(policy):
                policy = deepcopy(policy)

            param_and_buf.apply(
                functools.partial(_map_to_device_params, device=self.policy_device)
            ).to_module(policy)

        return policy, get_weights_fn

    def update_policy_weights_(
        self, policy_weights: Optional[TensorDictBase] = None
    ) -> None:
        """Updates the policy weights if the policy of the data collector and the trained policy live on different devices.

        Args:
            policy_weights (TensorDictBase, optional): if provided, a TensorDict containing
                the weights of the policy to be used for the udpdate.

        """
        if policy_weights is not None:
            self.policy_weights.data.update_(policy_weights)
        elif self.get_weights_fn is not None:
            self.policy_weights.data.update_(self.get_weights_fn())

    def __iter__(self) -> Iterator[TensorDictBase]:
        return self.iterator()

    def next(self):
        try:
            if self._iterator is None:
                self._iterator = iter(self)
            out = next(self._iterator)
            # if any, we don't want the device ref to be passed in distributed settings
            out.clear_device_()
            return out
        except StopIteration:
            return None

    @abc.abstractmethod
    def shutdown(self):
        raise NotImplementedError

    @abc.abstractmethod
    def iterator(self) -> Iterator[TensorDictBase]:
        raise NotImplementedError

    @abc.abstractmethod
    def set_seed(self, seed: int, static_seed: bool = False) -> int:
        raise NotImplementedError

    @abc.abstractmethod
    def state_dict(self) -> OrderedDict:
        raise NotImplementedError

    @abc.abstractmethod
    def load_state_dict(self, state_dict: OrderedDict) -> None:
        raise NotImplementedError

    def __repr__(self) -> str:
        string = f"{self.__class__.__name__}()"
        return string


@accept_remote_rref_udf_invocation
class SyncDataCollector(DataCollectorBase):
    """Generic data collector for RL problems. Requires an environment constructor and a policy.

    Args:
        create_env_fn (Callable): a callable that returns an instance of
            :class:`~torchrl.envs.EnvBase` class.
        policy (Callable): Policy to be executed in the environment.
            Must accept :class:`tensordict.tensordict.TensorDictBase` object as input.
            If ``None`` is provided, the policy used will be a
            :class:`~torchrl.collectors.RandomPolicy` instance with the environment
            ``action_spec``.

    Keyword Args:
        frames_per_batch (int): A keyword-only argument representing the total
            number of elements in a batch.
        total_frames (int): A keyword-only argument representing the total
            number of frames returned by the collector
            during its lifespan. If the ``total_frames`` is not divisible by
            ``frames_per_batch``, an exception is raised.
             Endless collectors can be created by passing ``total_frames=-1``.
             Defaults to ``-1`` (endless collector).
        device (int, str or torch.device, optional): The generic device of the
            collector. The ``device`` args fills any non-specified device: if
            ``device`` is not ``None`` and any of ``storing_device``, ``policy_device`` or
            ``env_device`` is not specified, its value will be set to ``device``.
            Defaults to ``None`` (No default device).
        storing_device (int, str or torch.device, optional): The device on which
            the output :class:`~tensordict.TensorDict` will be stored.
            If ``device`` is passed and ``storing_device`` is ``None``, it will
            default to the value indicated by ``device``.
            For long trajectories, it may be necessary to store the data on a different
            device than the one where the policy and env are executed.
            Defaults to ``None`` (the output tensordict isn't on a specific device,
            leaf tensors sit on the device where they were created).
        env_device (int, str or torch.device, optional): The device on which
            the environment should be cast (or executed if that functionality is
            supported). If not specified and the env has a non-``None`` device,
            ``env_device`` will default to that value. If ``device`` is passed
            and ``env_device=None``, it will default to ``device``. If the value
            as such specified of ``env_device`` differs from ``policy_device``
            and one of them is not ``None``, the data will be cast to ``env_device``
            before being passed to the env (i.e., passing different devices to
            policy and env is supported). Defaults to ``None``.
        policy_device (int, str or torch.device, optional): The device on which
            the policy should be cast.
            If ``device`` is passed and ``policy_device=None``, it will default
            to ``device``. If the value as such specified of ``policy_device``
            differs from ``env_device`` and one of them is not ``None``,
            the data will be cast to ``policy_device`` before being passed to
            the policy (i.e., passing different devices to policy and env is
            supported). Defaults to ``None``.
        create_env_kwargs (dict, optional): Dictionary of kwargs for
            ``create_env_fn``.
        max_frames_per_traj (int, optional): Maximum steps per trajectory.
            Note that a trajectory can span across multiple batches (unless
            ``reset_at_each_iter`` is set to ``True``, see below).
            Once a trajectory reaches ``n_steps``, the environment is reset.
            If the environment wraps multiple environments together, the number
            of steps is tracked for each environment independently. Negative
            values are allowed, in which case this argument is ignored.
            Defaults to ``None`` (i.e., no maximum number of steps).
        init_random_frames (int, optional): Number of frames for which the
            policy is ignored before it is called. This feature is mainly
            intended to be used in offline/model-based settings, where a
            batch of random trajectories can be used to initialize training.
            If provided, it will be rounded up to the closest multiple of frames_per_batch.
            Defaults to ``None`` (i.e. no random frames).
        reset_at_each_iter (bool, optional): Whether environments should be reset
            at the beginning of a batch collection.
            Defaults to ``False``.
        postproc (Callable, optional): A post-processing transform, such as
            a :class:`~torchrl.envs.Transform` or a :class:`~torchrl.data.postprocs.MultiStep`
            instance.
            Defaults to ``None``.
        split_trajs (bool, optional): Boolean indicating whether the resulting
            TensorDict should be split according to the trajectories.
            See :func:`~torchrl.collectors.utils.split_trajectories` for more
            information.
            Defaults to ``False``.
        exploration_type (ExplorationType, optional): interaction mode to be used when
            collecting data. Must be one of ``torchrl.envs.utils.ExplorationType.RANDOM``,
            ``torchrl.envs.utils.ExplorationType.MODE`` or ``torchrl.envs.utils.ExplorationType.MEAN``.
            Defaults to ``torchrl.envs.utils.ExplorationType.RANDOM``.
        return_same_td (bool, optional): if ``True``, the same TensorDict
            will be returned at each iteration, with its values
            updated. This feature should be used cautiously: if the same
            tensordict is added to a replay buffer for instance,
            the whole content of the buffer will be identical.
            Default is ``False``.
        interruptor (_Interruptor, optional):
            An _Interruptor object that can be used from outside the class to control rollout collection.
            The _Interruptor class has methods ´start_collection´ and ´stop_collection´, which allow to implement
            strategies such as preeptively stopping rollout collection.
            Default is ``False``.

    Examples:
        >>> from torchrl.envs.libs.gym import GymEnv
        >>> from tensordict.nn import TensorDictModule
        >>> from torch import nn
        >>> env_maker = lambda: GymEnv("Pendulum-v1", device="cpu")
        >>> policy = TensorDictModule(nn.Linear(3, 1), in_keys=["observation"], out_keys=["action"])
        >>> collector = SyncDataCollector(
        ...     create_env_fn=env_maker,
        ...     policy=policy,
        ...     total_frames=2000,
        ...     max_frames_per_traj=50,
        ...     frames_per_batch=200,
        ...     init_random_frames=-1,
        ...     reset_at_each_iter=False,
        ...     device="cpu",
        ...     storing_device="cpu",
        ... )
        >>> for i, data in enumerate(collector):
        ...     if i == 2:
        ...         print(data)
        ...         break
        TensorDict(
            fields={
                action: Tensor(shape=torch.Size([200, 1]), device=cpu, dtype=torch.float32, is_shared=False),
                collector: TensorDict(
                    fields={
                        traj_ids: Tensor(shape=torch.Size([200]), device=cpu, dtype=torch.int64, is_shared=False)},
                    batch_size=torch.Size([200]),
                    device=cpu,
                    is_shared=False),
                done: Tensor(shape=torch.Size([200, 1]), device=cpu, dtype=torch.bool, is_shared=False),
                next: TensorDict(
                    fields={
                        done: Tensor(shape=torch.Size([200, 1]), device=cpu, dtype=torch.bool, is_shared=False),
                        observation: Tensor(shape=torch.Size([200, 3]), device=cpu, dtype=torch.float32, is_shared=False),
                        reward: Tensor(shape=torch.Size([200, 1]), device=cpu, dtype=torch.float32, is_shared=False),
                        step_count: Tensor(shape=torch.Size([200, 1]), device=cpu, dtype=torch.int64, is_shared=False),
                        truncated: Tensor(shape=torch.Size([200, 1]), device=cpu, dtype=torch.bool, is_shared=False)},
                    batch_size=torch.Size([200]),
                    device=cpu,
                    is_shared=False),
                observation: Tensor(shape=torch.Size([200, 3]), device=cpu, dtype=torch.float32, is_shared=False),
                step_count: Tensor(shape=torch.Size([200, 1]), device=cpu, dtype=torch.int64, is_shared=False),
                truncated: Tensor(shape=torch.Size([200, 1]), device=cpu, dtype=torch.bool, is_shared=False)},
            batch_size=torch.Size([200]),
            device=cpu,
            is_shared=False)
        >>> del collector

    The collector delivers batches of data that are marked with a ``"time"``
    dimension.

    Examples:
        >>> assert data.names[-1] == "time"

    """

    def __init__(
        self,
        create_env_fn: Union[
            EnvBase, "EnvCreator", Sequence[Callable[[], EnvBase]]  # noqa: F821
        ],  # noqa: F821
        policy: Optional[
            Union[
                TensorDictModule,
                Callable[[TensorDictBase], TensorDictBase],
            ]
        ],
        *,
        frames_per_batch: int,
        total_frames: int = -1,
        device: DEVICE_TYPING = None,
        storing_device: DEVICE_TYPING = None,
        policy_device: DEVICE_TYPING = None,
        env_device: DEVICE_TYPING = None,
        create_env_kwargs: dict | None = None,
        max_frames_per_traj: int | None = None,
        init_random_frames: int | None = None,
        reset_at_each_iter: bool = False,
        postproc: Callable[[TensorDictBase], TensorDictBase] | None = None,
        split_trajs: bool | None = None,
        exploration_type: ExplorationType = DEFAULT_EXPLORATION_TYPE,
        exploration_mode=None,
        return_same_td: bool = False,
        reset_when_done: bool = True,
        interruptor=None,
    ):
        from torchrl.envs.batched_envs import _BatchedEnv

        self.closed = True

        exploration_type = _convert_exploration_type(
            exploration_mode=exploration_mode, exploration_type=exploration_type
        )
        if create_env_kwargs is None:
            create_env_kwargs = {}
        if not isinstance(create_env_fn, EnvBase):
            env = create_env_fn(**create_env_kwargs)
        else:
            env = create_env_fn
            if create_env_kwargs:
                if not isinstance(env, _BatchedEnv):
                    raise RuntimeError(
                        "kwargs were passed to SyncDataCollector but they can't be set "
                        f"on environment of type {type(create_env_fn)}."
                    )
                env.update_kwargs(create_env_kwargs)

        ##########################
        # Setting devices:
        # The rule is the following:
        # - If no device is passed, all devices are assumed to work OOB.
        #   The tensordict used for output is not on any device (ie, actions and observations
        #   can be on a different device).
        # - If the ``device`` is passed, it is used for all devices (storing, env and policy)
        #   unless overridden by another kwarg.
        # - The rest of the kwargs control the respective device.
        storing_device, policy_device, env_device = self._get_devices(
            storing_device=storing_device,
            policy_device=policy_device,
            env_device=env_device,
            device=device,
        )

        self.storing_device = storing_device
        self.env_device = env_device
        self.policy_device = policy_device
        self.device = device
        # Check if we need to cast things from device to device
        # If the policy has a None device and the env too, no need to cast (we don't know
        # and assume the user knows what she's doing).
        # If the devices match we're happy too.
        # Only if the values differ we need to cast
        self._cast_to_policy_device = self.policy_device != self.env_device

        self.env: EnvBase = env
        del env
        self.closed = False
        if not reset_when_done:
            raise ValueError("reset_when_done is deprectated.")
        self.reset_when_done = reset_when_done
        self.n_env = self.env.batch_size.numel()

        (self.policy, self.get_weights_fn,) = self._get_policy_and_device(
            policy=policy,
            observation_spec=self.env.observation_spec,
        )

        if isinstance(self.policy, nn.Module):
            self.policy_weights = TensorDict.from_module(self.policy, as_module=True)
        else:
            self.policy_weights = TensorDict({}, [])

        if self.env_device:
            self.env: EnvBase = self.env.to(self.env_device)
        elif self.env.device is not None:
            # we we did not receive an env device, we use the device of the env
            self.env_device = self.env.device

        self.max_frames_per_traj = (
            int(max_frames_per_traj) if max_frames_per_traj is not None else 0
        )
        if self.max_frames_per_traj is not None and self.max_frames_per_traj > 0:
            # let's check that there is no StepCounter yet
            for key in self.env.output_spec.keys(True, True):
                if isinstance(key, str):
                    key = (key,)
                if "step_count" in key:
                    raise ValueError(
                        "A 'step_count' key is already present in the environment "
                        "and the 'max_frames_per_traj' argument may conflict with "
                        "a 'StepCounter' that has already been set. "
                        "Possible solutions: Set max_frames_per_traj to 0 or "
                        "remove the StepCounter limit from the environment transforms."
                    )
            self.env = TransformedEnv(
                self.env, StepCounter(max_steps=self.max_frames_per_traj)
            )

        if total_frames is None or total_frames < 0:
            total_frames = float("inf")
        else:
            remainder = total_frames % frames_per_batch
            if remainder != 0 and RL_WARNINGS:
                warnings.warn(
                    f"total_frames ({total_frames}) is not exactly divisible by frames_per_batch ({frames_per_batch})."
                    f"This means {frames_per_batch - remainder} additional frames will be collected."
                    "To silence this message, set the environment variable RL_WARNINGS to False."
                )
        self.total_frames = (
            int(total_frames) if total_frames != float("inf") else total_frames
        )
        self.reset_at_each_iter = reset_at_each_iter
        self.init_random_frames = (
            int(init_random_frames) if init_random_frames is not None else 0
        )
        if (
            init_random_frames is not None
            and init_random_frames % frames_per_batch != 0
            and RL_WARNINGS
        ):
            warnings.warn(
                f"init_random_frames ({init_random_frames}) is not exactly a multiple of frames_per_batch ({frames_per_batch}), "
                f" this results in more init_random_frames than requested"
                f" ({-(-init_random_frames // frames_per_batch) * frames_per_batch})."
                "To silence this message, set the environment variable RL_WARNINGS to False."
            )

        self.postproc = postproc
        if (
            self.postproc is not None
            and hasattr(self.postproc, "to")
            and self.storing_device
        ):
            self.postproc.to(self.storing_device)
        if frames_per_batch % self.n_env != 0 and RL_WARNINGS:
            warnings.warn(
                f"frames_per_batch ({frames_per_batch}) is not exactly divisible by the number of batched environments ({self.n_env}), "
                f" this results in more frames_per_batch per iteration that requested"
                f" ({-(-frames_per_batch // self.n_env) * self.n_env})."
                "To silence this message, set the environment variable RL_WARNINGS to False."
            )
        self.requested_frames_per_batch = int(frames_per_batch)
        self.frames_per_batch = -(-frames_per_batch // self.n_env)
        self.exploration_type = (
            exploration_type if exploration_type else DEFAULT_EXPLORATION_TYPE
        )
        self.return_same_td = return_same_td

        # Shuttle is a deviceless tensordict that just carried data from env to policy and policy to env
        self._shuttle = self.env.reset()
        if self.policy_device != self.env_device or self.env_device is None:
            self._shuttle_has_no_device = True
            self._shuttle.clear_device_()
        else:
            self._shuttle_has_no_device = False

        traj_ids = torch.arange(self.n_env, device=self.storing_device).view(
            self.env.batch_size
        )
        self._shuttle.set(
            ("collector", "traj_ids"),
            traj_ids,
        )
        with torch.no_grad():
            self._final_rollout = self.env.fake_tensordict()

        # If storing device is not None, we use this to cast the storage.
        # If it is None and the env and policy are on the same device,
        # the storing device is already the same as those, so we don't need
        # to consider this use case.
        # In all other cases, we can't really put a device on the storage,
        # since at least one data source has a device that is not clear.
        if self.storing_device:
            self._final_rollout = self._final_rollout.to(
                self.storing_device, non_blocking=True
            )
        else:
            # erase all devices
            self._final_rollout.clear_device_()

        # If the policy has a valid spec, we use it
        self._policy_output_keys = set()
        if (
            hasattr(self.policy, "spec")
            and self.policy.spec is not None
            and all(v is not None for v in self.policy.spec.values(True, True))
        ):
            if any(
                key not in self._final_rollout.keys(isinstance(key, tuple))
                for key in self.policy.spec.keys(True, True)
            ):
                # if policy spec is non-empty, all the values are not None and the keys
                # match the out_keys we assume the user has given all relevant information
                # the policy could have more keys than the env:
                policy_spec = self.policy.spec
                if policy_spec.ndim < self._final_rollout.ndim:
                    policy_spec = policy_spec.expand(self._final_rollout.shape)
                for key, spec in policy_spec.items(True, True):
                    self._policy_output_keys.add(key)
                    if key in self._final_rollout.keys(True):
                        continue
                    self._final_rollout.set(key, spec.zero())

        else:
            # otherwise, we perform a small number of steps with the policy to
            # determine the relevant keys with which to pre-populate _final_rollout.
            # This is the safest thing to do if the spec has None fields or if there is
            # no spec at all.
            # See #505 for additional context.
            self._final_rollout.update(self._shuttle.copy())
            with torch.no_grad():
                policy_input = self._shuttle.copy()
                if self.policy_device:
                    policy_input = policy_input.to(self.policy_device)
                # we cast to policy device, we'll deal with the device later
                policy_input_copy = policy_input.copy()
                policy_input_clone = (
                    policy_input.clone()
                )  # to test if values have changed in-place
                policy_output = self.policy(policy_input)

                # check that we don't have exclusive keys, because they don't appear in keys
                def check_exclusive(val):
                    if (
                        isinstance(val, LazyStackedTensorDict)
                        and val._has_exclusive_keys
                    ):
                        raise RuntimeError(
                            "LazyStackedTensorDict with exclusive keys are not permitted in collectors. "
                            "Consider using a placeholder for missing keys."
                        )

                policy_output._fast_apply(check_exclusive, call_on_nested=True)
                # Use apply, because it works well with lazy stacks
                # Edge-case of this approach: the policy may change the values in-place and only by a tiny bit
                # or occasionally. In these cases, the keys will be missed (we can't detect if the policy has
                # changed them here).
                # This will cause a failure to update entries when policy and env device mismatch and
                # casting is necessary.
                filtered_policy_output = policy_output.apply(
                    lambda value_output, value_input, value_input_clone: value_output
                    if (value_input is None)
                    or (value_output is not value_input)
                    or ~torch.isclose(value_output, value_input_clone).any()
                    else None,
                    policy_input_copy,
                    policy_input_clone,
                    default=None,
                )
                self._policy_output_keys = list(
                    self._policy_output_keys.union(
                        set(filtered_policy_output.keys(True, True))
                    )
                )
                self._final_rollout.update(
                    policy_output.select(*self._policy_output_keys)
                )
                del filtered_policy_output, policy_output, policy_input

        _env_output_keys = []
        for spec in ["full_observation_spec", "full_done_spec", "full_reward_spec"]:
            _env_output_keys += list(self.env.output_spec[spec].keys(True, True))
        self._env_output_keys = _env_output_keys
        self._final_rollout = (
            self._final_rollout.unsqueeze(-1)
            .expand(*self.env.batch_size, self.frames_per_batch)
            .clone()
            .zero_()
        )

        # in addition to outputs of the policy, we add traj_ids to
        # _final_rollout which will be collected during rollout
        self._final_rollout.set(
            ("collector", "traj_ids"),
            torch.zeros(
                *self._final_rollout.batch_size,
                dtype=torch.int64,
                device=self.storing_device,
            ),
        )
        self._final_rollout.refine_names(..., "time")

        if split_trajs is None:
            split_trajs = False
        self.split_trajs = split_trajs
        self._exclude_private_keys = True
        self.interruptor = interruptor
        self._frames = 0
        self._iter = -1

    @classmethod
    def _get_devices(
        cls,
        *,
        storing_device: torch.device,
        policy_device: torch.device,
        env_device: torch.device,
        device: torch.device,
    ):
        device = torch.device(device) if device else device
        storing_device = torch.device(storing_device) if storing_device else device
        policy_device = torch.device(policy_device) if policy_device else device
        env_device = torch.device(env_device) if env_device else device
        if storing_device is None and (env_device == policy_device):
            storing_device = env_device
        return storing_device, policy_device, env_device

    # for RPC
    def next(self):
        return super().next()

    # for RPC
    def update_policy_weights_(
        self, policy_weights: Optional[TensorDictBase] = None
    ) -> None:
        super().update_policy_weights_(policy_weights)

    def set_seed(self, seed: int, static_seed: bool = False) -> int:
        """Sets the seeds of the environments stored in the DataCollector.

        Args:
            seed (int): integer representing the seed to be used for the environment.
            static_seed(bool, optional): if ``True``, the seed is not incremented.
                Defaults to False

        Returns:
            Output seed. This is useful when more than one environment is contained in the DataCollector, as the
            seed will be incremented for each of these. The resulting seed is the seed of the last environment.

        Examples:
            >>> from torchrl.envs import ParallelEnv
            >>> from torchrl.envs.libs.gym import GymEnv
            >>> from tensordict.nn import TensorDictModule
            >>> from torch import nn
            >>> env_fn = lambda: GymEnv("Pendulum-v1")
            >>> env_fn_parallel = ParallelEnv(6, env_fn)
            >>> policy = TensorDictModule(nn.Linear(3, 1), in_keys=["observation"], out_keys=["action"])
            >>> collector = SyncDataCollector(env_fn_parallel, policy, total_frames=300, frames_per_batch=100)
            >>> out_seed = collector.set_seed(1)  # out_seed = 6

        """
        return self.env.set_seed(seed, static_seed=static_seed)

    def iterator(self) -> Iterator[TensorDictBase]:
        """Iterates through the DataCollector.

        Yields: TensorDictBase objects containing (chunks of) trajectories

        """
        if self.storing_device and self.storing_device.type == "cuda":
            stream = torch.cuda.Stream(self.storing_device, priority=-1)
            event = stream.record_event()
            streams = [stream]
            events = [event]
        elif self.storing_device is None:
            streams = []
            events = []
            # this way of checking cuda is robust to lazy stacks with mismatching shapes
            cuda_devices = set()

            def cuda_check(tensor: torch.Tensor):
                if tensor.is_cuda:
                    cuda_devices.add(tensor.device)

            self._final_rollout.apply(cuda_check)
            for device in cuda_devices:
                streams.append(torch.cuda.Stream(device, priority=-1))
                events.append(streams[-1].record_event())
        else:
            streams = []
            events = []
        with contextlib.ExitStack() as stack:
            for stream in streams:
                stack.enter_context(torch.cuda.stream(stream))

            total_frames = self.total_frames

            while self._frames < self.total_frames:
                self._iter += 1
                tensordict_out = self.rollout()
                self._frames += tensordict_out.numel()
                if self._frames >= total_frames:
                    self.env.close()

                if self.split_trajs:
                    tensordict_out = split_trajectories(
                        tensordict_out, prefix="collector"
                    )
                if self.postproc is not None:
                    tensordict_out = self.postproc(tensordict_out)
                if self._exclude_private_keys:

                    def is_private(key):
                        if isinstance(key, str) and key.startswith("_"):
                            return True
                        if isinstance(key, tuple) and any(
                            _key.startswith("_") for _key in key
                        ):
                            return True
                        return False

                    excluded_keys = [
                        key for key in tensordict_out.keys(True) if is_private(key)
                    ]
                    tensordict_out = tensordict_out.exclude(
                        *excluded_keys, inplace=True
                    )
                if self.return_same_td:
                    # This is used with multiprocessed collectors to use the buffers
                    # stored in the tensordict.
                    if events:
                        for event in events:
                            event.record()
                            event.synchronize()
                    yield tensordict_out
                else:
                    # we must clone the values, as the tensordict is updated in-place.
                    # otherwise the following code may break:
                    # >>> for i, data in enumerate(collector):
                    # >>>      if i == 0:
                    # >>>          data0 = data
                    # >>>      elif i == 1:
                    # >>>          data1 = data
                    # >>>      else:
                    # >>>          break
                    # >>> assert data0["done"] is not data1["done"]
                    yield tensordict_out.clone()

    def _update_traj_ids(self, tensordict) -> None:
        # we can't use the reset keys because they're gone
        traj_sop = _aggregate_end_of_traj(
            tensordict.get("next"), done_keys=self.env.done_keys
        )
        if traj_sop.any():
            traj_ids = self._shuttle.get(("collector", "traj_ids"))
            traj_sop = traj_sop.to(self.storing_device)
            traj_ids = traj_ids.clone().to(self.storing_device)
            traj_ids[traj_sop] = traj_ids.max() + torch.arange(
                1,
                traj_sop.sum() + 1,
                device=self.storing_device,
            )
            self._shuttle.set(("collector", "traj_ids"), traj_ids)

    @torch.no_grad()
    def rollout(self) -> TensorDictBase:
        """Computes a rollout in the environment using the provided policy.

        Returns:
            TensorDictBase containing the computed rollout.

        """
        if self.reset_at_each_iter:
            self._shuttle.update(self.env.reset())

        # self._shuttle.fill_(("collector", "step_count"), 0)
        self._final_rollout.fill_(("collector", "traj_ids"), -1)
        tensordicts = []
        with set_exploration_type(self.exploration_type):
            for t in range(self.frames_per_batch):
                if (
                    self.init_random_frames is not None
                    and self._frames < self.init_random_frames
                ):
                    self.env.rand_action(self._shuttle)
                else:
<<<<<<< HEAD
                    self.policy(self._tensordict)
                tensordict, tensordict_ = self.env.step_and_maybe_reset(
                    self._tensordict
                )
                self._tensordict = tensordict_.set(
                    "collector", tensordict.get("collector").clone(False)
                )
                tensordicts.append(
                    tensordict.to(self.storing_device, non_blocking=False)
                )
=======
                    if self._cast_to_policy_device:
                        if self.policy_device is not None:
                            policy_input = self._shuttle.to(
                                self.policy_device, non_blocking=True
                            )
                        elif self.policy_device is None:
                            # we know the tensordict has a device otherwise we would not be here
                            # we can pass this, clear_device_ must have been called earlier
                            # policy_input = self._shuttle.clear_device_()
                            policy_input = self._shuttle
                    else:
                        policy_input = self._shuttle
                    # we still do the assignment for security
                    policy_output = self.policy(policy_input)
                    if self._shuttle is not policy_output:
                        # ad-hoc update shuttle
                        self._shuttle.update(
                            policy_output, keys_to_update=self._policy_output_keys
                        )

                if self._cast_to_policy_device:
                    if self.env_device is not None:
                        env_input = self._shuttle.to(self.env_device, non_blocking=True)
                    elif self.env_device is None:
                        # we know the tensordict has a device otherwise we would not be here
                        # we can pass this, clear_device_ must have been called earlier
                        # env_input = self._shuttle.clear_device_()
                        env_input = self._shuttle
                else:
                    env_input = self._shuttle
                env_output, env_next_output = self.env.step_and_maybe_reset(env_input)

                if self._shuttle is not env_output:
                    # ad-hoc update shuttle
                    next_data = env_output.get("next")
                    if self._shuttle_has_no_device:
                        # Make sure
                        next_data.clear_device_()
                    self._shuttle.set("next", next_data)

                if self.storing_device is not None:
                    tensordicts.append(
                        self._shuttle.to(self.storing_device, non_blocking=True)
                    )
                else:
                    tensordicts.append(self._shuttle)

                # carry over collector data without messing up devices
                collector_data = self._shuttle.get("collector").copy()
                self._shuttle = env_next_output
                if self._shuttle_has_no_device:
                    self._shuttle.clear_device_()
                self._shuttle.set("collector", collector_data)

                self._update_traj_ids(env_output)
>>>>>>> b1cc7962

                if (
                    self.interruptor is not None
                    and self.interruptor.collection_stopped()
                ):
                    try:
                        torch.stack(
                            tensordicts,
                            self._final_rollout.ndim - 1,
                            out=self._final_rollout[: t + 1],
                        )
                    except RuntimeError:
                        with self._final_rollout.unlock_():
                            torch.stack(
                                tensordicts,
                                self._final_rollout.ndim - 1,
                                out=self._final_rollout[: t + 1],
                            )
                    break
            else:
                try:
                    self._final_rollout = torch.stack(
                        tensordicts,
                        self._final_rollout.ndim - 1,
                        out=self._final_rollout,
                    )
                except RuntimeError:
                    with self._final_rollout.unlock_():
                        self._final_rollout = torch.stack(
                            tensordicts,
                            self._final_rollout.ndim - 1,
                            out=self._final_rollout,
                        )
        return self._final_rollout

    @staticmethod
    def _update_device_wise(tensor0, tensor1):
        # given 2 tensors, returns tensor0 if their identity matches,
        # or a copy of tensor1 on the device of tensor0 otherwise
        if tensor1 is None or tensor1 is tensor0:
            return tensor0
        if tensor1.device == tensor0.device:
            return tensor1
        return tensor1.to(tensor0.device, non_blocking=True)

    def reset(self, index=None, **kwargs) -> None:
        """Resets the environments to a new initial state."""
        # metadata
        collector_metadata = self._shuttle.get("collector").clone()
        if index is not None:
            # check that the env supports partial reset
            if prod(self.env.batch_size) == 0:
                raise RuntimeError("resetting unique env with index is not permitted.")
            for reset_key, done_keys in zip(
                self.env.reset_keys, self.env.done_keys_groups
            ):
                _reset = torch.zeros(
                    self.env.full_done_spec[done_keys[0]].shape,
                    dtype=torch.bool,
                    device=self.env.device,
                )
                _reset[index] = 1
                self._shuttle.set(reset_key, _reset)
        else:
            _reset = None
            self._shuttle.zero_()

        self._shuttle.update(self.env.reset(**kwargs), inplace=True)
        collector_metadata["traj_ids"] = (
            collector_metadata["traj_ids"] - collector_metadata["traj_ids"].min()
        )
        self._shuttle["collector"] = collector_metadata

    def shutdown(self) -> None:
        """Shuts down all workers and/or closes the local environment."""
        if not self.closed:
            self.closed = True
            del self._shuttle, self._final_rollout
            if not self.env.is_closed:
                self.env.close()
            del self.env
        return

    def __del__(self):
        try:
            self.shutdown()
        except Exception:
            # an AttributeError will typically be raised if the collector is deleted when the program ends.
            # In the future, insignificant changes to the close method may change the error type.
            # We excplicitely assume that any error raised during closure in
            # __del__ will not affect the program.
            pass

    def state_dict(self) -> OrderedDict:
        """Returns the local state_dict of the data collector (environment and policy).

        Returns:
            an ordered dictionary with fields :obj:`"policy_state_dict"` and
            `"env_state_dict"`.

        """
        from torchrl.envs.batched_envs import _BatchedEnv

        if isinstance(self.env, TransformedEnv):
            env_state_dict = self.env.transform.state_dict()
        elif isinstance(self.env, _BatchedEnv):
            env_state_dict = self.env.state_dict()
        else:
            env_state_dict = OrderedDict()

        if hasattr(self.policy, "state_dict"):
            policy_state_dict = self.policy.state_dict()
            state_dict = OrderedDict(
                policy_state_dict=policy_state_dict,
                env_state_dict=env_state_dict,
            )
        else:
            state_dict = OrderedDict(env_state_dict=env_state_dict)

        state_dict.update({"frames": self._frames, "iter": self._iter})

        return state_dict

    def load_state_dict(self, state_dict: OrderedDict, **kwargs) -> None:
        """Loads a state_dict on the environment and policy.

        Args:
            state_dict (OrderedDict): ordered dictionary containing the fields
                `"policy_state_dict"` and :obj:`"env_state_dict"`.

        """
        strict = kwargs.get("strict", True)
        if strict or "env_state_dict" in state_dict:
            self.env.load_state_dict(state_dict["env_state_dict"], **kwargs)
        if strict or "policy_state_dict" in state_dict:
            self.policy.load_state_dict(state_dict["policy_state_dict"], **kwargs)
        self._frames = state_dict["frames"]
        self._iter = state_dict["iter"]

    def __repr__(self) -> str:
        env_str = indent(f"env={self.env}", 4 * " ")
        policy_str = indent(f"policy={self.policy}", 4 * " ")
        td_out_str = indent(f"td_out={self._final_rollout}", 4 * " ")
        string = (
            f"{self.__class__.__name__}("
            f"\n{env_str},"
            f"\n{policy_str},"
            f"\n{td_out_str},"
            f"\nexploration={self.exploration_type})"
        )
        return string


class _MultiDataCollector(DataCollectorBase):
    """Runs a given number of DataCollectors on separate processes.

    Args:
        create_env_fn (List[Callabled]): list of Callables, each returning an
            instance of :class:`~torchrl.envs.EnvBase`.
        policy (Callable, optional): Instance of TensorDictModule class.
            Must accept TensorDictBase object as input.
            If ``None`` is provided, the policy used will be a
            :class:`~torchrl.collectors.RandomPolicy` instance with the environment
            ``action_spec``.

    Keyword Args:
        frames_per_batch (int): A keyword-only argument representing the
            total number of elements in a batch.
        total_frames (int, optional): A keyword-only argument representing the
            total number of frames returned by the collector
            during its lifespan. If the ``total_frames`` is not divisible by
            ``frames_per_batch``, an exception is raised.
             Endless collectors can be created by passing ``total_frames=-1``.
             Defaults to ``-1`` (never ending collector).
        device (int, str or torch.device, optional): The generic device of the
            collector. The ``device`` args fills any non-specified device: if
            ``device`` is not ``None`` and any of ``storing_device``, ``policy_device`` or
            ``env_device`` is not specified, its value will be set to ``device``.
            Defaults to ``None`` (No default device).
            Supports a list of devices if one wishes to indicate a different device
            for each worker. The list must be as long as the number of workers.
        storing_device (int, str or torch.device, optional): The device on which
            the output :class:`~tensordict.TensorDict` will be stored.
            If ``device`` is passed and ``storing_device`` is ``None``, it will
            default to the value indicated by ``device``.
            For long trajectories, it may be necessary to store the data on a different
            device than the one where the policy and env are executed.
            Defaults to ``None`` (the output tensordict isn't on a specific device,
            leaf tensors sit on the device where they were created).
            Supports a list of devices if one wishes to indicate a different device
            for each worker. The list must be as long as the number of workers.
        env_device (int, str or torch.device, optional): The device on which
            the environment should be cast (or executed if that functionality is
            supported). If not specified and the env has a non-``None`` device,
            ``env_device`` will default to that value. If ``device`` is passed
            and ``env_device=None``, it will default to ``device``. If the value
            as such specified of ``env_device`` differs from ``policy_device``
            and one of them is not ``None``, the data will be cast to ``env_device``
            before being passed to the env (i.e., passing different devices to
            policy and env is supported). Defaults to ``None``.
            Supports a list of devices if one wishes to indicate a different device
            for each worker. The list must be as long as the number of workers.
        policy_device (int, str or torch.device, optional): The device on which
            the policy should be cast.
            If ``device`` is passed and ``policy_device=None``, it will default
            to ``device``. If the value as such specified of ``policy_device``
            differs from ``env_device`` and one of them is not ``None``,
            the data will be cast to ``policy_device`` before being passed to
            the policy (i.e., passing different devices to policy and env is
            supported). Defaults to ``None``.
            Supports a list of devices if one wishes to indicate a different device
            for each worker. The list must be as long as the number of workers.
        create_env_kwargs (dict, optional): A dictionary with the
            keyword arguments used to create an environment. If a list is
            provided, each of its elements will be assigned to a sub-collector.
        max_frames_per_traj (int, optional): Maximum steps per trajectory.
            Note that a trajectory can span across multiple batches (unless
            ``reset_at_each_iter`` is set to ``True``, see below).
            Once a trajectory reaches ``n_steps``, the environment is reset.
            If the environment wraps multiple environments together, the number
            of steps is tracked for each environment independently. Negative
            values are allowed, in which case this argument is ignored.
            Defaults to ``None`` (i.e. no maximum number of steps).
        init_random_frames (int, optional): Number of frames for which the
            policy is ignored before it is called. This feature is mainly
            intended to be used in offline/model-based settings, where a
            batch of random trajectories can be used to initialize training.
            If provided, it will be rounded up to the closest multiple of frames_per_batch.
            Defaults to ``None`` (i.e. no random frames).
        reset_at_each_iter (bool, optional): Whether environments should be reset
            at the beginning of a batch collection.
            Defaults to ``False``.
        postproc (Callable, optional): A post-processing transform, such as
            a :class:`~torchrl.envs.Transform` or a :class:`~torchrl.data.postprocs.MultiStep`
            instance.
            Defaults to ``None``.
        split_trajs (bool, optional): Boolean indicating whether the resulting
            TensorDict should be split according to the trajectories.
            See :func:`~torchrl.collectors.utils.split_trajectories` for more
            information.
            Defaults to ``False``.
        exploration_type (ExplorationType, optional): interaction mode to be used when
            collecting data. Must be one of ``torchrl.envs.utils.ExplorationType.RANDOM``,
            ``torchrl.envs.utils.ExplorationType.MODE`` or ``torchrl.envs.utils.ExplorationType.MEAN``.
            Defaults to ``torchrl.envs.utils.ExplorationType.RANDOM``.
        reset_when_done (bool, optional): if ``True`` (default), an environment
            that return a ``True`` value in its ``"done"`` or ``"truncated"``
            entry will be reset at the corresponding indices.
        update_at_each_batch (boolm optional): if ``True``, :meth:`~.update_policy_weight_()`
            will be called before (sync) or after (async) each data collection.
            Defaults to ``False``.
        preemptive_threshold (float, optional): a value between 0.0 and 1.0 that specifies the ratio of workers
            that will be allowed to finished collecting their rollout before the rest are forced to end early.
        num_threads (int, optional): number of threads for this process.
            Defaults to the number of workers.
        num_sub_threads (int, optional): number of threads of the subprocesses.
            Should be equal to one plus the number of processes launched within
            each subprocess (or one if a single process is launched).
            Defaults to 1 for safety: if none is indicated, launching multiple
            workers may charge the cpu load too much and harm performance.

    """

    def __init__(
        self,
        create_env_fn: Sequence[Callable[[], EnvBase]],
        policy: Optional[
            Union[
                TensorDictModule,
                Callable[[TensorDictBase], TensorDictBase],
            ]
        ],
        *,
        frames_per_batch: int,
        total_frames: Optional[int] = -1,
        device: DEVICE_TYPING | Sequence[DEVICE_TYPING] | None = None,
        storing_device: DEVICE_TYPING | Sequence[DEVICE_TYPING] | None = None,
        env_device: DEVICE_TYPING | Sequence[DEVICE_TYPING] | None = None,
        policy_device: DEVICE_TYPING | Sequence[DEVICE_TYPING] | None = None,
        create_env_kwargs: Optional[Sequence[dict]] = None,
        max_frames_per_traj: int | None = None,
        init_random_frames: int | None = None,
        reset_at_each_iter: bool = False,
        postproc: Optional[Callable[[TensorDictBase], TensorDictBase]] = None,
        split_trajs: Optional[bool] = None,
        exploration_type: ExplorationType = DEFAULT_EXPLORATION_TYPE,
        exploration_mode=None,
        reset_when_done: bool = True,
        update_at_each_batch: bool = False,
        preemptive_threshold: float = None,
        num_threads: int = None,
        num_sub_threads: int = 1,
    ):
        exploration_type = _convert_exploration_type(
            exploration_mode=exploration_mode, exploration_type=exploration_type
        )
        self.closed = True
        if num_threads is None:
            num_threads = len(create_env_fn) + 1  # 1 more thread for this proc
        self.num_sub_threads = num_sub_threads
        self.num_threads = num_threads
        self.create_env_fn = create_env_fn
        self.num_workers = len(create_env_fn)
        self.create_env_kwargs = (
            create_env_kwargs
            if create_env_kwargs is not None
            else [{} for _ in range(self.num_workers)]
        )
        # Preparing devices:
        # We want the user to be able to choose, for each worker, on which
        # device will the policy live and which device will be used to store
        # data. Those devices may or may not match.
        # One caveat is that, if there is only one device for the policy, and
        # if there are multiple workers, sending the same device and policy
        # to be copied to each worker will result in multiple copies of the
        # same policy on the same device.
        # To go around this, we do the copies of the policy in the server
        # (this object) to each possible device, and send to all the
        # processes their copy of the policy.

        storing_devices, policy_devices, env_devices = self._get_devices(
            storing_device=storing_device,
            env_device=env_device,
            policy_device=policy_device,
            device=device,
        )

        # to avoid confusion
        self.storing_device = storing_devices
        self.policy_device = policy_devices
        self.env_device = env_devices

        del storing_device, env_device, policy_device, device

        _policy_weights_dict = {}
        _get_weights_fn_dict = {}

        policy = _NonParametricPolicyWrapper(policy)
        policy_weights = TensorDict.from_module(policy, as_module=True)

        # store a stateless policy

        with policy_weights.apply(_make_meta_params).to_module(policy):
            self.policy = deepcopy(policy)

        for policy_device in policy_devices:
            # if we have already mapped onto that device, get that value
            if policy_device in _policy_weights_dict:
                continue
            # If policy device is None, the only thing we need to do is
            # make sure that the weights are shared.
            if policy_device is None:

                def map_weight(
                    weight,
                ):
                    is_param = isinstance(weight, nn.Parameter)
                    weight = weight.data
                    if weight.device.type in ("cpu", "mps"):
                        weight = weight.share_memory_()
                    if is_param:
                        weight = nn.Parameter(weight, requires_grad=False)
                    return weight

            # in other cases, we need to cast the policy if and only if not all the weights
            # are on the appropriate device
            else:
                # check the weights devices
                has_different_device = [False]

                def map_weight(
                    weight,
                    policy_device=policy_device,
                    has_different_device=has_different_device,
                ):
                    is_param = isinstance(weight, nn.Parameter)
                    weight = weight.data
                    if weight.device != policy_device:
                        has_different_device[0] = True
                        weight = weight.to(policy_device)
                    elif weight.device.type in ("cpu", "mps"):
                        weight = weight.share_memory_()
                    if is_param:
                        weight = nn.Parameter(weight, requires_grad=False)
                    return weight

            local_policy_weights = TensorDictParams(policy_weights.apply(map_weight))

            def _get_weight_fn(weights=policy_weights):
                # This function will give the local_policy_weight the original weights.
                # see self.update_policy_weights_ to see how this is used
                return weights

            # We lock the weights to be able to cache a bunch of ops and to avoid modifying it
            _policy_weights_dict[policy_device] = local_policy_weights.lock_()
            _get_weights_fn_dict[policy_device] = _get_weight_fn

        self._policy_weights_dict = _policy_weights_dict
        self._get_weights_fn_dict = _get_weights_fn_dict

        if total_frames is None or total_frames < 0:
            total_frames = float("inf")
        else:
            remainder = total_frames % frames_per_batch
            if remainder != 0 and RL_WARNINGS:
                warnings.warn(
                    f"total_frames ({total_frames}) is not exactly divisible by frames_per_batch ({frames_per_batch})."
                    f"This means {frames_per_batch - remainder} additional frames will be collected."
                    "To silence this message, set the environment variable RL_WARNINGS to False."
                )
        self.total_frames = (
            int(total_frames) if total_frames != float("inf") else total_frames
        )
        self.reset_at_each_iter = reset_at_each_iter
        self.postprocs = postproc
        self.max_frames_per_traj = (
            int(max_frames_per_traj) if max_frames_per_traj is not None else 0
        )
        self.requested_frames_per_batch = int(frames_per_batch)
        self.reset_when_done = reset_when_done
        if split_trajs is None:
            split_trajs = False
        elif not self.reset_when_done and split_trajs:
            raise RuntimeError(
                "Cannot split trajectories when reset_when_done is False."
            )
        self.split_trajs = split_trajs
        self.init_random_frames = (
            int(init_random_frames) if init_random_frames is not None else 0
        )
        self.update_at_each_batch = update_at_each_batch
        self.exploration_type = exploration_type
        self.frames_per_worker = np.inf
        if preemptive_threshold is not None:
            if _is_osx:
                raise NotImplementedError(
                    "Cannot use preemption on OSX due to Queue.qsize() not being implemented on this platform."
                )
            self.preemptive_threshold = np.clip(preemptive_threshold, 0.0, 1.0)
            manager = _InterruptorManager()
            manager.start()
            self.interruptor = manager._Interruptor()
        else:
            self.preemptive_threshold = 1.0
            self.interruptor = None
        self._run_processes()
        self._exclude_private_keys = True
        self._frames = 0
        self._iter = -1

    def _get_devices(
        self,
        *,
        storing_device: torch.device,
        policy_device: torch.device,
        env_device: torch.device,
        device: torch.device,
    ):
        # convert all devices to lists
        if not isinstance(storing_device, (list, tuple)):
            storing_device = [
                storing_device,
            ] * self.num_workers
        if not isinstance(policy_device, (list, tuple)):
            policy_device = [
                policy_device,
            ] * self.num_workers
        if not isinstance(env_device, (list, tuple)):
            env_device = [
                env_device,
            ] * self.num_workers
        if not isinstance(device, (list, tuple)):
            device = [
                device,
            ] * self.num_workers
        if not (
            len(device)
            == len(storing_device)
            == len(policy_device)
            == len(env_device)
            == self.num_workers
        ):
            raise RuntimeError(
                f"THe length of the devices does not match the number of workers: {self.num_workers}."
            )
        storing_device, policy_device, env_device = zip(
            *[
                SyncDataCollector._get_devices(
                    storing_device=storing_device,
                    policy_device=policy_device,
                    env_device=env_device,
                    device=device,
                )
                for (storing_device, policy_device, env_device, device) in zip(
                    storing_device, policy_device, env_device, device
                )
            ]
        )
        return storing_device, policy_device, env_device

    @property
    def frames_per_batch_worker(self):
        raise NotImplementedError

    def update_policy_weights_(self, policy_weights=None) -> None:
        for _device in self._policy_weights_dict:
            if policy_weights is not None:
                if isinstance(policy_weights, TensorDictParams):
                    policy_weights = policy_weights.data
                self._policy_weights_dict[_device].data.update_(policy_weights)
            elif self._get_weights_fn_dict[_device] is not None:
                original_weights = self._get_weights_fn_dict[_device]()
                if original_weights is None:
                    # if the weights match in identity, we can spare a call to update_
                    continue
                if isinstance(original_weights, TensorDictParams):
                    original_weights = original_weights.data
                self._policy_weights_dict[_device].data.update_(original_weights)

    @property
    def _queue_len(self) -> int:
        raise NotImplementedError

    def _run_processes(self) -> None:
        torch.set_num_threads(self.num_threads)
        queue_out = mp.Queue(self._queue_len)  # sends data from proc to main
        self.procs = []
        self.pipes = []
        for i, (env_fun, env_fun_kwargs) in enumerate(
            zip(self.create_env_fn, self.create_env_kwargs)
        ):
            pipe_parent, pipe_child = mp.Pipe()  # send messages to procs
            if env_fun.__class__.__name__ != "EnvCreator" and not isinstance(
                env_fun, EnvBase
            ):  # to avoid circular imports
                env_fun = CloudpickleWrapper(env_fun)

            # Create a policy on the right device
            policy_device = self.policy_device[i]
            storing_device = self.storing_device[i]
            env_device = self.env_device[i]
            policy = self.policy
            with self._policy_weights_dict[policy_device].to_module(policy):
                kwargs = {
                    "pipe_parent": pipe_parent,
                    "pipe_child": pipe_child,
                    "queue_out": queue_out,
                    "create_env_fn": env_fun,
                    "create_env_kwargs": env_fun_kwargs,
                    "policy": policy,
                    "max_frames_per_traj": self.max_frames_per_traj,
                    "frames_per_batch": self.frames_per_batch_worker,
                    "reset_at_each_iter": self.reset_at_each_iter,
                    "policy_device": policy_device,
                    "storing_device": storing_device,
                    "env_device": env_device,
                    "exploration_type": self.exploration_type,
                    "reset_when_done": self.reset_when_done,
                    "idx": i,
                    "interruptor": self.interruptor,
                }
                proc = _ProcessNoWarn(
                    target=_main_async_collector,
                    num_threads=self.num_sub_threads,
                    kwargs=kwargs,
                )
                # proc.daemon can't be set as daemonic processes may be launched by the process itself
                try:
                    proc.start()
                except _pickle.PicklingError as err:
                    if "<lambda>" in str(err):
                        raise RuntimeError(
                            """Can't open a process with doubly cloud-pickled lambda function.
This error is likely due to an attempt to use a ParallelEnv in a
multiprocessed data collector. To do this, consider wrapping your
lambda function in an `torchrl.envs.EnvCreator` wrapper as follows:
`env = ParallelEnv(N, EnvCreator(my_lambda_function))`.
This will not only ensure that your lambda function is cloud-pickled once, but
also that the state dict is synchronised across processes if needed."""
                        ) from err
                pipe_child.close()
                self.procs.append(proc)
                self.pipes.append(pipe_parent)
        for pipe_parent in self.pipes:
            msg = pipe_parent.recv()
            if msg != "instantiated":
                raise RuntimeError(msg)
        self.queue_out = queue_out
        self.closed = False

    def __del__(self):
        try:
            self.shutdown()
        except Exception:
            # an AttributeError will typically be raised if the collector is deleted when the program ends.
            # In the future, insignificant changes to the close method may change the error type.
            # We excplicitely assume that any error raised during closure in
            # __del__ will not affect the program.
            pass

    def shutdown(self) -> None:
        """Shuts down all processes. This operation is irreversible."""
        self._shutdown_main()

    def _shutdown_main(self) -> None:
        try:
            if self.closed:
                return
            _check_for_faulty_process(self.procs)
            self.closed = True
            for idx in range(self.num_workers):
                if not self.procs[idx].is_alive():
                    continue
                try:
                    self.pipes[idx].send((None, "close"))

                    if self.pipes[idx].poll(10.0):
                        msg = self.pipes[idx].recv()
                        if msg != "closed":
                            raise RuntimeError(f"got {msg} but expected 'close'")
                    else:
                        continue
                except BrokenPipeError:
                    continue

            self.queue_out.close()
            for pipe in self.pipes:
                pipe.close()
                for proc in self.procs:
                    proc.join(1.0)
        finally:
            for proc in self.procs:
                if proc.is_alive():
                    proc.terminate()

    def set_seed(self, seed: int, static_seed: bool = False) -> int:
        """Sets the seeds of the environments stored in the DataCollector.

        Args:
            seed: integer representing the seed to be used for the environment.
            static_seed (bool, optional): if ``True``, the seed is not incremented.
                Defaults to False

        Returns:
            Output seed. This is useful when more than one environment is
            contained in the DataCollector, as the seed will be incremented for
            each of these. The resulting seed is the seed of the last
            environment.

        Examples:
            >>> from torchrl.envs import ParallelEnv
            >>> from torchrl.envs.libs.gym import GymEnv
            >>> from tensordict.nn import TensorDictModule
            >>> from torch import nn
            >>> env_fn = lambda: GymEnv("Pendulum-v1")
            >>> env_fn_parallel = lambda: ParallelEnv(6, env_fn)
            >>> policy = TensorDictModule(nn.Linear(3, 1), in_keys=["observation"], out_keys=["action"])
            >>> collector = SyncDataCollector(env_fn_parallel, policy, frames_per_batch=100, total_frames=300)
            >>> out_seed = collector.set_seed(1)  # out_seed = 6

        """
        _check_for_faulty_process(self.procs)
        for idx in range(self.num_workers):
            self.pipes[idx].send(((seed, static_seed), "seed"))
            new_seed, msg = self.pipes[idx].recv()
            if msg != "seeded":
                raise RuntimeError(f"Expected msg='seeded', got {msg}")
            seed = new_seed
        self.reset()
        return seed

    def reset(self, reset_idx: Optional[Sequence[bool]] = None) -> None:
        """Resets the environments to a new initial state.

        Args:
            reset_idx: Optional. Sequence indicating which environments have
                to be reset. If None, all environments are reset.

        """
        _check_for_faulty_process(self.procs)

        if reset_idx is None:
            reset_idx = [True for _ in range(self.num_workers)]
        for idx in range(self.num_workers):
            if reset_idx[idx]:
                self.pipes[idx].send((None, "reset"))
        for idx in range(self.num_workers):
            if reset_idx[idx]:
                j, msg = self.pipes[idx].recv()
                if msg != "reset":
                    raise RuntimeError(f"Expected msg='reset', got {msg}")

    def state_dict(self) -> OrderedDict:
        """Returns the state_dict of the data collector.

        Each field represents a worker containing its own state_dict.

        """
        for idx in range(self.num_workers):
            self.pipes[idx].send((None, "state_dict"))
        state_dict = OrderedDict()
        for idx in range(self.num_workers):
            _state_dict, msg = self.pipes[idx].recv()
            if msg != "state_dict":
                raise RuntimeError(f"Expected msg='state_dict', got {msg}")
            state_dict[f"worker{idx}"] = _state_dict
        state_dict.update({"frames": self._frames, "iter": self._iter})

        return state_dict

    def load_state_dict(self, state_dict: OrderedDict) -> None:
        """Loads the state_dict on the workers.

        Args:
            state_dict (OrderedDict): state_dict of the form
                ``{"worker0": state_dict0, "worker1": state_dict1}``.

        """
        for idx in range(self.num_workers):
            self.pipes[idx].send((state_dict[f"worker{idx}"], "load_state_dict"))
        for idx in range(self.num_workers):
            _, msg = self.pipes[idx].recv()
            if msg != "loaded":
                raise RuntimeError(f"Expected msg='loaded', got {msg}")
        self._frames = state_dict["frames"]
        self._iter = state_dict["iter"]


@accept_remote_rref_udf_invocation
class MultiSyncDataCollector(_MultiDataCollector):
    """Runs a given number of DataCollectors on separate processes synchronously.

    .. aafig::

            +----------------------------------------------------------------------+
            |            "MultiSyncDataCollector"                 |                |
            |~~~~~~~~~~~~~~~~~~~~~~~~~~~~~~~~~~~~~~~~~~~~~~~~~~~~~|                |
            |   "Collector 1" |  "Collector 2"  |  "Collector 3"  |     Main       |
            |~~~~~~~~~~~~~~~~~|~~~~~~~~~~~~~~~~~|~~~~~~~~~~~~~~~~~|~~~~~~~~~~~~~~~~|
            | "env1" | "env2" | "env3" | "env4" | "env5" | "env6" |                |
            |~~~~~~~~|~~~~~~~~|~~~~~~~~|~~~~~~~~|~~~~~~~~|~~~~~~~~|~~~~~~~~~~~~~~~~|
            |"reset" |"reset" |"reset" |"reset" |"reset" |"reset" |                |
            |        |        |        |        |        |        |                |
            |       "actor"   |        |        |       "actor"   |                |
            |                 |        |        |                 |                |
            | "step" | "step" |       "actor"   |                 |                |
            |        |        |                 |                 |                |
            |        |        |                 | "step" | "step" |                |
            |        |        |                 |        |        |                |
            |       "actor"   | "step" | "step" |       "actor"   |                |
            |                 |        |        |                 |                |
            |                 |       "actor"   |                 |                |
            |                 |                 |                 |                |
            |                       "yield batch of traj 1"------->"collect, train"|
            |                                                     |                |
            | "step" | "step" | "step" | "step" | "step" | "step" |                |
            |        |        |        |        |        |        |                |
            |       "actor"   |       "actor"   |        |        |                |
            |                 | "step" | "step" |       "actor"   |                |
            |                 |        |        |                 |                |
            | "step" | "step" |       "actor"   | "step" | "step" |                |
            |        |        |                 |        |        |                |
            |       "actor"   |                 |       "actor"   |                |
            |                       "yield batch of traj 2"------->"collect, train"|
            |                                                     |                |
            +----------------------------------------------------------------------+

    Envs can be identical or different.

    The collection starts when the next item of the collector is queried,
    and no environment step is computed in between the reception of a batch of
    trajectory and the start of the next collection.
    This class can be safely used with online RL algorithms.

    Examples:
        >>> from torchrl.envs.libs.gym import GymEnv
        >>> from torchrl.envs import StepCounter
        >>> from tensordict.nn import TensorDictModule
        >>> from torch import nn
        >>> env_maker = lambda: TransformedEnv(GymEnv("Pendulum-v1", device="cpu"), StepCounter(max_steps=50))
        >>> policy = TensorDictModule(nn.Linear(3, 1), in_keys=["observation"], out_keys=["action"])
        >>> collector = MultiSyncDataCollector(
        ...     create_env_fn=[env_maker, env_maker],
        ...     policy=policy,
        ...     total_frames=2000,
        ...     max_frames_per_traj=50,
        ...     frames_per_batch=200,
        ...     init_random_frames=-1,
        ...     reset_at_each_iter=False,
        ...     devices="cpu",
        ...     storing_devices="cpu",
        ... )
        >>> for i, data in enumerate(collector):
        ...     if i == 2:
        ...         print(data)
        ...         break
        TensorDict(
            fields={
                action: Tensor(shape=torch.Size([200, 1]), device=cpu, dtype=torch.float32, is_shared=False),
                collector: TensorDict(
                    fields={
                        traj_ids: Tensor(shape=torch.Size([200]), device=cpu, dtype=torch.int64, is_shared=False)},
                    batch_size=torch.Size([200]),
                    device=cpu,
                    is_shared=False),
                done: Tensor(shape=torch.Size([200, 1]), device=cpu, dtype=torch.bool, is_shared=False),
                next: TensorDict(
                    fields={
                        done: Tensor(shape=torch.Size([200, 1]), device=cpu, dtype=torch.bool, is_shared=False),
                        observation: Tensor(shape=torch.Size([200, 3]), device=cpu, dtype=torch.float32, is_shared=False),
                        reward: Tensor(shape=torch.Size([200, 1]), device=cpu, dtype=torch.float32, is_shared=False),
                        step_count: Tensor(shape=torch.Size([200, 1]), device=cpu, dtype=torch.int64, is_shared=False),
                        truncated: Tensor(shape=torch.Size([200, 1]), device=cpu, dtype=torch.bool, is_shared=False)},
                    batch_size=torch.Size([200]),
                    device=cpu,
                    is_shared=False),
                observation: Tensor(shape=torch.Size([200, 3]), device=cpu, dtype=torch.float32, is_shared=False),
                step_count: Tensor(shape=torch.Size([200, 1]), device=cpu, dtype=torch.int64, is_shared=False),
                truncated: Tensor(shape=torch.Size([200, 1]), device=cpu, dtype=torch.bool, is_shared=False)},
            batch_size=torch.Size([200]),
            device=cpu,
            is_shared=False)
        >>> collector.shutdown()
        >>> del collector

    """

    __doc__ += _MultiDataCollector.__doc__

    # for RPC
    def next(self):
        return super().next()

    # for RPC
    def shutdown(self):
        if hasattr(self, "out_buffer"):
            del self.out_buffer
        if hasattr(self, "buffers"):
            del self.buffers
        return super().shutdown()

    # for RPC
    def set_seed(self, seed: int, static_seed: bool = False) -> int:
        return super().set_seed(seed, static_seed)

    # for RPC
    def state_dict(self) -> OrderedDict:
        return super().state_dict()

    # for RPC
    def load_state_dict(self, state_dict: OrderedDict) -> None:
        return super().load_state_dict(state_dict)

    # for RPC
    def update_policy_weights_(
        self, policy_weights: Optional[TensorDictBase] = None
    ) -> None:
        super().update_policy_weights_(policy_weights)

    @property
    def frames_per_batch_worker(self):
        if self.requested_frames_per_batch % self.num_workers != 0 and RL_WARNINGS:
            warnings.warn(
                f"frames_per_batch {self.requested_frames_per_batch} is not exactly divisible by the number of collector workers {self.num_workers},"
                f" this results in more frames_per_batch per iteration that requested."
                "To silence this message, set the environment variable RL_WARNINGS to False."
            )
        frames_per_batch_worker = -(
            -self.requested_frames_per_batch // self.num_workers
        )
        return frames_per_batch_worker

    @property
    def _queue_len(self) -> int:
        return self.num_workers

    def iterator(self) -> Iterator[TensorDictBase]:

        self.buffers = {}
        dones = [False for _ in range(self.num_workers)]
        workers_frames = [0 for _ in range(self.num_workers)]
        same_device = None
        self.out_buffer = None

        while not all(dones) and self._frames < self.total_frames:
            _check_for_faulty_process(self.procs)
            if self.update_at_each_batch:
                self.update_policy_weights_()

            for idx in range(self.num_workers):
                if (
                    self.init_random_frames is not None
                    and self._frames < self.init_random_frames
                ):
                    msg = "continue_random"
                else:
                    msg = "continue"
                self.pipes[idx].send((None, msg))

            self._iter += 1
            max_traj_idx = None

            if self.interruptor is not None and self.preemptive_threshold < 1.0:
                self.interruptor.start_collection()
                while self.queue_out.qsize() < int(
                    self.num_workers * self.preemptive_threshold
                ):
                    continue
                self.interruptor.stop_collection()
                # Now wait for stragglers to return
                while self.queue_out.qsize() < int(self.num_workers):
                    continue

            for _ in range(self.num_workers):
                new_data, j = self.queue_out.get()
                if j == 0:
                    data, idx = new_data
                    self.buffers[idx] = data
                else:
                    idx = new_data
                workers_frames[idx] = workers_frames[idx] + self.buffers[idx].numel()

                if workers_frames[idx] >= self.total_frames:
                    dones[idx] = True
            # we have to correct the traj_ids to make sure that they don't overlap
            for idx in range(self.num_workers):
                traj_ids = self.buffers[idx].get(("collector", "traj_ids"))
                if max_traj_idx is not None:
                    traj_ids[traj_ids != -1] += max_traj_idx
                    # out_tensordicts_shared[idx].set("traj_ids", traj_ids)
                max_traj_idx = traj_ids.max().item() + 1
                # out = out_tensordicts_shared[idx]
            if same_device is None:
                prev_device = None
                same_device = True
                for item in self.buffers.values():
                    if prev_device is None:
                        prev_device = item.device
                    else:
                        same_device = same_device and (item.device == prev_device)

            if same_device:
                self.out_buffer = torch.cat(
                    list(self.buffers.values()), 0, out=self.out_buffer
                )
            else:
                self.out_buffer = torch.cat(
                    [item.cpu() for item in self.buffers.values()],
                    0,
                    out=self.out_buffer,
                )

            if self.split_trajs:
                out = split_trajectories(self.out_buffer, prefix="collector")
                self._frames += out.get(("collector", "mask")).sum().item()
            else:
                out = self.out_buffer.clone()
                self._frames += prod(out.shape)
            if self.postprocs:
                self.postprocs = self.postprocs.to(out.device)
                out = self.postprocs(out)
            if self._exclude_private_keys:
                excluded_keys = [key for key in out.keys() if key.startswith("_")]
                if excluded_keys:
                    out = out.exclude(*excluded_keys)
            yield out
            del out

        del self.buffers
        # We shall not call shutdown just yet as user may want to retrieve state_dict
        # self._shutdown_main()


@accept_remote_rref_udf_invocation
class MultiaSyncDataCollector(_MultiDataCollector):
    """Runs a given number of DataCollectors on separate processes asynchronously.

    .. aafig::


            +----------------------------------------------------------------------+
            |           "MultiConcurrentCollector"                |                |
            |~~~~~~~~~~~~~~~~~~~~~~~~~~~~~~~~~~~~~~~~~~~~~~~~~~~~~|                |
            |  "Collector 1"  |  "Collector 2"  |  "Collector 3"  |     "Main"     |
            |~~~~~~~~~~~~~~~~~|~~~~~~~~~~~~~~~~~|~~~~~~~~~~~~~~~~~|~~~~~~~~~~~~~~~~|
            | "env1" | "env2" | "env3" | "env4" | "env5" | "env6" |                |
            |~~~~~~~~|~~~~~~~~|~~~~~~~~|~~~~~~~~|~~~~~~~~|~~~~~~~~|~~~~~~~~~~~~~~~~|
            |"reset" |"reset" |"reset" |"reset" |"reset" |"reset" |                |
            |        |        |        |        |        |        |                |
            |       "actor"   |        |        |       "actor"   |                |
            |                 |        |        |                 |                |
            | "step" | "step" |       "actor"   |                 |                |
            |        |        |                 |                 |                |
            |        |        |                 | "step" | "step" |                |
            |        |        |                 |        |        |                |
            |       "actor    | "step" | "step" |       "actor"   |                |
            |                 |        |        |                 |                |
            | "yield batch 1" |       "actor"   |                 |"collect, train"|
            |                 |                 |                 |                |
            | "step" | "step" |                 | "yield batch 2" |"collect, train"|
            |        |        |                 |                 |                |
            |        |        | "yield batch 3" |                 |"collect, train"|
            |        |        |                 |                 |                |
            +----------------------------------------------------------------------+

    Environment types can be identical or different.

    The collection keeps on occuring on all processes even between the time
    the batch of rollouts is collected and the next call to the iterator.
    This class can be safely used with offline RL algorithms.

    Examples:
        >>> from torchrl.envs.libs.gym import GymEnv
        >>> from tensordict.nn import TensorDictModule
        >>> from torch import nn
        >>> env_maker = lambda: GymEnv("Pendulum-v1", device="cpu")
        >>> policy = TensorDictModule(nn.Linear(3, 1), in_keys=["observation"], out_keys=["action"])
        >>> collector = MultiaSyncDataCollector(
        ...     create_env_fn=[env_maker, env_maker],
        ...     policy=policy,
        ...     total_frames=2000,
        ...     max_frames_per_traj=50,
        ...     frames_per_batch=200,
        ...     init_random_frames=-1,
        ...     reset_at_each_iter=False,
        ...     devices="cpu",
        ...     storing_devices="cpu",
        ... )
        >>> for i, data in enumerate(collector):
        ...     if i == 2:
        ...         print(data)
        ...         break
        TensorDict(
            fields={
                action: Tensor(shape=torch.Size([200, 1]), device=cpu, dtype=torch.float32, is_shared=False),
                collector: TensorDict(
                    fields={
                        traj_ids: Tensor(shape=torch.Size([200]), device=cpu, dtype=torch.int64, is_shared=False)},
                    batch_size=torch.Size([200]),
                    device=cpu,
                    is_shared=False),
                done: Tensor(shape=torch.Size([200, 1]), device=cpu, dtype=torch.bool, is_shared=False),
                next: TensorDict(
                    fields={
                        done: Tensor(shape=torch.Size([200, 1]), device=cpu, dtype=torch.bool, is_shared=False),
                        observation: Tensor(shape=torch.Size([200, 3]), device=cpu, dtype=torch.float32, is_shared=False),
                        reward: Tensor(shape=torch.Size([200, 1]), device=cpu, dtype=torch.float32, is_shared=False),
                        step_count: Tensor(shape=torch.Size([200, 1]), device=cpu, dtype=torch.int64, is_shared=False),
                        truncated: Tensor(shape=torch.Size([200, 1]), device=cpu, dtype=torch.bool, is_shared=False)},
                    batch_size=torch.Size([200]),
                    device=cpu,
                    is_shared=False),
                observation: Tensor(shape=torch.Size([200, 3]), device=cpu, dtype=torch.float32, is_shared=False),
                step_count: Tensor(shape=torch.Size([200, 1]), device=cpu, dtype=torch.int64, is_shared=False),
                truncated: Tensor(shape=torch.Size([200, 1]), device=cpu, dtype=torch.bool, is_shared=False)},
            batch_size=torch.Size([200]),
            device=cpu,
            is_shared=False)
        >>> collector.shutdown()
        >>> del collector

    """

    __doc__ += _MultiDataCollector.__doc__

    def __init__(self, *args, **kwargs):
        super().__init__(*args, **kwargs)
        self.out_tensordicts = {}
        self.running = False

        if self.postprocs is not None:
            postproc = self.postprocs
            self.postprocs = {}
            for _device in self.storing_device:
                if _device not in self.postprocs:
                    self.postprocs[_device] = deepcopy(postproc).to(_device)

    # for RPC
    def next(self):
        return super().next()

    # for RPC
    def shutdown(self):
        if hasattr(self, "out_tensordicts"):
            del self.out_tensordicts
        return super().shutdown()

    # for RPC
    def set_seed(self, seed: int, static_seed: bool = False) -> int:
        return super().set_seed(seed, static_seed)

    # for RPC
    def state_dict(self) -> OrderedDict:
        return super().state_dict()

    # for RPC
    def load_state_dict(self, state_dict: OrderedDict) -> None:
        return super().load_state_dict(state_dict)

    # for RPC
    def update_policy_weights_(
        self, policy_weights: Optional[TensorDictBase] = None
    ) -> None:
        super().update_policy_weights_(policy_weights)

    @property
    def frames_per_batch_worker(self):
        return self.requested_frames_per_batch

    def _get_from_queue(self, timeout=None) -> Tuple[int, int, TensorDictBase]:
        new_data, j = self.queue_out.get(timeout=timeout)
        if j == 0:
            data, idx = new_data
            self.out_tensordicts[idx] = data
        else:
            idx = new_data
        # we clone the data to make sure that we'll be working with a fixed copy
        out = self.out_tensordicts[idx].clone()
        return idx, j, out

    @property
    def _queue_len(self) -> int:
        return 1

    def iterator(self) -> Iterator[TensorDictBase]:
        if self.update_at_each_batch:
            self.update_policy_weights_()

        for i in range(self.num_workers):
            if self.init_random_frames is not None and self.init_random_frames > 0:
                self.pipes[i].send((None, "continue_random"))
            else:
                self.pipes[i].send((None, "continue"))
        self.running = True

        workers_frames = [0 for _ in range(self.num_workers)]
        while self._frames < self.total_frames:
            _check_for_faulty_process(self.procs)
            self._iter += 1
            idx, j, out = self._get_from_queue()

            worker_frames = out.numel()
            if self.split_trajs:
                out = split_trajectories(out, prefix="collector")
            self._frames += worker_frames
            workers_frames[idx] = workers_frames[idx] + worker_frames
            if self.postprocs:
                out = self.postprocs[out.device](out)

            # the function blocks here until the next item is asked, hence we send the message to the
            # worker to keep on working in the meantime before the yield statement
            if (
                self.init_random_frames is not None
                and self._frames < self.init_random_frames
            ):
                msg = "continue_random"
            else:
                msg = "continue"
            self.pipes[idx].send((idx, msg))
            if self._exclude_private_keys:
                excluded_keys = [key for key in out.keys() if key.startswith("_")]
                out = out.exclude(*excluded_keys)
            yield out

        # We don't want to shutdown yet, the user may want to call state_dict before
        # self._shutdown_main()
        self.running = False

    def _shutdown_main(self) -> None:
        if hasattr(self, "out_tensordicts"):
            del self.out_tensordicts
        return super()._shutdown_main()

    def reset(self, reset_idx: Optional[Sequence[bool]] = None) -> None:
        super().reset(reset_idx)
        if self.queue_out.full():
            time.sleep(_TIMEOUT)  # wait until queue is empty
        if self.queue_out.full():
            raise Exception("self.queue_out is full")
        if self.running:
            for idx in range(self.num_workers):
                if (
                    self.init_random_frames is not None
                    and self._frames < self.init_random_frames
                ):
                    self.pipes[idx].send((idx, "continue_random"))
                else:
                    self.pipes[idx].send((idx, "continue"))


@accept_remote_rref_udf_invocation
class aSyncDataCollector(MultiaSyncDataCollector):
    """Runs a single DataCollector on a separate process.

    This is mostly useful for offline RL paradigms where the policy being
    trained can differ from the policy used to collect data. In online
    settings, a regular DataCollector should be preferred. This class is
    merely a wrapper around a MultiaSyncDataCollector where a single process
    is being created.

    Args:
        create_env_fn (Callabled): Callable returning an instance of EnvBase
        policy (Callable, optional): Instance of TensorDictModule class.
            Must accept TensorDictBase object as input.

    Keyword Args:
        frames_per_batch (int): A keyword-only argument representing the
            total number of elements in a batch.
        total_frames (int, optional): A keyword-only argument representing the
            total number of frames returned by the collector
            during its lifespan. If the ``total_frames`` is not divisible by
            ``frames_per_batch``, an exception is raised.
             Endless collectors can be created by passing ``total_frames=-1``.
             Defaults to ``-1`` (never ending collector).
        device (int, str or torch.device, optional): The generic device of the
            collector. The ``device`` args fills any non-specified device: if
            ``device`` is not ``None`` and any of ``storing_device``, ``policy_device`` or
            ``env_device`` is not specified, its value will be set to ``device``.
            Defaults to ``None`` (No default device).
            Supports a list of devices if one wishes to indicate a different device
            for each worker. The list must be as long as the number of workers.
        storing_device (int, str or torch.device, optional): The device on which
            the output :class:`~tensordict.TensorDict` will be stored.
            If ``device`` is passed and ``storing_device`` is ``None``, it will
            default to the value indicated by ``device``.
            For long trajectories, it may be necessary to store the data on a different
            device than the one where the policy and env are executed.
            Defaults to ``None`` (the output tensordict isn't on a specific device,
            leaf tensors sit on the device where they were created).
            Supports a list of devices if one wishes to indicate a different device
            for each worker. The list must be as long as the number of workers.
        env_device (int, str or torch.device, optional): The device on which
            the environment should be cast (or executed if that functionality is
            supported). If not specified and the env has a non-``None`` device,
            ``env_device`` will default to that value. If ``device`` is passed
            and ``env_device=None``, it will default to ``device``. If the value
            as such specified of ``env_device`` differs from ``policy_device``
            and one of them is not ``None``, the data will be cast to ``env_device``
            before being passed to the env (i.e., passing different devices to
            policy and env is supported). Defaults to ``None``.
            Supports a list of devices if one wishes to indicate a different device
            for each worker. The list must be as long as the number of workers.
        policy_device (int, str or torch.device, optional): The device on which
            the policy should be cast.
            If ``device`` is passed and ``policy_device=None``, it will default
            to ``device``. If the value as such specified of ``policy_device``
            differs from ``env_device`` and one of them is not ``None``,
            the data will be cast to ``policy_device`` before being passed to
            the policy (i.e., passing different devices to policy and env is
            supported). Defaults to ``None``.
            Supports a list of devices if one wishes to indicate a different device
            for each worker. The list must be as long as the number of workers.
        create_env_kwargs (dict, optional): A dictionary with the
            keyword arguments used to create an environment. If a list is
            provided, each of its elements will be assigned to a sub-collector.
        max_frames_per_traj (int, optional): Maximum steps per trajectory.
            Note that a trajectory can span across multiple batches (unless
            ``reset_at_each_iter`` is set to ``True``, see below).
            Once a trajectory reaches ``n_steps``, the environment is reset.
            If the environment wraps multiple environments together, the number
            of steps is tracked for each environment independently. Negative
            values are allowed, in which case this argument is ignored.
            Defaults to ``None`` (i.e. no maximum number of steps).
        init_random_frames (int, optional): Number of frames for which the
            policy is ignored before it is called. This feature is mainly
            intended to be used in offline/model-based settings, where a
            batch of random trajectories can be used to initialize training.
            If provided, it will be rounded up to the closest multiple of frames_per_batch.
            Defaults to ``None`` (i.e. no random frames).
        reset_at_each_iter (bool, optional): Whether environments should be reset
            at the beginning of a batch collection.
            Defaults to ``False``.
        postproc (Callable, optional): A post-processing transform, such as
            a :class:`~torchrl.envs.Transform` or a :class:`~torchrl.data.postprocs.MultiStep`
            instance.
            Defaults to ``None``.
        split_trajs (bool, optional): Boolean indicating whether the resulting
            TensorDict should be split according to the trajectories.
            See :func:`~torchrl.collectors.utils.split_trajectories` for more
            information.
            Defaults to ``False``.
        exploration_type (ExplorationType, optional): interaction mode to be used when
            collecting data. Must be one of ``torchrl.envs.utils.ExplorationType.RANDOM``,
            ``torchrl.envs.utils.ExplorationType.MODE`` or ``torchrl.envs.utils.ExplorationType.MEAN``.
            Defaults to ``torchrl.envs.utils.ExplorationType.RANDOM``.
        reset_when_done (bool, optional): if ``True`` (default), an environment
            that return a ``True`` value in its ``"done"`` or ``"truncated"``
            entry will be reset at the corresponding indices.
        update_at_each_batch (boolm optional): if ``True``, :meth:`~.update_policy_weight_()`
            will be called before (sync) or after (async) each data collection.
            Defaults to ``False``.
        preemptive_threshold (float, optional): a value between 0.0 and 1.0 that specifies the ratio of workers
            that will be allowed to finished collecting their rollout before the rest are forced to end early.
        num_threads (int, optional): number of threads for this process.
            Defaults to the number of workers.
        num_sub_threads (int, optional): number of threads of the subprocesses.
            Should be equal to one plus the number of processes launched within
            each subprocess (or one if a single process is launched).
            Defaults to 1 for safety: if none is indicated, launching multiple
            workers may charge the cpu load too much and harm performance.

    """

    def __init__(
        self,
        create_env_fn: Callable[[], EnvBase],
        policy: Optional[
            Union[
                TensorDictModule,
                Callable[[TensorDictBase], TensorDictBase],
            ]
        ],
        *,
        frames_per_batch: int,
        total_frames: Optional[int] = -1,
        device: DEVICE_TYPING | Sequence[DEVICE_TYPING] | None = None,
        storing_device: DEVICE_TYPING | Sequence[DEVICE_TYPING] | None = None,
        env_device: DEVICE_TYPING | Sequence[DEVICE_TYPING] | None = None,
        policy_device: DEVICE_TYPING | Sequence[DEVICE_TYPING] | None = None,
        create_env_kwargs: Optional[Sequence[dict]] = None,
        max_frames_per_traj: int | None = None,
        init_random_frames: int | None = None,
        reset_at_each_iter: bool = False,
        postproc: Optional[Callable[[TensorDictBase], TensorDictBase]] = None,
        split_trajs: Optional[bool] = None,
        exploration_type: ExplorationType = DEFAULT_EXPLORATION_TYPE,
        exploration_mode=None,
        reset_when_done: bool = True,
        update_at_each_batch: bool = False,
        preemptive_threshold: float = None,
        num_threads: int = None,
        num_sub_threads: int = 1,
        **kwargs,
    ):
        super().__init__(
            create_env_fn=[create_env_fn],
            policy=policy,
            total_frames=total_frames,
            create_env_kwargs=[create_env_kwargs],
            max_frames_per_traj=max_frames_per_traj,
            frames_per_batch=frames_per_batch,
            reset_at_each_iter=reset_at_each_iter,
            init_random_frames=init_random_frames,
            postproc=postproc,
            split_trajs=split_trajs,
            device=device,
            policy_device=policy_device,
            env_device=env_device,
            storing_device=storing_device,
            exploration_type=exploration_type,
            exploration_mode=exploration_mode,
            reset_when_done=reset_when_done,
            update_at_each_batch=update_at_each_batch,
            preemptive_threshold=preemptive_threshold,
            num_threads=num_threads,
            num_sub_threads=num_sub_threads,
        )

    # for RPC
    def next(self):
        return super().next()

    # for RPC
    def shutdown(self):
        return super().shutdown()

    # for RPC
    def set_seed(self, seed: int, static_seed: bool = False) -> int:
        return super().set_seed(seed, static_seed)

    # for RPC
    def state_dict(self) -> OrderedDict:
        return super().state_dict()

    # for RPC
    def load_state_dict(self, state_dict: OrderedDict) -> None:
        return super().load_state_dict(state_dict)


def _main_async_collector(
    pipe_parent: connection.Connection,
    pipe_child: connection.Connection,
    queue_out: queues.Queue,
    create_env_fn: Union[EnvBase, "EnvCreator", Callable[[], EnvBase]],  # noqa: F821
    create_env_kwargs: Dict[str, Any],
    policy: Callable[[TensorDictBase], TensorDictBase],
    max_frames_per_traj: int,
    frames_per_batch: int,
    reset_at_each_iter: bool,
    storing_device: Optional[Union[torch.device, str, int]],
    env_device: Optional[Union[torch.device, str, int]],
    policy_device: Optional[Union[torch.device, str, int]],
    idx: int = 0,
    exploration_type: ExplorationType = DEFAULT_EXPLORATION_TYPE,
    reset_when_done: bool = True,
    verbose: bool = VERBOSE,
    interruptor=None,
) -> None:
    pipe_parent.close()
    # init variables that will be cleared when closing
    tensordict = data = d = data_in = inner_collector = dc_iter = None

    inner_collector = SyncDataCollector(
        create_env_fn,
        create_env_kwargs=create_env_kwargs,
        policy=policy,
        total_frames=-1,
        max_frames_per_traj=max_frames_per_traj,
        frames_per_batch=frames_per_batch,
        reset_at_each_iter=reset_at_each_iter,
        postproc=None,
        split_trajs=False,
        storing_device=storing_device,
        policy_device=policy_device,
        env_device=env_device,
        exploration_type=exploration_type,
        reset_when_done=reset_when_done,
        return_same_td=True,
        interruptor=interruptor,
    )
    if verbose:
        logging.info("Sync data collector created")
    dc_iter = iter(inner_collector)
    j = 0
    pipe_child.send("instantiated")

    has_timed_out = False
    counter = 0
    while True:
        _timeout = _TIMEOUT if not has_timed_out else 1e-3
        if pipe_child.poll(_timeout):
            counter = 0
            data_in, msg = pipe_child.recv()
            if verbose:
                logging.info(f"worker {idx} received {msg}")
        else:
            if verbose:
                logging.info(f"poll failed, j={j}, worker={idx}")
            # default is "continue" (after first iteration)
            # this is expected to happen if queue_out reached the timeout, but no new msg was waiting in the pipe
            # in that case, the main process probably expects the worker to continue collect data
            if has_timed_out:
                counter = 0
                # has_timed_out is True if the process failed to send data, which will
                # typically occur if main has taken another batch (i.e. the queue is Full).
                # In this case, msg is the previous msg sent by main, which will typically be "continue"
                # If it's not the case, it is not expected that has_timed_out is True.
                if msg not in ("continue", "continue_random"):
                    raise RuntimeError(f"Unexpected message after time out: msg={msg}")
            else:
                # if has_timed_out is False, then the time out does not come from the fact that the queue is Full.
                # this means that our process has been waiting for a command from main in vain, while main was not
                # receiving data.
                # This will occur if main is busy doing something else (e.g. computing loss etc).

                counter += _timeout
                if verbose:
                    logging.info(f"worker {idx} has counter {counter}")
                if counter >= (_MAX_IDLE_COUNT * _TIMEOUT):
                    raise RuntimeError(
                        f"This process waited for {counter} seconds "
                        f"without receiving a command from main. Consider increasing the maximum idle count "
                        f"if this is expected via the environment variable MAX_IDLE_COUNT "
                        f"(current value is {_MAX_IDLE_COUNT})."
                        f"\nIf this occurs at the end of a function or program, it means that your collector has not been "
                        f"collected, consider calling `collector.shutdown()` before ending the program."
                    )
                continue
        if msg in ("continue", "continue_random"):
            if msg == "continue_random":
                inner_collector.init_random_frames = float("inf")
            else:
                inner_collector.init_random_frames = -1

            d = next(dc_iter)
            if pipe_child.poll(_MIN_TIMEOUT):
                # in this case, main send a message to the worker while it was busy collecting trajectories.
                # In that case, we skip the collected trajectory and get the message from main. This is faster than
                # sending the trajectory in the queue until timeout when it's never going to be received.
                continue
            if j == 0:
                tensordict = d
                if storing_device is not None and tensordict.device != storing_device:
                    raise RuntimeError(
                        f"expected device to be {storing_device} but got {tensordict.device}"
                    )
                # If policy and env are on cpu, we put in shared mem,
                # if policy is on cuda and env on cuda, we are fine with this
                # If policy is on cuda and env on cpu (or opposite) we put tensors that
                # are on cpu in shared mem.
                if tensordict.device is not None:
                    # placehoder in case we need different behaviours
                    if tensordict.device.type in ("cpu", "mps"):
                        tensordict.share_memory_()
                    elif tensordict.device.type == "cuda":
                        tensordict.share_memory_()
                    else:
                        raise NotImplementedError(
                            f"Device {tensordict.device} is not supported in multi-collectors yet."
                        )
                else:
                    # make sure each cpu tensor is shared - assuming non-cpu devices are shared
                    tensordict.apply(
                        lambda x: x.share_memory_()
                        if x.device.type in ("cpu", "mps")
                        else x
                    )
                data = (tensordict, idx)
            else:
                if d is not tensordict:
                    raise RuntimeError(
                        "SyncDataCollector should return the same tensordict modified in-place."
                    )
                data = idx  # flag the worker that has sent its data
            try:
                queue_out.put((data, j), timeout=_TIMEOUT)
                if verbose:
                    logging.info(f"worker {idx} successfully sent data")
                j += 1
                has_timed_out = False
                continue
            except queue.Full:
                if verbose:
                    logging.info(f"worker {idx} has timed out")
                has_timed_out = True
                continue

        elif msg == "update":
            inner_collector.update_policy_weights_()
            pipe_child.send((j, "updated"))
            has_timed_out = False
            continue

        elif msg == "seed":
            data_in, static_seed = data_in
            new_seed = inner_collector.set_seed(data_in, static_seed=static_seed)
            torch.manual_seed(data_in)
            np.random.seed(data_in)
            pipe_child.send((new_seed, "seeded"))
            has_timed_out = False
            continue

        elif msg == "reset":
            inner_collector.reset()
            pipe_child.send((j, "reset"))
            continue

        elif msg == "state_dict":
            state_dict = inner_collector.state_dict()
            # send state_dict to cpu first
            state_dict = recursive_map_to_cpu(state_dict)
            pipe_child.send((state_dict, "state_dict"))
            has_timed_out = False
            continue

        elif msg == "load_state_dict":
            state_dict = data_in
            inner_collector.load_state_dict(state_dict)
            del state_dict
            pipe_child.send((j, "loaded"))
            has_timed_out = False
            continue

        elif msg == "close":
            del tensordict, data, d, data_in
            inner_collector.shutdown()
            del inner_collector, dc_iter
            pipe_child.send("closed")
            if verbose:
                logging.info(f"collector {idx} closed")
            break

        else:
            raise Exception(f"Unrecognized message {msg}")


class _PolicyMetaClass(abc.ABCMeta):
    def __call__(cls, *args, **kwargs):
        # no kwargs
        if isinstance(args[0], nn.Module):
            return args[0]
        return super().__call__(*args)


class _NonParametricPolicyWrapper(nn.Module, metaclass=_PolicyMetaClass):
    """A wrapper for non-parametric policies."""

    def __init__(self, policy):
        super().__init__()
        self.policy = policy

    @property
    def forward(self):
        forward = self.__dict__.get("_forward", None)
        if forward is None:

            @functools.wraps(self.policy)
            def forward(*input, **kwargs):
                return self.policy.__call__(*input, **kwargs)

            self.__dict__["_forward"] = forward
        return forward

    def __getattr__(self, attr: str) -> Any:
        if attr in self.__dir__():
            return self.__getattribute__(
                attr
            )  # make sure that appropriate exceptions are raised

        elif attr.startswith("__"):
            raise AttributeError(
                "passing built-in private methods is "
                f"not permitted with type {type(self)}. "
                f"Got attribute {attr}."
            )

        elif "policy" in self.__dir__():
            policy = self.__getattribute__("policy")
            return getattr(policy, attr)
        try:
            super().__getattr__(attr)
        except Exception:
            raise AttributeError(
                f"policy not set in {self.__class__.__name__}, cannot access {attr}."
            )


def _make_meta_params(param):
    is_param = isinstance(param, nn.Parameter)

    pd = param.detach().to("meta")

    if is_param:
        pd = nn.Parameter(pd, requires_grad=False)
    return pd<|MERGE_RESOLUTION|>--- conflicted
+++ resolved
@@ -1016,18 +1016,6 @@
                 ):
                     self.env.rand_action(self._shuttle)
                 else:
-<<<<<<< HEAD
-                    self.policy(self._tensordict)
-                tensordict, tensordict_ = self.env.step_and_maybe_reset(
-                    self._tensordict
-                )
-                self._tensordict = tensordict_.set(
-                    "collector", tensordict.get("collector").clone(False)
-                )
-                tensordicts.append(
-                    tensordict.to(self.storing_device, non_blocking=False)
-                )
-=======
                     if self._cast_to_policy_device:
                         if self.policy_device is not None:
                             policy_input = self._shuttle.to(
@@ -1070,7 +1058,7 @@
 
                 if self.storing_device is not None:
                     tensordicts.append(
-                        self._shuttle.to(self.storing_device, non_blocking=True)
+                        self._shuttle.to(self.storing_device, non_blocking=False)
                     )
                 else:
                     tensordicts.append(self._shuttle)
@@ -1083,7 +1071,6 @@
                 self._shuttle.set("collector", collector_data)
 
                 self._update_traj_ids(env_output)
->>>>>>> b1cc7962
 
                 if (
                     self.interruptor is not None
