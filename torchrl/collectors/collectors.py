# Copyright (c) Meta Platforms, Inc. and affiliates.
#
# This source code is licensed under the MIT license found in the
# LICENSE file in the root directory of this source tree.
import _pickle
import abc
import inspect
import os
import queue
import sys
import time
import warnings
from collections import OrderedDict
from copy import deepcopy

from multiprocessing import connection, queues
from multiprocessing.managers import SyncManager

from textwrap import indent
from typing import Any, Callable, Dict, Iterator, Optional, Sequence, Tuple, Union

import numpy as np
import torch
import torch.nn as nn
from tensordict.nn import TensorDictModule
from tensordict.tensordict import TensorDict, TensorDictBase
from torch import multiprocessing as mp
from torch.utils.data import IterableDataset

from torchrl._utils import (
    _check_for_faulty_process,
    accept_remote_rref_udf_invocation,
    prod,
    VERBOSE,
)
from torchrl.collectors.utils import split_trajectories
from torchrl.data.tensor_specs import TensorSpec
from torchrl.data.utils import CloudpickleWrapper, DEVICE_TYPING
from torchrl.envs.common import EnvBase
from torchrl.envs.transforms import StepCounter, TransformedEnv
from torchrl.envs.utils import set_exploration_mode, step_mdp
from torchrl.envs.vec_env import _BatchedEnv

_TIMEOUT = 1.0
_MIN_TIMEOUT = 1e-3  # should be several orders of magnitude inferior wrt time spent collecting a trajectory
_MAX_IDLE_COUNT = int(os.environ.get("MAX_IDLE_COUNT", 1000))

DEFAULT_EXPLORATION_MODE: str = "random"

_is_osx = sys.platform.startswith("darwin")


class RandomPolicy:
    """A random policy for data collectors."""

    def __init__(self, action_spec: TensorSpec):
        """Random policy for a given action_spec.

        This is a wrapper around the action_spec.rand method.


        $ python example_google.py

        Args:
            action_spec: TensorSpec object describing the action specs

        Examples:
            >>> from tensordict import TensorDict
            >>> from torchrl.data.tensor_specs import BoundedTensorSpec
            >>> action_spec = BoundedTensorSpec(-torch.ones(3), torch.ones(3))
            >>> actor = RandomPolicy(spec=action_spec)
            >>> td = actor(TensorDict(batch_size=[])) # selects a random action in the cube [-1; 1]

        """
        self.action_spec = action_spec

    def __call__(self, td: TensorDictBase) -> TensorDictBase:
        return td.set("action", self.action_spec.rand())


class _Interruptor:
    """A class for managing the collection state of a process.

    This class provides methods to start and stop collection, and to check
    whether collection has been stopped. The collection state is protected
    by a lock to ensure thread-safety.
    """

    def __init__(self):
        self._collect = True
        self._lock = mp.Lock()

    def start_collection(self):
        with self._lock:
            self._collect = True

    def stop_collection(self):
        with self._lock:
            self._collect = False

    def collection_stopped(self):
        with self._lock:
            return self._collect is False


class _InterruptorManager(SyncManager):
    """A custom SyncManager for managing the collection state of a process.

    This class extends the SyncManager class and allows to share an Interruptor object
    between processes.
    """

    pass


_InterruptorManager.register("_Interruptor", _Interruptor)


def recursive_map_to_cpu(dictionary: OrderedDict) -> OrderedDict:
    """Maps the tensors to CPU through a nested dictionary."""
    return OrderedDict(
        **{
            k: recursive_map_to_cpu(item)
            if isinstance(item, OrderedDict)
            else item.cpu()
            if isinstance(item, torch.Tensor)
            else item
            for k, item in dictionary.items()
        }
    )


def _policy_is_tensordict_compatible(policy: nn.Module):
    sig = inspect.signature(policy.forward)

    if isinstance(policy, TensorDictModule) or (
        len(sig.parameters) == 1
        and hasattr(policy, "in_keys")
        and hasattr(policy, "out_keys")
    ):
        # if the policy is a TensorDictModule or takes a single argument and defines
        # in_keys and out_keys then we assume it can already deal with TensorDict input
        # to forward and we return True
        return True
    elif not hasattr(policy, "in_keys") and not hasattr(policy, "out_keys"):
        # if it's not a TensorDictModule, and in_keys and out_keys are not defined then
        # we assume no TensorDict compatibility and will try to wrap it.
        return False

    # if in_keys or out_keys were defined but policy is not a TensorDictModule or
    # accepts multiple arguments then it's likely the user is trying to do something
    # that will have undetermined behaviour, we raise an error
    raise TypeError(
        "Received a policy that defines in_keys or out_keys and also expects multiple "
        "arguments to policy.forward. If the policy is compatible with TensorDict, it "
        "should take a single argument of type TensorDict to policy.forward and define "
        "both in_keys and out_keys. Alternatively, policy.forward can accept "
        "arbitrarily many tensor inputs and leave in_keys and out_keys undefined and "
        "TorchRL will attempt to automatically wrap the policy with a TensorDictModule."
    )


class DataCollectorBase(IterableDataset, metaclass=abc.ABCMeta):
    """Base class for data collectors."""

    _iterator = None

    def _get_policy_and_device(
        self,
        policy: Optional[
            Union[
                TensorDictModule,
                Callable[[TensorDictBase], TensorDictBase],
            ]
        ] = None,
        device: Optional[DEVICE_TYPING] = None,
        observation_spec: TensorSpec = None,
    ) -> Tuple[TensorDictModule, torch.device, Union[None, Callable[[], dict]]]:
        """Util method to get a policy and its device given the collector __init__ inputs.

        From a policy and a device, assigns the self.device attribute to
        the desired device and maps the policy onto it or (if the device is
        ommitted) assigns the self.device attribute to the policy device.

        Args:
            create_env_fn (Callable or list of callables): an env creator
                function (or a list of creators)
            create_env_kwargs (dictionary): kwargs for the env creator
            policy (TensorDictModule, optional): a policy to be used
            device (int, str or torch.device, optional): device where to place
                the policy
            observation_spec (TensorSpec, optional): spec of the observations

        """
        # if create_env_fn is not None:
        #     if create_env_kwargs is None:
        #         create_env_kwargs = {}
        #     self.create_env_fn = create_env_fn
        #     if isinstance(create_env_fn, EnvBase):
        #         env = create_env_fn
        #     else:
        #         env = self.create_env_fn(**create_env_kwargs)
        # else:
        #     env = None

        if policy is None:
            if not hasattr(self, "env") or self.env is None:
                raise ValueError(
                    "env must be provided to _get_policy_and_device if policy is None"
                )
            policy = RandomPolicy(self.env.action_spec)
        elif isinstance(policy, nn.Module):
            # TODO: revisit these checks when we have determined whether arbitrary
            # callables should be supported as policies.
            if not _policy_is_tensordict_compatible(policy):
                # policy is a nn.Module that doesn't operate on tensordicts directly
                # so we attempt to auto-wrap policy with TensorDictModule
                if observation_spec is None:
                    raise ValueError(
                        "Unable to read observation_spec from the environment. This is "
                        "required to check compatibility of the environment and policy "
                        "since the policy is a nn.Module that operates on tensors "
                        "rather than a TensorDictModule or a nn.Module that accepts a "
                        "TensorDict as input and defines in_keys and out_keys."
                    )
                sig = inspect.signature(policy.forward)
                next_observation = {
                    key: value for key, value in observation_spec.rand().items()
                }
                if set(sig.parameters) == set(next_observation):
                    out_keys = ["action"]
                    output = policy(**next_observation)

                    if isinstance(output, tuple):
                        out_keys.extend(f"output{i+1}" for i in range(len(output) - 1))

                    policy = TensorDictModule(
                        policy, in_keys=list(sig.parameters), out_keys=out_keys
                    )
                else:
                    raise TypeError(
                        "Arguments to policy.forward are incompatible with entries in "
                        "env.observation_spec. If you want TorchRL to automatically "
                        "wrap your policy with a TensorDictModule then the arguments "
                        "to policy.forward must correspond one-to-one with entries in "
                        "env.observation_spec that are prefixed with 'next_'. For more "
                        "complex behaviour and more control you can consider writing "
                        "your own TensorDictModule."
                    )

        try:
            policy_device = next(policy.parameters()).device
        except:  # noqa
            policy_device = (
                torch.device(device) if device is not None else torch.device("cpu")
            )

        device = torch.device(device) if device is not None else policy_device
        if device is None:
            device = torch.device("cpu")
        get_weights_fn = None
        if policy_device != device:
            get_weights_fn = policy.state_dict
            policy = deepcopy(policy).requires_grad_(False).to(device)
            if device == torch.device("cpu"):
                policy.share_memory()
        return policy, device, get_weights_fn

    def update_policy_weights_(
        self, policy_weights: Optional[TensorDictBase] = None
    ) -> None:
        """Updates the policy weights if the policy of the data collector and the trained policy live on different devices.

        Args:
            policy_weights (TensorDictBase, optional): if provided, a TensorDict containing
                the weights of the policy to be used for the udpdate.

        """
        if policy_weights is not None:
            self.policy_weights.apply(lambda x: x.data).update_(policy_weights)
        elif self.get_weights_fn is not None:
            self.policy.load_state_dict(self.get_weights_fn())

    def __iter__(self) -> Iterator[TensorDictBase]:
        return self.iterator()

    def next(self):
        try:
            if self._iterator is None:
                self._iterator = iter(self)
            out = next(self._iterator)
            # if any, we don't want the device ref to be passed in distributed settings
            out.clear_device_()
            return out
        except StopIteration:
            return None

    @abc.abstractmethod
    def shutdown(self):
        raise NotImplementedError

    @abc.abstractmethod
    def iterator(self) -> Iterator[TensorDictBase]:
        raise NotImplementedError

    @abc.abstractmethod
    def set_seed(self, seed: int, static_seed: bool = False) -> int:
        raise NotImplementedError

    @abc.abstractmethod
    def state_dict(self) -> OrderedDict:
        raise NotImplementedError

    @abc.abstractmethod
    def load_state_dict(self, state_dict: OrderedDict) -> None:
        raise NotImplementedError

    def __repr__(self) -> str:
        string = f"{self.__class__.__name__}()"
        return string


@accept_remote_rref_udf_invocation
class SyncDataCollector(DataCollectorBase):
    """Generic data collector for RL problems. Requires and environment constructor and a policy.

    Args:
        create_env_fn (Callable): a callable that returns an instance of
            :class:`torchrl.envs.EnvBase` class.
        policy (Callable): Policy to be executed in the environment.
            Must accept :class:`tensordict.tensordict.TensorDictBase` object as input.
            If ``None`` is provided, the policy used will be a
            :class:`RandomPolicy` instance with the environment
            ``action_spec``.
        frames_per_batch (int): A keyword-only argument representing the total
            number of elements in a batch.
        total_frames (int): A keyword-only argument representing the total
            number of frames returned by the collector
            during its lifespan. If the ``total_frames`` is not divisible by
            ``frames_per_batch``, an exception is raised.
             Endless collectors can be created by passing ``total_frames=-1``.
        device (int, str or torch.device, optional): The device on which the
            policy will be placed.
            If it differs from the input policy device, the
            :meth:`~.update_policy_weights_` method should be queried
            at appropriate times during the training loop to accommodate for
            the lag between parameter configuration at various times.
            Defaults to ``None`` (i.e. policy is kept on its original device).
        storing_device (int, str or torch.device, optional): The device on which
            the output :class:`tensordict.TensorDict` will be stored. For long
            trajectories, it may be necessary to store the data on a different
            device than the one where the policy and env are executed.
            Defaults to ``"cpu"``.
        create_env_kwargs (dict, optional): Dictionary of kwargs for
            ``create_env_fn``.
        max_frames_per_traj (int, optional): Maximum steps per trajectory.
            Note that a trajectory can span over multiple batches (unless
            ``reset_at_each_iter`` is set to ``True``, see below).
            Once a trajectory reaches ``n_steps``, the environment is reset.
            If the environment wraps multiple environments together, the number
            of steps is tracked for each environment independently. Negative
            values are allowed, in which case this argument is ignored.
            Defaults to ``-1`` (i.e. no maximum number of steps).
        init_random_frames (int, optional): Number of frames for which the
            policy is ignored before it is called. This feature is mainly
            intended to be used in offline/model-based settings, where a
            batch of random trajectories can be used to initialize training.
            Defaults to ``-1`` (i.e. no random frames).
        reset_at_each_iter (bool, optional): Whether environments should be reset
            at the beginning of a batch collection.
            Defaults to ``False``.
        postproc (Callable, optional): A post-processing transform, such as
            a :class:`torchrl.envs.Transform` or a :class:`torchrl.data.postprocs.MultiStep`
            instance.
            Defaults to ``None``.
        split_trajs (bool, optional): Boolean indicating whether the resulting
            TensorDict should be split according to the trajectories.
            See :func:`torchrl.collectors.utils.split_trajectories` for more
            information.
            Defaults to ``False``.
        exploration_mode (str, optional): interaction mode to be used when
            collecting data. Must be one of ``"random"``, ``"mode"`` or
            ``"mean"``.
            Defaults to ``"random"``
        return_same_td (bool, optional): if ``True``, the same TensorDict
            will be returned at each iteration, with its values
            updated. This feature should be used cautiously: if the same
            tensordict is added to a replay buffer for instance,
            the whole content of the buffer will be identical.
            Default is False.
        interrupter (_Interruptor, optional):
            An _Interruptor object that can be used from outside the class to control rollout collection.
            The _Interruptor class has methods ´start_collection´ and ´stop_collection´, which allow to implement
            strategies such as preeptively stopping rollout collection.
            Default is ``False``.
        reset_when_done (bool, optional): if ``True`` (default), an environment
            that return a ``True`` value in its ``"done"`` or ``"truncated"``
            entry will be reset at the corresponding indices.

    Examples:
        >>> from torchrl.envs.libs.gym import GymEnv
        >>> from tensordict.nn import TensorDictModule
        >>> from torch import nn
        >>> env_maker = lambda: GymEnv("Pendulum-v1", device="cpu")
        >>> policy = TensorDictModule(nn.Linear(3, 1), in_keys=["observation"], out_keys=["action"])
        >>> collector = SyncDataCollector(
        ...     create_env_fn=env_maker,
        ...     policy=policy,
        ...     total_frames=2000,
        ...     max_frames_per_traj=50,
        ...     frames_per_batch=200,
        ...     init_random_frames=-1,
        ...     reset_at_each_iter=False,
        ...     device="cpu",
        ...     storing_device="cpu",
        ... )
        >>> for i, data in enumerate(collector):
        ...     if i == 2:
        ...         print(data)
        ...         break
        TensorDict(
            fields={
                action: Tensor(shape=torch.Size([4, 50, 1]), device=cpu, dtype=torch.float32, is_shared=False),
                collector: TensorDict(
                    fields={
                        step_count: Tensor(shape=torch.Size([4, 50]), device=cpu, dtype=torch.int64, is_shared=False),
                        "traj_ids: Tensor(shape=torch.Size([4, 50]), device=cpu, dtype=torch.int64, is_shared=False)},
                    batch_size=torch.Size([4, 50]),
                    device=cpu,
                    is_shared=False),
                done: Tensor(shape=torch.Size([4, 50, 1]), device=cpu, dtype=torch.bool, is_shared=False),
                mask: Tensor(shape=torch.Size([4, 50]), device=cpu, dtype=torch.bool, is_shared=False),
                next: TensorDict(
                    fields={
                        observation: Tensor(shape=torch.Size([4, 50, 3]), device=cpu, dtype=torch.float32, is_shared=False)},
                    batch_size=torch.Size([4, 50]),
                    device=cpu,
                    is_shared=False),
                observation: Tensor(shape=torch.Size([4, 50, 3]), device=cpu, dtype=torch.float32, is_shared=False),
                reward: Tensor(shape=torch.Size([4, 50, 1]), device=cpu, dtype=torch.float32, is_shared=False)},
            batch_size=torch.Size([4, 50]),
            device=cpu,
            is_shared=False)
        >>> del collector

    """

    def __init__(
        self,
        create_env_fn: Union[
            EnvBase, "EnvCreator", Sequence[Callable[[], EnvBase]]  # noqa: F821
        ],  # noqa: F821
        policy: Optional[
            Union[
                TensorDictModule,
                Callable[[TensorDictBase], TensorDictBase],
            ]
        ],
        *,
        frames_per_batch: int,
        total_frames: int,
        device: DEVICE_TYPING = None,
        storing_device: DEVICE_TYPING = None,
        create_env_kwargs: Optional[dict] = None,
        max_frames_per_traj: int = -1,
        init_random_frames: int = -1,
        reset_at_each_iter: bool = False,
        postproc: Optional[Callable[[TensorDictBase], TensorDictBase]] = None,
        split_trajs: Optional[bool] = None,
        exploration_mode: str = DEFAULT_EXPLORATION_MODE,
        return_same_td: bool = False,
        reset_when_done: bool = True,
        interrupter=None,
    ):
        self.closed = True

        if create_env_kwargs is None:
            create_env_kwargs = {}
        if not isinstance(create_env_fn, EnvBase):
            env = create_env_fn(**create_env_kwargs)
        else:
            env = create_env_fn
            if create_env_kwargs:
                if not isinstance(env, _BatchedEnv):
                    raise RuntimeError(
                        "kwargs were passed to SyncDataCollector but they can't be set "
                        f"on environment of type {type(create_env_fn)}."
                    )
                env.update_kwargs(create_env_kwargs)

        if storing_device is None:
            if device is not None:
                storing_device = device
            elif policy is not None:
                try:
                    policy_device = next(policy.parameters()).device
                except (AttributeError, StopIteration):
                    policy_device = torch.device("cpu")
                storing_device = policy_device
            else:
                storing_device = torch.device("cpu")

        self.storing_device = torch.device(storing_device)
        self.env: EnvBase = env
        self.closed = False
        self.reset_when_done = reset_when_done
        self.n_env = self.env.batch_size.numel()

        (self.policy, self.device, self.get_weights_fn,) = self._get_policy_and_device(
            policy=policy,
            device=device,
            observation_spec=self.env.observation_spec,
        )
        if isinstance(self.policy, nn.Module):
            self.policy_weights = TensorDict(dict(self.policy.named_parameters()), [])
        else:
            self.policy_weights = TensorDict({}, [])

        self.env: EnvBase = self.env.to(self.device)
        self.max_frames_per_traj = max_frames_per_traj
        if self.max_frames_per_traj > 0:
            env = self.env = TransformedEnv(
                self.env, StepCounter(max_steps=self.max_frames_per_traj)
            )

        if total_frames is None or total_frames < 0:
            total_frames = float("inf")
        else:
            if total_frames % frames_per_batch != 0:
                raise ValueError(
                    f"total_frames ({total_frames}) must be divisible by frames_per_batch ({frames_per_batch})."
                )
        self.total_frames = total_frames
        self.reset_at_each_iter = reset_at_each_iter
        self.init_random_frames = init_random_frames
        self.postproc = postproc
        if self.postproc is not None:
            self.postproc.to(self.storing_device)
        self.frames_per_batch = -(-frames_per_batch // self.n_env)
        self.exploration_mode = (
            exploration_mode if exploration_mode else DEFAULT_EXPLORATION_MODE
        )
        self.return_same_td = return_same_td

        self._tensordict = env.reset()
        n = self.env.batch_size.numel() if len(self.env.batch_size) else 1
        traj_ids = torch.arange(n, device=env.device).view(self.env.batch_size)
        self._tensordict.set(
            ("collector", "traj_ids"),
            traj_ids,
        )

        if (
            hasattr(self.policy, "spec")
            and self.policy.spec is not None
            and all(v is not None for v in self.policy.spec.values())
            and set(self.policy.spec.keys(True, True)) == set(self.policy.out_keys)
        ):
            # if policy spec is non-empty, all the values are not None and the keys
            # match the out_keys we assume the user has given all relevant information
            self._tensordict_out = env.fake_tensordict().to_tensordict()
            self._tensordict_out.update(self.policy.spec.zero())
            self._tensordict_out = (
                self._tensordict_out.unsqueeze(-1)
                .expand(*env.batch_size, self.frames_per_batch)
                .to_tensordict()
            )
        else:
            # otherwise, we perform a small number of steps with the policy to
            # determine the relevant keys with which to pre-populate _tensordict_out.
            # See #505 for additional context.
            with torch.no_grad():
                self._tensordict_out = env.fake_tensordict()
                self._tensordict_out = self._tensordict_out.to(self.device)
                self._tensordict_out = self.policy(self._tensordict_out).unsqueeze(-1)
            self._tensordict_out = (
                self._tensordict_out.expand(*env.batch_size, self.frames_per_batch)
                .to_tensordict()
                .zero_()
            )
        # in addition to outputs of the policy, we add traj_ids and step_count to
        # _tensordict_out which will be collected during rollout
        self._tensordict_out = self._tensordict_out.to(self.storing_device)
        self._tensordict_out.set(
            ("collector", "traj_ids"),
            torch.zeros(
                *self._tensordict_out.batch_size,
                dtype=torch.int64,
                device=self.storing_device,
            ),
        )

        if split_trajs is None:
            split_trajs = False
        elif not self.reset_when_done and split_trajs:
            raise RuntimeError(
                "Cannot split trajectories when reset_when_done is False."
            )
        self.split_trajs = split_trajs
        self._has_been_done = None
        self._exclude_private_keys = True
        self.interrupter = interrupter

    # for RPC
    def next(self):
        return super().next()

    # for RPC
    def update_policy_weights_(
        self, policy_weights: Optional[TensorDictBase] = None
    ) -> None:
        super().update_policy_weights_(policy_weights)

    def set_seed(self, seed: int, static_seed: bool = False) -> int:
        """Sets the seeds of the environments stored in the DataCollector.

        Args:
            seed (int): integer representing the seed to be used for the environment.
            static_seed(bool, optional): if True, the seed is not incremented.
                Defaults to False

        Returns:
            Output seed. This is useful when more than one environment is contained in the DataCollector, as the
            seed will be incremented for each of these. The resulting seed is the seed of the last environment.

        Examples:
            >>> from torchrl.envs import ParallelEnv
            >>> from torchrl.envs.libs.gym import GymEnv
            >>> env_fn = lambda: GymEnv("Pendulum-v1")
            >>> env_fn_parallel = ParallelEnv(6, env_fn)
            >>> collector = SyncDataCollector(env_fn_parallel)
            >>> out_seed = collector.set_seed(1)  # out_seed = 6

        """
        return self.env.set_seed(seed, static_seed=static_seed)

    def iterator(self) -> Iterator[TensorDictBase]:
        """Iterates through the DataCollector.

        Yields: TensorDictBase objects containing (chunks of) trajectories

        """
        total_frames = self.total_frames
        i = -1
        self._frames = 0
        while True:
            i += 1
            self._iter = i
            tensordict_out = self.rollout()
            self._frames += tensordict_out.numel()
            if self._frames >= total_frames:
                self.env.close()

            if self.split_trajs:
                tensordict_out = split_trajectories(tensordict_out, prefix="collector")
            if self.postproc is not None:
                tensordict_out = self.postproc(tensordict_out)
            if self._exclude_private_keys:
                excluded_keys = [
                    key for key in tensordict_out.keys() if key.startswith("_")
                ]
                tensordict_out = tensordict_out.exclude(*excluded_keys, inplace=True)
            if self.return_same_td:
                yield tensordict_out
            else:
                # we must clone the values, as the tensordict is updated in-place.
                # otherwise the following code may break:
                # >>> for i, data in enumerate(collector):
                # >>>      if i == 0:
                # >>>          data0 = data
                # >>>      elif i == 1:
                # >>>          data1 = data
                # >>>      else:
                # >>>          break
                # >>> assert data0["done"] is not data1["done"]
                yield tensordict_out.clone()

            if self._frames >= self.total_frames:
                break

    def _step_and_maybe_reset(self) -> None:
        done = self._tensordict.get(("next", "done"))
        truncated = self._tensordict.get(("next", "truncated"), None)
        if truncated is None:
            truncated = torch.zeros_like(done)
        traj_ids = self._tensordict.get(("collector", "traj_ids")).clone()

        self._tensordict = step_mdp(self._tensordict)

        if not self.reset_when_done:
            done = torch.zeros_like(done)
        done_or_terminated = done.squeeze(-1) | truncated.squeeze(-1)
        # keep track of envs that have been done at least once
        if self._has_been_done is None:
            self._has_been_done = done_or_terminated
        else:
            self._has_been_done = self._has_been_done | done_or_terminated
        if done_or_terminated.any():
            # collectors do not support passing other tensors than `"_reset"`
            # to `reset()`.
            if len(self.env.batch_size):
                self._tensordict.masked_fill_(done_or_terminated, 0)
                _reset = done_or_terminated
                td_reset = self._tensordict.select().set("_reset", _reset)
            else:
                _reset = None
                td_reset = None
            td_reset = self.env.reset(td_reset)
            self._tensordict.update(td_reset, inplace=True)
            done = self._tensordict.get("done")
            if (_reset is None and done.any()) or (
                _reset is not None and done[_reset].any()
            ):
                raise RuntimeError(
                    f"Env {self.env} was done after reset on specified '_reset' dimensions. This is (currently) not allowed."
                )
            traj_ids[done_or_terminated] = traj_ids.max() + torch.arange(
                1, done_or_terminated.sum() + 1, device=traj_ids.device
            )
            self._tensordict.set_(
                ("collector", "traj_ids"), traj_ids
            )  # no ops if they already match

    @torch.no_grad()
    def rollout(self) -> TensorDictBase:
        """Computes a rollout in the environment using the provided policy.

        Returns:
            TensorDictBase containing the computed rollout.

        """
        if self.reset_at_each_iter:
            self._tensordict.update(self.env.reset(), inplace=True)

        # self._tensordict.fill_(("collector", "step_count"), 0)
        self._tensordict_out.fill_(("collector", "traj_ids"), -1)

        with set_exploration_mode(self.exploration_mode):
            for j in range(self.frames_per_batch):
                if self._frames < self.init_random_frames:
                    self.env.rand_step(self._tensordict)
                else:
                    self.env.step(self.policy(self._tensordict))

                # we must clone all the values, since the step / traj_id updates are done in-place
                try:
                    self._tensordict_out[..., j] = self._tensordict
                except RuntimeError:
                    # unlock the output tensordict to allow for new keys to be written
                    # these will be missed during the sync but at least we won't get an error during the update
                    is_shared = self._tensordict_out.is_shared()
                    self._tensordict_out.unlock_()
                    self._tensordict_out[..., j] = self._tensordict
                    if is_shared:
                        self._tensordict_out.share_memory_()
                    else:
                        self._tensordict_out.lock()

                self._step_and_maybe_reset()
                if (
<<<<<<< HEAD
                    self.interruptor is not None
                    and self.interruptor.collection_stopped()
=======
                    self.interrupter is not None
                    and self.interrupter.collection_stopped()
>>>>>>> 8e03f6b0
                ):
                    break

        return self._tensordict_out

    def reset(self, index=None, **kwargs) -> None:
        """Resets the environments to a new initial state."""
        # metadata
        md = self._tensordict["collector"].clone()
        if index is not None:
            # check that the env supports partial reset
            if prod(self.env.batch_size) == 0:
                raise RuntimeError("resetting unique env with index is not permitted.")
            _reset = torch.zeros(
                self.env.batch_size,
                dtype=torch.bool,
                device=self.env.device,
            )
            _reset[index] = 1
            self._tensordict[index].zero_()
            self._tensordict["_reset"] = _reset
        else:
            _reset = None
            self._tensordict.zero_()

        self._tensordict.update(self.env.reset(**kwargs))
        md["traj_ids"] = md["traj_ids"] - md["traj_ids"].min()
        self._tensordict["collector"] = md

    def shutdown(self) -> None:
        """Shuts down all workers and/or closes the local environment."""
        if not self.closed:
            self.closed = True
            del self._tensordict, self._tensordict_out
            if not self.env.is_closed:
                self.env.close()
            del self.env
        return

    def __del__(self):
        try:
            self.shutdown()
        except Exception:
            # an AttributeError will typically be raised if the collector is deleted when the program ends.
            # In the future, insignificant changes to the close method may change the error type.
            # We excplicitely assume that any error raised during closure in
            # __del__ will not affect the program.
            pass

    def state_dict(self) -> OrderedDict:
        """Returns the local state_dict of the data collector (environment and policy).

        Returns:
            an ordered dictionary with fields :obj:`"policy_state_dict"` and
            `"env_state_dict"`.

        """
        if isinstance(self.env, TransformedEnv):
            env_state_dict = self.env.transform.state_dict()
        elif isinstance(self.env, _BatchedEnv):
            env_state_dict = self.env.state_dict()
        else:
            env_state_dict = OrderedDict()

        if hasattr(self.policy, "state_dict"):
            policy_state_dict = self.policy.state_dict()
            state_dict = OrderedDict(
                policy_state_dict=policy_state_dict,
                env_state_dict=env_state_dict,
            )
        else:
            state_dict = OrderedDict(env_state_dict=env_state_dict)

        return state_dict

    def load_state_dict(self, state_dict: OrderedDict, **kwargs) -> None:
        """Loads a state_dict on the environment and policy.

        Args:
            state_dict (OrderedDict): ordered dictionary containing the fields
                `"policy_state_dict"` and :obj:`"env_state_dict"`.

        """
        strict = kwargs.get("strict", True)
        if strict or "env_state_dict" in state_dict:
            self.env.load_state_dict(state_dict["env_state_dict"], **kwargs)
        if strict or "policy_state_dict" in state_dict:
            self.policy.load_state_dict(state_dict["policy_state_dict"], **kwargs)

    def __repr__(self) -> str:
        env_str = indent(f"env={self.env}", 4 * " ")
        policy_str = indent(f"policy={self.policy}", 4 * " ")
        td_out_str = indent(f"td_out={self._tensordict_out}", 4 * " ")
        string = (
            f"{self.__class__.__name__}("
            f"\n{env_str},"
            f"\n{policy_str},"
            f"\n{td_out_str},"
            f"\nexploration={self.exploration_mode})"
        )
        return string


class _MultiDataCollector(DataCollectorBase):
    """Runs a given number of DataCollectors on separate processes.

    Args:
        create_env_fn (List[Callabled]): list of Callables, each returning an
            instance of :class:`torchrl.envs.EnvBase`.
        policy (Callable, optional): Instance of TensorDictModule class.
            Must accept TensorDictBase object as input.
            If ``None`` is provided, the policy used will be a
            :class:`RandomPolicy` instance with the environment
            ``action_spec``.
        frames_per_batch (int): A keyword-only argument representing the
            total number of elements in a batch.
        total_frames (int): A keyword-only argument representing the
            total number of frames returned by the collector
            during its lifespan. If the ``total_frames`` is not divisible by
            ``frames_per_batch``, an exception is raised.
             Endless collectors can be created by passing ``total_frames=-1``.
        device (int, str, torch.device or sequence of such, optional):
            The device on which the policy will be placed.
            If it differs from the input policy device, the
            :meth:`~.update_policy_weights_` method should be queried
            at appropriate times during the training loop to accommodate for
            the lag between parameter configuration at various times.
            If necessary, a list of devices can be passed in which case each
            element will correspond to the designated device of a sub-collector.
            Defaults to ``None`` (i.e. policy is kept on its original device).
        storing_device (int, str, torch.device or sequence of such, optional):
            The device on which the output :class:`tensordict.TensorDict` will
            be stored. For long trajectories, it may be necessary to store the
            data on a different device than the one where the policy and env
            are executed.
            If necessary, a list of devices can be passed in which case each
            element will correspond to the designated storing device of a
            sub-collector.
            Defaults to ``"cpu"``.
        create_env_kwargs (dict, optional): A dictionary with the
            keyword arguments used to create an environment. If a list is
            provided, each of its elements will be assigned to a sub-collector.
        max_frames_per_traj (int, optional): Maximum steps per trajectory.
            Note that a trajectory can span over multiple batches (unless
            ``reset_at_each_iter`` is set to ``True``, see below).
            Once a trajectory reaches ``n_steps``, the environment is reset.
            If the environment wraps multiple environments together, the number
            of steps is tracked for each environment independently. Negative
            values are allowed, in which case this argument is ignored.
            Defaults to ``-1`` (i.e. no maximum number of steps).
        init_random_frames (int, optional): Number of frames for which the
            policy is ignored before it is called. This feature is mainly
            intended to be used in offline/model-based settings, where a
            batch of random trajectories can be used to initialize training.
            Defaults to ``-1`` (i.e. no random frames).
        reset_at_each_iter (bool, optional): Whether environments should be reset
            at the beginning of a batch collection.
            Defaults to ``False``.
        postproc (Callable, optional): A post-processing transform, such as
            a :class:`torchrl.envs.Transform` or a :class:`torchrl.data.postprocs.MultiStep`
            instance.
            Defaults to ``None``.
        split_trajs (bool, optional): Boolean indicating whether the resulting
            TensorDict should be split according to the trajectories.
            See :func:`torchrl.collectors.utils.split_trajectories` for more
            information.
            Defaults to ``False``.
        exploration_mode (str, optional): interaction mode to be used when
            collecting data. Must be one of ``"random"``, ``"mode"`` or
            ``"mean"``.
            Defaults to ``"random"``
        return_same_td (bool, optional): if ``True``, the same TensorDict
            will be returned at each iteration, with its values
            updated. This feature should be used cautiously: if the same
            tensordict is added to a replay buffer for instance,
            the whole content of the buffer will be identical.
            Default is ``False``.
        reset_when_done (bool, optional): if ``True`` (default), an environment
            that return a ``True`` value in its ``"done"`` or ``"truncated"``
            entry will be reset at the corresponding indices.
        update_at_each_batch (boolm optional): if ``True``, :meth:`~.update_policy_weight_()`
            will be called before (sync) or after (async) each data collection.
            Defaults to ``False``.
        preemptive_threshold (float, optional): a value between 0.0 and 1.0 that specifies the ratio of workers
            that will be allowed to finished collecting their rollout before the rest are forced to end early.
    """

    def __init__(
        self,
        create_env_fn: Sequence[Callable[[], EnvBase]],
        policy: Optional[
            Union[
                TensorDictModule,
                Callable[[TensorDictBase], TensorDictBase],
            ]
        ],
        *,
        frames_per_batch: int = 200,
        total_frames: Optional[int] = -1,
        device: DEVICE_TYPING = None,
        storing_device: Optional[Union[DEVICE_TYPING, Sequence[DEVICE_TYPING]]] = None,
        create_env_kwargs: Optional[Sequence[dict]] = None,
        max_frames_per_traj: int = -1,
        init_random_frames: int = -1,
        reset_at_each_iter: bool = False,
        postproc: Optional[Callable[[TensorDictBase], TensorDictBase]] = None,
        split_trajs: Optional[bool] = None,
        exploration_mode: str = DEFAULT_EXPLORATION_MODE,
        reset_when_done: bool = True,
        preemptive_threshold: float = None,
        update_at_each_batch: bool = False,
        devices=None,
        storing_devices=None,
    ):
        self.closed = True
        self.create_env_fn = create_env_fn
        self.num_workers = len(create_env_fn)
        self.create_env_kwargs = (
            create_env_kwargs
            if create_env_kwargs is not None
            else [{} for _ in range(self.num_workers)]
        )
        # Preparing devices:
        # We want the user to be able to choose, for each worker, on which
        # device will the policy live and which device will be used to store
        # data. Those devices may or may not match.
        # One caveat is that, if there is only one device for the policy, and
        # if there are multiple workers, sending the same device and policy
        # to be copied to each worker will result in multiple copies of the
        # same policy on the same device.
        # To go around this, we do the copies of the policy in the server
        # (this object) to each possible device, and send to all the
        # processes their copy of the policy.
        if devices is not None:
            if device is not None:
                raise ValueError("Cannot pass both devices and device")
            warnings.warn(
                "`devices` keyword argument will soon be deprecated from multiprocessed collectors. "
                "Please use `device` instead."
            )
            device = devices
        if storing_devices is not None:
            if storing_device is not None:
                raise ValueError("Cannot pass both storing_devices and storing_device")
            warnings.warn(
                "`storing_devices` keyword argument will soon be deprecated from multiprocessed collectors. "
                "Please use `storing_device` instead."
            )
            storing_device = storing_devices

        def device_err_msg(device_name, devices_list):
            return (
                f"The length of the {device_name} argument should match the "
                f"number of workers of the collector. Got len("
                f"create_env_fn)={self.num_workers} and len("
                f"storing_device)={len(devices_list)}"
            )

        if isinstance(device, (str, int, torch.device)):
            device = [torch.device(device) for _ in range(self.num_workers)]
        elif device is None:
            device = [None for _ in range(self.num_workers)]
        elif isinstance(device, Sequence):
            if len(device) != self.num_workers:
                raise RuntimeError(device_err_msg("devices", device))
            device = [torch.device(_device) for _device in device]
        else:
            raise ValueError(
                "devices should be either None, a torch.device or equivalent "
                "or an iterable of devices. "
                f"Found {type(device)} instead."
            )
        self._policy_dict = {}
        self._policy_weights_dict = {}
        self._get_weights_fn_dict = {}

        for i, (_device, create_env, kwargs) in enumerate(
            zip(device, self.create_env_fn, self.create_env_kwargs)
        ):
            if _device in self._policy_dict:
                device[i] = _device
                continue

            if hasattr(create_env, "observation_spec"):
                observation_spec = create_env.observation_spec
            else:
                try:
                    observation_spec = create_env(**kwargs).observation_spec
                except:  # noqa
                    observation_spec = None

            _policy, _device, _get_weight_fn = self._get_policy_and_device(
                policy=policy, device=_device, observation_spec=observation_spec
            )
            self._policy_dict[_device] = _policy
            if isinstance(_policy, nn.Module):
                self._policy_weights_dict[_device] = TensorDict(
                    dict(_policy.named_parameters()), []
                )
            else:
                self._policy_weights_dict[_device] = TensorDict({}, [])

            self._get_weights_fn_dict[_device] = _get_weight_fn
            device[i] = _device
        self.device = device

        if storing_device is None:
            self.storing_device = self.device
        else:
            if isinstance(storing_device, (str, int, torch.device)):
                self.storing_device = [
                    torch.device(storing_device) for _ in range(self.num_workers)
                ]
            elif isinstance(storing_device, Sequence):
                if len(storing_device) != self.num_workers:
                    raise RuntimeError(
                        device_err_msg("storing_devices", storing_device)
                    )
                self.storing_device = [
                    torch.device(_storing_device) for _storing_device in storing_device
                ]
            else:
                raise ValueError(
                    "storing_devices should be either a torch.device or equivalent or an iterable of devices. "
                    f"Found {type(storing_device)} instead."
                )

        if total_frames is None or total_frames < 0:
            total_frames = float("inf")
        else:
            if total_frames % frames_per_batch != 0:
                raise ValueError(
                    f"total_frames ({total_frames}) must be divisible by frames_per_batch ({frames_per_batch})."
                )
        self.total_frames = total_frames
        self.reset_at_each_iter = reset_at_each_iter
        self.postprocs = postproc
        self.max_frames_per_traj = max_frames_per_traj
        self.frames_per_batch = frames_per_batch
        self.reset_when_done = reset_when_done
        if split_trajs is None:
            split_trajs = False
        elif not self.reset_when_done and split_trajs:
            raise RuntimeError(
                "Cannot split trajectories when reset_when_done is False."
            )
        self.split_trajs = split_trajs
        self.init_random_frames = init_random_frames
        self.update_at_each_batch = update_at_each_batch
        self.exploration_mode = exploration_mode
        self.frames_per_worker = np.inf
        if preemptive_threshold is not None:
            if _is_osx:
                raise NotImplementedError(
                    "Cannot use preemption on OSX due to Queue.qsize() not being implemented on this platform."
                )
            self.preemptive_threshold = np.clip(preemptive_threshold, 0.0, 1.0)
            manager = _InterruptorManager()
            manager.start()
            self.interrupter = manager._Interruptor()
        else:
            self.preemptive_threshold = 1.0
            self.interrupter = None
        self._run_processes()
        self._exclude_private_keys = True

    @property
    def frames_per_batch_worker(self):
        raise NotImplementedError

    def update_policy_weights_(self, policy_weights=None) -> None:
        for _device in self._policy_dict:
            if policy_weights is not None:
                self._policy_weights_dict[_device].apply(lambda x: x.data).update_(
                    policy_weights
                )
            elif self._get_weights_fn_dict[_device] is not None:
                self._policy_dict[_device].load_state_dict(
                    self._get_weights_fn_dict[_device]()
                )

    @property
    def _queue_len(self) -> int:
        raise NotImplementedError

    def _run_processes(self) -> None:
        queue_out = mp.Queue(self._queue_len)  # sends data from proc to main
        self.procs = []
        self.pipes = []
        for i, (env_fun, env_fun_kwargs) in enumerate(
            zip(self.create_env_fn, self.create_env_kwargs)
        ):
            _device = self.device[i]
            _storing_device = self.storing_device[i]
            pipe_parent, pipe_child = mp.Pipe()  # send messages to procs
            if env_fun.__class__.__name__ != "EnvCreator" and not isinstance(
                env_fun, EnvBase
            ):  # to avoid circular imports
                env_fun = CloudpickleWrapper(env_fun)

            kwargs = {
                "pipe_parent": pipe_parent,
                "pipe_child": pipe_child,
                "queue_out": queue_out,
                "create_env_fn": env_fun,
                "create_env_kwargs": env_fun_kwargs,
                "policy": self._policy_dict[_device],
                "max_frames_per_traj": self.max_frames_per_traj,
                "frames_per_batch": self.frames_per_batch_worker,
                "reset_at_each_iter": self.reset_at_each_iter,
                "device": _device,
                "storing_device": _storing_device,
                "exploration_mode": self.exploration_mode,
                "reset_when_done": self.reset_when_done,
                "idx": i,
                "interruptor": self.interrupter,
            }
            proc = mp.Process(target=_main_async_collector, kwargs=kwargs)
            # proc.daemon can't be set as daemonic processes may be launched by the process itself
            try:
                proc.start()
            except _pickle.PicklingError as err:
                if "<lambda>" in str(err):
                    raise RuntimeError(
                        """Can't open a process with doubly cloud-pickled lambda function.
This error is likely due to an attempt to use a ParallelEnv in a
multiprocessed data collector. To do this, consider wrapping your
lambda function in an `torchrl.envs.EnvCreator` wrapper as follows:
`env = ParallelEnv(N, EnvCreator(my_lambda_function))`.
This will not only ensure that your lambda function is cloud-pickled once, but
also that the state dict is synchronised across processes if needed."""
                    ) from err
            pipe_child.close()
            self.procs.append(proc)
            self.pipes.append(pipe_parent)
            msg = pipe_parent.recv()
            if msg != "instantiated":
                raise RuntimeError(msg)
        self.queue_out = queue_out
        self.closed = False

    def __del__(self):
        try:
            self.shutdown()
        except Exception:
            # an AttributeError will typically be raised if the collector is deleted when the program ends.
            # In the future, insignificant changes to the close method may change the error type.
            # We excplicitely assume that any error raised during closure in
            # __del__ will not affect the program.
            pass

    def shutdown(self) -> None:
        """Shuts down all processes. This operation is irreversible."""
        self._shutdown_main()

    def _shutdown_main(self) -> None:
        if self.closed:
            return
        _check_for_faulty_process(self.procs)
        self.closed = True
        for idx in range(self.num_workers):
            self.pipes[idx].send((None, "close"))

            if self.pipes[idx].poll(10.0):
                msg = self.pipes[idx].recv()
                if msg != "closed":
                    raise RuntimeError(f"got {msg} but expected 'close'")
            else:
                continue

        for proc in self.procs:
            proc.join(10.0)
        self.queue_out.close()
        for pipe in self.pipes:
            pipe.close()

    def set_seed(self, seed: int, static_seed: bool = False) -> int:
        """Sets the seeds of the environments stored in the DataCollector.

        Args:
            seed: integer representing the seed to be used for the environment.
            static_seed (bool, optional): if True, the seed is not incremented.
                Defaults to False

        Returns:
            Output seed. This is useful when more than one environment is
            contained in the DataCollector, as the seed will be incremented for
            each of these. The resulting seed is the seed of the last
            environment.

        Examples:
            >>> env_fn = lambda: GymEnv("Pendulum-v0")
            >>> env_fn_parallel = lambda: ParallelEnv(6, env_fn)
            >>> collector = SyncDataCollector(env_fn_parallel)
            >>> out_seed = collector.set_seed(1)  # out_seed = 6

        """
        _check_for_faulty_process(self.procs)
        for idx in range(self.num_workers):
            self.pipes[idx].send(((seed, static_seed), "seed"))
            new_seed, msg = self.pipes[idx].recv()
            if msg != "seeded":
                raise RuntimeError(f"Expected msg='seeded', got {msg}")
            seed = new_seed
        self.reset()
        return seed

    def reset(self, reset_idx: Optional[Sequence[bool]] = None) -> None:
        """Resets the environments to a new initial state.

        Args:
            reset_idx: Optional. Sequence indicating which environments have
                to be reset. If None, all environments are reset.

        """
        _check_for_faulty_process(self.procs)

        if reset_idx is None:
            reset_idx = [True for _ in range(self.num_workers)]
        for idx in range(self.num_workers):
            if reset_idx[idx]:
                self.pipes[idx].send((None, "reset"))
        for idx in range(self.num_workers):
            if reset_idx[idx]:
                j, msg = self.pipes[idx].recv()
                if msg != "reset":
                    raise RuntimeError(f"Expected msg='reset', got {msg}")

    def state_dict(self) -> OrderedDict:
        """Returns the state_dict of the data collector.

        Each field represents a worker containing its own state_dict.

        """
        for idx in range(self.num_workers):
            self.pipes[idx].send((None, "state_dict"))
        state_dict = OrderedDict()
        for idx in range(self.num_workers):
            _state_dict, msg = self.pipes[idx].recv()
            if msg != "state_dict":
                raise RuntimeError(f"Expected msg='state_dict', got {msg}")
            state_dict[f"worker{idx}"] = _state_dict

        return state_dict

    def load_state_dict(self, state_dict: OrderedDict) -> None:
        """Loads the state_dict on the workers.

        Args:
            state_dict (OrderedDict): state_dict of the form
                ``{"worker0": state_dict0, "worker1": state_dict1}``.

        """
        for idx in range(self.num_workers):
            self.pipes[idx].send((state_dict[f"worker{idx}"], "load_state_dict"))
        for idx in range(self.num_workers):
            _, msg = self.pipes[idx].recv()
            if msg != "loaded":
                raise RuntimeError(f"Expected msg='loaded', got {msg}")


@accept_remote_rref_udf_invocation
class MultiSyncDataCollector(_MultiDataCollector):
    """Runs a given number of DataCollectors on separate processes synchronously.

    .. aafig::

            +----------------------------------------------------------------------+
            |            "MultiSyncDataCollector"                 |                |
            |~~~~~~~~~~~~~~~~~~~~~~~~~~~~~~~~~~~~~~~~~~~~~~~~~~~~~|                |
            |   "Collector 1" |  "Collector 2"  |  "Collector 3"  |     Main       |
            |~~~~~~~~~~~~~~~~~|~~~~~~~~~~~~~~~~~|~~~~~~~~~~~~~~~~~|~~~~~~~~~~~~~~~~|
            | "env1" | "env2" | "env3" | "env4" | "env5" | "env6" |                |
            |~~~~~~~~|~~~~~~~~|~~~~~~~~|~~~~~~~~|~~~~~~~~|~~~~~~~~|~~~~~~~~~~~~~~~~|
            |"reset" |"reset" |"reset" |"reset" |"reset" |"reset" |                |
            |        |        |        |        |        |        |                |
            |       "actor"   |        |        |       "actor"   |                |
            |                 |        |        |                 |                |
            | "step" | "step" |       "actor"   |                 |                |
            |        |        |                 |                 |                |
            |        |        |                 | "step" | "step" |                |
            |        |        |                 |        |        |                |
            |       "actor"   | "step" | "step" |       "actor"   |                |
            |                 |        |        |                 |                |
            |                 |       "actor"   |                 |                |
            |                 |                 |                 |                |
            |                       "yield batch of traj 1"------->"collect, train"|
            |                                                     |                |
            | "step" | "step" | "step" | "step" | "step" | "step" |                |
            |        |        |        |        |        |        |                |
            |       "actor"   |       "actor"   |        |        |                |
            |                 | "step" | "step" |       "actor"   |                |
            |                 |        |        |                 |                |
            | "step" | "step" |       "actor"   | "step" | "step" |                |
            |        |        |                 |        |        |                |
            |       "actor"   |                 |       "actor"   |                |
            |                       "yield batch of traj 2"------->"collect, train"|
            |                                                     |                |
            +----------------------------------------------------------------------+

    Envs can be identical or different.

    The collection starts when the next item of the collector is queried,
    and no environment step is computed in between the reception of a batch of
    trajectory and the start of the next collection.
    This class can be safely used with online RL algorithms.

    Examples:
        >>> from torchrl.envs.libs.gym import GymEnv
        >>> from torchrl.envs import StepCounter
        >>> from tensordict.nn import TensorDictModule
        >>> from torch import nn
        >>> env_maker = lambda: TransformedEnv(GymEnv("Pendulum-v1", device="cpu"), StepCounter(max_steps=50))
        >>> policy = TensorDictModule(nn.Linear(3, 1), in_keys=["observation"], out_keys=["action"])
        >>> collector = MultiSyncDataCollector(
        ...     create_env_fn=[env_maker, env_maker],
        ...     policy=policy,
        ...     total_frames=2000,
        ...     max_frames_per_traj=50,
        ...     frames_per_batch=200,
        ...     init_random_frames=-1,
        ...     reset_at_each_iter=False,
        ...     devices="cpu",
        ...     storing_devices="cpu",
        ... )
        >>> for i, data in enumerate(collector):
        ...     if i == 2:
        ...         print(data)
        ...         break
        TensorDict(
            fields={
                action: Tensor(shape=torch.Size([4, 50, 1]), device=cpu, dtype=torch.float32, is_shared=False),
                collector: TensorDict(
                    fields={
                        step_count: Tensor(shape=torch.Size([4, 50]), device=cpu, dtype=torch.int64, is_shared=False),
                        traj_ids: Tensor(shape=torch.Size([4, 50]), device=cpu, dtype=torch.int64, is_shared=False)},
                    batch_size=torch.Size([4, 50]),
                    device=cpu,
                    is_shared=False),
                done: Tensor(shape=torch.Size([4, 50, 1]), device=cpu, dtype=torch.bool, is_shared=False),
                mask: Tensor(shape=torch.Size([4, 50]), device=cpu, dtype=torch.bool, is_shared=False),
                next: TensorDict(
                    fields={
                        observation: Tensor(shape=torch.Size([4, 50, 3]), device=cpu, dtype=torch.float32, is_shared=False)},
                    batch_size=torch.Size([4, 50]),
                    device=cpu,
                    is_shared=False),
                observation: Tensor(shape=torch.Size([4, 50, 3]), device=cpu, dtype=torch.float32, is_shared=False),
                reward: Tensor(shape=torch.Size([4, 50, 1]), device=cpu, dtype=torch.float32, is_shared=False)},
            batch_size=torch.Size([4, 50]),
            device=cpu,
            is_shared=False)
        >>> collector.shutdown()
        >>> del collector

    """

    __doc__ += _MultiDataCollector.__doc__

    # for RPC
    def next(self):
        return super().next()

    # for RPC
    def shutdown(self):
        return super().shutdown()

    # for RPC
    def set_seed(self, seed: int, static_seed: bool = False) -> int:
        return super().set_seed(seed, static_seed)

    # for RPC
    def state_dict(self) -> OrderedDict:
        return super().state_dict()

    # for RPC
    def load_state_dict(self, state_dict: OrderedDict) -> None:
        return super().load_state_dict(state_dict)

    # for RPC
    def update_policy_weights_(
        self, policy_weights: Optional[TensorDictBase] = None
    ) -> None:
        super().update_policy_weights_(policy_weights)

    @property
    def frames_per_batch_worker(self):
        return -(-self.frames_per_batch // self.num_workers)

    @property
    def _queue_len(self) -> int:
        return self.num_workers

    def iterator(self) -> Iterator[TensorDictBase]:
        i = -1
        frames = 0
        out_tensordicts_shared = OrderedDict()
        dones = [False for _ in range(self.num_workers)]
        workers_frames = [0 for _ in range(self.num_workers)]
        same_device = None
        out_buffer = None
        while not all(dones) and frames < self.total_frames:
            _check_for_faulty_process(self.procs)
            if self.update_at_each_batch:
                self.update_policy_weights_()

            for idx in range(self.num_workers):
                if frames < self.init_random_frames:
                    msg = "continue_random"
                else:
                    msg = "continue"
                self.pipes[idx].send((None, msg))

            i += 1
            max_traj_idx = None

            if self.interrupter is not None and self.preemptive_threshold < 1.0:
                self.interrupter.start_collection()
                while self.queue_out.qsize() < int(
                    self.num_workers * self.preemptive_threshold
                ):
                    continue
                self.interrupter.stop_collection()
                # Now wait for stragglers to return
                while self.queue_out.qsize() < int(self.num_workers):
                    continue

            for _ in range(self.num_workers):
                new_data, j = self.queue_out.get()
                if j == 0:
                    data, idx = new_data
                    out_tensordicts_shared[idx] = data
                else:
                    idx = new_data
                workers_frames[idx] = (
                    workers_frames[idx] + out_tensordicts_shared[idx].numel()
                )

                if workers_frames[idx] >= self.total_frames:
                    dones[idx] = True
            # we have to correct the traj_ids to make sure that they don't overlap
            for idx in range(self.num_workers):
                traj_ids = out_tensordicts_shared[idx].get(("collector", "traj_ids"))
                if max_traj_idx is not None:
                    traj_ids[traj_ids != -1] += max_traj_idx
                    # out_tensordicts_shared[idx].set("traj_ids", traj_ids)
                max_traj_idx = traj_ids.max().item() + 1
                # out = out_tensordicts_shared[idx]
            if same_device is None:
                prev_device = None
                same_device = True
                for item in out_tensordicts_shared.values():
                    if prev_device is None:
                        prev_device = item.device
                    else:
                        same_device = same_device and (item.device == prev_device)

            if same_device:
                out_buffer = torch.cat(
                    list(out_tensordicts_shared.values()), 0, out=out_buffer
                )
            else:
                out_buffer = torch.cat(
                    [item.cpu() for item in out_tensordicts_shared.values()],
                    0,
                    out=out_buffer,
                )

            if self.split_trajs:
                out = split_trajectories(out_buffer, prefix="collector")
                frames += out.get(("collector", "mask")).sum().item()
            else:
                out = out_buffer.clone()
                frames += prod(out.shape)
            if self.postprocs:
                self.postprocs = self.postprocs.to(out.device)
                out = self.postprocs(out)
            if self._exclude_private_keys:
                excluded_keys = [key for key in out.keys() if key.startswith("_")]
                if excluded_keys:
                    out = out.exclude(*excluded_keys)
            yield out
            del out

        del out_tensordicts_shared
        # We shall not call shutdown just yet as user may want to retrieve state_dict
        # self._shutdown_main()


@accept_remote_rref_udf_invocation
class MultiaSyncDataCollector(_MultiDataCollector):
    """Runs a given number of DataCollectors on separate processes asynchronously.

    .. aafig::


            +----------------------------------------------------------------------+
            |           "MultiConcurrentCollector"                |                |
            |~~~~~~~~~~~~~~~~~~~~~~~~~~~~~~~~~~~~~~~~~~~~~~~~~~~~~|                |
            |  "Collector 1"  |  "Collector 2"  |  "Collector 3"  |     "Main"     |
            |~~~~~~~~~~~~~~~~~|~~~~~~~~~~~~~~~~~|~~~~~~~~~~~~~~~~~|~~~~~~~~~~~~~~~~|
            | "env1" | "env2" | "env3" | "env4" | "env5" | "env6" |                |
            |~~~~~~~~|~~~~~~~~|~~~~~~~~|~~~~~~~~|~~~~~~~~|~~~~~~~~|~~~~~~~~~~~~~~~~|
            |"reset" |"reset" |"reset" |"reset" |"reset" |"reset" |                |
            |        |        |        |        |        |        |                |
            |       "actor"   |        |        |       "actor"   |                |
            |                 |        |        |                 |                |
            | "step" | "step" |       "actor"   |                 |                |
            |        |        |                 |                 |                |
            |        |        |                 | "step" | "step" |                |
            |        |        |                 |        |        |                |
            |       "actor    | "step" | "step" |       "actor"   |                |
            |                 |        |        |                 |                |
            | "yield batch 1" |       "actor"   |                 |"collect, train"|
            |                 |                 |                 |                |
            | "step" | "step" |                 | "yield batch 2" |"collect, train"|
            |        |        |                 |                 |                |
            |        |        | "yield batch 3" |                 |"collect, train"|
            |        |        |                 |                 |                |
            +----------------------------------------------------------------------+

    Environment types can be identical or different.

    The collection keeps on occuring on all processes even between the time
    the batch of rollouts is collected and the next call to the iterator.
    This class can be safely used with offline RL algorithms.

    Examples:
        >>> from torchrl.envs.libs.gym import GymEnv
        >>> from tensordict.nn import TensorDictModule
        >>> from torch import nn
        >>> env_maker = lambda: GymEnv("Pendulum-v1", device="cpu")
        >>> policy = TensorDictModule(nn.Linear(3, 1), in_keys=["observation"], out_keys=["action"])
        >>> collector = MultiaSyncDataCollector(
        ...     create_env_fn=[env_maker, env_maker],
        ...     policy=policy,
        ...     total_frames=2000,
        ...     max_frames_per_traj=50,
        ...     frames_per_batch=200,
        ...     init_random_frames=-1,
        ...     reset_at_each_iter=False,
        ...     devices="cpu",
        ...     storing_devices="cpu",
        ... )
        >>> for i, data in enumerate(collector):
        ...     if i == 2:
        ...         print(data)
        ...         break
        TensorDict(
            fields={
                action: Tensor(shape=torch.Size([4, 50, 1]), device=cpu, dtype=torch.float32, is_shared=False),
                collector: TensorDict(
                    fields={
                        step_count: Tensor(shape=torch.Size([4, 50]), device=cpu, dtype=torch.int64, is_shared=False),
                        traj_ids: Tensor(shape=torch.Size([4, 50]), device=cpu, dtype=torch.int64, is_shared=False)},
                    batch_size=torch.Size([4, 50]),
                    device=cpu,
                    is_shared=False),
                done: Tensor(shape=torch.Size([4, 50, 1]), device=cpu, dtype=torch.bool, is_shared=False),
                mask: Tensor(shape=torch.Size([4, 50]), device=cpu, dtype=torch.bool, is_shared=False),
                next: TensorDict(
                    fields={
                        observation: Tensor(shape=torch.Size([4, 50, 3]), device=cpu, dtype=torch.float32, is_shared=False)},
                    batch_size=torch.Size([4, 50]),
                    device=cpu,
                    is_shared=False),
                observation: Tensor(shape=torch.Size([4, 50, 3]), device=cpu, dtype=torch.float32, is_shared=False),
                reward: Tensor(shape=torch.Size([4, 50, 1]), device=cpu, dtype=torch.float32, is_shared=False)},
            batch_size=torch.Size([4, 50]),
            device=cpu,
            is_shared=False)
        >>> collector.shutdown()
        >>> del collector

    """

    __doc__ += _MultiDataCollector.__doc__

    def __init__(self, *args, **kwargs):
        super().__init__(*args, **kwargs)
        self.out_tensordicts = {}
        self.running = False

        if self.postprocs is not None:
            postproc = self.postprocs
            self.postprocs = {}
            for _device in self.storing_device:
                if _device not in self.postprocs:
                    self.postprocs[_device] = deepcopy(postproc).to(_device)

    # for RPC
    def next(self):
        return super().next()

    # for RPC
    def shutdown(self):
        return super().shutdown()

    # for RPC
    def set_seed(self, seed: int, static_seed: bool = False) -> int:
        return super().set_seed(seed, static_seed)

    # for RPC
    def state_dict(self) -> OrderedDict:
        return super().state_dict()

    # for RPC
    def load_state_dict(self, state_dict: OrderedDict) -> None:
        return super().load_state_dict(state_dict)

    # for RPC
    def update_policy_weights_(
        self, policy_weights: Optional[TensorDictBase] = None
    ) -> None:
        super().update_policy_weights_(policy_weights)

    @property
    def frames_per_batch_worker(self):
        return self.frames_per_batch

    def _get_from_queue(self, timeout=None) -> Tuple[int, int, TensorDictBase]:
        new_data, j = self.queue_out.get(timeout=timeout)
        if j == 0:
            data, idx = new_data
            self.out_tensordicts[idx] = data
        else:
            idx = new_data
        # we clone the data to make sure that we'll be working with a fixed copy
        out = self.out_tensordicts[idx].clone()
        return idx, j, out

    @property
    def _queue_len(self) -> int:
        return 1

    def iterator(self) -> Iterator[TensorDictBase]:
        if self.update_at_each_batch:
            self.update_policy_weights_()

        for i in range(self.num_workers):
            if self.init_random_frames > 0:
                self.pipes[i].send((None, "continue_random"))
            else:
                self.pipes[i].send((None, "continue"))
        self.running = True
        i = -1
        self._frames = 0

        workers_frames = [0 for _ in range(self.num_workers)]
        while self._frames < self.total_frames:
            _check_for_faulty_process(self.procs)
            i += 1
            idx, j, out = self._get_from_queue()

            worker_frames = out.numel()
            if self.split_trajs:
                out = split_trajectories(out, prefix="collector")
            self._frames += worker_frames
            workers_frames[idx] = workers_frames[idx] + worker_frames
            if self.postprocs:
                out = self.postprocs[out.device](out)

            # the function blocks here until the next item is asked, hence we send the message to the
            # worker to keep on working in the meantime before the yield statement
            if self._frames < self.init_random_frames:
                msg = "continue_random"
            else:
                msg = "continue"
            self.pipes[idx].send((idx, msg))
            if self._exclude_private_keys:
                excluded_keys = [key for key in out.keys() if key.startswith("_")]
                out = out.exclude(*excluded_keys)
            yield out

        # We don't want to shutdown yet, the user may want to call state_dict before
        # self._shutdown_main()
        self.running = False

    def _shutdown_main(self) -> None:
        if hasattr(self, "out_tensordicts"):
            del self.out_tensordicts
        return super()._shutdown_main()

    def reset(self, reset_idx: Optional[Sequence[bool]] = None) -> None:
        super().reset(reset_idx)
        if self.queue_out.full():
            time.sleep(_TIMEOUT)  # wait until queue is empty
        if self.queue_out.full():
            raise Exception("self.queue_out is full")
        if self.running:
            for idx in range(self.num_workers):
                if self._frames < self.init_random_frames:
                    self.pipes[idx].send((idx, "continue_random"))
                else:
                    self.pipes[idx].send((idx, "continue"))


@accept_remote_rref_udf_invocation
class aSyncDataCollector(MultiaSyncDataCollector):
    """Runs a single DataCollector on a separate process.

    This is mostly useful for offline RL paradigms where the policy being
    trained can differ from the policy used to collect data. In online
    settings, a regular DataCollector should be preferred. This class is
    merely a wrapper around a MultiaSyncDataCollector where a single process
    is being created.

    Args:
        create_env_fn (Callabled): Callable returning an instance of EnvBase
        policy (Callable, optional): Instance of TensorDictModule class.
            Must accept TensorDictBase object as input.
        total_frames (int): lower bound of the total number of frames returned
            by the collector. In parallel settings, the actual number of
            frames may well be greater than this as the closing signals are
            sent to the workers only once the total number of frames has
            been collected on the server.
        create_env_kwargs (dict, optional): A dictionary with the arguments
            used to create an environment
        max_frames_per_traj: Maximum steps per trajectory. Note that a
            trajectory can span over multiple batches (unless
            reset_at_each_iter is set to True, see below). Once a trajectory
            reaches n_steps, the environment is reset. If the
            environment wraps multiple environments together, the number of
            steps is tracked for each environment independently. Negative
            values are allowed, in which case this argument is ignored.
            Default is -1 (i.e. no maximum number of steps)
        frames_per_batch (int): Time-length of a batch.
            reset_at_each_iter and frames_per_batch == n_steps are equivalent configurations.
            default: 200
        init_random_frames (int): Number of frames for which the policy is ignored before it is called.
            This feature is mainly intended to be used in offline/model-based settings, where a batch of random
            trajectories can be used to initialize training.
            default=-1 (i.e. no random frames)
        reset_at_each_iter (bool): Whether or not environments should be reset for each batch.
            default=False.
        postproc (callable, optional): A PostProcessor is an object that will read a batch of data and process it in a
            useful format for training.
            default: None.
        split_trajs (bool): Boolean indicating whether the resulting TensorDict should be split according to the trajectories.
            See utils.split_trajectories for more information.
        device (int, str, torch.device, optional): The device on which the
            policy will be placed. If it differs from the input policy
            device, the update_policy_weights_() method should be queried
            at appropriate times during the training loop to accommodate for
            the lag between parameter configuration at various times.
            Default is `None` (i.e. policy is kept on its original device)
        storing_device (int, str, torch.device, optional): The device on which
            the output TensorDict will be stored. For long trajectories,
            it may be necessary to store the data on a different.
            device than the one where the policy is stored. Default is None.
        update_at_each_batch (bool): if True, the policy weights will be updated every time a batch of trajectories
            is collected.
            default=False

    """

    def __init__(
        self,
        create_env_fn: Callable[[], EnvBase],
        policy: Optional[
            Union[
                TensorDictModule,
                Callable[[TensorDictBase], TensorDictBase],
            ]
        ] = None,
        total_frames: Optional[int] = -1,
        create_env_kwargs: Optional[dict] = None,
        max_frames_per_traj: int = -1,
        frames_per_batch: int = 200,
        init_random_frames: int = -1,
        reset_at_each_iter: bool = False,
        postproc: Optional[Callable[[TensorDictBase], TensorDictBase]] = None,
        split_trajs: Optional[bool] = None,
        device: Optional[Union[int, str, torch.device]] = None,
        storing_device: Optional[Union[int, str, torch.device]] = None,
        seed: Optional[int] = None,
        pin_memory: bool = False,
        **kwargs,
    ):
        super().__init__(
            create_env_fn=[create_env_fn],
            policy=policy,
            total_frames=total_frames,
            create_env_kwargs=[create_env_kwargs],
            max_frames_per_traj=max_frames_per_traj,
            frames_per_batch=frames_per_batch,
            reset_at_each_iter=reset_at_each_iter,
            init_random_frames=init_random_frames,
            postproc=postproc,
            split_trajs=split_trajs,
            devices=[device] if device is not None else None,
            storing_devices=[storing_device] if storing_device is not None else None,
            **kwargs,
        )

    # for RPC
    def next(self):
        return super().next()

    # for RPC
    def shutdown(self):
        return super().shutdown()

    # for RPC
    def set_seed(self, seed: int, static_seed: bool = False) -> int:
        return super().set_seed(seed, static_seed)

    # for RPC
    def state_dict(self) -> OrderedDict:
        return super().state_dict()

    # for RPC
    def load_state_dict(self, state_dict: OrderedDict) -> None:
        return super().load_state_dict(state_dict)


def _main_async_collector(
    pipe_parent: connection.Connection,
    pipe_child: connection.Connection,
    queue_out: queues.Queue,
    create_env_fn: Union[EnvBase, "EnvCreator", Callable[[], EnvBase]],  # noqa: F821
    create_env_kwargs: Dict[str, Any],
    policy: Callable[[TensorDictBase], TensorDictBase],
    max_frames_per_traj: int,
    frames_per_batch: int,
    reset_at_each_iter: bool,
    device: Optional[Union[torch.device, str, int]],
    storing_device: Optional[Union[torch.device, str, int]],
    idx: int = 0,
    exploration_mode: str = DEFAULT_EXPLORATION_MODE,
    reset_when_done: bool = True,
    verbose: bool = VERBOSE,
    interruptor=None,
) -> None:
    pipe_parent.close()
    # init variables that will be cleared when closing
    tensordict = data = d = data_in = dc = dc_iter = None

    dc = SyncDataCollector(
        create_env_fn,
        create_env_kwargs=create_env_kwargs,
        policy=policy,
        total_frames=-1,
        max_frames_per_traj=max_frames_per_traj,
        frames_per_batch=frames_per_batch,
        reset_at_each_iter=reset_at_each_iter,
        postproc=None,
        split_trajs=False,
        device=device,
        storing_device=storing_device,
        exploration_mode=exploration_mode,
        reset_when_done=reset_when_done,
        return_same_td=True,
        interrupter=interruptor,
    )
    if verbose:
        print("Sync data collector created")
    dc_iter = iter(dc)
    j = 0
    pipe_child.send("instantiated")

    has_timed_out = False
    counter = 0
    while True:
        _timeout = _TIMEOUT if not has_timed_out else 1e-3
        if pipe_child.poll(_timeout):
            counter = 0
            data_in, msg = pipe_child.recv()
            if verbose:
                print(f"worker {idx} received {msg}")
        else:
            if verbose:
                print(f"poll failed, j={j}, worker={idx}")
            # default is "continue" (after first iteration)
            # this is expected to happen if queue_out reached the timeout, but no new msg was waiting in the pipe
            # in that case, the main process probably expects the worker to continue collect data
            if has_timed_out:
                counter = 0
                # has_timed_out is True if the process failed to send data, which will
                # typically occur if main has taken another batch (i.e. the queue is Full).
                # In this case, msg is the previous msg sent by main, which will typically be "continue"
                # If it's not the case, it is not expected that has_timed_out is True.
                if msg not in ("continue", "continue_random"):
                    raise RuntimeError(f"Unexpected message after time out: msg={msg}")
            else:
                # if has_timed_out is False, then the time out does not come from the fact that the queue is Full.
                # this means that our process has been waiting for a command from main in vain, while main was not
                # receiving data.
                # This will occur if main is busy doing something else (e.g. computing loss etc).

                counter += _timeout
                if verbose:
                    print(f"worker {idx} has counter {counter}")
                if counter >= (_MAX_IDLE_COUNT * _TIMEOUT):
                    raise RuntimeError(
                        f"This process waited for {counter} seconds "
                        f"without receiving a command from main. Consider increasing the maximum idle count "
                        f"if this is expected via the environment variable MAX_IDLE_COUNT "
                        f"(current value is {_MAX_IDLE_COUNT})."
                        f"\nIf this occurs at the end of a function or program, it means that your collector has not been "
                        f"collected, consider calling `collector.shutdown()` or `del collector` before ending the program."
                    )
                continue
        if msg in ("continue", "continue_random"):
            if msg == "continue_random":
                dc.init_random_frames = float("inf")
            else:
                dc.init_random_frames = -1

            d = next(dc_iter)
            if pipe_child.poll(_MIN_TIMEOUT):
                # in this case, main send a message to the worker while it was busy collecting trajectories.
                # In that case, we skip the collected trajectory and get the message from main. This is faster than
                # sending the trajectory in the queue until timeout when it's never going to be received.
                continue
            if j == 0:
                tensordict = d
                if storing_device is not None and tensordict.device != storing_device:
                    raise RuntimeError(
                        f"expected device to be {storing_device} but got {tensordict.device}"
                    )
                tensordict.share_memory_()
                data = (tensordict, idx)
            else:
                if d is not tensordict:
                    raise RuntimeError(
                        "SyncDataCollector should return the same tensordict modified in-place."
                    )
                data = idx  # flag the worker that has sent its data
            try:
                queue_out.put((data, j), timeout=_TIMEOUT)
                if verbose:
                    print(f"worker {idx} successfully sent data")
                j += 1
                has_timed_out = False
                continue
            except queue.Full:
                if verbose:
                    print(f"worker {idx} has timed out")
                has_timed_out = True
                continue

        elif msg == "update":
            dc.update_policy_weights_()
            pipe_child.send((j, "updated"))
            has_timed_out = False
            continue

        elif msg == "seed":
            data_in, static_seed = data_in
            new_seed = dc.set_seed(data_in, static_seed=static_seed)
            torch.manual_seed(data_in)
            np.random.seed(data_in)
            pipe_child.send((new_seed, "seeded"))
            has_timed_out = False
            continue

        elif msg == "reset":
            dc.reset()
            pipe_child.send((j, "reset"))
            continue

        elif msg == "state_dict":
            state_dict = dc.state_dict()
            # send state_dict to cpu first
            state_dict = recursive_map_to_cpu(state_dict)
            pipe_child.send((state_dict, "state_dict"))
            has_timed_out = False
            continue

        elif msg == "load_state_dict":
            state_dict = data_in
            dc.load_state_dict(state_dict)
            pipe_child.send((j, "loaded"))
            has_timed_out = False
            continue

        elif msg == "close":
            del tensordict, data, d, data_in
            dc.shutdown()
            del dc, dc_iter
            pipe_child.send("closed")
            if verbose:
                print(f"collector {idx} closed")
            break

        else:
            raise Exception(f"Unrecognized message {msg}")<|MERGE_RESOLUTION|>--- conflicted
+++ resolved
@@ -758,13 +758,8 @@
 
                 self._step_and_maybe_reset()
                 if (
-<<<<<<< HEAD
                     self.interruptor is not None
                     and self.interruptor.collection_stopped()
-=======
-                    self.interrupter is not None
-                    and self.interrupter.collection_stopped()
->>>>>>> 8e03f6b0
                 ):
                     break
 
