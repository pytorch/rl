# Copyright (c) Meta Platforms, Inc. and affiliates.
#
# This source code is licensed under the MIT license found in the
# LICENSE file in the root directory of this source tree.
from __future__ import annotations

import _pickle
import abc
import inspect
import os
import queue
import sys
import time
import warnings
from collections import OrderedDict
from copy import deepcopy

from multiprocessing import connection, queues
from multiprocessing.managers import SyncManager

from textwrap import indent
from typing import Any, Callable, Dict, Iterator, Optional, Sequence, Tuple, Union

import numpy as np
import torch
import torch.nn as nn
from tensordict.nn import TensorDictModule, TensorDictModuleBase
from tensordict.tensordict import TensorDict, TensorDictBase
from tensordict.utils import NestedKey
from torch import multiprocessing as mp
from torch.utils.data import IterableDataset

from torchrl._utils import (
    _check_for_faulty_process,
    _ProcessNoWarn,
    accept_remote_rref_udf_invocation,
    prod,
    RL_WARNINGS,
    VERBOSE,
)
from torchrl.collectors.utils import split_trajectories
from torchrl.data.tensor_specs import CompositeSpec, TensorSpec
from torchrl.data.utils import CloudpickleWrapper, DEVICE_TYPING
from torchrl.envs.common import EnvBase
from torchrl.envs.transforms import StepCounter, TransformedEnv
from torchrl.envs.utils import (
    _aggregate_end_of_traj,
    _convert_exploration_type,
    ExplorationType,
    set_exploration_type,
)

_TIMEOUT = 1.0
_MIN_TIMEOUT = 1e-3  # should be several orders of magnitude inferior wrt time spent collecting a trajectory
_MAX_IDLE_COUNT = int(os.environ.get("MAX_IDLE_COUNT", 1000))

DEFAULT_EXPLORATION_TYPE: ExplorationType = ExplorationType.RANDOM

_is_osx = sys.platform.startswith("darwin")


class RandomPolicy:
    """A random policy for data collectors.

    This is a wrapper around the action_spec.rand method.

    Args:
        action_spec: TensorSpec object describing the action specs

    Examples:
        >>> from tensordict import TensorDict
        >>> from torchrl.data.tensor_specs import BoundedTensorSpec
        >>> action_spec = BoundedTensorSpec(-torch.ones(3), torch.ones(3))
        >>> actor = RandomPolicy(action_spec=action_spec)
        >>> td = actor(TensorDict({}, batch_size=[])) # selects a random action in the cube [-1; 1]
    """

    def __init__(self, action_spec: TensorSpec, action_key: NestedKey = "action"):
        self.action_spec = action_spec
        self.action_key = action_key

    def __call__(self, td: TensorDictBase) -> TensorDictBase:
        if isinstance(self.action_spec, CompositeSpec):
            return td.update(self.action_spec.rand())
        else:
            return td.set(self.action_key, self.action_spec.rand())


class _Interruptor:
    """A class for managing the collection state of a process.

    This class provides methods to start and stop collection, and to check
    whether collection has been stopped. The collection state is protected
    by a lock to ensure thread-safety.
    """

    # interrupter vs interruptor: google trends seems to indicate that "or" is more
    # widely used than "er" even if my IDE complains about that...
    def __init__(self):
        self._collect = True
        self._lock = mp.Lock()

    def start_collection(self):
        with self._lock:
            self._collect = True

    def stop_collection(self):
        with self._lock:
            self._collect = False

    def collection_stopped(self):
        with self._lock:
            return self._collect is False


class _InterruptorManager(SyncManager):
    """A custom SyncManager for managing the collection state of a process.

    This class extends the SyncManager class and allows to share an Interruptor object
    between processes.
    """

    pass


_InterruptorManager.register("_Interruptor", _Interruptor)


def recursive_map_to_cpu(dictionary: OrderedDict) -> OrderedDict:
    """Maps the tensors to CPU through a nested dictionary."""
    return OrderedDict(
        **{
            k: recursive_map_to_cpu(item)
            if isinstance(item, OrderedDict)
            else item.cpu()
            if isinstance(item, torch.Tensor)
            else item
            for k, item in dictionary.items()
        }
    )


def _policy_is_tensordict_compatible(policy: nn.Module):
    sig = inspect.signature(policy.forward)

    if isinstance(policy, TensorDictModuleBase):
        return True
    if (
        len(sig.parameters) == 1
        and hasattr(policy, "in_keys")
        and hasattr(policy, "out_keys")
    ):
        warnings.warn(
            "Passing a policy that is not a TensorDictModuleBase subclass but has in_keys and out_keys "
            "will soon be deprecated. We'd like to motivate our users to inherit from this class (which "
            "has very few restrictions) to make the experience smoother.",
            category=DeprecationWarning,
        )
        # if the policy is a TensorDictModule or takes a single argument and defines
        # in_keys and out_keys then we assume it can already deal with TensorDict input
        # to forward and we return True
        return True
    elif not hasattr(policy, "in_keys") and not hasattr(policy, "out_keys"):
        # if it's not a TensorDictModule, and in_keys and out_keys are not defined then
        # we assume no TensorDict compatibility and will try to wrap it.
        return False

    # if in_keys or out_keys were defined but policy is not a TensorDictModule or
    # accepts multiple arguments then it's likely the user is trying to do something
    # that will have undetermined behaviour, we raise an error
    raise TypeError(
        "Received a policy that defines in_keys or out_keys and also expects multiple "
        "arguments to policy.forward. If the policy is compatible with TensorDict, it "
        "should take a single argument of type TensorDict to policy.forward and define "
        "both in_keys and out_keys. Alternatively, policy.forward can accept "
        "arbitrarily many tensor inputs and leave in_keys and out_keys undefined and "
        "TorchRL will attempt to automatically wrap the policy with a TensorDictModule."
    )


class DataCollectorBase(IterableDataset, metaclass=abc.ABCMeta):
    """Base class for data collectors."""

    _iterator = None

    def _get_policy_and_device(
        self,
        policy: Optional[
            Union[
                TensorDictModule,
                Callable[[TensorDictBase], TensorDictBase],
            ]
        ] = None,
        device: Optional[DEVICE_TYPING] = None,
        observation_spec: TensorSpec = None,
    ) -> Tuple[TensorDictModule, torch.device, Union[None, Callable[[], dict]]]:
        """Util method to get a policy and its device given the collector __init__ inputs.

        From a policy and a device, assigns the self.device attribute to
        the desired device and maps the policy onto it or (if the device is
        ommitted) assigns the self.device attribute to the policy device.

        Args:
            create_env_fn (Callable or list of callables): an env creator
                function (or a list of creators)
            create_env_kwargs (dictionary): kwargs for the env creator
            policy (TensorDictModule, optional): a policy to be used
            device (int, str or torch.device, optional): device where to place
                the policy
            observation_spec (TensorSpec, optional): spec of the observations

        """
        if policy is None:
            if not hasattr(self, "env") or self.env is None:
                raise ValueError(
                    "env must be provided to _get_policy_and_device if policy is None"
                )
            policy = RandomPolicy(self.env.input_spec["full_action_spec"])
        elif isinstance(policy, nn.Module):
            # TODO: revisit these checks when we have determined whether arbitrary
            # callables should be supported as policies.
            if not _policy_is_tensordict_compatible(policy):
                # policy is a nn.Module that doesn't operate on tensordicts directly
                # so we attempt to auto-wrap policy with TensorDictModule
                if observation_spec is None:
                    raise ValueError(
                        "Unable to read observation_spec from the environment. This is "
                        "required to check compatibility of the environment and policy "
                        "since the policy is a nn.Module that operates on tensors "
                        "rather than a TensorDictModule or a nn.Module that accepts a "
                        "TensorDict as input and defines in_keys and out_keys."
                    )

                try:
                    # signature modified by make_functional
                    sig = policy.forward.__signature__
                except AttributeError:
                    sig = inspect.signature(policy.forward)
                required_params = {
                    str(k)
                    for k, p in sig.parameters.items()
                    if p.default is inspect._empty
                }
                next_observation = {
                    key: value for key, value in observation_spec.rand().items()
                }
                # we check if all the mandatory params are there
                if not required_params.difference(set(next_observation)):
                    in_keys = [str(k) for k in sig.parameters if k in next_observation]
                    if not hasattr(self, "env") or self.env is None:
                        out_keys = ["action"]
                    else:
                        out_keys = self.env.action_keys
                    output = policy(**next_observation)

                    if isinstance(output, tuple):
                        out_keys.extend(f"output{i+1}" for i in range(len(output) - 1))

                    policy = TensorDictModule(
                        policy, in_keys=in_keys, out_keys=out_keys
                    )
                else:
                    raise TypeError(
                        f"""Arguments to policy.forward are incompatible with entries in
env.observation_spec (got incongruent signatures: fun signature is {set(sig.parameters)} vs specs {set(next_observation)}).
If you want TorchRL to automatically wrap your policy with a TensorDictModule
then the arguments to policy.forward must correspond one-to-one with entries
in env.observation_spec that are prefixed with 'next_'. For more complex
behaviour and more control you can consider writing your own TensorDictModule.
"""
                    )

        try:
            policy_device = next(policy.parameters()).device
        except Exception:
            policy_device = (
                torch.device(device) if device is not None else torch.device("cpu")
            )

        device = torch.device(device) if device is not None else policy_device
        get_weights_fn = None
        if policy_device != device:
            param_and_buf = dict(policy.named_parameters())
            param_and_buf.update(dict(policy.named_buffers()))

            def get_weights_fn(param_and_buf=param_and_buf):
                return TensorDict(param_and_buf, []).apply(lambda x: x.data)

            policy_cast = deepcopy(policy).requires_grad_(False).to(device)
            # here things may break bc policy.to("cuda") gives us weights on cuda:0 (same
            # but different)
            try:
                device = next(policy_cast.parameters()).device
            except StopIteration:  # noqa
                pass
        else:
            policy_cast = policy
        return policy_cast, device, get_weights_fn

    def update_policy_weights_(
        self, policy_weights: Optional[TensorDictBase] = None
    ) -> None:
        """Updates the policy weights if the policy of the data collector and the trained policy live on different devices.

        Args:
            policy_weights (TensorDictBase, optional): if provided, a TensorDict containing
                the weights of the policy to be used for the udpdate.

        """
        if policy_weights is not None:
            self.policy_weights.apply(lambda x: x.data).update_(policy_weights)
        elif self.get_weights_fn is not None:
            self.policy_weights.apply(lambda x: x.data).update_(self.get_weights_fn())

    def __iter__(self) -> Iterator[TensorDictBase]:
        return self.iterator()

    def next(self):
        try:
            if self._iterator is None:
                self._iterator = iter(self)
            out = next(self._iterator)
            # if any, we don't want the device ref to be passed in distributed settings
            out.clear_device_()
            return out
        except StopIteration:
            return None

    @abc.abstractmethod
    def shutdown(self):
        raise NotImplementedError

    @abc.abstractmethod
    def iterator(self) -> Iterator[TensorDictBase]:
        raise NotImplementedError

    @abc.abstractmethod
    def set_seed(self, seed: int, static_seed: bool = False) -> int:
        raise NotImplementedError

    @abc.abstractmethod
    def state_dict(self) -> OrderedDict:
        raise NotImplementedError

    @abc.abstractmethod
    def load_state_dict(self, state_dict: OrderedDict) -> None:
        raise NotImplementedError

    def __repr__(self) -> str:
        string = f"{self.__class__.__name__}()"
        return string


@accept_remote_rref_udf_invocation
class SyncDataCollector(DataCollectorBase):
    """Generic data collector for RL problems. Requires an environment constructor and a policy.

    Args:
        create_env_fn (Callable): a callable that returns an instance of
            :class:`~torchrl.envs.EnvBase` class.
        policy (Callable): Policy to be executed in the environment.
            Must accept :class:`tensordict.tensordict.TensorDictBase` object as input.
            If ``None`` is provided, the policy used will be a
            :class:`~torchrl.collectors.RandomPolicy` instance with the environment
            ``action_spec``.
        frames_per_batch (int): A keyword-only argument representing the total
            number of elements in a batch.
        total_frames (int): A keyword-only argument representing the total
            number of frames returned by the collector
            during its lifespan. If the ``total_frames`` is not divisible by
            ``frames_per_batch``, an exception is raised.
             Endless collectors can be created by passing ``total_frames=-1``.
        device (int, str or torch.device, optional): The device on which the
            policy will be placed.
            If it differs from the input policy device, the
            :meth:`~.update_policy_weights_` method should be queried
            at appropriate times during the training loop to accommodate for
            the lag between parameter configuration at various times.
            Defaults to ``None`` (i.e. policy is kept on its original device).
        storing_device (int, str or torch.device, optional): The device on which
            the output :class:`tensordict.TensorDict` will be stored. For long
            trajectories, it may be necessary to store the data on a different
            device than the one where the policy and env are executed.
            Defaults to ``"cpu"``.
        create_env_kwargs (dict, optional): Dictionary of kwargs for
            ``create_env_fn``.
        max_frames_per_traj (int, optional): Maximum steps per trajectory.
            Note that a trajectory can span over multiple batches (unless
            ``reset_at_each_iter`` is set to ``True``, see below).
            Once a trajectory reaches ``n_steps``, the environment is reset.
            If the environment wraps multiple environments together, the number
            of steps is tracked for each environment independently. Negative
            values are allowed, in which case this argument is ignored.
            Defaults to ``None`` (i.e. no maximum number of steps).
        init_random_frames (int, optional): Number of frames for which the
            policy is ignored before it is called. This feature is mainly
            intended to be used in offline/model-based settings, where a
            batch of random trajectories can be used to initialize training.
            If provided, it will be rounded up to the closest multiple of frames_per_batch.
            Defaults to ``None`` (i.e. no random frames).
        reset_at_each_iter (bool, optional): Whether environments should be reset
            at the beginning of a batch collection.
            Defaults to ``False``.
        postproc (Callable, optional): A post-processing transform, such as
            a :class:`~torchrl.envs.Transform` or a :class:`~torchrl.data.postprocs.MultiStep`
            instance.
            Defaults to ``None``.
        split_trajs (bool, optional): Boolean indicating whether the resulting
            TensorDict should be split according to the trajectories.
            See :func:`~torchrl.collectors.utils.split_trajectories` for more
            information.
            Defaults to ``False``.
        exploration_type (ExplorationType, optional): interaction mode to be used when
            collecting data. Must be one of ``ExplorationType.RANDOM``, ``ExplorationType.MODE`` or
            ``ExplorationType.MEAN``.
            Defaults to ``ExplorationType.RANDOM``
        return_same_td (bool, optional): if ``True``, the same TensorDict
            will be returned at each iteration, with its values
            updated. This feature should be used cautiously: if the same
            tensordict is added to a replay buffer for instance,
            the whole content of the buffer will be identical.
            Default is False.
        interruptor (_Interruptor, optional):
            An _Interruptor object that can be used from outside the class to control rollout collection.
            The _Interruptor class has methods ´start_collection´ and ´stop_collection´, which allow to implement
            strategies such as preeptively stopping rollout collection.
            Default is ``False``.

    Examples:
        >>> from torchrl.envs.libs.gym import GymEnv
        >>> from tensordict.nn import TensorDictModule
        >>> from torch import nn
        >>> env_maker = lambda: GymEnv("Pendulum-v1", device="cpu")
        >>> policy = TensorDictModule(nn.Linear(3, 1), in_keys=["observation"], out_keys=["action"])
        >>> collector = SyncDataCollector(
        ...     create_env_fn=env_maker,
        ...     policy=policy,
        ...     total_frames=2000,
        ...     max_frames_per_traj=50,
        ...     frames_per_batch=200,
        ...     init_random_frames=-1,
        ...     reset_at_each_iter=False,
        ...     device="cpu",
        ...     storing_device="cpu",
        ... )
        >>> for i, data in enumerate(collector):
        ...     if i == 2:
        ...         print(data)
        ...         break
        TensorDict(
            fields={
                action: Tensor(shape=torch.Size([200, 1]), device=cpu, dtype=torch.float32, is_shared=False),
                collector: TensorDict(
                    fields={
                        traj_ids: Tensor(shape=torch.Size([200]), device=cpu, dtype=torch.int64, is_shared=False)},
                    batch_size=torch.Size([200]),
                    device=cpu,
                    is_shared=False),
                done: Tensor(shape=torch.Size([200, 1]), device=cpu, dtype=torch.bool, is_shared=False),
                next: TensorDict(
                    fields={
                        done: Tensor(shape=torch.Size([200, 1]), device=cpu, dtype=torch.bool, is_shared=False),
                        observation: Tensor(shape=torch.Size([200, 3]), device=cpu, dtype=torch.float32, is_shared=False),
                        reward: Tensor(shape=torch.Size([200, 1]), device=cpu, dtype=torch.float32, is_shared=False),
                        step_count: Tensor(shape=torch.Size([200, 1]), device=cpu, dtype=torch.int64, is_shared=False),
                        truncated: Tensor(shape=torch.Size([200, 1]), device=cpu, dtype=torch.bool, is_shared=False)},
                    batch_size=torch.Size([200]),
                    device=cpu,
                    is_shared=False),
                observation: Tensor(shape=torch.Size([200, 3]), device=cpu, dtype=torch.float32, is_shared=False),
                step_count: Tensor(shape=torch.Size([200, 1]), device=cpu, dtype=torch.int64, is_shared=False),
                truncated: Tensor(shape=torch.Size([200, 1]), device=cpu, dtype=torch.bool, is_shared=False)},
            batch_size=torch.Size([200]),
            device=cpu,
            is_shared=False)
        >>> del collector

    The collector delivers batches of data that are marked with a ``"time"``
    dimension.

    Examples:
        >>> assert data.names[-1] == "time"

    """

    def __init__(
        self,
        create_env_fn: Union[
            EnvBase, "EnvCreator", Sequence[Callable[[], EnvBase]]  # noqa: F821
        ],  # noqa: F821
        policy: Optional[
            Union[
                TensorDictModule,
                Callable[[TensorDictBase], TensorDictBase],
            ]
        ],
        *,
        frames_per_batch: int,
        total_frames: int,
        device: DEVICE_TYPING = None,
        storing_device: DEVICE_TYPING = None,
        create_env_kwargs: dict | None = None,
        max_frames_per_traj: int | None = None,
        init_random_frames: int | None = None,
        reset_at_each_iter: bool = False,
        postproc: Callable[[TensorDictBase], TensorDictBase] | None = None,
        split_trajs: bool | None = None,
        exploration_type: ExplorationType = DEFAULT_EXPLORATION_TYPE,
        exploration_mode=None,
        return_same_td: bool = False,
        reset_when_done: bool = True,
        interruptor=None,
    ):
        from torchrl.envs.batched_envs import _BatchedEnv

        self.closed = True

        exploration_type = _convert_exploration_type(
            exploration_mode=exploration_mode, exploration_type=exploration_type
        )
        if create_env_kwargs is None:
            create_env_kwargs = {}
        if not isinstance(create_env_fn, EnvBase):
            env = create_env_fn(**create_env_kwargs)
        else:
            env = create_env_fn
            if create_env_kwargs:
                if not isinstance(env, _BatchedEnv):
                    raise RuntimeError(
                        "kwargs were passed to SyncDataCollector but they can't be set "
                        f"on environment of type {type(create_env_fn)}."
                    )
                env.update_kwargs(create_env_kwargs)

        if storing_device is None:
            if device is not None:
                storing_device = device
            elif policy is not None:
                try:
                    policy_device = next(policy.parameters()).device
                except (AttributeError, StopIteration):
                    policy_device = torch.device("cpu")
                storing_device = policy_device
            else:
                storing_device = torch.device("cpu")

        self.storing_device = torch.device(storing_device)
        self.env: EnvBase = env
        self.closed = False
        if not reset_when_done:
            raise ValueError("reset_when_done is deprectated.")
        self.reset_when_done = reset_when_done
        self.n_env = self.env.batch_size.numel()

        (self.policy, self.device, self.get_weights_fn,) = self._get_policy_and_device(
            policy=policy,
            device=device,
            observation_spec=self.env.observation_spec,
        )

        if isinstance(self.policy, nn.Module):
            self.policy_weights = TensorDict(dict(self.policy.named_parameters()), [])
            self.policy_weights.update(
                TensorDict(dict(self.policy.named_buffers()), [])
            )
        else:
            self.policy_weights = TensorDict({}, [])

        self.env: EnvBase = self.env.to(self.device)
        self.max_frames_per_traj = (
            int(max_frames_per_traj) if max_frames_per_traj is not None else 0
        )
        if self.max_frames_per_traj is not None and self.max_frames_per_traj > 0:
            # let's check that there is no StepCounter yet
            for key in self.env.output_spec.keys(True, True):
                if isinstance(key, str):
                    key = (key,)
                if "step_count" in key:
                    raise ValueError(
                        "A 'step_count' key is already present in the environment "
                        "and the 'max_frames_per_traj' argument may conflict with "
                        "a 'StepCounter' that has already been set. "
                        "Possible solutions: Set max_frames_per_traj to 0 or "
                        "remove the StepCounter limit from the environment transforms."
                    )
            env = self.env = TransformedEnv(
                self.env, StepCounter(max_steps=self.max_frames_per_traj)
            )

        if total_frames is None or total_frames < 0:
            total_frames = float("inf")
        else:
            remainder = total_frames % frames_per_batch
            if remainder != 0 and RL_WARNINGS:
                warnings.warn(
                    f"total_frames ({total_frames}) is not exactly divisible by frames_per_batch ({frames_per_batch})."
                    f"This means {frames_per_batch - remainder} additional frames will be collected."
                    "To silence this message, set the environment variable RL_WARNINGS to False."
                )
        self.total_frames = (
            int(total_frames) if total_frames != float("inf") else total_frames
        )
        self.reset_at_each_iter = reset_at_each_iter
        self.init_random_frames = (
            int(init_random_frames) if init_random_frames is not None else 0
        )
        if (
            init_random_frames is not None
            and init_random_frames % frames_per_batch != 0
            and RL_WARNINGS
        ):
            warnings.warn(
                f"init_random_frames ({init_random_frames}) is not exactly a multiple of frames_per_batch ({frames_per_batch}), "
                f" this results in more init_random_frames than requested"
                f" ({-(-init_random_frames // frames_per_batch) * frames_per_batch})."
                "To silence this message, set the environment variable RL_WARNINGS to False."
            )

        self.postproc = postproc
        if self.postproc is not None and hasattr(self.postproc, "to"):
            self.postproc.to(self.storing_device)
        if frames_per_batch % self.n_env != 0 and RL_WARNINGS:
            warnings.warn(
                f"frames_per_batch ({frames_per_batch}) is not exactly divisible by the number of batched environments ({self.n_env}), "
                f" this results in more frames_per_batch per iteration that requested"
                f" ({-(-frames_per_batch // self.n_env) * self.n_env})."
                "To silence this message, set the environment variable RL_WARNINGS to False."
            )
        self.requested_frames_per_batch = int(frames_per_batch)
        self.frames_per_batch = -(-frames_per_batch // self.n_env)
        self.exploration_type = (
            exploration_type if exploration_type else DEFAULT_EXPLORATION_TYPE
        )
        self.return_same_td = return_same_td

        self._tensordict = env.reset()
        traj_ids = torch.arange(self.n_env, device=env.device).view(self.env.batch_size)
        self._tensordict.set(
            ("collector", "traj_ids"),
            traj_ids,
        )

        with torch.no_grad():
            self._tensordict_out = self.env.fake_tensordict()
        # If the policy has a valid spec, we use it
        if (
            hasattr(self.policy, "spec")
            and self.policy.spec is not None
            and all(v is not None for v in self.policy.spec.values(True, True))
        ):
            if any(
                key not in self._tensordict_out.keys(isinstance(key, tuple))
                for key in self.policy.spec.keys(True, True)
            ):
                # if policy spec is non-empty, all the values are not None and the keys
                # match the out_keys we assume the user has given all relevant information
                # the policy could have more keys than the env:
                policy_spec = self.policy.spec
                if policy_spec.ndim < self._tensordict_out.ndim:
                    policy_spec = policy_spec.expand(self._tensordict_out.shape)
                for key, spec in policy_spec.items(True, True):
                    if key in self._tensordict_out.keys(isinstance(key, tuple)):
                        continue
                    self._tensordict_out.set(key, spec.zero())

        else:
            # otherwise, we perform a small number of steps with the policy to
            # determine the relevant keys with which to pre-populate _tensordict_out.
            # This is the safest thing to do if the spec has None fields or if there is
            # no spec at all.
            # See #505 for additional context.
            self._tensordict_out.update(self._tensordict)
            with torch.no_grad():
                self._tensordict_out = self.policy(self._tensordict_out.to(self.device))

        self._tensordict_out = (
            self._tensordict_out.unsqueeze(-1)
            .expand(*env.batch_size, self.frames_per_batch)
            .clone()
            .zero_()
        )
        # in addition to outputs of the policy, we add traj_ids to
        # _tensordict_out which will be collected during rollout
        self._tensordict_out = self._tensordict_out.to(self.storing_device)
        self._tensordict_out.set(
            ("collector", "traj_ids"),
            torch.zeros(
                *self._tensordict_out.batch_size,
                dtype=torch.int64,
                device=self.storing_device,
            ),
        )
        self._tensordict_out.refine_names(..., "time")

        if split_trajs is None:
            split_trajs = False
        self.split_trajs = split_trajs
        self._exclude_private_keys = True
        self.interruptor = interruptor
        self._frames = 0
        self._iter = -1

    # for RPC
    def next(self):
        return super().next()

    # for RPC
    def update_policy_weights_(
        self, policy_weights: Optional[TensorDictBase] = None
    ) -> None:
        super().update_policy_weights_(policy_weights)

    def set_seed(self, seed: int, static_seed: bool = False) -> int:
        """Sets the seeds of the environments stored in the DataCollector.

        Args:
            seed (int): integer representing the seed to be used for the environment.
            static_seed(bool, optional): if ``True``, the seed is not incremented.
                Defaults to False

        Returns:
            Output seed. This is useful when more than one environment is contained in the DataCollector, as the
            seed will be incremented for each of these. The resulting seed is the seed of the last environment.

        Examples:
            >>> from torchrl.envs import ParallelEnv
            >>> from torchrl.envs.libs.gym import GymEnv
            >>> from tensordict.nn import TensorDictModule
            >>> from torch import nn
            >>> env_fn = lambda: GymEnv("Pendulum-v1")
            >>> env_fn_parallel = ParallelEnv(6, env_fn)
            >>> policy = TensorDictModule(nn.Linear(3, 1), in_keys=["observation"], out_keys=["action"])
            >>> collector = SyncDataCollector(env_fn_parallel, policy, total_frames=300, frames_per_batch=100)
            >>> out_seed = collector.set_seed(1)  # out_seed = 6

        """
        return self.env.set_seed(seed, static_seed=static_seed)

    def iterator(self) -> Iterator[TensorDictBase]:
        """Iterates through the DataCollector.

        Yields: TensorDictBase objects containing (chunks of) trajectories

        """
        if self.storing_device.type == "cuda":
            stream = torch.cuda.Stream(self.storing_device, priority=-1)
            event = stream.record_event()
        else:
            event = None
            stream = None
        with torch.cuda.stream(stream):
            total_frames = self.total_frames

            while self._frames < self.total_frames:
                self._iter += 1
                tensordict_out = self.rollout()
                self._frames += tensordict_out.numel()
                if self._frames >= total_frames:
                    self.env.close()

                if self.split_trajs:
                    tensordict_out = split_trajectories(
                        tensordict_out, prefix="collector"
                    )
                if self.postproc is not None:
                    tensordict_out = self.postproc(tensordict_out)
                if self._exclude_private_keys:

                    def is_private(key):
                        if isinstance(key, str) and key.startswith("_"):
                            return True
                        if isinstance(key, tuple) and any(
                            _key.startswith("_") for _key in key
                        ):
                            return True
                        return False

                    excluded_keys = [
                        key for key in tensordict_out.keys(True) if is_private(key)
                    ]
                    tensordict_out = tensordict_out.exclude(
                        *excluded_keys, inplace=True
                    )
                if self.return_same_td:
                    # This is used with multiprocessed collectors to use the buffers
                    # stored in the tensordict.
                    if event is not None:
                        event.record()
                        event.synchronize()
                    yield tensordict_out
                else:
                    # we must clone the values, as the tensordict is updated in-place.
                    # otherwise the following code may break:
                    # >>> for i, data in enumerate(collector):
                    # >>>      if i == 0:
                    # >>>          data0 = data
                    # >>>      elif i == 1:
                    # >>>          data1 = data
                    # >>>      else:
                    # >>>          break
                    # >>> assert data0["done"] is not data1["done"]
                    yield tensordict_out.clone()

    def _update_traj_ids(self, tensordict) -> None:
        # we can't use the reset keys because they're gone
<<<<<<< HEAD
        traj_sop = _aggregate_resets(
=======
        traj_sop = _aggregate_end_of_traj(
>>>>>>> 4ab5b108
            tensordict.get("next"), done_keys=self.env.done_keys
        )
        if traj_sop.any():
            traj_ids = self._tensordict.get(("collector", "traj_ids"))
            traj_ids = traj_ids.clone()
            traj_ids[traj_sop] = traj_ids.max() + torch.arange(
                1, traj_sop.sum() + 1, device=traj_ids.device
            )
            self._tensordict.set(("collector", "traj_ids"), traj_ids)

    @torch.no_grad()
    def rollout(self) -> TensorDictBase:
        """Computes a rollout in the environment using the provided policy.

        Returns:
            TensorDictBase containing the computed rollout.

        """
        if self.reset_at_each_iter:
            self._tensordict.update(self.env.reset())

        # self._tensordict.fill_(("collector", "step_count"), 0)
        self._tensordict_out.fill_(("collector", "traj_ids"), -1)
        tensordicts = []
        with set_exploration_type(self.exploration_type):
            for t in range(self.frames_per_batch):
                if (
                    self.init_random_frames is not None
                    and self._frames < self.init_random_frames
                ):
                    self.env.rand_action(self._tensordict)
                else:
                    self.policy(self._tensordict)
                tensordict, tensordict_ = self.env.step_and_maybe_reset(
                    self._tensordict
                )
                self._tensordict = tensordict_.set(
                    "collector", tensordict.get("collector").clone(False)
                )
                tensordicts.append(
                    tensordict.to(self.storing_device, non_blocking=True)
                )

                self._update_traj_ids(tensordict)
                if (
                    self.interruptor is not None
                    and self.interruptor.collection_stopped()
                ):
                    try:
                        torch.stack(
                            tensordicts,
                            self._tensordict_out.ndim - 1,
                            out=self._tensordict_out[: t + 1],
                        )
                    except RuntimeError:
                        with self._tensordict_out.unlock_():
                            torch.stack(
                                tensordicts,
                                self._tensordict_out.ndim - 1,
                                out=self._tensordict_out[: t + 1],
                            )
                    break
            else:
                try:
                    self._tensordict_out = torch.stack(
                        tensordicts,
                        self._tensordict_out.ndim - 1,
                        out=self._tensordict_out,
                    )
                except RuntimeError:
                    with self._tensordict_out.unlock_():
                        self._tensordict_out = torch.stack(
                            tensordicts,
                            self._tensordict_out.ndim - 1,
                            out=self._tensordict_out,
                        )
        return self._tensordict_out

    def reset(self, index=None, **kwargs) -> None:
        """Resets the environments to a new initial state."""
        # metadata
        md = self._tensordict.get("collector").clone()
        if index is not None:
            # check that the env supports partial reset
            if prod(self.env.batch_size) == 0:
                raise RuntimeError("resetting unique env with index is not permitted.")
            for reset_key, done_keys in zip(
                self.env.reset_keys, self.env.done_keys_groups
            ):
                _reset = torch.zeros(
                    self.env.full_done_spec[done_keys[0]].shape,
                    dtype=torch.bool,
                    device=self.env.device,
                )
                _reset[index] = 1
                self._tensordict.set(reset_key, _reset)
        else:
            _reset = None
            self._tensordict.zero_()

        self._tensordict.update(self.env.reset(**kwargs))
        md["traj_ids"] = md["traj_ids"] - md["traj_ids"].min()
        self._tensordict["collector"] = md

    def shutdown(self) -> None:
        """Shuts down all workers and/or closes the local environment."""
        if not self.closed:
            self.closed = True
            del self._tensordict, self._tensordict_out
            if not self.env.is_closed:
                self.env.close()
            del self.env
        return

    def __del__(self):
        try:
            self.shutdown()
        except Exception:
            # an AttributeError will typically be raised if the collector is deleted when the program ends.
            # In the future, insignificant changes to the close method may change the error type.
            # We excplicitely assume that any error raised during closure in
            # __del__ will not affect the program.
            pass

    def state_dict(self) -> OrderedDict:
        """Returns the local state_dict of the data collector (environment and policy).

        Returns:
            an ordered dictionary with fields :obj:`"policy_state_dict"` and
            `"env_state_dict"`.

        """
        from torchrl.envs.batched_envs import _BatchedEnv

        if isinstance(self.env, TransformedEnv):
            env_state_dict = self.env.transform.state_dict()
        elif isinstance(self.env, _BatchedEnv):
            env_state_dict = self.env.state_dict()
        else:
            env_state_dict = OrderedDict()

        if hasattr(self.policy, "state_dict"):
            policy_state_dict = self.policy.state_dict()
            state_dict = OrderedDict(
                policy_state_dict=policy_state_dict,
                env_state_dict=env_state_dict,
            )
        else:
            state_dict = OrderedDict(env_state_dict=env_state_dict)

        state_dict.update({"frames": self._frames, "iter": self._iter})

        return state_dict

    def load_state_dict(self, state_dict: OrderedDict, **kwargs) -> None:
        """Loads a state_dict on the environment and policy.

        Args:
            state_dict (OrderedDict): ordered dictionary containing the fields
                `"policy_state_dict"` and :obj:`"env_state_dict"`.

        """
        strict = kwargs.get("strict", True)
        if strict or "env_state_dict" in state_dict:
            self.env.load_state_dict(state_dict["env_state_dict"], **kwargs)
        if strict or "policy_state_dict" in state_dict:
            self.policy.load_state_dict(state_dict["policy_state_dict"], **kwargs)
        self._frames = state_dict["frames"]
        self._iter = state_dict["iter"]

    def __repr__(self) -> str:
        env_str = indent(f"env={self.env}", 4 * " ")
        policy_str = indent(f"policy={self.policy}", 4 * " ")
        td_out_str = indent(f"td_out={self._tensordict_out}", 4 * " ")
        string = (
            f"{self.__class__.__name__}("
            f"\n{env_str},"
            f"\n{policy_str},"
            f"\n{td_out_str},"
            f"\nexploration={self.exploration_type})"
        )
        return string


class _MultiDataCollector(DataCollectorBase):
    """Runs a given number of DataCollectors on separate processes.

    Args:
        create_env_fn (List[Callabled]): list of Callables, each returning an
            instance of :class:`~torchrl.envs.EnvBase`.
        policy (Callable, optional): Instance of TensorDictModule class.
            Must accept TensorDictBase object as input.
            If ``None`` is provided, the policy used will be a
            :class:`RandomPolicy` instance with the environment
            ``action_spec``.
        frames_per_batch (int): A keyword-only argument representing the
            total number of elements in a batch.
        total_frames (int): A keyword-only argument representing the
            total number of frames returned by the collector
            during its lifespan. If the ``total_frames`` is not divisible by
            ``frames_per_batch``, an exception is raised.
             Endless collectors can be created by passing ``total_frames=-1``.
        device (int, str, torch.device or sequence of such, optional):
            The device on which the policy will be placed.
            If it differs from the input policy device, the
            :meth:`~.update_policy_weights_` method should be queried
            at appropriate times during the training loop to accommodate for
            the lag between parameter configuration at various times.
            If necessary, a list of devices can be passed in which case each
            element will correspond to the designated device of a sub-collector.
            Defaults to ``None`` (i.e. policy is kept on its original device).
        storing_device (int, str, torch.device or sequence of such, optional):
            The device on which the output :class:`tensordict.TensorDict` will
            be stored. For long trajectories, it may be necessary to store the
            data on a different device than the one where the policy and env
            are executed.
            If necessary, a list of devices can be passed in which case each
            element will correspond to the designated storing device of a
            sub-collector.
            Defaults to ``"cpu"``.
        create_env_kwargs (dict, optional): A dictionary with the
            keyword arguments used to create an environment. If a list is
            provided, each of its elements will be assigned to a sub-collector.
        max_frames_per_traj (int, optional): Maximum steps per trajectory.
            Note that a trajectory can span over multiple batches (unless
            ``reset_at_each_iter`` is set to ``True``, see below).
            Once a trajectory reaches ``n_steps``, the environment is reset.
            If the environment wraps multiple environments together, the number
            of steps is tracked for each environment independently. Negative
            values are allowed, in which case this argument is ignored.
            Defaults to ``None`` (i.e. no maximum number of steps).
        init_random_frames (int, optional): Number of frames for which the
            policy is ignored before it is called. This feature is mainly
            intended to be used in offline/model-based settings, where a
            batch of random trajectories can be used to initialize training.
            If provided, it will be rounded up to the closest multiple of frames_per_batch.
            Defaults to ``None`` (i.e. no random frames).
        reset_at_each_iter (bool, optional): Whether environments should be reset
            at the beginning of a batch collection.
            Defaults to ``False``.
        postproc (Callable, optional): A post-processing transform, such as
            a :class:`~torchrl.envs.Transform` or a :class:`~torchrl.data.postprocs.MultiStep`
            instance.
            Defaults to ``None``.
        split_trajs (bool, optional): Boolean indicating whether the resulting
            TensorDict should be split according to the trajectories.
            See :func:`~torchrl.collectors.utils.split_trajectories` for more
            information.
            Defaults to ``False``.
        exploration_type (ExplorationType, optional): interaction mode to be used when
            collecting data. Must be one of ``ExplorationType.RANDOM``, ``ExplorationType.MODE`` or
            ``ExplorationType.MEAN``.
            Defaults to ``ExplorationType.RANDOM``
        return_same_td (bool, optional): if ``True``, the same TensorDict
            will be returned at each iteration, with its values
            updated. This feature should be used cautiously: if the same
            tensordict is added to a replay buffer for instance,
            the whole content of the buffer will be identical.
            Default is ``False``.
        reset_when_done (bool, optional): if ``True`` (default), an environment
            that return a ``True`` value in its ``"done"`` or ``"truncated"``
            entry will be reset at the corresponding indices.
        update_at_each_batch (boolm optional): if ``True``, :meth:`~.update_policy_weight_()`
            will be called before (sync) or after (async) each data collection.
            Defaults to ``False``.
        preemptive_threshold (float, optional): a value between 0.0 and 1.0 that specifies the ratio of workers
            that will be allowed to finished collecting their rollout before the rest are forced to end early.
        num_threads (int, optional): number of threads for this process.
            Defaults to the number of workers.
        num_sub_threads (int, optional): number of threads of the subprocesses.
            Should be equal to one plus the number of processes launched within
            each subprocess (or one if a single process is launched).
            Defaults to 1 for safety: if none is indicated, launching multiple
            workers may charge the cpu load too much and harm performance.

    """

    def __init__(
        self,
        create_env_fn: Sequence[Callable[[], EnvBase]],
        policy: Optional[
            Union[
                TensorDictModule,
                Callable[[TensorDictBase], TensorDictBase],
            ]
        ],
        *,
        frames_per_batch: int = 200,
        total_frames: Optional[int] = -1,
        device: DEVICE_TYPING = None,
        storing_device: Optional[Union[DEVICE_TYPING, Sequence[DEVICE_TYPING]]] = None,
        create_env_kwargs: Optional[Sequence[dict]] = None,
        max_frames_per_traj: int | None = None,
        init_random_frames: int | None = None,
        reset_at_each_iter: bool = False,
        postproc: Optional[Callable[[TensorDictBase], TensorDictBase]] = None,
        split_trajs: Optional[bool] = None,
        exploration_type: ExplorationType = DEFAULT_EXPLORATION_TYPE,
        exploration_mode=None,
        reset_when_done: bool = True,
        preemptive_threshold: float = None,
        update_at_each_batch: bool = False,
        devices=None,
        storing_devices=None,
        num_threads: int = None,
        num_sub_threads: int = 1,
    ):
        exploration_type = _convert_exploration_type(
            exploration_mode=exploration_mode, exploration_type=exploration_type
        )
        self.closed = True
        if num_threads is None:
            num_threads = len(create_env_fn) + 1  # 1 more thread for this proc
        self.num_sub_threads = num_sub_threads
        self.num_threads = num_threads
        self.create_env_fn = create_env_fn
        self.num_workers = len(create_env_fn)
        self.create_env_kwargs = (
            create_env_kwargs
            if create_env_kwargs is not None
            else [{} for _ in range(self.num_workers)]
        )
        # Preparing devices:
        # We want the user to be able to choose, for each worker, on which
        # device will the policy live and which device will be used to store
        # data. Those devices may or may not match.
        # One caveat is that, if there is only one device for the policy, and
        # if there are multiple workers, sending the same device and policy
        # to be copied to each worker will result in multiple copies of the
        # same policy on the same device.
        # To go around this, we do the copies of the policy in the server
        # (this object) to each possible device, and send to all the
        # processes their copy of the policy.
        if devices is not None:
            if device is not None:
                raise ValueError("Cannot pass both devices and device")
            warnings.warn(
                "`devices` keyword argument will soon be deprecated from multiprocessed collectors. "
                "Please use `device` instead."
            )
            device = devices
        if storing_devices is not None:
            if storing_device is not None:
                raise ValueError("Cannot pass both storing_devices and storing_device")
            warnings.warn(
                "`storing_devices` keyword argument will soon be deprecated from multiprocessed collectors. "
                "Please use `storing_device` instead."
            )
            storing_device = storing_devices

        def device_err_msg(device_name, devices_list):
            return (
                f"The length of the {device_name} argument should match the "
                f"number of workers of the collector. Got len("
                f"create_env_fn)={self.num_workers} and len("
                f"storing_device)={len(devices_list)}"
            )

        if isinstance(device, (str, int, torch.device)):
            device = [torch.device(device) for _ in range(self.num_workers)]
        elif device is None:
            device = [None for _ in range(self.num_workers)]
        elif isinstance(device, Sequence):
            if len(device) != self.num_workers:
                raise RuntimeError(device_err_msg("devices", device))
            device = [torch.device(_device) for _device in device]
        else:
            raise ValueError(
                "devices should be either None, a torch.device or equivalent "
                "or an iterable of devices. "
                f"Found {type(device)} instead."
            )
        self._policy_dict = {}
        self._policy_weights_dict = {}
        self._get_weights_fn_dict = {}

        for i, (_device, create_env, kwargs) in enumerate(
            zip(device, self.create_env_fn, self.create_env_kwargs)
        ):
            if _device in self._policy_dict:
                device[i] = _device
                continue

            if hasattr(create_env, "observation_spec"):
                observation_spec = create_env.observation_spec
            else:
                try:
                    observation_spec = create_env(**kwargs).observation_spec
                except:  # noqa
                    observation_spec = None

            _policy, _device, _get_weight_fn = self._get_policy_and_device(
                policy=policy, device=_device, observation_spec=observation_spec
            )
            self._policy_dict[_device] = _policy
            if isinstance(_policy, nn.Module):
                param_dict = dict(_policy.named_parameters())
                param_dict.update(_policy.named_buffers())
                self._policy_weights_dict[_device] = TensorDict(param_dict, [])
            else:
                self._policy_weights_dict[_device] = TensorDict({}, [])

            self._get_weights_fn_dict[_device] = _get_weight_fn
            device[i] = _device
        self.device = device

        if storing_device is None:
            self.storing_device = self.device
        else:
            if isinstance(storing_device, (str, int, torch.device)):
                self.storing_device = [
                    torch.device(storing_device) for _ in range(self.num_workers)
                ]
            elif isinstance(storing_device, Sequence):
                if len(storing_device) != self.num_workers:
                    raise RuntimeError(
                        device_err_msg("storing_devices", storing_device)
                    )
                self.storing_device = [
                    torch.device(_storing_device) for _storing_device in storing_device
                ]
            else:
                raise ValueError(
                    "storing_devices should be either a torch.device or equivalent or an iterable of devices. "
                    f"Found {type(storing_device)} instead."
                )

        if total_frames is None or total_frames < 0:
            total_frames = float("inf")
        else:
            remainder = total_frames % frames_per_batch
            if remainder != 0 and RL_WARNINGS:
                warnings.warn(
                    f"total_frames ({total_frames}) is not exactly divisible by frames_per_batch ({frames_per_batch})."
                    f"This means {frames_per_batch - remainder} additional frames will be collected."
                    "To silence this message, set the environment variable RL_WARNINGS to False."
                )
        self.total_frames = (
            int(total_frames) if total_frames != float("inf") else total_frames
        )
        self.reset_at_each_iter = reset_at_each_iter
        self.postprocs = postproc
        self.max_frames_per_traj = (
            int(max_frames_per_traj) if max_frames_per_traj is not None else 0
        )
        self.requested_frames_per_batch = int(frames_per_batch)
        self.reset_when_done = reset_when_done
        if split_trajs is None:
            split_trajs = False
        elif not self.reset_when_done and split_trajs:
            raise RuntimeError(
                "Cannot split trajectories when reset_when_done is False."
            )
        self.split_trajs = split_trajs
        self.init_random_frames = (
            int(init_random_frames) if init_random_frames is not None else 0
        )
        self.update_at_each_batch = update_at_each_batch
        self.exploration_type = exploration_type
        self.frames_per_worker = np.inf
        if preemptive_threshold is not None:
            if _is_osx:
                raise NotImplementedError(
                    "Cannot use preemption on OSX due to Queue.qsize() not being implemented on this platform."
                )
            self.preemptive_threshold = np.clip(preemptive_threshold, 0.0, 1.0)
            manager = _InterruptorManager()
            manager.start()
            self.interruptor = manager._Interruptor()
        else:
            self.preemptive_threshold = 1.0
            self.interruptor = None
        self._run_processes()
        self._exclude_private_keys = True
        self._frames = 0
        self._iter = -1

    @property
    def frames_per_batch_worker(self):
        raise NotImplementedError

    def update_policy_weights_(self, policy_weights=None) -> None:
        for _device in self._policy_dict:
            if policy_weights is not None:
                self._policy_weights_dict[_device].apply(lambda x: x.data).update_(
                    policy_weights
                )
            elif self._get_weights_fn_dict[_device] is not None:
                self._policy_weights_dict[_device].update_(
                    self._get_weights_fn_dict[_device]()
                )

    @property
    def _queue_len(self) -> int:
        raise NotImplementedError

    def _run_processes(self) -> None:
        torch.set_num_threads(self.num_threads)
        queue_out = mp.Queue(self._queue_len)  # sends data from proc to main
        self.procs = []
        self.pipes = []
        for i, (env_fun, env_fun_kwargs) in enumerate(
            zip(self.create_env_fn, self.create_env_kwargs)
        ):
            _device = self.device[i]
            _storing_device = self.storing_device[i]
            pipe_parent, pipe_child = mp.Pipe()  # send messages to procs
            if env_fun.__class__.__name__ != "EnvCreator" and not isinstance(
                env_fun, EnvBase
            ):  # to avoid circular imports
                env_fun = CloudpickleWrapper(env_fun)

            kwargs = {
                "pipe_parent": pipe_parent,
                "pipe_child": pipe_child,
                "queue_out": queue_out,
                "create_env_fn": env_fun,
                "create_env_kwargs": env_fun_kwargs,
                "policy": self._policy_dict[_device],
                "max_frames_per_traj": self.max_frames_per_traj,
                "frames_per_batch": self.frames_per_batch_worker,
                "reset_at_each_iter": self.reset_at_each_iter,
                "device": _device,
                "storing_device": _storing_device,
                "exploration_type": self.exploration_type,
                "reset_when_done": self.reset_when_done,
                "idx": i,
                "interruptor": self.interruptor,
            }
            proc = _ProcessNoWarn(
                target=_main_async_collector,
                num_threads=self.num_sub_threads,
                kwargs=kwargs,
            )
            # proc.daemon can't be set as daemonic processes may be launched by the process itself
            try:
                proc.start()
            except _pickle.PicklingError as err:
                if "<lambda>" in str(err):
                    raise RuntimeError(
                        """Can't open a process with doubly cloud-pickled lambda function.
This error is likely due to an attempt to use a ParallelEnv in a
multiprocessed data collector. To do this, consider wrapping your
lambda function in an `torchrl.envs.EnvCreator` wrapper as follows:
`env = ParallelEnv(N, EnvCreator(my_lambda_function))`.
This will not only ensure that your lambda function is cloud-pickled once, but
also that the state dict is synchronised across processes if needed."""
                    ) from err
            pipe_child.close()
            self.procs.append(proc)
            self.pipes.append(pipe_parent)
        for pipe_parent in self.pipes:
            msg = pipe_parent.recv()
            if msg != "instantiated":
                raise RuntimeError(msg)
        self.queue_out = queue_out
        self.closed = False

    def __del__(self):
        try:
            self.shutdown()
        except Exception:
            # an AttributeError will typically be raised if the collector is deleted when the program ends.
            # In the future, insignificant changes to the close method may change the error type.
            # We excplicitely assume that any error raised during closure in
            # __del__ will not affect the program.
            pass

    def shutdown(self) -> None:
        """Shuts down all processes. This operation is irreversible."""
        self._shutdown_main()

    def _shutdown_main(self) -> None:
        if self.closed:
            return
        _check_for_faulty_process(self.procs)
        self.closed = True
        for idx in range(self.num_workers):
            if not self.procs[idx].is_alive():
                continue
            try:
                self.pipes[idx].send((None, "close"))

                if self.pipes[idx].poll(10.0):
                    msg = self.pipes[idx].recv()
                    if msg != "closed":
                        raise RuntimeError(f"got {msg} but expected 'close'")
                else:
                    continue
            except BrokenPipeError:
                continue

        for proc in self.procs:
            exitcode = proc.join(1.0)
            if exitcode is None:
                proc.terminate()
        self.queue_out.close()
        for pipe in self.pipes:
            pipe.close()

    def set_seed(self, seed: int, static_seed: bool = False) -> int:
        """Sets the seeds of the environments stored in the DataCollector.

        Args:
            seed: integer representing the seed to be used for the environment.
            static_seed (bool, optional): if ``True``, the seed is not incremented.
                Defaults to False

        Returns:
            Output seed. This is useful when more than one environment is
            contained in the DataCollector, as the seed will be incremented for
            each of these. The resulting seed is the seed of the last
            environment.

        Examples:
            >>> from torchrl.envs import ParallelEnv
            >>> from torchrl.envs.libs.gym import GymEnv
            >>> from tensordict.nn import TensorDictModule
            >>> from torch import nn
            >>> env_fn = lambda: GymEnv("Pendulum-v1")
            >>> env_fn_parallel = lambda: ParallelEnv(6, env_fn)
            >>> policy = TensorDictModule(nn.Linear(3, 1), in_keys=["observation"], out_keys=["action"])
            >>> collector = SyncDataCollector(env_fn_parallel, policy, frames_per_batch=100, total_frames=300)
            >>> out_seed = collector.set_seed(1)  # out_seed = 6

        """
        _check_for_faulty_process(self.procs)
        for idx in range(self.num_workers):
            self.pipes[idx].send(((seed, static_seed), "seed"))
            new_seed, msg = self.pipes[idx].recv()
            if msg != "seeded":
                raise RuntimeError(f"Expected msg='seeded', got {msg}")
            seed = new_seed
        self.reset()
        return seed

    def reset(self, reset_idx: Optional[Sequence[bool]] = None) -> None:
        """Resets the environments to a new initial state.

        Args:
            reset_idx: Optional. Sequence indicating which environments have
                to be reset. If None, all environments are reset.

        """
        _check_for_faulty_process(self.procs)

        if reset_idx is None:
            reset_idx = [True for _ in range(self.num_workers)]
        for idx in range(self.num_workers):
            if reset_idx[idx]:
                self.pipes[idx].send((None, "reset"))
        for idx in range(self.num_workers):
            if reset_idx[idx]:
                j, msg = self.pipes[idx].recv()
                if msg != "reset":
                    raise RuntimeError(f"Expected msg='reset', got {msg}")

    def state_dict(self) -> OrderedDict:
        """Returns the state_dict of the data collector.

        Each field represents a worker containing its own state_dict.

        """
        for idx in range(self.num_workers):
            self.pipes[idx].send((None, "state_dict"))
        state_dict = OrderedDict()
        for idx in range(self.num_workers):
            _state_dict, msg = self.pipes[idx].recv()
            if msg != "state_dict":
                raise RuntimeError(f"Expected msg='state_dict', got {msg}")
            state_dict[f"worker{idx}"] = _state_dict
        state_dict.update({"frames": self._frames, "iter": self._iter})

        return state_dict

    def load_state_dict(self, state_dict: OrderedDict) -> None:
        """Loads the state_dict on the workers.

        Args:
            state_dict (OrderedDict): state_dict of the form
                ``{"worker0": state_dict0, "worker1": state_dict1}``.

        """
        for idx in range(self.num_workers):
            self.pipes[idx].send((state_dict[f"worker{idx}"], "load_state_dict"))
        for idx in range(self.num_workers):
            _, msg = self.pipes[idx].recv()
            if msg != "loaded":
                raise RuntimeError(f"Expected msg='loaded', got {msg}")
        self._frames = state_dict["frames"]
        self._iter = state_dict["iter"]


@accept_remote_rref_udf_invocation
class MultiSyncDataCollector(_MultiDataCollector):
    """Runs a given number of DataCollectors on separate processes synchronously.

    .. aafig::

            +----------------------------------------------------------------------+
            |            "MultiSyncDataCollector"                 |                |
            |~~~~~~~~~~~~~~~~~~~~~~~~~~~~~~~~~~~~~~~~~~~~~~~~~~~~~|                |
            |   "Collector 1" |  "Collector 2"  |  "Collector 3"  |     Main       |
            |~~~~~~~~~~~~~~~~~|~~~~~~~~~~~~~~~~~|~~~~~~~~~~~~~~~~~|~~~~~~~~~~~~~~~~|
            | "env1" | "env2" | "env3" | "env4" | "env5" | "env6" |                |
            |~~~~~~~~|~~~~~~~~|~~~~~~~~|~~~~~~~~|~~~~~~~~|~~~~~~~~|~~~~~~~~~~~~~~~~|
            |"reset" |"reset" |"reset" |"reset" |"reset" |"reset" |                |
            |        |        |        |        |        |        |                |
            |       "actor"   |        |        |       "actor"   |                |
            |                 |        |        |                 |                |
            | "step" | "step" |       "actor"   |                 |                |
            |        |        |                 |                 |                |
            |        |        |                 | "step" | "step" |                |
            |        |        |                 |        |        |                |
            |       "actor"   | "step" | "step" |       "actor"   |                |
            |                 |        |        |                 |                |
            |                 |       "actor"   |                 |                |
            |                 |                 |                 |                |
            |                       "yield batch of traj 1"------->"collect, train"|
            |                                                     |                |
            | "step" | "step" | "step" | "step" | "step" | "step" |                |
            |        |        |        |        |        |        |                |
            |       "actor"   |       "actor"   |        |        |                |
            |                 | "step" | "step" |       "actor"   |                |
            |                 |        |        |                 |                |
            | "step" | "step" |       "actor"   | "step" | "step" |                |
            |        |        |                 |        |        |                |
            |       "actor"   |                 |       "actor"   |                |
            |                       "yield batch of traj 2"------->"collect, train"|
            |                                                     |                |
            +----------------------------------------------------------------------+

    Envs can be identical or different.

    The collection starts when the next item of the collector is queried,
    and no environment step is computed in between the reception of a batch of
    trajectory and the start of the next collection.
    This class can be safely used with online RL algorithms.

    Examples:
        >>> from torchrl.envs.libs.gym import GymEnv
        >>> from torchrl.envs import StepCounter
        >>> from tensordict.nn import TensorDictModule
        >>> from torch import nn
        >>> env_maker = lambda: TransformedEnv(GymEnv("Pendulum-v1", device="cpu"), StepCounter(max_steps=50))
        >>> policy = TensorDictModule(nn.Linear(3, 1), in_keys=["observation"], out_keys=["action"])
        >>> collector = MultiSyncDataCollector(
        ...     create_env_fn=[env_maker, env_maker],
        ...     policy=policy,
        ...     total_frames=2000,
        ...     max_frames_per_traj=50,
        ...     frames_per_batch=200,
        ...     init_random_frames=-1,
        ...     reset_at_each_iter=False,
        ...     devices="cpu",
        ...     storing_devices="cpu",
        ... )
        >>> for i, data in enumerate(collector):
        ...     if i == 2:
        ...         print(data)
        ...         break
        TensorDict(
            fields={
                action: Tensor(shape=torch.Size([200, 1]), device=cpu, dtype=torch.float32, is_shared=False),
                collector: TensorDict(
                    fields={
                        traj_ids: Tensor(shape=torch.Size([200]), device=cpu, dtype=torch.int64, is_shared=False)},
                    batch_size=torch.Size([200]),
                    device=cpu,
                    is_shared=False),
                done: Tensor(shape=torch.Size([200, 1]), device=cpu, dtype=torch.bool, is_shared=False),
                next: TensorDict(
                    fields={
                        done: Tensor(shape=torch.Size([200, 1]), device=cpu, dtype=torch.bool, is_shared=False),
                        observation: Tensor(shape=torch.Size([200, 3]), device=cpu, dtype=torch.float32, is_shared=False),
                        reward: Tensor(shape=torch.Size([200, 1]), device=cpu, dtype=torch.float32, is_shared=False),
                        step_count: Tensor(shape=torch.Size([200, 1]), device=cpu, dtype=torch.int64, is_shared=False),
                        truncated: Tensor(shape=torch.Size([200, 1]), device=cpu, dtype=torch.bool, is_shared=False)},
                    batch_size=torch.Size([200]),
                    device=cpu,
                    is_shared=False),
                observation: Tensor(shape=torch.Size([200, 3]), device=cpu, dtype=torch.float32, is_shared=False),
                step_count: Tensor(shape=torch.Size([200, 1]), device=cpu, dtype=torch.int64, is_shared=False),
                truncated: Tensor(shape=torch.Size([200, 1]), device=cpu, dtype=torch.bool, is_shared=False)},
            batch_size=torch.Size([200]),
            device=cpu,
            is_shared=False)
        >>> collector.shutdown()
        >>> del collector

    """

    __doc__ += _MultiDataCollector.__doc__

    # for RPC
    def next(self):
        return super().next()

    # for RPC
    def shutdown(self):
        if hasattr(self, "out_buffer"):
            del self.out_buffer
        if hasattr(self, "buffers"):
            del self.buffers
        return super().shutdown()

    # for RPC
    def set_seed(self, seed: int, static_seed: bool = False) -> int:
        return super().set_seed(seed, static_seed)

    # for RPC
    def state_dict(self) -> OrderedDict:
        return super().state_dict()

    # for RPC
    def load_state_dict(self, state_dict: OrderedDict) -> None:
        return super().load_state_dict(state_dict)

    # for RPC
    def update_policy_weights_(
        self, policy_weights: Optional[TensorDictBase] = None
    ) -> None:
        super().update_policy_weights_(policy_weights)

    @property
    def frames_per_batch_worker(self):
        if self.requested_frames_per_batch % self.num_workers != 0 and RL_WARNINGS:
            warnings.warn(
                f"frames_per_batch {self.requested_frames_per_batch} is not exactly divisible by the number of collector workers {self.num_workers},"
                f" this results in more frames_per_batch per iteration that requested."
                "To silence this message, set the environment variable RL_WARNINGS to False."
            )
        frames_per_batch_worker = -(
            -self.requested_frames_per_batch // self.num_workers
        )
        return frames_per_batch_worker

    @property
    def _queue_len(self) -> int:
        return self.num_workers

    def iterator(self) -> Iterator[TensorDictBase]:

        self.buffers = {}
        dones = [False for _ in range(self.num_workers)]
        workers_frames = [0 for _ in range(self.num_workers)]
        same_device = None
        self.out_buffer = None

        while not all(dones) and self._frames < self.total_frames:
            _check_for_faulty_process(self.procs)
            if self.update_at_each_batch:
                self.update_policy_weights_()

            for idx in range(self.num_workers):
                if (
                    self.init_random_frames is not None
                    and self._frames < self.init_random_frames
                ):
                    msg = "continue_random"
                else:
                    msg = "continue"
                self.pipes[idx].send((None, msg))

            self._iter += 1
            max_traj_idx = None

            if self.interruptor is not None and self.preemptive_threshold < 1.0:
                self.interruptor.start_collection()
                while self.queue_out.qsize() < int(
                    self.num_workers * self.preemptive_threshold
                ):
                    continue
                self.interruptor.stop_collection()
                # Now wait for stragglers to return
                while self.queue_out.qsize() < int(self.num_workers):
                    continue

            for _ in range(self.num_workers):
                new_data, j = self.queue_out.get()
                if j == 0:
                    data, idx = new_data
                    self.buffers[idx] = data
                else:
                    idx = new_data
                workers_frames[idx] = workers_frames[idx] + self.buffers[idx].numel()

                if workers_frames[idx] >= self.total_frames:
                    dones[idx] = True
            # we have to correct the traj_ids to make sure that they don't overlap
            for idx in range(self.num_workers):
                traj_ids = self.buffers[idx].get(("collector", "traj_ids"))
                if max_traj_idx is not None:
                    traj_ids[traj_ids != -1] += max_traj_idx
                    # out_tensordicts_shared[idx].set("traj_ids", traj_ids)
                max_traj_idx = traj_ids.max().item() + 1
                # out = out_tensordicts_shared[idx]
            if same_device is None:
                prev_device = None
                same_device = True
                for item in self.buffers.values():
                    if prev_device is None:
                        prev_device = item.device
                    else:
                        same_device = same_device and (item.device == prev_device)

            if same_device:
                self.out_buffer = torch.cat(
                    list(self.buffers.values()), 0, out=self.out_buffer
                )
            else:
                self.out_buffer = torch.cat(
                    [item.cpu() for item in self.buffers.values()],
                    0,
                    out=self.out_buffer,
                )

            if self.split_trajs:
                out = split_trajectories(self.out_buffer, prefix="collector")
                self._frames += out.get(("collector", "mask")).sum().item()
            else:
                out = self.out_buffer.clone()
                self._frames += prod(out.shape)
            if self.postprocs:
                self.postprocs = self.postprocs.to(out.device)
                out = self.postprocs(out)
            if self._exclude_private_keys:
                excluded_keys = [key for key in out.keys() if key.startswith("_")]
                if excluded_keys:
                    out = out.exclude(*excluded_keys)
            yield out
            del out

        del self.buffers
        # We shall not call shutdown just yet as user may want to retrieve state_dict
        # self._shutdown_main()


@accept_remote_rref_udf_invocation
class MultiaSyncDataCollector(_MultiDataCollector):
    """Runs a given number of DataCollectors on separate processes asynchronously.

    .. aafig::


            +----------------------------------------------------------------------+
            |           "MultiConcurrentCollector"                |                |
            |~~~~~~~~~~~~~~~~~~~~~~~~~~~~~~~~~~~~~~~~~~~~~~~~~~~~~|                |
            |  "Collector 1"  |  "Collector 2"  |  "Collector 3"  |     "Main"     |
            |~~~~~~~~~~~~~~~~~|~~~~~~~~~~~~~~~~~|~~~~~~~~~~~~~~~~~|~~~~~~~~~~~~~~~~|
            | "env1" | "env2" | "env3" | "env4" | "env5" | "env6" |                |
            |~~~~~~~~|~~~~~~~~|~~~~~~~~|~~~~~~~~|~~~~~~~~|~~~~~~~~|~~~~~~~~~~~~~~~~|
            |"reset" |"reset" |"reset" |"reset" |"reset" |"reset" |                |
            |        |        |        |        |        |        |                |
            |       "actor"   |        |        |       "actor"   |                |
            |                 |        |        |                 |                |
            | "step" | "step" |       "actor"   |                 |                |
            |        |        |                 |                 |                |
            |        |        |                 | "step" | "step" |                |
            |        |        |                 |        |        |                |
            |       "actor    | "step" | "step" |       "actor"   |                |
            |                 |        |        |                 |                |
            | "yield batch 1" |       "actor"   |                 |"collect, train"|
            |                 |                 |                 |                |
            | "step" | "step" |                 | "yield batch 2" |"collect, train"|
            |        |        |                 |                 |                |
            |        |        | "yield batch 3" |                 |"collect, train"|
            |        |        |                 |                 |                |
            +----------------------------------------------------------------------+

    Environment types can be identical or different.

    The collection keeps on occuring on all processes even between the time
    the batch of rollouts is collected and the next call to the iterator.
    This class can be safely used with offline RL algorithms.

    Examples:
        >>> from torchrl.envs.libs.gym import GymEnv
        >>> from tensordict.nn import TensorDictModule
        >>> from torch import nn
        >>> env_maker = lambda: GymEnv("Pendulum-v1", device="cpu")
        >>> policy = TensorDictModule(nn.Linear(3, 1), in_keys=["observation"], out_keys=["action"])
        >>> collector = MultiaSyncDataCollector(
        ...     create_env_fn=[env_maker, env_maker],
        ...     policy=policy,
        ...     total_frames=2000,
        ...     max_frames_per_traj=50,
        ...     frames_per_batch=200,
        ...     init_random_frames=-1,
        ...     reset_at_each_iter=False,
        ...     devices="cpu",
        ...     storing_devices="cpu",
        ... )
        >>> for i, data in enumerate(collector):
        ...     if i == 2:
        ...         print(data)
        ...         break
        TensorDict(
            fields={
                action: Tensor(shape=torch.Size([200, 1]), device=cpu, dtype=torch.float32, is_shared=False),
                collector: TensorDict(
                    fields={
                        traj_ids: Tensor(shape=torch.Size([200]), device=cpu, dtype=torch.int64, is_shared=False)},
                    batch_size=torch.Size([200]),
                    device=cpu,
                    is_shared=False),
                done: Tensor(shape=torch.Size([200, 1]), device=cpu, dtype=torch.bool, is_shared=False),
                next: TensorDict(
                    fields={
                        done: Tensor(shape=torch.Size([200, 1]), device=cpu, dtype=torch.bool, is_shared=False),
                        observation: Tensor(shape=torch.Size([200, 3]), device=cpu, dtype=torch.float32, is_shared=False),
                        reward: Tensor(shape=torch.Size([200, 1]), device=cpu, dtype=torch.float32, is_shared=False),
                        step_count: Tensor(shape=torch.Size([200, 1]), device=cpu, dtype=torch.int64, is_shared=False),
                        truncated: Tensor(shape=torch.Size([200, 1]), device=cpu, dtype=torch.bool, is_shared=False)},
                    batch_size=torch.Size([200]),
                    device=cpu,
                    is_shared=False),
                observation: Tensor(shape=torch.Size([200, 3]), device=cpu, dtype=torch.float32, is_shared=False),
                step_count: Tensor(shape=torch.Size([200, 1]), device=cpu, dtype=torch.int64, is_shared=False),
                truncated: Tensor(shape=torch.Size([200, 1]), device=cpu, dtype=torch.bool, is_shared=False)},
            batch_size=torch.Size([200]),
            device=cpu,
            is_shared=False)
        >>> collector.shutdown()
        >>> del collector

    """

    __doc__ += _MultiDataCollector.__doc__

    def __init__(self, *args, **kwargs):
        super().__init__(*args, **kwargs)
        self.out_tensordicts = {}
        self.running = False

        if self.postprocs is not None:
            postproc = self.postprocs
            self.postprocs = {}
            for _device in self.storing_device:
                if _device not in self.postprocs:
                    self.postprocs[_device] = deepcopy(postproc).to(_device)

    # for RPC
    def next(self):
        return super().next()

    # for RPC
    def shutdown(self):
        if hasattr(self, "out_tensordicts"):
            del self.out_tensordicts
        return super().shutdown()

    # for RPC
    def set_seed(self, seed: int, static_seed: bool = False) -> int:
        return super().set_seed(seed, static_seed)

    # for RPC
    def state_dict(self) -> OrderedDict:
        return super().state_dict()

    # for RPC
    def load_state_dict(self, state_dict: OrderedDict) -> None:
        return super().load_state_dict(state_dict)

    # for RPC
    def update_policy_weights_(
        self, policy_weights: Optional[TensorDictBase] = None
    ) -> None:
        super().update_policy_weights_(policy_weights)

    @property
    def frames_per_batch_worker(self):
        return self.requested_frames_per_batch

    def _get_from_queue(self, timeout=None) -> Tuple[int, int, TensorDictBase]:
        new_data, j = self.queue_out.get(timeout=timeout)
        if j == 0:
            data, idx = new_data
            self.out_tensordicts[idx] = data
        else:
            idx = new_data
        # we clone the data to make sure that we'll be working with a fixed copy
        out = self.out_tensordicts[idx].clone()
        return idx, j, out

    @property
    def _queue_len(self) -> int:
        return 1

    def iterator(self) -> Iterator[TensorDictBase]:
        if self.update_at_each_batch:
            self.update_policy_weights_()

        for i in range(self.num_workers):
            if self.init_random_frames is not None and self.init_random_frames > 0:
                self.pipes[i].send((None, "continue_random"))
            else:
                self.pipes[i].send((None, "continue"))
        self.running = True

        workers_frames = [0 for _ in range(self.num_workers)]
        while self._frames < self.total_frames:
            _check_for_faulty_process(self.procs)
            self._iter += 1
            idx, j, out = self._get_from_queue()

            worker_frames = out.numel()
            if self.split_trajs:
                out = split_trajectories(out, prefix="collector")
            self._frames += worker_frames
            workers_frames[idx] = workers_frames[idx] + worker_frames
            if self.postprocs:
                out = self.postprocs[out.device](out)

            # the function blocks here until the next item is asked, hence we send the message to the
            # worker to keep on working in the meantime before the yield statement
            if (
                self.init_random_frames is not None
                and self._frames < self.init_random_frames
            ):
                msg = "continue_random"
            else:
                msg = "continue"
            self.pipes[idx].send((idx, msg))
            if self._exclude_private_keys:
                excluded_keys = [key for key in out.keys() if key.startswith("_")]
                out = out.exclude(*excluded_keys)
            yield out

        # We don't want to shutdown yet, the user may want to call state_dict before
        # self._shutdown_main()
        self.running = False

    def _shutdown_main(self) -> None:
        if hasattr(self, "out_tensordicts"):
            del self.out_tensordicts
        return super()._shutdown_main()

    def reset(self, reset_idx: Optional[Sequence[bool]] = None) -> None:
        super().reset(reset_idx)
        if self.queue_out.full():
            time.sleep(_TIMEOUT)  # wait until queue is empty
        if self.queue_out.full():
            raise Exception("self.queue_out is full")
        if self.running:
            for idx in range(self.num_workers):
                if (
                    self.init_random_frames is not None
                    and self._frames < self.init_random_frames
                ):
                    self.pipes[idx].send((idx, "continue_random"))
                else:
                    self.pipes[idx].send((idx, "continue"))


@accept_remote_rref_udf_invocation
class aSyncDataCollector(MultiaSyncDataCollector):
    """Runs a single DataCollector on a separate process.

    This is mostly useful for offline RL paradigms where the policy being
    trained can differ from the policy used to collect data. In online
    settings, a regular DataCollector should be preferred. This class is
    merely a wrapper around a MultiaSyncDataCollector where a single process
    is being created.

    Args:
        create_env_fn (Callabled): Callable returning an instance of EnvBase
        policy (Callable, optional): Instance of TensorDictModule class.
            Must accept TensorDictBase object as input.
        total_frames (int): lower bound of the total number of frames returned
            by the collector. In parallel settings, the actual number of
            frames may well be greater than this as the closing signals are
            sent to the workers only once the total number of frames has
            been collected on the server.
        create_env_kwargs (dict, optional): A dictionary with the arguments
            used to create an environment
        max_frames_per_traj: Maximum steps per trajectory. Note that a
            trajectory can span over multiple batches (unless
            reset_at_each_iter is set to True, see below). Once a trajectory
            reaches n_steps, the environment is reset. If the
            environment wraps multiple environments together, the number of
            steps is tracked for each environment independently. Negative
            values are allowed, in which case this argument is ignored.
            Defaults to ``None`` (i.e. no maximum number of steps)
        frames_per_batch (int): Time-length of a batch.
            reset_at_each_iter and frames_per_batch == n_steps are equivalent configurations.
            Defaults to ``200``
        init_random_frames (int): Number of frames for which the policy is ignored before it is called.
            This feature is mainly intended to be used in offline/model-based settings, where a batch of random
            trajectories can be used to initialize training.
            Defaults to ``None`` (i.e. no random frames)
        reset_at_each_iter (bool): Whether or not environments should be reset for each batch.
            default=False.
        postproc (callable, optional): A PostProcessor is an object that will read a batch of data and process it in a
            useful format for training.
            default: None.
        split_trajs (bool): Boolean indicating whether the resulting TensorDict should be split according to the trajectories.
            See utils.split_trajectories for more information.
        device (int, str, torch.device, optional): The device on which the
            policy will be placed. If it differs from the input policy
            device, the update_policy_weights_() method should be queried
            at appropriate times during the training loop to accommodate for
            the lag between parameter configuration at various times.
            Default is `None` (i.e. policy is kept on its original device)
        storing_device (int, str, torch.device, optional): The device on which
            the output TensorDict will be stored. For long trajectories,
            it may be necessary to store the data on a different.
            device than the one where the policy is stored. Default is None.
        update_at_each_batch (bool): if ``True``, the policy weights will be updated every time a batch of trajectories
            is collected.
            default=False

    """

    def __init__(
        self,
        create_env_fn: Callable[[], EnvBase],
        policy: Optional[
            Union[
                TensorDictModule,
                Callable[[TensorDictBase], TensorDictBase],
            ]
        ] = None,
        total_frames: Optional[int] = -1,
        create_env_kwargs: Optional[dict] = None,
        max_frames_per_traj: int | None = None,
        frames_per_batch: int = 200,
        init_random_frames: int | None = None,
        reset_at_each_iter: bool = False,
        postproc: Optional[Callable[[TensorDictBase], TensorDictBase]] = None,
        split_trajs: Optional[bool] = None,
        device: Optional[Union[int, str, torch.device]] = None,
        storing_device: Optional[Union[int, str, torch.device]] = None,
        seed: Optional[int] = None,
        pin_memory: bool = False,
        **kwargs,
    ):
        super().__init__(
            create_env_fn=[create_env_fn],
            policy=policy,
            total_frames=total_frames,
            create_env_kwargs=[create_env_kwargs],
            max_frames_per_traj=max_frames_per_traj,
            frames_per_batch=frames_per_batch,
            reset_at_each_iter=reset_at_each_iter,
            init_random_frames=init_random_frames,
            postproc=postproc,
            split_trajs=split_trajs,
            devices=[device] if device is not None else None,
            storing_devices=[storing_device] if storing_device is not None else None,
            **kwargs,
        )

    # for RPC
    def next(self):
        return super().next()

    # for RPC
    def shutdown(self):
        return super().shutdown()

    # for RPC
    def set_seed(self, seed: int, static_seed: bool = False) -> int:
        return super().set_seed(seed, static_seed)

    # for RPC
    def state_dict(self) -> OrderedDict:
        return super().state_dict()

    # for RPC
    def load_state_dict(self, state_dict: OrderedDict) -> None:
        return super().load_state_dict(state_dict)


def _main_async_collector(
    pipe_parent: connection.Connection,
    pipe_child: connection.Connection,
    queue_out: queues.Queue,
    create_env_fn: Union[EnvBase, "EnvCreator", Callable[[], EnvBase]],  # noqa: F821
    create_env_kwargs: Dict[str, Any],
    policy: Callable[[TensorDictBase], TensorDictBase],
    max_frames_per_traj: int,
    frames_per_batch: int,
    reset_at_each_iter: bool,
    device: Optional[Union[torch.device, str, int]],
    storing_device: Optional[Union[torch.device, str, int]],
    idx: int = 0,
    exploration_type: ExplorationType = DEFAULT_EXPLORATION_TYPE,
    reset_when_done: bool = True,
    verbose: bool = VERBOSE,
    interruptor=None,
) -> None:
    pipe_parent.close()
    # init variables that will be cleared when closing
    tensordict = data = d = data_in = inner_collector = dc_iter = None

    # send the policy to device
    try:
        policy = policy.to(device)
    except Exception:
        if RL_WARNINGS:
            warnings.warn(
                "Couldn't cast the policy onto the desired device on remote process. "
                "If your policy is not a nn.Module instance you can probably ignore this warning."
            )
    inner_collector = SyncDataCollector(
        create_env_fn,
        create_env_kwargs=create_env_kwargs,
        policy=policy,
        total_frames=-1,
        max_frames_per_traj=max_frames_per_traj,
        frames_per_batch=frames_per_batch,
        reset_at_each_iter=reset_at_each_iter,
        postproc=None,
        split_trajs=False,
        device=device,
        storing_device=storing_device,
        exploration_type=exploration_type,
        reset_when_done=reset_when_done,
        return_same_td=True,
        interruptor=interruptor,
    )
    if verbose:
        print("Sync data collector created")
    dc_iter = iter(inner_collector)
    j = 0
    pipe_child.send("instantiated")

    has_timed_out = False
    counter = 0
    while True:
        _timeout = _TIMEOUT if not has_timed_out else 1e-3
        if pipe_child.poll(_timeout):
            counter = 0
            data_in, msg = pipe_child.recv()
            if verbose:
                print(f"worker {idx} received {msg}")
        else:
            if verbose:
                print(f"poll failed, j={j}, worker={idx}")
            # default is "continue" (after first iteration)
            # this is expected to happen if queue_out reached the timeout, but no new msg was waiting in the pipe
            # in that case, the main process probably expects the worker to continue collect data
            if has_timed_out:
                counter = 0
                # has_timed_out is True if the process failed to send data, which will
                # typically occur if main has taken another batch (i.e. the queue is Full).
                # In this case, msg is the previous msg sent by main, which will typically be "continue"
                # If it's not the case, it is not expected that has_timed_out is True.
                if msg not in ("continue", "continue_random"):
                    raise RuntimeError(f"Unexpected message after time out: msg={msg}")
            else:
                # if has_timed_out is False, then the time out does not come from the fact that the queue is Full.
                # this means that our process has been waiting for a command from main in vain, while main was not
                # receiving data.
                # This will occur if main is busy doing something else (e.g. computing loss etc).

                counter += _timeout
                if verbose:
                    print(f"worker {idx} has counter {counter}")
                if counter >= (_MAX_IDLE_COUNT * _TIMEOUT):
                    raise RuntimeError(
                        f"This process waited for {counter} seconds "
                        f"without receiving a command from main. Consider increasing the maximum idle count "
                        f"if this is expected via the environment variable MAX_IDLE_COUNT "
                        f"(current value is {_MAX_IDLE_COUNT})."
                        f"\nIf this occurs at the end of a function or program, it means that your collector has not been "
                        f"collected, consider calling `collector.shutdown()` or `del collector` before ending the program."
                    )
                continue
        if msg in ("continue", "continue_random"):
            if msg == "continue_random":
                inner_collector.init_random_frames = float("inf")
            else:
                inner_collector.init_random_frames = -1

            d = next(dc_iter)
            if pipe_child.poll(_MIN_TIMEOUT):
                # in this case, main send a message to the worker while it was busy collecting trajectories.
                # In that case, we skip the collected trajectory and get the message from main. This is faster than
                # sending the trajectory in the queue until timeout when it's never going to be received.
                continue
            if j == 0:
                tensordict = d
                if storing_device is not None and tensordict.device != storing_device:
                    raise RuntimeError(
                        f"expected device to be {storing_device} but got {tensordict.device}"
                    )
                tensordict.share_memory_()
                data = (tensordict, idx)
            else:
                if d is not tensordict:
                    raise RuntimeError(
                        "SyncDataCollector should return the same tensordict modified in-place."
                    )
                data = idx  # flag the worker that has sent its data
            try:
                queue_out.put((data, j), timeout=_TIMEOUT)
                if verbose:
                    print(f"worker {idx} successfully sent data")
                j += 1
                has_timed_out = False
                continue
            except queue.Full:
                if verbose:
                    print(f"worker {idx} has timed out")
                has_timed_out = True
                continue

        elif msg == "update":
            inner_collector.update_policy_weights_()
            pipe_child.send((j, "updated"))
            has_timed_out = False
            continue

        elif msg == "seed":
            data_in, static_seed = data_in
            new_seed = inner_collector.set_seed(data_in, static_seed=static_seed)
            torch.manual_seed(data_in)
            np.random.seed(data_in)
            pipe_child.send((new_seed, "seeded"))
            has_timed_out = False
            continue

        elif msg == "reset":
            inner_collector.reset()
            pipe_child.send((j, "reset"))
            continue

        elif msg == "state_dict":
            state_dict = inner_collector.state_dict()
            # send state_dict to cpu first
            state_dict = recursive_map_to_cpu(state_dict)
            pipe_child.send((state_dict, "state_dict"))
            has_timed_out = False
            continue

        elif msg == "load_state_dict":
            state_dict = data_in
            inner_collector.load_state_dict(state_dict)
            del state_dict
            pipe_child.send((j, "loaded"))
            has_timed_out = False
            continue

        elif msg == "close":
            del tensordict, data, d, data_in
            inner_collector.shutdown()
            del inner_collector, dc_iter
            pipe_child.send("closed")
            if verbose:
                print(f"collector {idx} closed")
            break

        else:
            raise Exception(f"Unrecognized message {msg}")<|MERGE_RESOLUTION|>--- conflicted
+++ resolved
@@ -803,11 +803,7 @@
 
     def _update_traj_ids(self, tensordict) -> None:
         # we can't use the reset keys because they're gone
-<<<<<<< HEAD
-        traj_sop = _aggregate_resets(
-=======
         traj_sop = _aggregate_end_of_traj(
->>>>>>> 4ab5b108
             tensordict.get("next"), done_keys=self.env.done_keys
         )
         if traj_sop.any():
