# Copyright (c) Meta Platforms, Inc. and affiliates.
#
# This source code is licensed under the MIT license found in the
# LICENSE file in the root directory of this source tree.

import _pickle
import abc
import inspect
import os
import queue
import time
from collections import OrderedDict
from copy import deepcopy
from multiprocessing import connection, queues
from textwrap import indent
from typing import Any, Callable, Dict, Iterator, Optional, Sequence, Tuple, Union

import numpy as np
import torch
import torch.nn as nn
from tensordict.nn import TensorDictModule
from tensordict.tensordict import TensorDict, TensorDictBase
from torch import multiprocessing as mp
from torch.utils.data import IterableDataset

from torchrl._utils import _check_for_faulty_process, prod
from torchrl.collectors.utils import split_trajectories
from torchrl.data import TensorSpec
from torchrl.data.utils import CloudpickleWrapper, DEVICE_TYPING
from torchrl.envs.common import EnvBase
from torchrl.envs.transforms import TransformedEnv
from torchrl.envs.utils import set_exploration_mode, step_mdp
from torchrl.envs.vec_env import _BatchedEnv

_TIMEOUT = 1.0
_MIN_TIMEOUT = 1e-3  # should be several orders of magnitude inferior wrt time spent collecting a trajectory
_MAX_IDLE_COUNT = int(os.environ.get("MAX_IDLE_COUNT", 1000))

DEFAULT_EXPLORATION_MODE: str = "random"


class RandomPolicy:
    """A random policy for data collectors."""

    def __init__(self, action_spec: TensorSpec):
        """Random policy for a given action_spec.

        This is a wrapper around the action_spec.rand method.


        $ python example_google.py

        Args:
            action_spec: TensorSpec object describing the action specs

        Examples:
            >>> from tensordict import TensorDict
            >>> from torchrl.data.tensor_specs import BoundedTensorSpec
            >>> action_spec = BoundedTensorSpec(-torch.ones(3), torch.ones(3))
            >>> actor = RandomPolicy(spec=action_spec)
            >>> td = actor(TensorDict(batch_size=[])) # selects a random action in the cube [-1; 1]

        """
        self.action_spec = action_spec

    def __call__(self, td: TensorDictBase) -> TensorDictBase:
        return td.set("action", self.action_spec.rand())


def recursive_map_to_cpu(dictionary: OrderedDict) -> OrderedDict:
    """Maps the tensors to CPU through a nested dictionary."""
    return OrderedDict(
        **{
            k: recursive_map_to_cpu(item)
            if isinstance(item, OrderedDict)
            else item.cpu()
            if isinstance(item, torch.Tensor)
            else item
            for k, item in dictionary.items()
        }
    )


def _policy_is_tensordict_compatible(policy: nn.Module):
    sig = inspect.signature(policy.forward)

    if isinstance(policy, TensorDictModule) or (
        len(sig.parameters) == 1
        and hasattr(policy, "in_keys")
        and hasattr(policy, "out_keys")
    ):
        # if the policy is a TensorDictModule or takes a single argument and defines
        # in_keys and out_keys then we assume it can already deal with TensorDict input
        # to forward and we return True
        return True
    elif not hasattr(policy, "in_keys") and not hasattr(policy, "out_keys"):
        # if it's not a TensorDictModule, and in_keys and out_keys are not defined then
        # we assume no TensorDict compatibility and will try to wrap it.
        return False

    # if in_keys or out_keys were defined but policy is not a TensorDictModule or
    # accepts multiple arguments then it's likely the user is trying to do something
    # that will have undetermined behaviour, we raise an error
    raise TypeError(
        "Received a policy that defines in_keys or out_keys and also expects multiple "
        "arguments to policy.forward. If the policy is compatible with TensorDict, it "
        "should take a single argument of type TensorDict to policy.forward and define "
        "both in_keys and out_keys. Alternatively, policy.forward can accept "
        "arbitrarily many tensor inputs and leave in_keys and out_keys undefined and "
        "TorchRL will attempt to automatically wrap the policy with a TensorDictModule."
    )


class _DataCollector(IterableDataset, metaclass=abc.ABCMeta):
    def _get_policy_and_device(
        self,
        policy: Optional[
            Union[
                TensorDictModule,
                Callable[[TensorDictBase], TensorDictBase],
            ]
        ] = None,
        device: Optional[DEVICE_TYPING] = None,
        observation_spec: TensorSpec = None,
    ) -> Tuple[TensorDictModule, torch.device, Union[None, Callable[[], dict]]]:
        """Util method to get a policy and its device given the collector __init__ inputs.

        From a policy and a device, assigns the self.device attribute to
        the desired device and maps the policy onto it or (if the device is
        ommitted) assigns the self.device attribute to the policy device.

        Args:
            create_env_fn (Callable or list of callables): an env creator
                function (or a list of creators)
            create_env_kwargs (dictionary): kwargs for the env creator
            policy (TensorDictModule, optional): a policy to be used
            device (int, str or torch.device, optional): device where to place
                the policy
            observation_spec (TensorSpec, optional): spec of the observations

        """
        # if create_env_fn is not None:
        #     if create_env_kwargs is None:
        #         create_env_kwargs = {}
        #     self.create_env_fn = create_env_fn
        #     if isinstance(create_env_fn, EnvBase):
        #         env = create_env_fn
        #     else:
        #         env = self.create_env_fn(**create_env_kwargs)
        # else:
        #     env = None

        if policy is None:
            if not hasattr(self, "env") or self.env is None:
                raise ValueError(
                    "env must be provided to _get_policy_and_device if policy is None"
                )
            policy = RandomPolicy(self.env.action_spec)
        elif isinstance(policy, nn.Module):
            # TODO: revisit these checks when we have determined whether arbitrary
            # callables should be supported as policies.
            if not _policy_is_tensordict_compatible(policy):
                # policy is a nn.Module that doesn't operate on tensordicts directly
                # so we attempt to auto-wrap policy with TensorDictModule
                if observation_spec is None:
                    raise ValueError(
                        "Unable to read observation_spec from the environment. This is "
                        "required to check compatibility of the environment and policy "
                        "since the policy is a nn.Module that operates on tensors "
                        "rather than a TensorDictModule or a nn.Module that accepts a "
                        "TensorDict as input and defines in_keys and out_keys."
                    )
                sig = inspect.signature(policy.forward)
                next_observation = {
                    key: value for key, value in observation_spec.rand().items()
                }
                if set(sig.parameters) == set(next_observation):
                    out_keys = ["action"]
                    output = policy(**next_observation)

                    if isinstance(output, tuple):
                        out_keys.extend(f"output{i+1}" for i in range(len(output) - 1))

                    policy = TensorDictModule(
                        policy, in_keys=list(sig.parameters), out_keys=out_keys
                    )
                else:
                    raise TypeError(
                        "Arguments to policy.forward are incompatible with entries in "
                        "env.observation_spec. If you want TorchRL to automatically "
                        "wrap your policy with a TensorDictModule then the arguments "
                        "to policy.forward must correspond one-to-one with entries in "
                        "env.observation_spec that are prefixed with 'next_'. For more "
                        "complex behaviour and more control you can consider writing "
                        "your own TensorDictModule."
                    )

        try:
            policy_device = next(policy.parameters()).device
        except:  # noqa
            policy_device = (
                torch.device(device) if device is not None else torch.device("cpu")
            )

        device = torch.device(device) if device is not None else policy_device
        if device is None:
            device = torch.device("cpu")
        get_weights_fn = None
        if policy_device != device:
            get_weights_fn = policy.state_dict
            policy = deepcopy(policy).requires_grad_(False).to(device)
            if device == torch.device("cpu"):
                policy.share_memory()
        return policy, device, get_weights_fn

    def update_policy_weights_(self) -> None:
        """Update the policy weights if the policy of the data collector and the trained policy live on different devices."""
        if self.get_weights_fn is not None:
            self.policy.load_state_dict(self.get_weights_fn())

    def __iter__(self) -> Iterator[TensorDictBase]:
        return self.iterator()

    @abc.abstractmethod
    def iterator(self) -> Iterator[TensorDictBase]:
        raise NotImplementedError

    @abc.abstractmethod
    def set_seed(self, seed: int, static_seed: bool = False) -> int:
        raise NotImplementedError

    @abc.abstractmethod
    def state_dict(self) -> OrderedDict:
        raise NotImplementedError

    @abc.abstractmethod
    def load_state_dict(self, state_dict: OrderedDict) -> None:
        raise NotImplementedError

    def __repr__(self) -> str:
        string = f"{self.__class__.__name__}()"
        return string


class SyncDataCollector(_DataCollector):
    """Generic data collector for RL problems. Requires and environment constructor and a policy.

    Args:
        create_env_fn (Callable), returns an instance of EnvBase class.
        policy (Callable, optional): Policy to be executed in the environment.
            Must accept TensorDictBase object as input.
        total_frames (int): lower bound of the total number of frames returned by the collector. The iterator will
            stop once the total number of frames equates or exceeds the total number of frames passed to the
            collector.
        create_env_kwargs (dict, optional): Dictionary of kwargs for create_env_fn.
        max_frames_per_traj (int, optional): Maximum steps per trajectory. Note that a trajectory can span over multiple batches
            (unless reset_at_each_iter is set to True, see below). Once a trajectory reaches n_steps_max,
            the environment is reset. If the environment wraps multiple environments together, the number of steps
            is tracked for each environment independently. Negative values are allowed, in which case this argument
            is ignored.
            default: -1 (i.e. no maximum number of steps)
        frames_per_batch (int): Time-length of a batch.
            reset_at_each_iter and frames_per_batch == n_steps_max are equivalent configurations.
            default: 200
        init_random_frames (int, optional): Number of frames for which the policy is ignored before it is called.
            This feature is mainly intended to be used in offline/model-based settings, where a batch of random
            trajectories can be used to initialize training.
            default=-1 (i.e. no random frames)
        reset_at_each_iter (bool): Whether or not environments should be reset for each batch.
            default=False.
        postproc (Callable, optional): A Batcher is an object that will read a batch of data and return it in a useful format for training.
            default: None.
        split_trajs (bool): Boolean indicating whether the resulting TensorDict should be split according to the trajectories.
            See utils.split_trajectories for more information.
        device (int, str or torch.device, optional): The device on which the policy will be placed.
            If it differs from the input policy device, the update_policy_weights_() method should be queried
            at appropriate times during the training loop to accommodate for the lag between parameter configuration
            at various times.
            default = None (i.e. policy is kept on its original device)
        seed (int, optional): seed to be used for torch and numpy.
        pin_memory (bool): whether pin_memory() should be called on the outputs.
        passing_device (int, str or torch.device, optional): The device on which the output TensorDict will be stored.
            For long trajectories, it may be necessary to store the data on a different device than the one where
            the policy is stored.
            default = None
        exploration_mode (str, optional): interaction mode to be used when collecting data. Must be one of "random",
            "mode" or "mean".
            default = "random"
        init_with_lag (bool, optional): if True, the first trajectory will be truncated earlier at a random step.
            This is helpful to desynchronize the environments, such that steps do no match in all collected rollouts.
            default = True
        return_same_td (bool, optional): if True, the same TensorDict will be returned at each iteration, with its values
            updated. This feature should be used cautiously: if the same tensordict is added to a replay buffer for instance,
            the whole content of the buffer will be identical.
            Default is False.

    Examples:
        >>> from torchrl.envs.libs.gym import GymEnv
        >>> from tensordict.nn import TensorDictModule
        >>> from torch import nn
        >>> env_maker = lambda: GymEnv("Pendulum-v1", device="cpu")
        >>> policy = TensorDictModule(nn.Linear(3, 1), in_keys=["observation"], out_keys=["action"])
        >>> collector = SyncDataCollector(
        ...     create_env_fn=env_maker,
        ...     policy=policy,
        ...     total_frames=2000,
        ...     max_frames_per_traj=50,
        ...     frames_per_batch=200,
        ...     init_random_frames=-1,
        ...     reset_at_each_iter=False,
        ...     device="cpu",
        ...     passing_device="cpu",
        ... )
        >>> for i, data in enumerate(collector):
        ...     if i == 2:
        ...         print(data)
        ...         break
        TensorDict(
            fields={
                action: Tensor(shape=torch.Size([4, 50, 1]), device=cpu, dtype=torch.float32, is_shared=False),
                collector: TensorDict(
                    fields={
                        step_count: Tensor(shape=torch.Size([4, 50]), device=cpu, dtype=torch.int64, is_shared=False),
                        "traj_ids: Tensor(shape=torch.Size([4, 50]), device=cpu, dtype=torch.int64, is_shared=False)},
                    batch_size=torch.Size([4, 50]),
                    device=cpu,
                    is_shared=False),
                done: Tensor(shape=torch.Size([4, 50, 1]), device=cpu, dtype=torch.bool, is_shared=False),
                mask: Tensor(shape=torch.Size([4, 50]), device=cpu, dtype=torch.bool, is_shared=False),
                next: TensorDict(
                    fields={
                        observation: Tensor(shape=torch.Size([4, 50, 3]), device=cpu, dtype=torch.float32, is_shared=False)},
                    batch_size=torch.Size([4, 50]),
                    device=cpu,
                    is_shared=False),
                observation: Tensor(shape=torch.Size([4, 50, 3]), device=cpu, dtype=torch.float32, is_shared=False),
                reward: Tensor(shape=torch.Size([4, 50, 1]), device=cpu, dtype=torch.float32, is_shared=False)},
            batch_size=torch.Size([4, 50]),
            device=cpu,
            is_shared=False)
        >>> del collector

    """

    @torch.no_grad()
    def __init__(
        self,
        create_env_fn: Union[
            EnvBase, "EnvCreator", Sequence[Callable[[], EnvBase]]  # noqa: F821
        ],  # noqa: F821
        policy: Optional[
            Union[
                TensorDictModule,
                Callable[[TensorDictBase], TensorDictBase],
            ]
        ] = None,
        total_frames: Optional[int] = -1,
        create_env_kwargs: Optional[dict] = None,
        max_frames_per_traj: int = -1,
        frames_per_batch: int = 200,
        init_random_frames: int = -1,
        reset_at_each_iter: bool = False,
        postproc: Optional[Callable[[TensorDictBase], TensorDictBase]] = None,
        split_trajs: Optional[bool] = None,
        device: DEVICE_TYPING = None,
        passing_device: DEVICE_TYPING = None,
        seed: Optional[int] = None,
        pin_memory: bool = False,
        exploration_mode: str = DEFAULT_EXPLORATION_MODE,
        init_with_lag: bool = False,
        return_same_td: bool = False,
        reset_when_done: bool = True,
    ):
        self.closed = True
        if seed is not None:
            torch.manual_seed(seed)
            np.random.seed(seed)

        if create_env_kwargs is None:
            create_env_kwargs = {}
        if not isinstance(create_env_fn, EnvBase):
            env = create_env_fn(**create_env_kwargs)
        else:
            env = create_env_fn
            if create_env_kwargs:
                if not isinstance(env, _BatchedEnv):
                    raise RuntimeError(
                        "kwargs were passed to SyncDataCollector but they can't be set "
                        f"on environment of type {type(create_env_fn)}."
                    )
                env.update_kwargs(create_env_kwargs)

        if passing_device is None:
            if device is not None:
                passing_device = device
            elif policy is not None:
                try:
                    policy_device = next(policy.parameters()).device
                except (AttributeError, StopIteration):
                    policy_device = torch.device("cpu")
                passing_device = policy_device
            else:
                passing_device = torch.device("cpu")

        self.passing_device = torch.device(passing_device)
        self.env: EnvBase = env.to(self.passing_device)
        self.closed = False
        self.reset_when_done = reset_when_done
        self.n_env = self.env.numel()

        (self.policy, self.device, self.get_weights_fn,) = self._get_policy_and_device(
            policy=policy,
            device=device,
            observation_spec=self.env.observation_spec,
        )

        self.env_device = env.device
        if not total_frames > 0:
            total_frames = float("inf")
        self.total_frames = total_frames
        self.reset_at_each_iter = reset_at_each_iter
        self.init_random_frames = init_random_frames
        self.postproc = postproc
        if self.postproc is not None:
            self.postproc.to(self.passing_device)
        self.max_frames_per_traj = max_frames_per_traj
        self.frames_per_batch = -(-frames_per_batch // self.n_env)
        self.pin_memory = pin_memory
        self.exploration_mode = (
            exploration_mode if exploration_mode else DEFAULT_EXPLORATION_MODE
        )
        self.init_with_lag = init_with_lag and max_frames_per_traj > 0
        self.return_same_td = return_same_td

        self._tensordict = env.reset()
        self._tensordict.set(
            ("collector", "step_count"),
            torch.zeros(self.env.batch_size, dtype=torch.int, device=env.device),
        )

        if (
            hasattr(self.policy, "spec")
            and self.policy.spec is not None
            and all(v is not None for v in self.policy.spec.values())
            and set(self.policy.spec.keys()) == set(self.policy.out_keys)
        ):
            # if policy spec is non-empty, all the values are not None and the keys
            # match the out_keys we assume the user has given all relevant information
            self._tensordict_out = env.fake_tensordict().to_tensordict()
            self._tensordict_out.update(self.policy.spec.zero())
            if env.device:
                self._tensordict_out = self._tensordict_out.to(env.device)
            self._tensordict_out = (
                self._tensordict_out.unsqueeze(-1)
                .expand(*env.batch_size, self.frames_per_batch)
                .to_tensordict()
            )
        else:
            # otherwise, we perform a small number of steps with the policy to
            # determine the relevant keys with which to pre-populate _tensordict_out.
            # See #505 for additional context.
            with torch.no_grad():
                self._tensordict_out = env.fake_tensordict()
                self._tensordict_out = self._tensordict_out.to(self.device)
                self._tensordict_out = self.policy(self._tensordict_out).unsqueeze(-1)
                self._tensordict_out = self._tensordict_out.to(self.env_device)
            self._tensordict_out = (
                self._tensordict_out.expand(*env.batch_size, self.frames_per_batch)
                .to_tensordict()
                .zero_()
            )
        # in addition to outputs of the policy, we add traj_ids and step_count to
        # _tensordict_out which will be collected during rollout
        self._tensordict_out.set(
            ("collector", "traj_ids"),
            torch.zeros(
                *self._tensordict_out.batch_size,
                dtype=torch.int64,
                device=self.env_device,
            ),
        )
        self._tensordict_out.set(
            ("collector", "step_count"),
            torch.zeros(
                *self._tensordict_out.batch_size,
                dtype=torch.int64,
                device=self.env_device,
            ),
        )

        if split_trajs is None:
            if not self.reset_when_done:
                split_trajs = False
            else:
                split_trajs = True
        elif not self.reset_when_done and split_trajs:
            raise RuntimeError(
                "Cannot split trajectories when reset_when_done is False."
            )
        self.split_trajs = split_trajs
        self._td_env = None
        self._td_policy = None
        self._has_been_done = None
        self._exclude_private_keys = True

    def set_seed(self, seed: int, static_seed: bool = False) -> int:
        """Sets the seeds of the environments stored in the DataCollector.

        Args:
            seed (int): integer representing the seed to be used for the environment.
            static_seed(bool, optional): if True, the seed is not incremented.
                Defaults to False

        Returns:
            Output seed. This is useful when more than one environment is contained in the DataCollector, as the
            seed will be incremented for each of these. The resulting seed is the seed of the last environment.

        Examples:
            >>> from torchrl.envs import ParallelEnv
            >>> from torchrl.envs.libs.gym import GymEnv
            >>> env_fn = lambda: GymEnv("Pendulum-v1")
            >>> env_fn_parallel = ParallelEnv(6, env_fn)
            >>> collector = SyncDataCollector(env_fn_parallel)
            >>> out_seed = collector.set_seed(1)  # out_seed = 6

        """
        return self.env.set_seed(seed, static_seed=static_seed)

    def iterator(self) -> Iterator[TensorDictBase]:
        """Iterates through the DataCollector.

        Yields: TensorDictBase objects containing (chunks of) trajectories

        """
        total_frames = self.total_frames
        i = -1
        self._frames = 0
        while True:
            i += 1
            self._iter = i
            tensordict_out = self.rollout()
            self._frames += tensordict_out.numel()
            if self._frames >= total_frames:
                self.env.close()

            if self.split_trajs:
                tensordict_out = split_trajectories(tensordict_out)
            if self.postproc is not None:
                tensordict_out = self.postproc(tensordict_out)
            if self._exclude_private_keys:
                excluded_keys = [
                    key for key in tensordict_out.keys() if key.startswith("_")
                ]
                tensordict_out = tensordict_out.exclude(*excluded_keys, inplace=True)
            if self.return_same_td:
                yield tensordict_out
            else:
                # we must clone the values, as the tensordict is updated in-place.
                # otherwise the following code may break:
                # >>> for i, data in enumerate(collector):
                # >>>      if i == 0:
                # >>>          data0 = data
                # >>>      elif i == 1:
                # >>>          data1 = data
                # >>>      else:
                # >>>          break
                # >>> assert data0["done"] is not data1["done"]
                yield tensordict_out.clone()

            del tensordict_out
            if self._frames >= self.total_frames:
                break

    def _cast_to_policy(self, td: TensorDictBase) -> TensorDictBase:
        if self.device == self.env_device:
            self._td_policy = td
            return self._td_policy
        policy_device = self.device
        if hasattr(self.policy, "in_keys"):
            # some keys may be absent -- TensorDictModule is resilient to missing keys
            td = td.select(*self.policy.in_keys, strict=False)
        if self._td_policy is None:
            self._td_policy = td.to(policy_device)
        else:
            if td.device == torch.device("cpu") and self.pin_memory:
                td.pin_memory()
            self._td_policy.update(td, inplace=True)
        return self._td_policy

    def _cast_to_env(
        self, td: TensorDictBase, dest: Optional[TensorDictBase] = None
    ) -> TensorDictBase:
        if self.device == self.env_device:
            self._td_env = td
            return self._td_env
        env_device = self.env_device
        if dest is None:
            if self._td_env is None:
                self._td_env = td.to(env_device)
            else:
                self._td_env.update(td, inplace=True)
            return self._td_env
        else:
            return dest.update(td, inplace=True)

    def _reset_if_necessary(self) -> None:
        done = self._tensordict.get("done")
        if not self.reset_when_done:
            done = torch.zeros_like(done)
        steps = self._tensordict.get(("collector", "step_count"))
        done_or_terminated = done.squeeze(-1) | (steps == self.max_frames_per_traj)
        if self._has_been_done is None:
            self._has_been_done = done_or_terminated
        else:
            self._has_been_done = self._has_been_done | done_or_terminated
        if not self._has_been_done.all() and self.init_with_lag:
            _reset = torch.zeros_like(done_or_terminated).bernoulli_(
                1 / self.max_frames_per_traj
            )
            _reset[self._has_been_done] = False
            done_or_terminated = done_or_terminated | _reset
        if done_or_terminated.any():
            traj_ids = self._tensordict.get(("collector", "traj_ids")).clone()
            steps = steps.clone()
            if len(self.env.batch_size):
                self._tensordict.masked_fill_(done_or_terminated, 0)
                _reset = done_or_terminated
                self._tensordict.set("_reset", _reset)
            else:
                _reset = None
                self._tensordict.zero_()
            self.env.reset(self._tensordict)

            if (_reset is None and self._tensordict.get("done").any()) or (
                _reset is not None and self._tensordict.get("done")[_reset].any()
            ):
                raise RuntimeError(
                    f"Env {self.env} was done after reset on specified '_reset' dimensions. This is (currently) not allowed."
                )
            traj_ids[done_or_terminated] = traj_ids.max() + torch.arange(
                1, done_or_terminated.sum() + 1, device=traj_ids.device
            )
            steps[done_or_terminated] = 0
            self._tensordict.set_(
                ("collector", "traj_ids"), traj_ids
            )  # no ops if they already match
            self._tensordict.set_(("collector", "step_count"), steps)

    @torch.no_grad()
    def rollout(self) -> TensorDictBase:
        """Computes a rollout in the environment using the provided policy.

        Returns:
            TensorDictBase containing the computed rollout.

        """
        if self.reset_at_each_iter:
            self._tensordict.update(self.env.reset(), inplace=True)
            self._tensordict.fill_(("collector", "step_count"), 0)

        n = self.env.batch_size[0] if len(self.env.batch_size) else 1
        self._tensordict.set(
<<<<<<< HEAD
            "traj_ids", torch.arange(n).view(self.env.batch_size[:1]), inplace=True
=======
            ("collector", "traj_ids"),
            torch.arange(n).view(self.env.batch_size[:1]),
>>>>>>> 36c9185d
        )

        with set_exploration_mode(self.exploration_mode):
            for j in range(self.frames_per_batch):
                if self._frames < self.init_random_frames:
                    self.env.rand_step(self._tensordict)
                else:
                    td_cast = self._cast_to_policy(self._tensordict)
                    td_cast = self.policy(td_cast)
                    self._cast_to_env(td_cast, self._tensordict)
                    self._tensordict = self.env.step(self._tensordict)

                step_count = self._tensordict.get(("collector", "step_count"))
                self._tensordict.set_(("collector", "step_count"), step_count + 1)
                # we must clone all the values, since the step / traj_id updates are done in-place
                try:
                    self._tensordict_out[..., j] = self._tensordict
                except RuntimeError:
                    # unlock the output tensordict to allow for new keys to be written
                    # these will be missed during the sync but at least we won't get an error during the update
                    is_shared = self._tensordict_out.is_shared()
                    self._tensordict_out.unlock()
                    self._tensordict_out[..., j] = self._tensordict
                    if is_shared:
                        self._tensordict_out.share_memory_()

                self._reset_if_necessary()
                self._tensordict.update(step_mdp(self._tensordict), inplace=True)

        return self._tensordict_out

    def reset(self, index=None, **kwargs) -> None:
        """Resets the environments to a new initial state."""
        if index is not None:
            # check that the env supports partial reset
            if prod(self.env.batch_size) == 0:
                raise RuntimeError("resetting unique env with index is not permitted.")
            _reset = torch.zeros(
                self.env.batch_size,
                dtype=torch.bool,
                device=self.env.device,
            )
            _reset[index] = 1
            td_in = TensorDict({"_reset": _reset}, self.env.batch_size)
            self._tensordict[index].zero_()
        else:
            _reset = None
            td_in = None
            self._tensordict.zero_()

        if td_in:
            self._tensordict.update(td_in, inplace=True)

        self._tensordict.update(self.env.reset(**kwargs), inplace=True)
        if _reset is not None:
            step_count = self._tensordict[("collector", "step_count")]
            step_count[_reset] = 0
            self._tensordict.set(("collector", "step_count"), step_count)
        else:
            self._tensordict.fill_(("collector", "step_count"), 0)

    def shutdown(self) -> None:
        """Shuts down all workers and/or closes the local environment."""
        if not self.closed:
            self.closed = True
            del self._tensordict, self._tensordict_out
            if not self.env.is_closed:
                self.env.close()
            del self.env

    def __del__(self):
        try:
            self.shutdown()
        except Exception:
            # an AttributeError will typically be raised if the collector is deleted when the program ends.
            # In the future, insignificant changes to the close method may change the error type.
            # We excplicitely assume that any error raised during closure in
            # __del__ will not affect the program.
            pass

    def state_dict(self) -> OrderedDict:
        """Returns the local state_dict of the data collector (environment and policy).

        Returns:
            an ordered dictionary with fields :obj:`"policy_state_dict"` and
            `"env_state_dict"`.

        """
        if isinstance(self.env, TransformedEnv):
            env_state_dict = self.env.transform.state_dict()
        elif isinstance(self.env, _BatchedEnv):
            env_state_dict = self.env.state_dict()
        else:
            env_state_dict = OrderedDict()

        if hasattr(self.policy, "state_dict"):
            policy_state_dict = self.policy.state_dict()
            state_dict = OrderedDict(
                policy_state_dict=policy_state_dict,
                env_state_dict=env_state_dict,
            )
        else:
            state_dict = OrderedDict(env_state_dict=env_state_dict)

        return state_dict

    def load_state_dict(self, state_dict: OrderedDict, **kwargs) -> None:
        """Loads a state_dict on the environment and policy.

        Args:
            state_dict (OrderedDict): ordered dictionary containing the fields
                `"policy_state_dict"` and :obj:`"env_state_dict"`.

        """
        strict = kwargs.get("strict", True)
        if strict or "env_state_dict" in state_dict:
            self.env.load_state_dict(state_dict["env_state_dict"], **kwargs)
        if strict or "policy_state_dict" in state_dict:
            self.policy.load_state_dict(state_dict["policy_state_dict"], **kwargs)

    def __repr__(self) -> str:
        env_str = indent(f"env={self.env}", 4 * " ")
        policy_str = indent(f"policy={self.policy}", 4 * " ")
        td_out_str = indent(f"td_out={self._tensordict_out}", 4 * " ")
        string = (
            f"{self.__class__.__name__}("
            f"\n{env_str},"
            f"\n{policy_str},"
            f"\n{td_out_str},"
            f"\nexploration={self.exploration_mode})"
        )
        return string


class _MultiDataCollector(_DataCollector):
    """Runs a given number of DataCollectors on separate processes.

    Args:
        create_env_fn (list of Callabled): list of Callables, each returning an instance of EnvBase
        policy (Callable, optional): Instance of TensorDictModule class.
            Must accept TensorDictBase object as input.
        total_frames (int): lower bound of the total number of frames returned by the collector. In parallel settings,
            the actual number of frames may well be greater than this as the closing signals are sent to the
            workers only once the total number of frames has been collected on the server.
        create_env_kwargs (dict, optional): A (list of) dictionaries with the arguments used to create an environment
        max_frames_per_traj: Maximum steps per trajectory. Note that a trajectory can span over multiple batches
            (unless reset_at_each_iter is set to True, see below). Once a traje tory reaches n_steps_max,
            the environment is reset. If the environment wraps multiple environments together, the number of steps
            is tracked for each environment independently. Negative values are allowed, in which case this argument
            is ignored.
            default: -1 (i.e. no maximum number of steps)
        frames_per_batch (int): Time-length of a batch.
            reset_at_each_iter and frames_per_batch == n_steps_max are equivalent configurations.
            default: 200
        init_random_frames (int): Number of frames for which the policy is ignored before it is called.
            This feature is mainly intended to be used in offline/model-based settings, where a batch of random
            trajectories can be used to initialize training.
            default=-1 (i.e. no random frames)
        reset_at_each_iter (bool): Whether or not environments should be reset for each batch.
            default=False.
        postproc (callable, optional): A PostProcessor is an object that will read a batch of data and process it in a
            useful format for training.
            default: None.
        split_trajs (bool): Boolean indicating whether the resulting TensorDict should be split according to the trajectories.
            See utils.split_trajectories for more information.
        devices (int, str, torch.device or sequence of such, optional): The devices on which the policy will be placed.
            If it differs from the input policy device, the update_policy_weights_() method should be queried
            at appropriate times during the training loop to accommodate for the lag between parameter configuration
            at various times.
            default = None (i.e. policy is kept on its original device)
        passing_devices (int, str, torch.device or sequence of such, optional): The devices on which the output
            TensorDict will be stored. For long trajectories, it may be necessary to store the data on a different
            device than the one where the policy is stored.
            default = None
        update_at_each_batch (bool): if True, the policy weights will be updated every time a batch of trajectories
            is collected.
            default=False
        init_with_lag (bool, optional): if True, the first trajectory will be truncated earlier at a random step.
            This is helpful to desynchronize the environments, such that steps do no match in all collected rollouts.
            default = True
       exploration_mode (str, optional): interaction mode to be used when collecting data. Must be one of "random",
            "mode" or "mean".
            default = "random"
        reset_when_done (bool, optional): if True, the contained environment will be reset
            every time it hits a done. If the env contains multiple independent envs, a
            reset index will be passed to it to reset only thos environments that need to
            be reset. In practice, this will happen through a call to :obj:`env.reset(tensordict)`,
            in other words, if the env is a multi-agent env, all agents will be
            reset once one of them is done.
            Defaults to `True`.

    """

    def __init__(
        self,
        create_env_fn: Sequence[Callable[[], EnvBase]],
        policy: Optional[
            Union[
                TensorDictModule,
                Callable[[TensorDictBase], TensorDictBase],
            ]
        ] = None,
        total_frames: Optional[int] = -1,
        create_env_kwargs: Optional[Sequence[dict]] = None,
        max_frames_per_traj: int = -1,
        frames_per_batch: int = 200,
        init_random_frames: int = -1,
        reset_at_each_iter: bool = False,
        postproc: Optional[Callable[[TensorDictBase], TensorDictBase]] = None,
        split_trajs: Optional[bool] = None,
        devices: DEVICE_TYPING = None,
        seed: Optional[int] = None,
        pin_memory: bool = False,
        passing_devices: Optional[Union[DEVICE_TYPING, Sequence[DEVICE_TYPING]]] = None,
        update_at_each_batch: bool = False,
        init_with_lag: bool = False,
        exploration_mode: str = DEFAULT_EXPLORATION_MODE,
        reset_when_done: bool = True,
    ):
        self.closed = True
        self.create_env_fn = create_env_fn
        self.num_workers = len(create_env_fn)
        self.create_env_kwargs = (
            create_env_kwargs
            if create_env_kwargs is not None
            else [{} for _ in range(self.num_workers)]
        )
        # Preparing devices:
        # We want the user to be able to choose, for each worker, on which
        # device will the policy live and which device will be used to store
        # data. Those devices may or may not match.
        # One caveat is that, if there is only one device for the policy, and
        # if there are multiple workers, sending the same device and policy
        # to be copied to each worker will result in multiple copies of the
        # same policy on the same device.
        # To go around this, we do the copies of the policy in the server
        # (this object) to each possible device, and send to all the
        # processes their copy of the policy.

        def device_err_msg(device_name, devices_list):
            return (
                f"The length of the {device_name} argument should match the "
                f"number of workers of the collector. Got len("
                f"create_env_fn)={self.num_workers} and len("
                f"passing_devices)={len(devices_list)}"
            )

        if isinstance(devices, (str, int, torch.device)):
            devices = [torch.device(devices) for _ in range(self.num_workers)]
        elif devices is None:
            devices = [None for _ in range(self.num_workers)]
        elif isinstance(devices, Sequence):
            if len(devices) != self.num_workers:
                raise RuntimeError(device_err_msg("devices", devices))
            devices = [torch.device(_device) for _device in devices]
        else:
            raise ValueError(
                "devices should be either None, a torch.device or equivalent "
                "or an iterable of devices. "
                f"Found {type(devices)} instead."
            )
        self._policy_dict = {}
        self._get_weights_fn_dict = {}

        for i, (_device, create_env, kwargs) in enumerate(
            zip(devices, self.create_env_fn, self.create_env_kwargs)
        ):
            if _device in self._policy_dict:
                devices[i] = _device
                continue

            if hasattr(create_env, "observation_spec"):
                observation_spec = create_env.observation_spec
            else:
                try:
                    observation_spec = create_env(**kwargs).observation_spec
                except:  # noqa
                    observation_spec = None

            _policy, _device, _get_weight_fn = self._get_policy_and_device(
                policy=policy, device=_device, observation_spec=observation_spec
            )
            self._policy_dict[_device] = _policy
            self._get_weights_fn_dict[_device] = _get_weight_fn
            devices[i] = _device
        self.devices = devices

        if passing_devices is None:
            self.passing_devices = self.devices
        else:
            if isinstance(passing_devices, (str, int, torch.device)):
                self.passing_devices = [
                    torch.device(passing_devices) for _ in range(self.num_workers)
                ]
            elif isinstance(passing_devices, Sequence):
                if len(passing_devices) != self.num_workers:
                    raise RuntimeError(
                        device_err_msg("passing_devices", passing_devices)
                    )
                self.passing_devices = [
                    torch.device(_passing_device) for _passing_device in passing_devices
                ]
            else:
                raise ValueError(
                    "passing_devices should be either a torch.device or equivalent or an iterable of devices. "
                    f"Found {type(passing_devices)} instead."
                )

        self.total_frames = total_frames if total_frames > 0 else float("inf")
        self.reset_at_each_iter = reset_at_each_iter
        self.postprocs = postproc
        self.max_frames_per_traj = max_frames_per_traj
        self.frames_per_batch = frames_per_batch
        self.seed = seed
        self.reset_when_done = reset_when_done
        if split_trajs is None:
            if not self.reset_when_done:
                split_trajs = False
            else:
                split_trajs = True
        elif not self.reset_when_done and split_trajs:
            raise RuntimeError(
                "Cannot split trajectories when reset_when_done is False."
            )
        self.split_trajs = split_trajs
        self.pin_memory = pin_memory
        self.init_random_frames = init_random_frames
        self.update_at_each_batch = update_at_each_batch
        self.init_with_lag = init_with_lag
        self.exploration_mode = exploration_mode
        self.frames_per_worker = np.inf
        self._run_processes()
        self._exclude_private_keys = True

    @property
    def frames_per_batch_worker(self):
        raise NotImplementedError

    def update_policy_weights_(self) -> None:
        for _device in self._policy_dict:
            if self._get_weights_fn_dict[_device] is not None:
                self._policy_dict[_device].load_state_dict(
                    self._get_weights_fn_dict[_device]()
                )

    @property
    def _queue_len(self) -> int:
        raise NotImplementedError

    def _run_processes(self) -> None:
        queue_out = mp.Queue(self._queue_len)  # sends data from proc to main
        self.procs = []
        self.pipes = []
        for i, (env_fun, env_fun_kwargs) in enumerate(
            zip(self.create_env_fn, self.create_env_kwargs)
        ):
            _device = self.devices[i]
            _passing_device = self.passing_devices[i]
            pipe_parent, pipe_child = mp.Pipe()  # send messages to procs
            if env_fun.__class__.__name__ != "EnvCreator" and not isinstance(
                env_fun, EnvBase
            ):  # to avoid circular imports
                env_fun = CloudpickleWrapper(env_fun)

            kwargs = {
                "pipe_parent": pipe_parent,
                "pipe_child": pipe_child,
                "queue_out": queue_out,
                "create_env_fn": env_fun,
                "create_env_kwargs": env_fun_kwargs,
                "policy": self._policy_dict[_device],
                "frames_per_worker": self.frames_per_worker,
                "max_frames_per_traj": self.max_frames_per_traj,
                "frames_per_batch": self.frames_per_batch_worker,
                "reset_at_each_iter": self.reset_at_each_iter,
                "device": _device,
                "passing_device": _passing_device,
                "seed": self.seed,
                "pin_memory": self.pin_memory,
                "init_with_lag": self.init_with_lag,
                "exploration_mode": self.exploration_mode,
                "reset_when_done": self.reset_when_done,
                "idx": i,
            }
            proc = mp.Process(target=_main_async_collector, kwargs=kwargs)
            # proc.daemon can't be set as daemonic processes may be launched by the process itself
            try:
                proc.start()
            except _pickle.PicklingError as err:
                if "<lambda>" in str(err):
                    raise RuntimeError(
                        """Can't open a process with doubly cloud-pickled lambda function.
This error is likely due to an attempt to use a ParallelEnv in a
multiprocessed data collector. To do this, consider wrapping your
lambda function in an `torchrl.envs.EnvCreator` wrapper as follows:
`env = ParallelEnv(N, EnvCreator(my_lambda_function))`.
This will not only ensure that your lambda function is cloud-pickled once, but
also that the state dict is synchronised across processes if needed."""
                    ) from err
            pipe_child.close()
            self.procs.append(proc)
            self.pipes.append(pipe_parent)
            msg = pipe_parent.recv()
            if msg != "instantiated":
                raise RuntimeError(msg)
        self.queue_out = queue_out
        self.closed = False

    def __del__(self):
        try:
            self.shutdown()
        except Exception:
            # an AttributeError will typically be raised if the collector is deleted when the program ends.
            # In the future, insignificant changes to the close method may change the error type.
            # We excplicitely assume that any error raised during closure in
            # __del__ will not affect the program.
            pass

    def shutdown(self) -> None:
        """Shuts down all processes. This operation is irreversible."""
        self._shutdown_main()

    def _shutdown_main(self) -> None:
        if self.closed:
            return
        _check_for_faulty_process(self.procs)
        self.closed = True
        for idx in range(self.num_workers):
            self.pipes[idx].send((None, "close"))

        for idx in range(self.num_workers):
            msg = self.pipes[idx].recv()
            if msg != "closed":
                raise RuntimeError(f"got {msg} but expected 'close'")

        for proc in self.procs:
            proc.join()

        self.queue_out.close()
        for pipe in self.pipes:
            pipe.close()

    def set_seed(self, seed: int, static_seed: bool = False) -> int:
        """Sets the seeds of the environments stored in the DataCollector.

        Args:
            seed: integer representing the seed to be used for the environment.
            static_seed (bool, optional): if True, the seed is not incremented.
                Defaults to False

        Returns:
            Output seed. This is useful when more than one environment is
            contained in the DataCollector, as the seed will be incremented for
            each of these. The resulting seed is the seed of the last
            environment.

        Examples:
            >>> env_fn = lambda: GymEnv("Pendulum-v0")
            >>> env_fn_parallel = lambda: ParallelEnv(6, env_fn)
            >>> collector = SyncDataCollector(env_fn_parallel)
            >>> out_seed = collector.set_seed(1)  # out_seed = 6

        """
        _check_for_faulty_process(self.procs)
        for idx in range(self.num_workers):
            self.pipes[idx].send(((seed, static_seed), "seed"))
            new_seed, msg = self.pipes[idx].recv()
            if msg != "seeded":
                raise RuntimeError(f"Expected msg='seeded', got {msg}")
            seed = new_seed
        self.reset()
        return seed

    def reset(self, reset_idx: Optional[Sequence[bool]] = None) -> None:
        """Resets the environments to a new initial state.

        Args:
            reset_idx: Optional. Sequence indicating which environments have
                to be reset. If None, all environments are reset.

        """
        _check_for_faulty_process(self.procs)

        if reset_idx is None:
            reset_idx = [True for _ in range(self.num_workers)]
        for idx in range(self.num_workers):
            if reset_idx[idx]:
                self.pipes[idx].send((None, "reset"))
        for idx in range(self.num_workers):
            if reset_idx[idx]:
                j, msg = self.pipes[idx].recv()
                if msg != "reset":
                    raise RuntimeError(f"Expected msg='reset', got {msg}")

    def state_dict(self) -> OrderedDict:
        """Returns the state_dict of the data collector.

        Each field represents a worker containing its own state_dict.

        """
        for idx in range(self.num_workers):
            self.pipes[idx].send((None, "state_dict"))
        state_dict = OrderedDict()
        for idx in range(self.num_workers):
            _state_dict, msg = self.pipes[idx].recv()
            if msg != "state_dict":
                raise RuntimeError(f"Expected msg='state_dict', got {msg}")
            state_dict[f"worker{idx}"] = _state_dict

        return state_dict

    def load_state_dict(self, state_dict: OrderedDict) -> None:
        """Loads the state_dict on the workers.

        Args:
            state_dict (OrderedDict): state_dict of the form
                ``{"worker0": state_dict0, "worker1": state_dict1}``.

        """
        for idx in range(self.num_workers):
            self.pipes[idx].send((state_dict[f"worker{idx}"], "load_state_dict"))
        for idx in range(self.num_workers):
            _, msg = self.pipes[idx].recv()
            if msg != "loaded":
                raise RuntimeError(f"Expected msg='loaded', got {msg}")


class MultiSyncDataCollector(_MultiDataCollector):
    """Runs a given number of DataCollectors on separate processes synchronously.

    The collection starts when the next item of the collector is queried,
    and no environment step is computed in between the reception of a batch of
    trajectory and the start of the next collection.
    This class can be safely used with online RL algorithms.

    Examples:
        >>> from torchrl.envs.libs.gym import GymEnv
        >>> from tensordict.nn import TensorDictModule
        >>> from torch import nn
        >>> env_maker = lambda: GymEnv("Pendulum-v1", device="cpu")
        >>> policy = TensorDictModule(nn.Linear(3, 1), in_keys=["observation"], out_keys=["action"])
        >>> collector = MultiSyncDataCollector(
        ...     create_env_fn=[env_maker, env_maker],
        ...     policy=policy,
        ...     total_frames=2000,
        ...     max_frames_per_traj=50,
        ...     frames_per_batch=200,
        ...     init_random_frames=-1,
        ...     reset_at_each_iter=False,
        ...     devices="cpu",
        ...     passing_devices="cpu",
        ... )
        >>> for i, data in enumerate(collector):
        ...     if i == 2:
        ...         print(data)
        ...         break
        TensorDict(
            fields={
                action: Tensor(shape=torch.Size([4, 50, 1]), device=cpu, dtype=torch.float32, is_shared=False),
                collector: TensorDict(
                    fields={
                        step_count: Tensor(shape=torch.Size([4, 50]), device=cpu, dtype=torch.int64, is_shared=False),
                        traj_ids: Tensor(shape=torch.Size([4, 50]), device=cpu, dtype=torch.int64, is_shared=False)},
                    batch_size=torch.Size([4, 50]),
                    device=cpu,
                    is_shared=False),
                done: Tensor(shape=torch.Size([4, 50, 1]), device=cpu, dtype=torch.bool, is_shared=False),
                mask: Tensor(shape=torch.Size([4, 50]), device=cpu, dtype=torch.bool, is_shared=False),
                next: TensorDict(
                    fields={
                        observation: Tensor(shape=torch.Size([4, 50, 3]), device=cpu, dtype=torch.float32, is_shared=False)},
                    batch_size=torch.Size([4, 50]),
                    device=cpu,
                    is_shared=False),
                observation: Tensor(shape=torch.Size([4, 50, 3]), device=cpu, dtype=torch.float32, is_shared=False),
                reward: Tensor(shape=torch.Size([4, 50, 1]), device=cpu, dtype=torch.float32, is_shared=False)},
            batch_size=torch.Size([4, 50]),
            device=cpu,
            is_shared=False)
        >>> collector.shutdown()
        >>> del collector

    """

    __doc__ += _MultiDataCollector.__doc__

    @property
    def frames_per_batch_worker(self):
        return -(-self.frames_per_batch // self.num_workers)

    @property
    def _queue_len(self) -> int:
        return self.num_workers

    def iterator(self) -> Iterator[TensorDictBase]:
        i = -1
        frames = 0
        out_tensordicts_shared = OrderedDict()
        dones = [False for _ in range(self.num_workers)]
        workers_frames = [0 for _ in range(self.num_workers)]
        same_device = None
        out_buffer = None
        while not all(dones) and frames < self.total_frames:
            _check_for_faulty_process(self.procs)
            if self.update_at_each_batch:
                self.update_policy_weights_()

            for idx in range(self.num_workers):
                if frames < self.init_random_frames:
                    msg = "continue_random"
                else:
                    msg = "continue"
                self.pipes[idx].send((None, msg))

            i += 1
            max_traj_idx = None
            for _ in range(self.num_workers):
                new_data, j = self.queue_out.get()
                if j == 0:
                    data, idx = new_data
                    out_tensordicts_shared[idx] = data
                else:
                    idx = new_data
                workers_frames[idx] = (
                    workers_frames[idx] + out_tensordicts_shared[idx].numel()
                )

                if workers_frames[idx] >= self.total_frames:
                    print(f"{idx} is done!")
                    dones[idx] = True
            # we have to correct the traj_ids to make sure that they don't overlap
            for idx in range(self.num_workers):
                traj_ids = out_tensordicts_shared[idx].get(("collector", "traj_ids"))
                if max_traj_idx is not None:
                    traj_ids += max_traj_idx
                    # out_tensordicts_shared[idx].set("traj_ids", traj_ids)
                max_traj_idx = traj_ids.max().item() + 1
                # out = out_tensordicts_shared[idx]
            if same_device is None:
                prev_device = None
                same_device = True
                for item in out_tensordicts_shared.values():
                    if prev_device is None:
                        prev_device = item.device
                    else:
                        same_device = same_device and (item.device == prev_device)
            if same_device:
                out_buffer = torch.cat(
                    list(out_tensordicts_shared.values()), 0, out=out_buffer
                )
            else:
                out_buffer = torch.cat(
                    [item.cpu() for item in out_tensordicts_shared.values()],
                    0,
                    out=out_buffer,
                )

            if self.split_trajs:
                out = split_trajectories(out_buffer)
                frames += out.get(("collector", "mask")).sum().item()
            else:
                out = out_buffer.clone()
                frames += prod(out.shape)
            if self.postprocs:
                self.postprocs = self.postprocs.to(out.device)
                out = self.postprocs(out)
            if self._exclude_private_keys:
                excluded_keys = [key for key in out.keys() if key.startswith("_")]
                if excluded_keys:
                    out = out.exclude(*excluded_keys)
            yield out
            del out

        del out_tensordicts_shared
        # We shall not call shutdown just yet as user may want to retrieve state_dict
        # self._shutdown_main()


class MultiaSyncDataCollector(_MultiDataCollector):
    """Runs a given number of DataCollectors on separate processes asynchronously.

    The collection keeps on occuring on all processes even between the time
    the batch of rollouts is collected and the next call to the iterator.
    This class can be safely used with offline RL algorithms.

    Examples:
        >>> from torchrl.envs.libs.gym import GymEnv
        >>> from tensordict.nn import TensorDictModule
        >>> from torch import nn
        >>> env_maker = lambda: GymEnv("Pendulum-v1", device="cpu")
        >>> policy = TensorDictModule(nn.Linear(3, 1), in_keys=["observation"], out_keys=["action"])
        >>> collector = MultiaSyncDataCollector(
        ...     create_env_fn=[env_maker, env_maker],
        ...     policy=policy,
        ...     total_frames=2000,
        ...     max_frames_per_traj=50,
        ...     frames_per_batch=200,
        ...     init_random_frames=-1,
        ...     reset_at_each_iter=False,
        ...     devices="cpu",
        ...     passing_devices="cpu",
        ... )
        >>> for i, data in enumerate(collector):
        ...     if i == 2:
        ...         print(data)
        ...         break
        TensorDict(
            fields={
                action: Tensor(shape=torch.Size([4, 50, 1]), device=cpu, dtype=torch.float32, is_shared=False),
                collector: TensorDict(
                    fields={
                        step_count: Tensor(shape=torch.Size([4, 50]), device=cpu, dtype=torch.int64, is_shared=False),
                        traj_ids: Tensor(shape=torch.Size([4, 50]), device=cpu, dtype=torch.int64, is_shared=False)},
                    batch_size=torch.Size([4, 50]),
                    device=cpu,
                    is_shared=False),
                done: Tensor(shape=torch.Size([4, 50, 1]), device=cpu, dtype=torch.bool, is_shared=False),
                mask: Tensor(shape=torch.Size([4, 50]), device=cpu, dtype=torch.bool, is_shared=False),
                next: TensorDict(
                    fields={
                        observation: Tensor(shape=torch.Size([4, 50, 3]), device=cpu, dtype=torch.float32, is_shared=False)},
                    batch_size=torch.Size([4, 50]),
                    device=cpu,
                    is_shared=False),
                observation: Tensor(shape=torch.Size([4, 50, 3]), device=cpu, dtype=torch.float32, is_shared=False),
                reward: Tensor(shape=torch.Size([4, 50, 1]), device=cpu, dtype=torch.float32, is_shared=False)},
            batch_size=torch.Size([4, 50]),
            device=cpu,
            is_shared=False)
        >>> collector.shutdown()
        >>> del collector

    """

    __doc__ += _MultiDataCollector.__doc__

    def __init__(self, *args, **kwargs):
        super().__init__(*args, **kwargs)
        self.out_tensordicts = {}
        self.running = False

        if self.postprocs is not None:
            postproc = self.postprocs
            self.postprocs = {}
            for _device in self.passing_devices:
                if _device not in self.postprocs:
                    self.postprocs[_device] = deepcopy(postproc).to(_device)

    @property
    def frames_per_batch_worker(self):
        return self.frames_per_batch

    def _get_from_queue(self, timeout=None) -> Tuple[int, int, TensorDictBase]:
        new_data, j = self.queue_out.get(timeout=timeout)
        if j == 0:
            data, idx = new_data
            self.out_tensordicts[idx] = data
        else:
            idx = new_data
        # we clone the data to make sure that we'll be working with a fixed copy
        out = self.out_tensordicts[idx].clone()
        return idx, j, out

    @property
    def _queue_len(self) -> int:
        return 1

    def iterator(self) -> Iterator[TensorDictBase]:
        if self.update_at_each_batch:
            self.update_policy_weights_()

        for i in range(self.num_workers):
            if self.init_random_frames > 0:
                self.pipes[i].send((None, "continue_random"))
            else:
                self.pipes[i].send((None, "continue"))
        self.running = True
        i = -1
        self._frames = 0

        dones = [False for _ in range(self.num_workers)]
        workers_frames = [0 for _ in range(self.num_workers)]
        while self._frames < self.total_frames:
            _check_for_faulty_process(self.procs)
            i += 1
            idx, j, out = self._get_from_queue()

            worker_frames = out.numel()
            if self.split_trajs:
                out = split_trajectories(out)
            self._frames += worker_frames
            workers_frames[idx] = workers_frames[idx] + worker_frames
            if self.postprocs:
                out = self.postprocs[out.device](out)

            # the function blocks here until the next item is asked, hence we send the message to the
            # worker to keep on working in the meantime before the yield statement
            if workers_frames[idx] < self.frames_per_worker:
                if self._frames < self.init_random_frames:
                    msg = "continue_random"
                else:
                    msg = "continue"
                self.pipes[idx].send((idx, msg))
            else:
                print(f"{idx} is done!")
                dones[idx] = True
            if self._exclude_private_keys:
                excluded_keys = [key for key in out.keys() if key.startswith("_")]
                out = out.exclude(*excluded_keys)
            yield out

        # We don't want to shutdown yet, the user may want to call state_dict before
        # self._shutdown_main()
        self.running = False

    def _shutdown_main(self) -> None:
        if hasattr(self, "out_tensordicts"):
            del self.out_tensordicts
        return super()._shutdown_main()

    def reset(self, reset_idx: Optional[Sequence[bool]] = None) -> None:
        super().reset(reset_idx)
        if self.queue_out.full():
            print("waiting")
            time.sleep(_TIMEOUT)  # wait until queue is empty
        if self.queue_out.full():
            raise Exception("self.queue_out is full")
        if self.running:
            for idx in range(self.num_workers):
                if self._frames < self.init_random_frames:
                    self.pipes[idx].send((idx, "continue_random"))
                else:
                    self.pipes[idx].send((idx, "continue"))


class aSyncDataCollector(MultiaSyncDataCollector):
    """Runs a single DataCollector on a separate process.

    This is mostly useful for offline RL paradigms where the policy being
    trained can differ from the policy used to collect data. In online
    settings, a regular DataCollector should be preferred. This class is
    merely a wrapper around a MultiaSyncDataCollector where a single process
    is being created.

    Args:
        create_env_fn (Callabled): Callable returning an instance of EnvBase
        policy (Callable, optional): Instance of TensorDictModule class.
            Must accept TensorDictBase object as input.
        total_frames (int): lower bound of the total number of frames returned
            by the collector. In parallel settings, the actual number of
            frames may well be greater than this as the closing signals are
            sent to the workers only once the total number of frames has
            been collected on the server.
        create_env_kwargs (dict, optional): A dictionary with the arguments
            used to create an environment
        max_frames_per_traj: Maximum steps per trajectory. Note that a
            trajectory can span over multiple batches (unless
            reset_at_each_iter is set to True, see below). Once a trajectory
            reaches n_steps_max, the environment is reset. If the
            environment wraps multiple environments together, the number of
            steps is tracked for each environment independently. Negative
            values are allowed, in which case this argument is ignored.
            Default is -1 (i.e. no maximum number of steps)
        frames_per_batch (int): Time-length of a batch.
            reset_at_each_iter and frames_per_batch == n_steps_max are equivalent configurations.
            default: 200
        init_random_frames (int): Number of frames for which the policy is ignored before it is called.
            This feature is mainly intended to be used in offline/model-based settings, where a batch of random
            trajectories can be used to initialize training.
            default=-1 (i.e. no random frames)
        reset_at_each_iter (bool): Whether or not environments should be reset for each batch.
            default=False.
        postproc (callable, optional): A PostProcessor is an object that will read a batch of data and process it in a
            useful format for training.
            default: None.
        split_trajs (bool): Boolean indicating whether the resulting TensorDict should be split according to the trajectories.
            See utils.split_trajectories for more information.
        device (int, str, torch.device, optional): The device on which the
            policy will be placed. If it differs from the input policy
            device, the update_policy_weights_() method should be queried
            at appropriate times during the training loop to accommodate for
            the lag between parameter configuration at various times.
            Default is `None` (i.e. policy is kept on its original device)
        passing_device (int, str, torch.device, optional): The device on which
            the output TensorDict will be stored. For long trajectories,
            it may be necessary to store the data on a different.
            device than the one where the policy is stored. Default is None.
        update_at_each_batch (bool): if True, the policy weights will be updated every time a batch of trajectories
            is collected.
            default=False
        init_with_lag (bool, optional): if True, the first trajectory will be truncated earlier at a random step.
            This is helpful to desynchronize the environments, such that steps do no match in all collected rollouts.
            default = True

    """

    def __init__(
        self,
        create_env_fn: Callable[[], EnvBase],
        policy: Optional[
            Union[
                TensorDictModule,
                Callable[[TensorDictBase], TensorDictBase],
            ]
        ] = None,
        total_frames: Optional[int] = -1,
        create_env_kwargs: Optional[dict] = None,
        max_frames_per_traj: int = -1,
        frames_per_batch: int = 200,
        init_random_frames: int = -1,
        reset_at_each_iter: bool = False,
        postproc: Optional[Callable[[TensorDictBase], TensorDictBase]] = None,
        split_trajs: Optional[bool] = None,
        device: Optional[Union[int, str, torch.device]] = None,
        passing_device: Optional[Union[int, str, torch.device]] = None,
        seed: Optional[int] = None,
        pin_memory: bool = False,
        **kwargs,
    ):
        super().__init__(
            create_env_fn=[create_env_fn],
            policy=policy,
            total_frames=total_frames,
            create_env_kwargs=[create_env_kwargs],
            max_frames_per_traj=max_frames_per_traj,
            frames_per_batch=frames_per_batch,
            reset_at_each_iter=reset_at_each_iter,
            init_random_frames=init_random_frames,
            postproc=postproc,
            split_trajs=split_trajs,
            devices=[device] if device is not None else None,
            passing_devices=[passing_device] if passing_device is not None else None,
            seed=seed,
            pin_memory=pin_memory,
            **kwargs,
        )


def _main_async_collector(
    pipe_parent: connection.Connection,
    pipe_child: connection.Connection,
    queue_out: queues.Queue,
    create_env_fn: Union[EnvBase, "EnvCreator", Callable[[], EnvBase]],  # noqa: F821
    create_env_kwargs: Dict[str, Any],
    policy: Callable[[TensorDictBase], TensorDictBase],
    frames_per_worker: int,
    max_frames_per_traj: int,
    frames_per_batch: int,
    reset_at_each_iter: bool,
    device: Optional[Union[torch.device, str, int]],
    passing_device: Optional[Union[torch.device, str, int]],
    seed: Union[int, Sequence],
    pin_memory: bool,
    idx: int = 0,
    init_with_lag: bool = False,
    exploration_mode: str = DEFAULT_EXPLORATION_MODE,
    reset_when_done: bool = True,
    verbose: bool = False,
) -> None:
    pipe_parent.close()
    #  init variables that will be cleared when closing
    tensordict = data = d = data_in = dc = dc_iter = None

    dc = SyncDataCollector(
        create_env_fn,
        create_env_kwargs=create_env_kwargs,
        policy=policy,
        total_frames=-1,
        max_frames_per_traj=max_frames_per_traj,
        frames_per_batch=frames_per_batch,
        reset_at_each_iter=reset_at_each_iter,
        postproc=None,
        split_trajs=False,
        device=device,
        seed=seed,
        pin_memory=pin_memory,
        passing_device=passing_device,
        init_with_lag=init_with_lag,
        exploration_mode=exploration_mode,
        reset_when_done=reset_when_done,
        return_same_td=True,
    )
    if verbose:
        print("Sync data collector created")
    dc_iter = iter(dc)
    j = 0
    pipe_child.send("instantiated")

    has_timed_out = False
    counter = 0
    while True:
        _timeout = _TIMEOUT if not has_timed_out else 1e-3
        if pipe_child.poll(_timeout):
            counter = 0
            data_in, msg = pipe_child.recv()
            if verbose:
                print(f"worker {idx} received {msg}")
        else:
            if verbose:
                print(f"poll failed, j={j}")
            # default is "continue" (after first iteration)
            # this is expected to happen if queue_out reached the timeout, but no new msg was waiting in the pipe
            # in that case, the main process probably expects the worker to continue collect data
            if has_timed_out:
                counter = 0
                # has_timed_out is True if the process failed to send data, which will
                # typically occur if main has taken another batch (i.e. the queue is Full).
                # In this case, msg is the previous msg sent by main, which will typically be "continue"
                # If it's not the case, it is not expected that has_timed_out is True.
                if msg not in ("continue", "continue_random"):
                    raise RuntimeError(f"Unexpected message after time out: msg={msg}")
            else:
                # if has_timed_out is False, then the time out does not come from the fact that the queue is Full.
                # this means that our process has been waiting for a command from main in vain, while main was not
                # receiving data.
                # This will occur if main is busy doing something else (e.g. computing loss etc).
                counter += _timeout
                if counter >= (_MAX_IDLE_COUNT * _TIMEOUT):
                    raise RuntimeError(
                        f"This process waited for {counter} seconds "
                        f"without receiving a command from main. Consider increasing the maximum idle count "
                        f"if this is expected via the environment variable MAX_IDLE_COUNT "
                        f"(current value is {_MAX_IDLE_COUNT})."
                        f"\nIf this occurs at the end of a function or program, it means that your collector has not been "
                        f"collected, consider calling `collector.shutdown()` or `del collector` before ending the program."
                    )
                continue
        if msg in ("continue", "continue_random"):
            if msg == "continue_random":
                dc.init_random_frames = float("inf")
            else:
                dc.init_random_frames = -1

            d = next(dc_iter)
            if pipe_child.poll(_MIN_TIMEOUT):
                # in this case, main send a message to the worker while it was busy collecting trajectories.
                # In that case, we skip the collected trajectory and get the message from main. This is faster than
                # sending the trajectory in the queue until timeout when it's never going to be received.
                continue
            if j == 0:
                tensordict = d
                if passing_device is not None and tensordict.device != passing_device:
                    raise RuntimeError(
                        f"expected device to be {passing_device} but got {tensordict.device}"
                    )
                tensordict.share_memory_()
                data = (tensordict, idx)
            else:
                if d is not tensordict:
                    raise RuntimeError(
                        "SyncDataCollector should return the same tensordict modified in-place."
                    )
                data = idx  # flag the worker that has sent its data
            try:
                queue_out.put((data, j), timeout=_TIMEOUT)
                if verbose:
                    print(f"worker {idx} successfully sent data")
                j += 1
                has_timed_out = False
                continue
            except queue.Full:
                if verbose:
                    print(f"worker {idx} has timed out")
                has_timed_out = True
                continue
            # pipe_child.send("done")

        elif msg == "update":
            dc.update_policy_weights_()
            pipe_child.send((j, "updated"))
            has_timed_out = False
            continue

        elif msg == "seed":
            data_in, static_seed = data_in
            new_seed = dc.set_seed(data_in, static_seed=static_seed)
            torch.manual_seed(data_in)
            np.random.seed(data_in)
            pipe_child.send((new_seed, "seeded"))
            has_timed_out = False
            continue

        elif msg == "reset":
            dc.reset()
            pipe_child.send((j, "reset"))
            continue

        elif msg == "state_dict":
            state_dict = dc.state_dict()
            # send state_dict to cpu first
            state_dict = recursive_map_to_cpu(state_dict)
            pipe_child.send((state_dict, "state_dict"))
            has_timed_out = False
            continue

        elif msg == "load_state_dict":
            state_dict = data_in
            dc.load_state_dict(state_dict)
            pipe_child.send((j, "loaded"))
            has_timed_out = False
            continue

        elif msg == "close":
            del tensordict, data, d, data_in
            dc.shutdown()
            del dc, dc_iter
            pipe_child.send("closed")
            if verbose:
                print(f"collector {idx} closed")
            break

        else:
            raise Exception(f"Unrecognized message {msg}")<|MERGE_RESOLUTION|>--- conflicted
+++ resolved
@@ -342,7 +342,6 @@
 
     """
 
-    @torch.no_grad()
     def __init__(
         self,
         create_env_fn: Union[
@@ -572,9 +571,6 @@
                 break
 
     def _cast_to_policy(self, td: TensorDictBase) -> TensorDictBase:
-        if self.device == self.env_device:
-            self._td_policy = td
-            return self._td_policy
         policy_device = self.device
         if hasattr(self.policy, "in_keys"):
             # some keys may be absent -- TensorDictModule is resilient to missing keys
@@ -590,9 +586,6 @@
     def _cast_to_env(
         self, td: TensorDictBase, dest: Optional[TensorDictBase] = None
     ) -> TensorDictBase:
-        if self.device == self.env_device:
-            self._td_env = td
-            return self._td_env
         env_device = self.env_device
         if dest is None:
             if self._td_env is None:
@@ -660,12 +653,8 @@
 
         n = self.env.batch_size[0] if len(self.env.batch_size) else 1
         self._tensordict.set(
-<<<<<<< HEAD
-            "traj_ids", torch.arange(n).view(self.env.batch_size[:1]), inplace=True
-=======
             ("collector", "traj_ids"),
             torch.arange(n).view(self.env.batch_size[:1]),
->>>>>>> 36c9185d
         )
 
         with set_exploration_mode(self.exploration_mode):
