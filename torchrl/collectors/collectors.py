# Copyright (c) Meta Platforms, Inc. and affiliates.
#
# This source code is licensed under the MIT license found in the
# LICENSE file in the root directory of this source tree.
from __future__ import annotations

import _pickle
import abc

import contextlib

import functools

import os
import queue
import sys
import time
import warnings
from collections import defaultdict, OrderedDict
from copy import deepcopy
from multiprocessing import connection, queues
from multiprocessing.managers import SyncManager
from textwrap import indent
from typing import Any, Callable, Dict, Iterator, Optional, Sequence, Tuple, Union

import numpy as np

import torch
import torch.nn as nn
from tensordict import (
    LazyStackedTensorDict,
    TensorDict,
    TensorDictBase,
    TensorDictParams,
)
from tensordict.nn import TensorDictModule
from torch import multiprocessing as mp
from torch.utils.data import IterableDataset

from torchrl._utils import (
    _check_for_faulty_process,
    _ends_with,
    _make_ordinal_device,
    _ProcessNoWarn,
    _replace_last,
    accept_remote_rref_udf_invocation,
    logger as torchrl_logger,
    prod,
    RL_WARNINGS,
    VERBOSE,
)
from torchrl.collectors.utils import split_trajectories
from torchrl.data import ReplayBuffer
from torchrl.data.tensor_specs import TensorSpec
from torchrl.data.utils import CloudpickleWrapper, DEVICE_TYPING
from torchrl.envs.common import _do_nothing, EnvBase
from torchrl.envs.env_creator import EnvCreator
from torchrl.envs.transforms import StepCounter, TransformedEnv
from torchrl.envs.utils import (
    _aggregate_end_of_traj,
    _convert_exploration_type,
    _make_compatible_policy,
    _NonParametricPolicyWrapper,
    ExplorationType,
    set_exploration_type,
)

_TIMEOUT = 1.0
_MIN_TIMEOUT = 1e-3  # should be several orders of magnitude inferior wrt time spent collecting a trajectory
# MAX_IDLE_COUNT is the maximum number of times a Dataloader worker can timeout with his queue.
_MAX_IDLE_COUNT = int(os.environ.get("MAX_IDLE_COUNT", 1000))

DEFAULT_EXPLORATION_TYPE: ExplorationType = ExplorationType.RANDOM

_is_osx = sys.platform.startswith("darwin")


class _Interruptor:
    """A class for managing the collection state of a process.

    This class provides methods to start and stop collection, and to check
    whether collection has been stopped. The collection state is protected
    by a lock to ensure thread-safety.
    """

    # interrupter vs interruptor: google trends seems to indicate that "or" is more
    # widely used than "er" even if my IDE complains about that...
    def __init__(self):
        self._collect = True
        self._lock = mp.Lock()

    def start_collection(self):
        with self._lock:
            self._collect = True

    def stop_collection(self):
        with self._lock:
            self._collect = False

    def collection_stopped(self):
        with self._lock:
            return self._collect is False


class _InterruptorManager(SyncManager):
    """A custom SyncManager for managing the collection state of a process.

    This class extends the SyncManager class and allows to share an Interruptor object
    between processes.
    """

    pass


_InterruptorManager.register("_Interruptor", _Interruptor)


def recursive_map_to_cpu(dictionary: OrderedDict) -> OrderedDict:
    """Maps the tensors to CPU through a nested dictionary."""
    return OrderedDict(
        **{
            k: recursive_map_to_cpu(item)
            if isinstance(item, OrderedDict)
            else item.cpu()
            if isinstance(item, torch.Tensor)
            else item
            for k, item in dictionary.items()
        }
    )


class DataCollectorBase(IterableDataset, metaclass=abc.ABCMeta):
    """Base class for data collectors."""

    _iterator = None

    def _get_policy_and_device(
        self,
        policy: Optional[
            Union[
                TensorDictModule,
                Callable[[TensorDictBase], TensorDictBase],
            ]
        ] = None,
        observation_spec: TensorSpec = None,
    ) -> Tuple[TensorDictModule, Union[None, Callable[[], dict]]]:
        """Util method to get a policy and its device given the collector __init__ inputs.

        Args:
            create_env_fn (Callable or list of callables): an env creator
                function (or a list of creators)
            create_env_kwargs (dictionary): kwargs for the env creator
            policy (TensorDictModule, optional): a policy to be used
            observation_spec (TensorSpec, optional): spec of the observations

        """
        policy = _make_compatible_policy(
            policy, observation_spec, env=getattr(self, "env", None)
        )
        param_and_buf = TensorDict.from_module(policy, as_module=True)

        def get_weights_fn(param_and_buf=param_and_buf):
            return param_and_buf.data

        if self.policy_device:
            # create a stateless policy and populate it with params
            def _map_to_device_params(param, device):
                is_param = isinstance(param, nn.Parameter)

                pd = param.detach().to(device, non_blocking=True)

                if is_param:
                    pd = nn.Parameter(pd, requires_grad=False)
                return pd

            # Create a stateless policy, then populate this copy with params on device
            with param_and_buf.apply(
                functools.partial(_map_to_device_params, device="meta"),
                filter_empty=False,
            ).to_module(policy):
                policy = deepcopy(policy)

            param_and_buf.apply(
                functools.partial(_map_to_device_params, device=self.policy_device),
                filter_empty=False,
            ).to_module(policy)

        return policy, get_weights_fn

    def update_policy_weights_(
        self, policy_weights: Optional[TensorDictBase] = None
    ) -> None:
        """Updates the policy weights if the policy of the data collector and the trained policy live on different devices.

        Args:
            policy_weights (TensorDictBase, optional): if provided, a TensorDict containing
                the weights of the policy to be used for the udpdate.

        """
        if policy_weights is not None:
            self.policy_weights.data.update_(policy_weights)
        elif self.get_weights_fn is not None:
            self.policy_weights.data.update_(self.get_weights_fn())

    def __iter__(self) -> Iterator[TensorDictBase]:
        yield from self.iterator()

    def next(self):
        try:
            if self._iterator is None:
                self._iterator = iter(self)
            out = next(self._iterator)
            # if any, we don't want the device ref to be passed in distributed settings
            out.clear_device_()
            return out
        except StopIteration:
            return None

    @abc.abstractmethod
    def shutdown(self):
        raise NotImplementedError

    @abc.abstractmethod
    def iterator(self) -> Iterator[TensorDictBase]:
        raise NotImplementedError

    @abc.abstractmethod
    def set_seed(self, seed: int, static_seed: bool = False) -> int:
        raise NotImplementedError

    @abc.abstractmethod
    def state_dict(self) -> OrderedDict:
        raise NotImplementedError

    @abc.abstractmethod
    def load_state_dict(self, state_dict: OrderedDict) -> None:
        raise NotImplementedError

    def __repr__(self) -> str:
        string = f"{self.__class__.__name__}()"
        return string

    def __class_getitem__(self, index):
        raise NotImplementedError


@accept_remote_rref_udf_invocation
class SyncDataCollector(DataCollectorBase):
    """Generic data collector for RL problems. Requires an environment constructor and a policy.

    Args:
        create_env_fn (Callable): a callable that returns an instance of
            :class:`~torchrl.envs.EnvBase` class.
        policy (Callable): Policy to be executed in the environment.
            Must accept :class:`tensordict.tensordict.TensorDictBase` object as input.
            If ``None`` is provided, the policy used will be a
            :class:`~torchrl.collectors.RandomPolicy` instance with the environment
            ``action_spec``.
            Accepted policies are usually subclasses of :class:`~tensordict.nn.TensorDictModuleBase`.
            This is the recommended usage of the collector.
            Other callables are accepted too:
            If the policy is not a ``TensorDictModuleBase`` (e.g., a regular :class:`~torch.nn.Module`
            instances) it will be wrapped in a `nn.Module` first.
            Then, the collector will try to assess if these
            modules require wrapping in a :class:`~tensordict.nn.TensorDictModule` or not.
            - If the policy forward signature matches any of ``forward(self, tensordict)``,
              ``forward(self, td)`` or ``forward(self, <anything>: TensorDictBase)`` (or
              any typing with a single argument typed as a subclass of ``TensorDictBase``)
              then the policy won't be wrapped in a :class:`~tensordict.nn.TensorDictModule`.
            - In all other cases an attempt to wrap it will be undergone as such: ``TensorDictModule(policy, in_keys=env_obs_key, out_keys=env.action_keys)``.

    Keyword Args:
        frames_per_batch (int): A keyword-only argument representing the total
            number of elements in a batch.
        total_frames (int): A keyword-only argument representing the total
            number of frames returned by the collector
            during its lifespan. If the ``total_frames`` is not divisible by
            ``frames_per_batch``, an exception is raised.
             Endless collectors can be created by passing ``total_frames=-1``.
             Defaults to ``-1`` (endless collector).
        device (int, str or torch.device, optional): The generic device of the
            collector. The ``device`` args fills any non-specified device: if
            ``device`` is not ``None`` and any of ``storing_device``, ``policy_device`` or
            ``env_device`` is not specified, its value will be set to ``device``.
            Defaults to ``None`` (No default device).
        storing_device (int, str or torch.device, optional): The device on which
            the output :class:`~tensordict.TensorDict` will be stored.
            If ``device`` is passed and ``storing_device`` is ``None``, it will
            default to the value indicated by ``device``.
            For long trajectories, it may be necessary to store the data on a different
            device than the one where the policy and env are executed.
            Defaults to ``None`` (the output tensordict isn't on a specific device,
            leaf tensors sit on the device where they were created).
        env_device (int, str or torch.device, optional): The device on which
            the environment should be cast (or executed if that functionality is
            supported). If not specified and the env has a non-``None`` device,
            ``env_device`` will default to that value. If ``device`` is passed
            and ``env_device=None``, it will default to ``device``. If the value
            as such specified of ``env_device`` differs from ``policy_device``
            and one of them is not ``None``, the data will be cast to ``env_device``
            before being passed to the env (i.e., passing different devices to
            policy and env is supported). Defaults to ``None``.
        policy_device (int, str or torch.device, optional): The device on which
            the policy should be cast.
            If ``device`` is passed and ``policy_device=None``, it will default
            to ``device``. If the value as such specified of ``policy_device``
            differs from ``env_device`` and one of them is not ``None``,
            the data will be cast to ``policy_device`` before being passed to
            the policy (i.e., passing different devices to policy and env is
            supported). Defaults to ``None``.
        create_env_kwargs (dict, optional): Dictionary of kwargs for
            ``create_env_fn``.
        max_frames_per_traj (int, optional): Maximum steps per trajectory.
            Note that a trajectory can span across multiple batches (unless
            ``reset_at_each_iter`` is set to ``True``, see below).
            Once a trajectory reaches ``n_steps``, the environment is reset.
            If the environment wraps multiple environments together, the number
            of steps is tracked for each environment independently. Negative
            values are allowed, in which case this argument is ignored.
            Defaults to ``None`` (i.e., no maximum number of steps).
        init_random_frames (int, optional): Number of frames for which the
            policy is ignored before it is called. This feature is mainly
            intended to be used in offline/model-based settings, where a
            batch of random trajectories can be used to initialize training.
            If provided, it will be rounded up to the closest multiple of frames_per_batch.
            Defaults to ``None`` (i.e. no random frames).
        reset_at_each_iter (bool, optional): Whether environments should be reset
            at the beginning of a batch collection.
            Defaults to ``False``.
        postproc (Callable, optional): A post-processing transform, such as
            a :class:`~torchrl.envs.Transform` or a :class:`~torchrl.data.postprocs.MultiStep`
            instance.
            Defaults to ``None``.
        split_trajs (bool, optional): Boolean indicating whether the resulting
            TensorDict should be split according to the trajectories.
            See :func:`~torchrl.collectors.utils.split_trajectories` for more
            information.
            Defaults to ``False``.
        exploration_type (ExplorationType, optional): interaction mode to be used when
            collecting data. Must be one of ``torchrl.envs.utils.ExplorationType.DETERMINISTIC``,
            ``torchrl.envs.utils.ExplorationType.RANDOM``, ``torchrl.envs.utils.ExplorationType.MODE``
            or ``torchrl.envs.utils.ExplorationType.MEAN``.
        return_same_td (bool, optional): if ``True``, the same TensorDict
            will be returned at each iteration, with its values
            updated. This feature should be used cautiously: if the same
            tensordict is added to a replay buffer for instance,
            the whole content of the buffer will be identical.
            Default is ``False``.
        interruptor (_Interruptor, optional):
            An _Interruptor object that can be used from outside the class to control rollout collection.
            The _Interruptor class has methods ´start_collection´ and ´stop_collection´, which allow to implement
            strategies such as preeptively stopping rollout collection.
            Default is ``False``.
        set_truncated (bool, optional): if ``True``, the truncated signals (and corresponding
            ``"done"`` but not ``"terminated"``) will be set to ``True`` when the last frame of
            a rollout is reached. If no ``"truncated"`` key is found, an exception is raised.
            Truncated keys can be set through ``env.add_truncated_keys``.
            Defaults to ``False``.
        use_buffers (bool, optional): if ``True``, a buffer will be used to stack the data.
            This isn't compatible with environments with dynamic specs. Defaults to ``True``
            for envs without dynamic specs, ``False`` for others.
        replay_buffer (ReplayBuffer, optional): if provided, the collector will not yield tensordict
            but populate the buffer instead. Defaults to ``None``.

    Examples:
        >>> from torchrl.envs.libs.gym import GymEnv
        >>> from tensordict.nn import TensorDictModule
        >>> from torch import nn
        >>> env_maker = lambda: GymEnv("Pendulum-v1", device="cpu")
        >>> policy = TensorDictModule(nn.Linear(3, 1), in_keys=["observation"], out_keys=["action"])
        >>> collector = SyncDataCollector(
        ...     create_env_fn=env_maker,
        ...     policy=policy,
        ...     total_frames=2000,
        ...     max_frames_per_traj=50,
        ...     frames_per_batch=200,
        ...     init_random_frames=-1,
        ...     reset_at_each_iter=False,
        ...     device="cpu",
        ...     storing_device="cpu",
        ... )
        >>> for i, data in enumerate(collector):
        ...     if i == 2:
        ...         print(data)
        ...         break
        TensorDict(
            fields={
                action: Tensor(shape=torch.Size([200, 1]), device=cpu, dtype=torch.float32, is_shared=False),
                collector: TensorDict(
                    fields={
                        traj_ids: Tensor(shape=torch.Size([200]), device=cpu, dtype=torch.int64, is_shared=False)},
                    batch_size=torch.Size([200]),
                    device=cpu,
                    is_shared=False),
                done: Tensor(shape=torch.Size([200, 1]), device=cpu, dtype=torch.bool, is_shared=False),
                next: TensorDict(
                    fields={
                        done: Tensor(shape=torch.Size([200, 1]), device=cpu, dtype=torch.bool, is_shared=False),
                        observation: Tensor(shape=torch.Size([200, 3]), device=cpu, dtype=torch.float32, is_shared=False),
                        reward: Tensor(shape=torch.Size([200, 1]), device=cpu, dtype=torch.float32, is_shared=False),
                        step_count: Tensor(shape=torch.Size([200, 1]), device=cpu, dtype=torch.int64, is_shared=False),
                        truncated: Tensor(shape=torch.Size([200, 1]), device=cpu, dtype=torch.bool, is_shared=False)},
                    batch_size=torch.Size([200]),
                    device=cpu,
                    is_shared=False),
                observation: Tensor(shape=torch.Size([200, 3]), device=cpu, dtype=torch.float32, is_shared=False),
                step_count: Tensor(shape=torch.Size([200, 1]), device=cpu, dtype=torch.int64, is_shared=False),
                truncated: Tensor(shape=torch.Size([200, 1]), device=cpu, dtype=torch.bool, is_shared=False)},
            batch_size=torch.Size([200]),
            device=cpu,
            is_shared=False)
        >>> del collector

    The collector delivers batches of data that are marked with a ``"time"``
    dimension.

    Examples:
        >>> assert data.names[-1] == "time"

    """

    def __init__(
        self,
        create_env_fn: Union[
            EnvBase, "EnvCreator", Sequence[Callable[[], EnvBase]]  # noqa: F821
        ],  # noqa: F821
        policy: Optional[
            Union[
                TensorDictModule,
                Callable[[TensorDictBase], TensorDictBase],
            ]
        ] = None,
        *,
        frames_per_batch: int,
        total_frames: int = -1,
        device: DEVICE_TYPING = None,
        storing_device: DEVICE_TYPING = None,
        policy_device: DEVICE_TYPING = None,
        env_device: DEVICE_TYPING = None,
        create_env_kwargs: dict | None = None,
        max_frames_per_traj: int | None = None,
        init_random_frames: int | None = None,
        reset_at_each_iter: bool = False,
        postproc: Callable[[TensorDictBase], TensorDictBase] | None = None,
        split_trajs: bool | None = None,
        exploration_type: ExplorationType = DEFAULT_EXPLORATION_TYPE,
        exploration_mode: str | None = None,
        return_same_td: bool = False,
        reset_when_done: bool = True,
        interruptor=None,
        set_truncated: bool = False,
        use_buffers: bool | None = None,
        replay_buffer: ReplayBuffer | None = None,
        **kwargs,
    ):
        from torchrl.envs.batched_envs import BatchedEnvBase

        self.closed = True
        exploration_type = _convert_exploration_type(
            exploration_mode=exploration_mode, exploration_type=exploration_type
        )
        if create_env_kwargs is None:
            create_env_kwargs = {}
        if not isinstance(create_env_fn, EnvBase):
            env = create_env_fn(**create_env_kwargs)
        else:
            env = create_env_fn
            if create_env_kwargs:
                if not isinstance(env, BatchedEnvBase):
                    raise RuntimeError(
                        "kwargs were passed to SyncDataCollector but they can't be set "
                        f"on environment of type {type(create_env_fn)}."
                    )
                env.update_kwargs(create_env_kwargs)

        if policy is None:
            from torchrl.collectors import RandomPolicy

            policy = RandomPolicy(env.full_action_spec)

        ##########################
        # Trajectory pool
        self._traj_pool_val = kwargs.pop("traj_pool", None)
        if kwargs:
            raise TypeError(
                f"Keys {list(kwargs.keys())} are unknown to {type(self).__name__}."
            )

        ##########################
        # Setting devices:
        # The rule is the following:
        # - If no device is passed, all devices are assumed to work OOB.
        #   The tensordict used for output is not on any device (ie, actions and observations
        #   can be on a different device).
        # - If the ``device`` is passed, it is used for all devices (storing, env and policy)
        #   unless overridden by another kwarg.
        # - The rest of the kwargs control the respective device.
        storing_device, policy_device, env_device = self._get_devices(
            storing_device=storing_device,
            policy_device=policy_device,
            env_device=env_device,
            device=device,
        )

        self.storing_device = storing_device
        if self.storing_device is not None and self.storing_device.type != "cuda":
            # Cuda handles sync
            if torch.cuda.is_available():
                self._sync_storage = torch.cuda.synchronize
            elif torch.backends.mps.is_available():
                self._sync_storage = torch.mps.synchronize
            elif self.storing_device.type == "cpu":
                self._sync_storage = _do_nothing
            else:
                raise RuntimeError("Non supported device")
        else:
            self._sync_storage = _do_nothing

        self.env_device = env_device
        if self.env_device is not None and self.env_device.type != "cuda":
            # Cuda handles sync
            if torch.cuda.is_available():
                self._sync_env = torch.cuda.synchronize
            elif torch.backends.mps.is_available():
                self._sync_env = torch.mps.synchronize
            elif self.env_device.type == "cpu":
                self._sync_env = _do_nothing
            else:
                raise RuntimeError("Non supported device")
        else:
            self._sync_env = _do_nothing
        self.policy_device = policy_device
        if self.policy_device is not None and self.policy_device.type != "cuda":
            # Cuda handles sync
            if torch.cuda.is_available():
                self._sync_policy = torch.cuda.synchronize
            elif torch.backends.mps.is_available():
                self._sync_policy = torch.mps.synchronize
            elif self.policy_device.type == "cpu":
                self._sync_policy = _do_nothing
            else:
                raise RuntimeError("Non supported device")
        else:
            self._sync_policy = _do_nothing
        self.device = device
        # Check if we need to cast things from device to device
        # If the policy has a None device and the env too, no need to cast (we don't know
        # and assume the user knows what she's doing).
        # If the devices match we're happy too.
        # Only if the values differ we need to cast
        self._cast_to_policy_device = self.policy_device != self.env_device

        self.env: EnvBase = env
        del env
        self.replay_buffer = replay_buffer
        if self.replay_buffer is not None:
            if postproc is not None:
                raise TypeError("postproc must be None when a replay buffer is passed.")
            if use_buffers:
                raise TypeError("replay_buffer is exclusive with use_buffers.")
        if use_buffers is None:
            use_buffers = not self.env._has_dynamic_specs and self.replay_buffer is None
        self._use_buffers = use_buffers
        self.replay_buffer = replay_buffer

        self.closed = False

        if not reset_when_done:
            raise ValueError("reset_when_done is deprectated.")
        self.reset_when_done = reset_when_done
        self.n_env = self.env.batch_size.numel()

        (self.policy, self.get_weights_fn,) = self._get_policy_and_device(
            policy=policy,
            observation_spec=self.env.observation_spec,
        )

        if isinstance(self.policy, nn.Module):
            self.policy_weights = TensorDict.from_module(self.policy, as_module=True)
        else:
            self.policy_weights = TensorDict({}, [])

        if self.env_device:
            self.env: EnvBase = self.env.to(self.env_device)
        elif self.env.device is not None:
            # we did not receive an env device, we use the device of the env
            self.env_device = self.env.device

        # If the storing device is not the same as the policy device, we have
        # no guarantee that the "next" entry from the policy will be on the
        # same device as the collector metadata.
        self._cast_to_env_device = self._cast_to_policy_device or (
            self.env.device != self.storing_device
        )

        self.max_frames_per_traj = (
            int(max_frames_per_traj) if max_frames_per_traj is not None else 0
        )
        if self.max_frames_per_traj is not None and self.max_frames_per_traj > 0:
            # let's check that there is no StepCounter yet
            for key in self.env.output_spec.keys(True, True):
                if isinstance(key, str):
                    key = (key,)
                if "step_count" in key:
                    raise ValueError(
                        "A 'step_count' key is already present in the environment "
                        "and the 'max_frames_per_traj' argument may conflict with "
                        "a 'StepCounter' that has already been set. "
                        "Possible solutions: Set max_frames_per_traj to 0 or "
                        "remove the StepCounter limit from the environment transforms."
                    )
            self.env = TransformedEnv(
                self.env, StepCounter(max_steps=self.max_frames_per_traj)
            )

        if total_frames is None or total_frames < 0:
            total_frames = float("inf")
        else:
            remainder = total_frames % frames_per_batch
            if remainder != 0 and RL_WARNINGS:
                warnings.warn(
                    f"total_frames ({total_frames}) is not exactly divisible by frames_per_batch ({frames_per_batch})."
                    f"This means {frames_per_batch - remainder} additional frames will be collected."
                    "To silence this message, set the environment variable RL_WARNINGS to False."
                )
        self.total_frames = (
            int(total_frames) if total_frames != float("inf") else total_frames
        )
        self.reset_at_each_iter = reset_at_each_iter
        self.init_random_frames = (
            int(init_random_frames) if init_random_frames is not None else 0
        )
        if (
            init_random_frames is not None
            and init_random_frames % frames_per_batch != 0
            and RL_WARNINGS
        ):
            warnings.warn(
                f"init_random_frames ({init_random_frames}) is not exactly a multiple of frames_per_batch ({frames_per_batch}), "
                f" this results in more init_random_frames than requested"
                f" ({-(-init_random_frames // frames_per_batch) * frames_per_batch})."
                "To silence this message, set the environment variable RL_WARNINGS to False."
            )

        self.postproc = postproc
        if (
            self.postproc is not None
            and hasattr(self.postproc, "to")
            and self.storing_device
        ):
            self.postproc.to(self.storing_device)
        if frames_per_batch % self.n_env != 0 and RL_WARNINGS:
            warnings.warn(
                f"frames_per_batch ({frames_per_batch}) is not exactly divisible by the number of batched environments ({self.n_env}), "
                f" this results in more frames_per_batch per iteration that requested"
                f" ({-(-frames_per_batch // self.n_env) * self.n_env})."
                "To silence this message, set the environment variable RL_WARNINGS to False."
            )
        self.requested_frames_per_batch = int(frames_per_batch)
        self.frames_per_batch = -(-frames_per_batch // self.n_env)
        self.exploration_type = (
            exploration_type if exploration_type else DEFAULT_EXPLORATION_TYPE
        )
        self.return_same_td = return_same_td
        self.set_truncated = set_truncated

        self._make_shuttle()
        if self._use_buffers:
            self._make_final_rollout()
        self._set_truncated_keys()

        if split_trajs is None:
            split_trajs = False
        self.split_trajs = split_trajs
        self._exclude_private_keys = True

        self.interruptor = interruptor
        self._frames = 0
        self._iter = -1

    @property
    def _traj_pool(self):
        pool = getattr(self, "_traj_pool_val", None)
        if pool is None:
            pool = self._traj_pool_val = _TrajectoryPool()
        return pool

    def _make_shuttle(self):
        # Shuttle is a deviceless tensordict that just carried data from env to policy and policy to env
        with torch.no_grad():
            self._shuttle = self.env.reset()
        if self.policy_device != self.env_device or self.env_device is None:
            self._shuttle_has_no_device = True
            self._shuttle.clear_device_()
        else:
            self._shuttle_has_no_device = False

        traj_ids = self._traj_pool.get_traj_and_increment(
            self.n_env, device=self.storing_device
        ).view(self.env.batch_size)
        self._shuttle.set(
            ("collector", "traj_ids"),
            traj_ids,
        )

    def _make_final_rollout(self):
        with torch.no_grad():
            self._final_rollout = self.env.fake_tensordict()

        # If storing device is not None, we use this to cast the storage.
        # If it is None and the env and policy are on the same device,
        # the storing device is already the same as those, so we don't need
        # to consider this use case.
        # In all other cases, we can't really put a device on the storage,
        # since at least one data source has a device that is not clear.
        if self.storing_device:
            self._final_rollout = self._final_rollout.to(
                self.storing_device, non_blocking=True
            )
        else:
            # erase all devices
            self._final_rollout.clear_device_()

        # If the policy has a valid spec, we use it
        self._policy_output_keys = set()
        if (
            hasattr(self.policy, "spec")
            and self.policy.spec is not None
            and all(v is not None for v in self.policy.spec.values(True, True))
        ):
            if any(
                key not in self._final_rollout.keys(isinstance(key, tuple))
                for key in self.policy.spec.keys(True, True)
            ):
                # if policy spec is non-empty, all the values are not None and the keys
                # match the out_keys we assume the user has given all relevant information
                # the policy could have more keys than the env:
                policy_spec = self.policy.spec
                if policy_spec.ndim < self._final_rollout.ndim:
                    policy_spec = policy_spec.expand(self._final_rollout.shape)
                for key, spec in policy_spec.items(True, True):
                    self._policy_output_keys.add(key)
                    if key in self._final_rollout.keys(True):
                        continue
                    self._final_rollout.set(key, spec.zero())

        else:
            # otherwise, we perform a small number of steps with the policy to
            # determine the relevant keys with which to pre-populate _final_rollout.
            # This is the safest thing to do if the spec has None fields or if there is
            # no spec at all.
            # See #505 for additional context.
            self._final_rollout.update(self._shuttle.copy())
            with torch.no_grad():
                policy_input = self._shuttle.copy()
                if self.policy_device:
                    policy_input = policy_input.to(self.policy_device)
                # we cast to policy device, we'll deal with the device later
                policy_input_copy = policy_input.copy()
                policy_input_clone = (
                    policy_input.clone()
                )  # to test if values have changed in-place
                policy_output = self.policy(policy_input)

                # check that we don't have exclusive keys, because they don't appear in keys
                def check_exclusive(val):
                    if (
                        isinstance(val, LazyStackedTensorDict)
                        and val._has_exclusive_keys
                    ):
                        raise RuntimeError(
                            "LazyStackedTensorDict with exclusive keys are not permitted in collectors. "
                            "Consider using a placeholder for missing keys."
                        )

                policy_output._fast_apply(
                    check_exclusive, call_on_nested=True, filter_empty=True
                )

                # Use apply, because it works well with lazy stacks
                # Edge-case of this approach: the policy may change the values in-place and only by a tiny bit
                # or occasionally. In these cases, the keys will be missed (we can't detect if the policy has
                # changed them here).
                # This will cause a failure to update entries when policy and env device mismatch and
                # casting is necessary.
                def filter_policy(value_output, value_input, value_input_clone):
                    if (
                        (value_input is None)
                        or (value_output is not value_input)
                        or ~torch.isclose(value_output, value_input_clone).any()
                    ):
                        return value_output

                filtered_policy_output = policy_output.apply(
                    filter_policy,
                    policy_input_copy,
                    policy_input_clone,
                    default=None,
                    filter_empty=True,
                )
                self._policy_output_keys = list(
                    self._policy_output_keys.union(
                        set(filtered_policy_output.keys(True, True))
                    )
                )
                self._final_rollout.update(
                    policy_output.select(*self._policy_output_keys)
                )
                del filtered_policy_output, policy_output, policy_input

        _env_output_keys = []
        for spec in ["full_observation_spec", "full_done_spec", "full_reward_spec"]:
            _env_output_keys += list(self.env.output_spec[spec].keys(True, True))
        self._env_output_keys = _env_output_keys
        self._final_rollout = (
            self._final_rollout.unsqueeze(-1)
            .expand(*self.env.batch_size, self.frames_per_batch)
            .clone()
            .zero_()
        )

        # in addition to outputs of the policy, we add traj_ids to
        # _final_rollout which will be collected during rollout
        self._final_rollout.set(
            ("collector", "traj_ids"),
            torch.zeros(
                *self._final_rollout.batch_size,
                dtype=torch.int64,
                device=self.storing_device,
            ),
        )
        self._final_rollout.refine_names(..., "time")

    def _set_truncated_keys(self):
        self._truncated_keys = []
        if self.set_truncated:
            if not any(_ends_with(key, "truncated") for key in self.env.done_keys):
                raise RuntimeError(
                    "set_truncated was set to True but no truncated key could be found "
                    "in the environment. Make sure the truncated keys are properly set using "
                    "`env.add_truncated_keys()` before passing the env to the collector."
                )
            self._truncated_keys = [
                key for key in self.env.done_keys if _ends_with(key, "truncated")
            ]

    @classmethod
    def _get_devices(
        cls,
        *,
        storing_device: torch.device,
        policy_device: torch.device,
        env_device: torch.device,
        device: torch.device,
    ):
        device = _make_ordinal_device(torch.device(device) if device else device)
        storing_device = _make_ordinal_device(
            torch.device(storing_device) if storing_device else device
        )
        policy_device = _make_ordinal_device(
            torch.device(policy_device) if policy_device else device
        )
        env_device = _make_ordinal_device(
            torch.device(env_device) if env_device else device
        )
        if storing_device is None and (env_device == policy_device):
            storing_device = env_device
        return storing_device, policy_device, env_device

    # for RPC
    def next(self):
        return super().next()

    # for RPC
    def update_policy_weights_(
        self, policy_weights: Optional[TensorDictBase] = None
    ) -> None:
        super().update_policy_weights_(policy_weights)

    def set_seed(self, seed: int, static_seed: bool = False) -> int:
        """Sets the seeds of the environments stored in the DataCollector.

        Args:
            seed (int): integer representing the seed to be used for the environment.
            static_seed(bool, optional): if ``True``, the seed is not incremented.
                Defaults to False

        Returns:
            Output seed. This is useful when more than one environment is contained in the DataCollector, as the
            seed will be incremented for each of these. The resulting seed is the seed of the last environment.

        Examples:
            >>> from torchrl.envs import ParallelEnv
            >>> from torchrl.envs.libs.gym import GymEnv
            >>> from tensordict.nn import TensorDictModule
            >>> from torch import nn
            >>> env_fn = lambda: GymEnv("Pendulum-v1")
            >>> env_fn_parallel = ParallelEnv(6, env_fn)
            >>> policy = TensorDictModule(nn.Linear(3, 1), in_keys=["observation"], out_keys=["action"])
            >>> collector = SyncDataCollector(env_fn_parallel, policy, total_frames=300, frames_per_batch=100)
            >>> out_seed = collector.set_seed(1)  # out_seed = 6

        """
        out = self.env.set_seed(seed, static_seed=static_seed)
        return out

    def _increment_frames(self, numel):
        self._frames += numel
        completed = self._frames >= self.total_frames
        if completed:
            self.env.close()
        return completed

    def iterator(self) -> Iterator[TensorDictBase]:
        """Iterates through the DataCollector.

        Yields: TensorDictBase objects containing (chunks of) trajectories

        """
        if self.storing_device and self.storing_device.type == "cuda":
            stream = torch.cuda.Stream(self.storing_device, priority=-1)
            event = stream.record_event()
            streams = [stream]
            events = [event]
        elif self.storing_device is None:
            streams = []
            events = []
            # this way of checking cuda is robust to lazy stacks with mismatching shapes
            cuda_devices = set()

            def cuda_check(tensor: torch.Tensor):
                if tensor.is_cuda:
                    cuda_devices.add(tensor.device)

            if not self._use_buffers:
                # This may be a bit dangerous as `torch.device("cuda")` may not have a precise
                # device associated, whereas `tensor.device` always has
                for spec in self.env.specs.values(True, True):
                    if spec.device.type == "cuda":
                        if ":" not in str(spec.device):
                            raise RuntimeError(
                                "A cuda spec did not have a device associated. Make sure to "
                                "pass `'cuda:device_num'` to each spec device."
                            )
                        cuda_devices.add(spec.device)
            else:
                self._final_rollout.apply(cuda_check, filter_empty=True)
            for device in cuda_devices:
                streams.append(torch.cuda.Stream(device, priority=-1))
                events.append(streams[-1].record_event())
        else:
            streams = []
            events = []
        with contextlib.ExitStack() as stack:
            for stream in streams:
                stack.enter_context(torch.cuda.stream(stream))

            while self._frames < self.total_frames:
                self._iter += 1
                tensordict_out = self.rollout()
                if tensordict_out is None:
                    # if a replay buffer is passed, there is no tensordict_out
                    #  frames are updated within the rollout function
                    yield
                    continue
                self._increment_frames(tensordict_out.numel())

                if self.split_trajs:
                    tensordict_out = split_trajectories(
                        tensordict_out, prefix="collector"
                    )
                if self.postproc is not None:
                    tensordict_out = self.postproc(tensordict_out)
                if self._exclude_private_keys:

                    def is_private(key):
                        if isinstance(key, str) and key.startswith("_"):
                            return True
                        if isinstance(key, tuple) and any(
                            _key.startswith("_") for _key in key
                        ):
                            return True
                        return False

                    excluded_keys = [
                        key for key in tensordict_out.keys(True) if is_private(key)
                    ]
                    tensordict_out = tensordict_out.exclude(
                        *excluded_keys, inplace=True
                    )
                if self.return_same_td:
                    # This is used with multiprocessed collectors to use the buffers
                    # stored in the tensordict.
                    if events:
                        for event in events:
                            event.record()
                            event.synchronize()
                    yield tensordict_out
                else:
                    # we must clone the values, as the tensordict is updated in-place.
                    # otherwise the following code may break:
                    # >>> for i, data in enumerate(collector):
                    # >>>      if i == 0:
                    # >>>          data0 = data
                    # >>>      elif i == 1:
                    # >>>          data1 = data
                    # >>>      else:
                    # >>>          break
                    # >>> assert data0["done"] is not data1["done"]
                    yield tensordict_out.clone()

    def _update_traj_ids(self, env_output) -> None:
        # we can't use the reset keys because they're gone
        traj_sop = _aggregate_end_of_traj(
            env_output.get("next"), done_keys=self.env.done_keys
        )
        if traj_sop.any():
            device = self.storing_device

            traj_ids = self._shuttle.get(("collector", "traj_ids"))
            if device is not None:
                traj_ids = traj_ids.to(device)
                traj_sop = traj_sop.to(device)
            elif traj_sop.device != traj_ids.device:
                traj_sop = traj_sop.to(traj_ids.device)

            pool = self._traj_pool
            new_traj = pool.get_traj_and_increment(
                traj_sop.sum(), device=traj_sop.device
            )
            traj_ids = traj_ids.masked_scatter(traj_sop, new_traj)
            self._shuttle.set(("collector", "traj_ids"), traj_ids)

    @torch.no_grad()
    def rollout(self) -> TensorDictBase:
        """Computes a rollout in the environment using the provided policy.

        Returns:
            TensorDictBase containing the computed rollout.

        """
        if self.reset_at_each_iter:
            self._shuttle.update(self.env.reset())

        # self._shuttle.fill_(("collector", "step_count"), 0)
        if self._use_buffers:
            self._final_rollout.fill_(("collector", "traj_ids"), -1)
        else:
            pass
        tensordicts = []
        with set_exploration_type(self.exploration_type):
            for t in range(self.frames_per_batch):
                if (
                    self.init_random_frames is not None
                    and self._frames < self.init_random_frames
                ):
                    self.env.rand_action(self._shuttle)
                else:
                    if self._cast_to_policy_device:
                        if self.policy_device is not None:
                            policy_input = self._shuttle.to(
                                self.policy_device, non_blocking=True
                            )
                            self._sync_policy()
                        elif self.policy_device is None:
                            # we know the tensordict has a device otherwise we would not be here
                            # we can pass this, clear_device_ must have been called earlier
                            # policy_input = self._shuttle.clear_device_()
                            policy_input = self._shuttle
                    else:
                        policy_input = self._shuttle
                    # we still do the assignment for security
                    policy_output = self.policy(policy_input)
                    if self._shuttle is not policy_output:
                        # ad-hoc update shuttle
                        self._shuttle.update(
                            policy_output, keys_to_update=self._policy_output_keys
                        )

                if self._cast_to_env_device:
                    if self.env_device is not None:
                        env_input = self._shuttle.to(self.env_device, non_blocking=True)
                        self._sync_env()
                    elif self.env_device is None:
                        # we know the tensordict has a device otherwise we would not be here
                        # we can pass this, clear_device_ must have been called earlier
                        # env_input = self._shuttle.clear_device_()
                        env_input = self._shuttle
                else:
                    env_input = self._shuttle
                env_output, env_next_output = self.env.step_and_maybe_reset(env_input)

                if self._shuttle is not env_output:
                    # ad-hoc update shuttle
                    next_data = env_output.get("next")
                    if self._shuttle_has_no_device:
                        # Make sure
                        next_data.clear_device_()
                    self._shuttle.set("next", next_data)

                if self.replay_buffer is not None:
                    self.replay_buffer.add(self._shuttle)
                    if self._increment_frames(self._shuttle.numel()):
                        return
                else:
                    if self.storing_device is not None:
                        tensordicts.append(
                            self._shuttle.to(self.storing_device, non_blocking=True)
                        )
                        self._sync_storage()
                    else:
                        tensordicts.append(self._shuttle)

                # carry over collector data without messing up devices
                collector_data = self._shuttle.get("collector").copy()
                self._shuttle = env_next_output
                if self._shuttle_has_no_device:
                    self._shuttle.clear_device_()
                self._shuttle.set("collector", collector_data)

                self._update_traj_ids(env_output)

                if (
                    self.interruptor is not None
                    and self.interruptor.collection_stopped()
                ):
                    if self.replay_buffer is not None:
                        return
                    result = self._final_rollout
                    if self._use_buffers:
                        try:
                            torch.stack(
                                tensordicts,
                                self._final_rollout.ndim - 1,
                                out=self._final_rollout[..., : t + 1],
                            )
                        except RuntimeError:
                            with self._final_rollout.unlock_():
                                torch.stack(
                                    tensordicts,
                                    self._final_rollout.ndim - 1,
                                    out=self._final_rollout[..., : t + 1],
                                )
                    else:
                        result = TensorDict.maybe_dense_stack(tensordicts, dim=-1)
                    break
            else:
                if self._use_buffers:
                    result = self._final_rollout
                    try:
                        result = torch.stack(
                            tensordicts,
                            self._final_rollout.ndim - 1,
                            out=self._final_rollout,
                        )

                    except RuntimeError:
                        with self._final_rollout.unlock_():
                            result = torch.stack(
                                tensordicts,
                                self._final_rollout.ndim - 1,
                                out=self._final_rollout,
                            )
                elif self.replay_buffer is not None:
                    return
                else:
                    result = TensorDict.maybe_dense_stack(tensordicts, dim=-1)
                    result.refine_names(..., "time")

        return self._maybe_set_truncated(result)

    def _maybe_set_truncated(self, final_rollout):
        last_step = (slice(None),) * (final_rollout.ndim - 1) + (-1,)
        for truncated_key in self._truncated_keys:
            truncated = final_rollout["next", truncated_key]
            truncated[last_step] = True
            final_rollout["next", truncated_key] = truncated
            done = final_rollout["next", _replace_last(truncated_key, "done")]
            final_rollout["next", _replace_last(truncated_key, "done")] = (
                done | truncated
            )
        return final_rollout

    @torch.no_grad()
    def reset(self, index=None, **kwargs) -> None:
        """Resets the environments to a new initial state."""
        # metadata
        collector_metadata = self._shuttle.get("collector").clone()
        if index is not None:
            # check that the env supports partial reset
            if prod(self.env.batch_size) == 0:
                raise RuntimeError("resetting unique env with index is not permitted.")
            for reset_key, done_keys in zip(
                self.env.reset_keys, self.env.done_keys_groups
            ):
                _reset = torch.zeros(
                    self.env.full_done_spec[done_keys[0]].shape,
                    dtype=torch.bool,
                    device=self.env.device,
                )
                _reset[index] = 1
                self._shuttle.set(reset_key, _reset)
        else:
            _reset = None
            self._shuttle.zero_()

        self._shuttle.update(self.env.reset(**kwargs), inplace=True)
        collector_metadata["traj_ids"] = (
            collector_metadata["traj_ids"] - collector_metadata["traj_ids"].min()
        )
        self._shuttle["collector"] = collector_metadata

    def shutdown(self) -> None:
        """Shuts down all workers and/or closes the local environment."""
        if not self.closed:
            self.closed = True
            del self._shuttle
            if self._use_buffers:
                del self._final_rollout
            if not self.env.is_closed:
                self.env.close()
            del self.env
        return

    def __del__(self):
        try:
            self.shutdown()
        except Exception:
            # an AttributeError will typically be raised if the collector is deleted when the program ends.
            # In the future, insignificant changes to the close method may change the error type.
            # We excplicitely assume that any error raised during closure in
            # __del__ will not affect the program.
            pass

    def state_dict(self) -> OrderedDict:
        """Returns the local state_dict of the data collector (environment and policy).

        Returns:
            an ordered dictionary with fields :obj:`"policy_state_dict"` and
            `"env_state_dict"`.

        """
        from torchrl.envs.batched_envs import BatchedEnvBase

        if isinstance(self.env, TransformedEnv):
            env_state_dict = self.env.transform.state_dict()
        elif isinstance(self.env, BatchedEnvBase):
            env_state_dict = self.env.state_dict()
        else:
            env_state_dict = OrderedDict()

        if hasattr(self.policy, "state_dict"):
            policy_state_dict = self.policy.state_dict()
            state_dict = OrderedDict(
                policy_state_dict=policy_state_dict,
                env_state_dict=env_state_dict,
            )
        else:
            state_dict = OrderedDict(env_state_dict=env_state_dict)

        state_dict.update({"frames": self._frames, "iter": self._iter})

        return state_dict

    def load_state_dict(self, state_dict: OrderedDict, **kwargs) -> None:
        """Loads a state_dict on the environment and policy.

        Args:
            state_dict (OrderedDict): ordered dictionary containing the fields
                `"policy_state_dict"` and :obj:`"env_state_dict"`.

        """
        strict = kwargs.get("strict", True)
        if strict or "env_state_dict" in state_dict:
            self.env.load_state_dict(state_dict["env_state_dict"], **kwargs)
        if strict or "policy_state_dict" in state_dict:
            self.policy.load_state_dict(state_dict["policy_state_dict"], **kwargs)
        self._frames = state_dict["frames"]
        self._iter = state_dict["iter"]

    def __repr__(self) -> str:
        env_str = indent(f"env={self.env}", 4 * " ")
        policy_str = indent(f"policy={self.policy}", 4 * " ")
        td_out_str = indent(f"td_out={self._final_rollout}", 4 * " ")
        string = (
            f"{self.__class__.__name__}("
            f"\n{env_str},"
            f"\n{policy_str},"
            f"\n{td_out_str},"
            f"\nexploration={self.exploration_type})"
        )
        return string


class _MultiDataCollector(DataCollectorBase):
    """Runs a given number of DataCollectors on separate processes.

    Args:
        create_env_fn (List[Callabled]): list of Callables, each returning an
            instance of :class:`~torchrl.envs.EnvBase`.
        policy (Callable): Policy to be executed in the environment.
            Must accept :class:`tensordict.tensordict.TensorDictBase` object as input.
            If ``None`` is provided (default), the policy used will be a
            :class:`~torchrl.collectors.RandomPolicy` instance with the environment
            ``action_spec``.
            Accepted policies are usually subclasses of :class:`~tensordict.nn.TensorDictModuleBase`.
            This is the recommended usage of the collector.
            Other callables are accepted too:
            If the policy is not a ``TensorDictModuleBase`` (e.g., a regular :class:`~torch.nn.Module`
            instances) it will be wrapped in a `nn.Module` first.
            Then, the collector will try to assess if these
            modules require wrapping in a :class:`~tensordict.nn.TensorDictModule` or not.
            - If the policy forward signature matches any of ``forward(self, tensordict)``,
              ``forward(self, td)`` or ``forward(self, <anything>: TensorDictBase)`` (or
              any typing with a single argument typed as a subclass of ``TensorDictBase``)
              then the policy won't be wrapped in a :class:`~tensordict.nn.TensorDictModule`.
            - In all other cases an attempt to wrap it will be undergone as such: ``TensorDictModule(policy, in_keys=env_obs_key, out_keys=env.action_keys)``.

    Keyword Args:
        frames_per_batch (int): A keyword-only argument representing the
            total number of elements in a batch.
        total_frames (int, optional): A keyword-only argument representing the
            total number of frames returned by the collector
            during its lifespan. If the ``total_frames`` is not divisible by
            ``frames_per_batch``, an exception is raised.
             Endless collectors can be created by passing ``total_frames=-1``.
             Defaults to ``-1`` (never ending collector).
        device (int, str or torch.device, optional): The generic device of the
            collector. The ``device`` args fills any non-specified device: if
            ``device`` is not ``None`` and any of ``storing_device``, ``policy_device`` or
            ``env_device`` is not specified, its value will be set to ``device``.
            Defaults to ``None`` (No default device).
            Supports a list of devices if one wishes to indicate a different device
            for each worker. The list must be as long as the number of workers.
        storing_device (int, str or torch.device, optional): The device on which
            the output :class:`~tensordict.TensorDict` will be stored.
            If ``device`` is passed and ``storing_device`` is ``None``, it will
            default to the value indicated by ``device``.
            For long trajectories, it may be necessary to store the data on a different
            device than the one where the policy and env are executed.
            Defaults to ``None`` (the output tensordict isn't on a specific device,
            leaf tensors sit on the device where they were created).
            Supports a list of devices if one wishes to indicate a different device
            for each worker. The list must be as long as the number of workers.
        env_device (int, str or torch.device, optional): The device on which
            the environment should be cast (or executed if that functionality is
            supported). If not specified and the env has a non-``None`` device,
            ``env_device`` will default to that value. If ``device`` is passed
            and ``env_device=None``, it will default to ``device``. If the value
            as such specified of ``env_device`` differs from ``policy_device``
            and one of them is not ``None``, the data will be cast to ``env_device``
            before being passed to the env (i.e., passing different devices to
            policy and env is supported). Defaults to ``None``.
            Supports a list of devices if one wishes to indicate a different device
            for each worker. The list must be as long as the number of workers.
        policy_device (int, str or torch.device, optional): The device on which
            the policy should be cast.
            If ``device`` is passed and ``policy_device=None``, it will default
            to ``device``. If the value as such specified of ``policy_device``
            differs from ``env_device`` and one of them is not ``None``,
            the data will be cast to ``policy_device`` before being passed to
            the policy (i.e., passing different devices to policy and env is
            supported). Defaults to ``None``.
            Supports a list of devices if one wishes to indicate a different device
            for each worker. The list must be as long as the number of workers.
        create_env_kwargs (dict, optional): A dictionary with the
            keyword arguments used to create an environment. If a list is
            provided, each of its elements will be assigned to a sub-collector.
        max_frames_per_traj (int, optional): Maximum steps per trajectory.
            Note that a trajectory can span across multiple batches (unless
            ``reset_at_each_iter`` is set to ``True``, see below).
            Once a trajectory reaches ``n_steps``, the environment is reset.
            If the environment wraps multiple environments together, the number
            of steps is tracked for each environment independently. Negative
            values are allowed, in which case this argument is ignored.
            Defaults to ``None`` (i.e. no maximum number of steps).
        init_random_frames (int, optional): Number of frames for which the
            policy is ignored before it is called. This feature is mainly
            intended to be used in offline/model-based settings, where a
            batch of random trajectories can be used to initialize training.
            If provided, it will be rounded up to the closest multiple of frames_per_batch.
            Defaults to ``None`` (i.e. no random frames).
        reset_at_each_iter (bool, optional): Whether environments should be reset
            at the beginning of a batch collection.
            Defaults to ``False``.
        postproc (Callable, optional): A post-processing transform, such as
            a :class:`~torchrl.envs.Transform` or a :class:`~torchrl.data.postprocs.MultiStep`
            instance.
            Defaults to ``None``.
        split_trajs (bool, optional): Boolean indicating whether the resulting
            TensorDict should be split according to the trajectories.
            See :func:`~torchrl.collectors.utils.split_trajectories` for more
            information.
            Defaults to ``False``.
        exploration_type (ExplorationType, optional): interaction mode to be used when
            collecting data. Must be one of ``torchrl.envs.utils.ExplorationType.DETERMINISTIC``,
            ``torchrl.envs.utils.ExplorationType.RANDOM``, ``torchrl.envs.utils.ExplorationType.MODE``
            or ``torchrl.envs.utils.ExplorationType.MEAN``.
        reset_when_done (bool, optional): if ``True`` (default), an environment
            that return a ``True`` value in its ``"done"`` or ``"truncated"``
            entry will be reset at the corresponding indices.
        update_at_each_batch (boolm optional): if ``True``, :meth:`~.update_policy_weight_()`
            will be called before (sync) or after (async) each data collection.
            Defaults to ``False``.
        preemptive_threshold (float, optional): a value between 0.0 and 1.0 that specifies the ratio of workers
            that will be allowed to finished collecting their rollout before the rest are forced to end early.
        num_threads (int, optional): number of threads for this process.
            Defaults to the number of workers.
        num_sub_threads (int, optional): number of threads of the subprocesses.
            Should be equal to one plus the number of processes launched within
            each subprocess (or one if a single process is launched).
            Defaults to 1 for safety: if none is indicated, launching multiple
            workers may charge the cpu load too much and harm performance.
        cat_results (str, int or None): (:class:`~torchrl.collectors.MultiSyncDataCollector` exclusively).
            If ``"stack"``, the data collected from the workers will be stacked along the
            first dimension. This is the preferred behaviour as it is the most compatible
            with the rest of the library.
            If ``0``, results will be concatenated along the first dimension
            of the outputs, which can be the batched dimension if the environments are
            batched or the time dimension if not.
            A ``cat_results`` value of ``-1`` will always concatenate results along the
            time dimension. This should be preferred over the default. Intermediate values
            are also accepted.
            Defaults to ``0``.

            .. note:: From v0.5, this argument will default to ``"stack"`` for a better
                interoperability with the rest of the library.

        set_truncated (bool, optional): if ``True``, the truncated signals (and corresponding
            ``"done"`` but not ``"terminated"``) will be set to ``True`` when the last frame of
            a rollout is reached. If no ``"truncated"`` key is found, an exception is raised.
            Truncated keys can be set through ``env.add_truncated_keys``.
            Defaults to ``False``.
        use_buffers (bool, optional): if ``True``, a buffer will be used to stack the data.
            This isn't compatible with environments with dynamic specs. Defaults to ``True``
            for envs without dynamic specs, ``False`` for others.
        replay_buffer (ReplayBuffer, optional): if provided, the collector will not yield tensordict
            but populate the buffer instead. Defaults to ``None``.

    """

    def __init__(
        self,
        create_env_fn: Sequence[Callable[[], EnvBase]],
        policy: Optional[
            Union[
                TensorDictModule,
                Callable[[TensorDictBase], TensorDictBase],
            ]
        ] = None,
        *,
        frames_per_batch: int,
        total_frames: Optional[int] = -1,
        device: DEVICE_TYPING | Sequence[DEVICE_TYPING] | None = None,
        storing_device: DEVICE_TYPING | Sequence[DEVICE_TYPING] | None = None,
        env_device: DEVICE_TYPING | Sequence[DEVICE_TYPING] | None = None,
        policy_device: DEVICE_TYPING | Sequence[DEVICE_TYPING] | None = None,
        create_env_kwargs: Optional[Sequence[dict]] = None,
        max_frames_per_traj: int | None = None,
        init_random_frames: int | None = None,
        reset_at_each_iter: bool = False,
        postproc: Optional[Callable[[TensorDictBase], TensorDictBase]] = None,
        split_trajs: Optional[bool] = None,
        exploration_type: ExplorationType = DEFAULT_EXPLORATION_TYPE,
        exploration_mode=None,
        reset_when_done: bool = True,
        update_at_each_batch: bool = False,
        preemptive_threshold: float = None,
        num_threads: int = None,
        num_sub_threads: int = 1,
        cat_results: str | int | None = None,
        set_truncated: bool = False,
        use_buffers: bool | None = None,
        replay_buffer: ReplayBuffer | None = None,
        replay_buffer_chunk: bool = True,
    ):
        exploration_type = _convert_exploration_type(
            exploration_mode=exploration_mode, exploration_type=exploration_type
        )
        self.closed = True
        self.num_workers = len(create_env_fn)

        self.set_truncated = set_truncated
        self.num_sub_threads = num_sub_threads
        self.num_threads = num_threads
        self.create_env_fn = create_env_fn
        self.create_env_kwargs = (
            create_env_kwargs
            if create_env_kwargs is not None
            else [{} for _ in range(self.num_workers)]
        )
        # Preparing devices:
        # We want the user to be able to choose, for each worker, on which
        # device will the policy live and which device will be used to store
        # data. Those devices may or may not match.
        # One caveat is that, if there is only one device for the policy, and
        # if there are multiple workers, sending the same device and policy
        # to be copied to each worker will result in multiple copies of the
        # same policy on the same device.
        # To go around this, we do the copies of the policy in the server
        # (this object) to each possible device, and send to all the
        # processes their copy of the policy.

        storing_devices, policy_devices, env_devices = self._get_devices(
            storing_device=storing_device,
            env_device=env_device,
            policy_device=policy_device,
            device=device,
        )

        # to avoid confusion
        self.storing_device = storing_devices
        self.policy_device = policy_devices
        self.env_device = env_devices

        del storing_device, env_device, policy_device, device

        self._use_buffers = use_buffers
        self.replay_buffer = replay_buffer
        self._check_replay_buffer_init()
        self.replay_buffer_chunk = replay_buffer_chunk
        if (
            replay_buffer is not None
            and hasattr(replay_buffer, "shared")
            and not replay_buffer.shared
        ):
            replay_buffer.share()

        _policy_weights_dict = {}
        _get_weights_fn_dict = {}

        if policy is not None:
            policy = _NonParametricPolicyWrapper(policy)
            policy_weights = TensorDict.from_module(policy, as_module=True)

            # store a stateless policy
            with policy_weights.apply(_make_meta_params).to_module(policy):
                # TODO:
                self.policy = deepcopy(policy)

        else:
            policy_weights = TensorDict()
            self.policy = None

        for policy_device in policy_devices:
            # if we have already mapped onto that device, get that value
            if policy_device in _policy_weights_dict:
                continue
            # If policy device is None, the only thing we need to do is
            # make sure that the weights are shared.
            if policy_device is None:

                def map_weight(
                    weight,
                ):
                    is_param = isinstance(weight, nn.Parameter)
                    weight = weight.data
                    if weight.device.type in ("cpu", "mps"):
                        weight = weight.share_memory_()
                    if is_param:
                        weight = nn.Parameter(weight, requires_grad=False)
                    return weight

            # in other cases, we need to cast the policy if and only if not all the weights
            # are on the appropriate device
            else:
                # check the weights devices
                has_different_device = [False]

                def map_weight(
                    weight,
                    policy_device=policy_device,
                    has_different_device=has_different_device,
                ):
                    is_param = isinstance(weight, nn.Parameter)
                    weight = weight.data
                    if weight.device != policy_device:
                        has_different_device[0] = True
                        weight = weight.to(policy_device)
                    elif weight.device.type in ("cpu", "mps"):
                        weight = weight.share_memory_()
                    if is_param:
                        weight = nn.Parameter(weight, requires_grad=False)
                    return weight

            local_policy_weights = TensorDictParams(
                policy_weights.apply(map_weight, filter_empty=False)
            )

            def _get_weight_fn(weights=policy_weights):
                # This function will give the local_policy_weight the original weights.
                # see self.update_policy_weights_ to see how this is used
                return weights

            # We lock the weights to be able to cache a bunch of ops and to avoid modifying it
            _policy_weights_dict[policy_device] = local_policy_weights.lock_()
            _get_weights_fn_dict[policy_device] = _get_weight_fn

        self._policy_weights_dict = _policy_weights_dict
        self._get_weights_fn_dict = _get_weights_fn_dict

        if total_frames is None or total_frames < 0:
            total_frames = float("inf")
        else:
            remainder = total_frames % frames_per_batch
            if remainder != 0 and RL_WARNINGS:
                warnings.warn(
                    f"total_frames ({total_frames}) is not exactly divisible by frames_per_batch ({frames_per_batch})."
                    f"This means {frames_per_batch - remainder} additional frames will be collected."
                    "To silence this message, set the environment variable RL_WARNINGS to False."
                )
        self.total_frames = (
            int(total_frames) if total_frames != float("inf") else total_frames
        )
        self.reset_at_each_iter = reset_at_each_iter
        self.postprocs = postproc
        self.max_frames_per_traj = (
            int(max_frames_per_traj) if max_frames_per_traj is not None else 0
        )
        self.requested_frames_per_batch = int(frames_per_batch)
        self.reset_when_done = reset_when_done
        if split_trajs is None:
            split_trajs = False
        elif not self.reset_when_done and split_trajs:
            raise RuntimeError(
                "Cannot split trajectories when reset_when_done is False."
            )
        self.split_trajs = split_trajs
        self.init_random_frames = (
            int(init_random_frames) if init_random_frames is not None else 0
        )
        self.update_at_each_batch = update_at_each_batch
        self.exploration_type = exploration_type
        self.frames_per_worker = np.inf
        if preemptive_threshold is not None:
            if _is_osx:
                raise NotImplementedError(
                    "Cannot use preemption on OSX due to Queue.qsize() not being implemented on this platform."
                )
            self.preemptive_threshold = np.clip(preemptive_threshold, 0.0, 1.0)
            manager = _InterruptorManager()
            manager.start()
            self.interruptor = manager._Interruptor()
        else:
            self.preemptive_threshold = 1.0
            self.interruptor = None
        self._run_processes()
        self._exclude_private_keys = True
        self._frames = 0
        self._iter = -1
        if cat_results is not None and (
            not isinstance(cat_results, (int, str))
            or (isinstance(cat_results, str) and cat_results != "stack")
        ):
            raise ValueError(
                "cat_results must be a string ('stack') "
                f"or an integer representing the cat dimension. Got {cat_results}."
            )
        if not isinstance(self, MultiSyncDataCollector) and cat_results not in (
            "stack",
            None,
        ):
            raise ValueError(
                "cat_results can only be used with ``MultiSyncDataCollector``."
            )
        self.cat_results = cat_results

    def _check_replay_buffer_init(self):
        try:
            if not self.replay_buffer._storage.initialized:
                if isinstance(self.create_env_fn, EnvCreator):
                    fake_td = self.create_env_fn.tensordict
                else:
                    fake_td = self.create_env_fn[0](
                        **self.create_env_kwargs[0]
                    ).fake_tensordict()
                fake_td["collector", "traj_ids"] = torch.zeros((), dtype=torch.long)

                self.replay_buffer._storage._init(fake_td)
        except AttributeError:
            pass

    @classmethod
    def _total_workers_from_env(cls, env_creators):
        if isinstance(env_creators, (tuple, list)):
            return sum(
                cls._total_workers_from_env(env_creator) for env_creator in env_creators
            )
        from torchrl.envs import ParallelEnv

        if isinstance(env_creators, ParallelEnv):
            return env_creators.num_workers
        return 1

    def _get_devices(
        self,
        *,
        storing_device: torch.device,
        policy_device: torch.device,
        env_device: torch.device,
        device: torch.device,
    ):
        # convert all devices to lists
        if not isinstance(storing_device, (list, tuple)):
            storing_device = [
                storing_device,
            ] * self.num_workers
        if not isinstance(policy_device, (list, tuple)):
            policy_device = [
                policy_device,
            ] * self.num_workers
        if not isinstance(env_device, (list, tuple)):
            env_device = [
                env_device,
            ] * self.num_workers
        if not isinstance(device, (list, tuple)):
            device = [
                device,
            ] * self.num_workers
        if not (
            len(device)
            == len(storing_device)
            == len(policy_device)
            == len(env_device)
            == self.num_workers
        ):
            raise RuntimeError(
                f"THe length of the devices does not match the number of workers: {self.num_workers}."
            )
        storing_device, policy_device, env_device = zip(
            *[
                SyncDataCollector._get_devices(
                    storing_device=storing_device,
                    policy_device=policy_device,
                    env_device=env_device,
                    device=device,
                )
                for (storing_device, policy_device, env_device, device) in zip(
                    storing_device, policy_device, env_device, device
                )
            ]
        )
        return storing_device, policy_device, env_device

    @property
    def frames_per_batch_worker(self):
        raise NotImplementedError

    def update_policy_weights_(self, policy_weights=None) -> None:
        for _device in self._policy_weights_dict:
            if policy_weights is not None:
                if isinstance(policy_weights, TensorDictParams):
                    policy_weights = policy_weights.data
                self._policy_weights_dict[_device].data.update_(policy_weights)
            elif self._get_weights_fn_dict[_device] is not None:
                original_weights = self._get_weights_fn_dict[_device]()
                if original_weights is None:
                    # if the weights match in identity, we can spare a call to update_
                    continue
                if isinstance(original_weights, TensorDictParams):
                    original_weights = original_weights.data
                self._policy_weights_dict[_device].data.update_(original_weights)

    @property
    def _queue_len(self) -> int:
        raise NotImplementedError

    def _run_processes(self) -> None:
        if self.num_threads is None:
            total_workers = self._total_workers_from_env(self.create_env_fn)
            self.num_threads = max(
                1, torch.get_num_threads() - total_workers
            )  # 1 more thread for this proc

        torch.set_num_threads(self.num_threads)
        queue_out = mp.Queue(self._queue_len)  # sends data from proc to main
        self.procs = []
        self.pipes = []
        self._traj_pool = _TrajectoryPool(lock=True)

        for i, (env_fun, env_fun_kwargs) in enumerate(
            zip(self.create_env_fn, self.create_env_kwargs)
        ):
            pipe_parent, pipe_child = mp.Pipe()  # send messages to procs
            if env_fun.__class__.__name__ != "EnvCreator" and not isinstance(
                env_fun, EnvBase
            ):  # to avoid circular imports
                env_fun = CloudpickleWrapper(env_fun)

            # Create a policy on the right device
            policy_device = self.policy_device[i]
            storing_device = self.storing_device[i]
            env_device = self.env_device[i]
            policy = self.policy
            with self._policy_weights_dict[policy_device].to_module(
                policy
            ) if policy is not None else contextlib.nullcontext():
                kwargs = {
                    "pipe_parent": pipe_parent,
                    "pipe_child": pipe_child,
                    "queue_out": queue_out,
                    "create_env_fn": env_fun,
                    "create_env_kwargs": env_fun_kwargs,
                    "policy": policy,
                    "max_frames_per_traj": self.max_frames_per_traj,
                    "frames_per_batch": self.frames_per_batch_worker,
                    "reset_at_each_iter": self.reset_at_each_iter,
                    "policy_device": policy_device,
                    "storing_device": storing_device,
                    "env_device": env_device,
                    "exploration_type": self.exploration_type,
                    "reset_when_done": self.reset_when_done,
                    "idx": i,
                    "interruptor": self.interruptor,
                    "set_truncated": self.set_truncated,
                    "use_buffers": self._use_buffers,
                    "replay_buffer": self.replay_buffer,
<<<<<<< HEAD
                    "replay_buffer_chunk": self.replay_buffer_chunk,
                    "traj_pool": traj_pool,
=======
                    "traj_pool": self._traj_pool,
>>>>>>> 8c661846
                }
                proc = _ProcessNoWarn(
                    target=_main_async_collector,
                    num_threads=self.num_sub_threads,
                    kwargs=kwargs,
                )
                # proc.daemon can't be set as daemonic processes may be launched by the process itself
                try:
                    proc.start()
                except _pickle.PicklingError as err:
                    if "<lambda>" in str(err):
                        raise RuntimeError(
                            """Can't open a process with doubly cloud-pickled lambda function.
This error is likely due to an attempt to use a ParallelEnv in a
multiprocessed data collector. To do this, consider wrapping your
lambda function in an `torchrl.envs.EnvCreator` wrapper as follows:
`env = ParallelEnv(N, EnvCreator(my_lambda_function))`.
This will not only ensure that your lambda function is cloud-pickled once, but
also that the state dict is synchronised across processes if needed."""
                        ) from err
                pipe_child.close()
                self.procs.append(proc)
                self.pipes.append(pipe_parent)
        for pipe_parent in self.pipes:
            msg = pipe_parent.recv()
            if msg != "instantiated":
                raise RuntimeError(msg)
        self.queue_out = queue_out
        self.closed = False

    def __del__(self):
        try:
            self.shutdown()
        except Exception:
            # an AttributeError will typically be raised if the collector is deleted when the program ends.
            # In the future, insignificant changes to the close method may change the error type.
            # We excplicitely assume that any error raised during closure in
            # __del__ will not affect the program.
            pass

    def shutdown(self) -> None:
        """Shuts down all processes. This operation is irreversible."""
        self._shutdown_main()

    def _shutdown_main(self) -> None:
        try:
            if self.closed:
                return
            _check_for_faulty_process(self.procs)
            self.closed = True
            for idx in range(self.num_workers):
                if not self.procs[idx].is_alive():
                    continue
                try:
                    self.pipes[idx].send((None, "close"))

                    if self.pipes[idx].poll(10.0):
                        msg = self.pipes[idx].recv()
                        if msg != "closed":
                            raise RuntimeError(f"got {msg} but expected 'close'")
                    else:
                        continue
                except BrokenPipeError:
                    continue

            self.queue_out.close()
            for pipe in self.pipes:
                pipe.close()
            for proc in self.procs:
                proc.join(1.0)
        finally:
            import torchrl

            num_threads = min(
                torchrl._THREAD_POOL_INIT,
                torch.get_num_threads()
                + self._total_workers_from_env(self.create_env_fn),
            )
            torch.set_num_threads(num_threads)

            for proc in self.procs:
                if proc.is_alive():
                    proc.terminate()

    def set_seed(self, seed: int, static_seed: bool = False) -> int:
        """Sets the seeds of the environments stored in the DataCollector.

        Args:
            seed: integer representing the seed to be used for the environment.
            static_seed (bool, optional): if ``True``, the seed is not incremented.
                Defaults to False

        Returns:
            Output seed. This is useful when more than one environment is
            contained in the DataCollector, as the seed will be incremented for
            each of these. The resulting seed is the seed of the last
            environment.

        Examples:
            >>> from torchrl.envs import ParallelEnv
            >>> from torchrl.envs.libs.gym import GymEnv
            >>> from tensordict.nn import TensorDictModule
            >>> from torch import nn
            >>> env_fn = lambda: GymEnv("Pendulum-v1")
            >>> env_fn_parallel = lambda: ParallelEnv(6, env_fn)
            >>> policy = TensorDictModule(nn.Linear(3, 1), in_keys=["observation"], out_keys=["action"])
            >>> collector = SyncDataCollector(env_fn_parallel, policy, frames_per_batch=100, total_frames=300)
            >>> out_seed = collector.set_seed(1)  # out_seed = 6

        """
        _check_for_faulty_process(self.procs)
        for idx in range(self.num_workers):
            self.pipes[idx].send(((seed, static_seed), "seed"))
            new_seed, msg = self.pipes[idx].recv()
            if msg != "seeded":
                raise RuntimeError(f"Expected msg='seeded', got {msg}")
            seed = new_seed
        self.reset()
        return seed

    def reset(self, reset_idx: Optional[Sequence[bool]] = None) -> None:
        """Resets the environments to a new initial state.

        Args:
            reset_idx: Optional. Sequence indicating which environments have
                to be reset. If None, all environments are reset.

        """
        _check_for_faulty_process(self.procs)

        if reset_idx is None:
            reset_idx = [True for _ in range(self.num_workers)]
        for idx in range(self.num_workers):
            if reset_idx[idx]:
                self.pipes[idx].send((None, "reset"))
        for idx in range(self.num_workers):
            if reset_idx[idx]:
                j, msg = self.pipes[idx].recv()
                if msg != "reset":
                    raise RuntimeError(f"Expected msg='reset', got {msg}")

    def state_dict(self) -> OrderedDict:
        """Returns the state_dict of the data collector.

        Each field represents a worker containing its own state_dict.

        """
        for idx in range(self.num_workers):
            self.pipes[idx].send((None, "state_dict"))
        state_dict = OrderedDict()
        for idx in range(self.num_workers):
            _state_dict, msg = self.pipes[idx].recv()
            if msg != "state_dict":
                raise RuntimeError(f"Expected msg='state_dict', got {msg}")
            state_dict[f"worker{idx}"] = _state_dict
        state_dict.update({"frames": self._frames, "iter": self._iter})

        return state_dict

    def load_state_dict(self, state_dict: OrderedDict) -> None:
        """Loads the state_dict on the workers.

        Args:
            state_dict (OrderedDict): state_dict of the form
                ``{"worker0": state_dict0, "worker1": state_dict1}``.

        """
        for idx in range(self.num_workers):
            self.pipes[idx].send((state_dict[f"worker{idx}"], "load_state_dict"))
        for idx in range(self.num_workers):
            _, msg = self.pipes[idx].recv()
            if msg != "loaded":
                raise RuntimeError(f"Expected msg='loaded', got {msg}")
        self._frames = state_dict["frames"]
        self._iter = state_dict["iter"]


@accept_remote_rref_udf_invocation
class MultiSyncDataCollector(_MultiDataCollector):
    """Runs a given number of DataCollectors on separate processes synchronously.

    .. aafig::

            +----------------------------------------------------------------------+
            |            "MultiSyncDataCollector"                 |                |
            |~~~~~~~~~~~~~~~~~~~~~~~~~~~~~~~~~~~~~~~~~~~~~~~~~~~~~|                |
            |   "Collector 1" |  "Collector 2"  |  "Collector 3"  |     Main       |
            |~~~~~~~~~~~~~~~~~|~~~~~~~~~~~~~~~~~|~~~~~~~~~~~~~~~~~|~~~~~~~~~~~~~~~~|
            | "env1" | "env2" | "env3" | "env4" | "env5" | "env6" |                |
            |~~~~~~~~|~~~~~~~~|~~~~~~~~|~~~~~~~~|~~~~~~~~|~~~~~~~~|~~~~~~~~~~~~~~~~|
            |"reset" |"reset" |"reset" |"reset" |"reset" |"reset" |                |
            |        |        |        |        |        |        |                |
            |       "actor"   |        |        |       "actor"   |                |
            |                 |        |        |                 |                |
            | "step" | "step" |       "actor"   |                 |                |
            |        |        |                 |                 |                |
            |        |        |                 | "step" | "step" |                |
            |        |        |                 |        |        |                |
            |       "actor"   | "step" | "step" |       "actor"   |                |
            |                 |        |        |                 |                |
            |                 |       "actor"   |                 |                |
            |                 |                 |                 |                |
            |                       "yield batch of traj 1"------->"collect, train"|
            |                                                     |                |
            | "step" | "step" | "step" | "step" | "step" | "step" |                |
            |        |        |        |        |        |        |                |
            |       "actor"   |       "actor"   |        |        |                |
            |                 | "step" | "step" |       "actor"   |                |
            |                 |        |        |                 |                |
            | "step" | "step" |       "actor"   | "step" | "step" |                |
            |        |        |                 |        |        |                |
            |       "actor"   |                 |       "actor"   |                |
            |                       "yield batch of traj 2"------->"collect, train"|
            |                                                     |                |
            +----------------------------------------------------------------------+

    Envs can be identical or different.

    The collection starts when the next item of the collector is queried,
    and no environment step is computed in between the reception of a batch of
    trajectory and the start of the next collection.
    This class can be safely used with online RL sota-implementations.

    .. note:: Python requires multiprocessed code to be instantiated within a main guard:

            >>> from torchrl.collectors import MultiSyncDataCollector
            >>> if __name__ == "__main__":
            ...     # Create your collector here

        See https://docs.python.org/3/library/multiprocessing.html for more info.

    Examples:
        >>> from torchrl.envs.libs.gym import GymEnv
        >>> from tensordict.nn import TensorDictModule
        >>> from torch import nn
        >>> from torchrl.collectors import MultiSyncDataCollector
        >>> if __name__ == "__main__":
        ...     env_maker = lambda: GymEnv("Pendulum-v1", device="cpu")
        ...     policy = TensorDictModule(nn.Linear(3, 1), in_keys=["observation"], out_keys=["action"])
        ...     collector = MultiSyncDataCollector(
        ...         create_env_fn=[env_maker, env_maker],
        ...         policy=policy,
        ...         total_frames=2000,
        ...         max_frames_per_traj=50,
        ...         frames_per_batch=200,
        ...         init_random_frames=-1,
        ...         reset_at_each_iter=False,
        ...         device="cpu",
        ...         storing_device="cpu",
        ...         cat_results="stack",
        ...     )
        ...     for i, data in enumerate(collector):
        ...         if i == 2:
        ...             print(data)
        ...             break
        ... collector.shutdown()
        ... del collector
        TensorDict(
            fields={
                action: Tensor(shape=torch.Size([200, 1]), device=cpu, dtype=torch.float32, is_shared=False),
                collector: TensorDict(
                    fields={
                        traj_ids: Tensor(shape=torch.Size([200]), device=cpu, dtype=torch.int64, is_shared=False)},
                    batch_size=torch.Size([200]),
                    device=cpu,
                    is_shared=False),
                done: Tensor(shape=torch.Size([200, 1]), device=cpu, dtype=torch.bool, is_shared=False),
                next: TensorDict(
                    fields={
                        done: Tensor(shape=torch.Size([200, 1]), device=cpu, dtype=torch.bool, is_shared=False),
                        observation: Tensor(shape=torch.Size([200, 3]), device=cpu, dtype=torch.float32, is_shared=False),
                        reward: Tensor(shape=torch.Size([200, 1]), device=cpu, dtype=torch.float32, is_shared=False),
                        step_count: Tensor(shape=torch.Size([200, 1]), device=cpu, dtype=torch.int64, is_shared=False),
                        truncated: Tensor(shape=torch.Size([200, 1]), device=cpu, dtype=torch.bool, is_shared=False)},
                    batch_size=torch.Size([200]),
                    device=cpu,
                    is_shared=False),
                observation: Tensor(shape=torch.Size([200, 3]), device=cpu, dtype=torch.float32, is_shared=False),
                step_count: Tensor(shape=torch.Size([200, 1]), device=cpu, dtype=torch.int64, is_shared=False),
                truncated: Tensor(shape=torch.Size([200, 1]), device=cpu, dtype=torch.bool, is_shared=False)},
            batch_size=torch.Size([200]),
            device=cpu,
            is_shared=False)

    """

    __doc__ += _MultiDataCollector.__doc__

    # for RPC
    def next(self):
        return super().next()

    # for RPC
    def shutdown(self):
        if hasattr(self, "out_buffer"):
            del self.out_buffer
        if hasattr(self, "buffers"):
            del self.buffers
        return super().shutdown()

    # for RPC
    def set_seed(self, seed: int, static_seed: bool = False) -> int:
        return super().set_seed(seed, static_seed)

    # for RPC
    def state_dict(self) -> OrderedDict:
        return super().state_dict()

    # for RPC
    def load_state_dict(self, state_dict: OrderedDict) -> None:
        return super().load_state_dict(state_dict)

    # for RPC
    def update_policy_weights_(
        self, policy_weights: Optional[TensorDictBase] = None
    ) -> None:
        super().update_policy_weights_(policy_weights)

    @property
    def frames_per_batch_worker(self):
        if self.requested_frames_per_batch % self.num_workers != 0 and RL_WARNINGS:
            warnings.warn(
                f"frames_per_batch {self.requested_frames_per_batch} is not exactly divisible by the number of collector workers {self.num_workers},"
                f" this results in more frames_per_batch per iteration that requested."
                "To silence this message, set the environment variable RL_WARNINGS to False."
            )
        frames_per_batch_worker = -(
            -self.requested_frames_per_batch // self.num_workers
        )
        return frames_per_batch_worker

    @property
    def _queue_len(self) -> int:
        return self.num_workers

    def iterator(self) -> Iterator[TensorDictBase]:
        cat_results = self.cat_results
        if cat_results is None:
            cat_results = "stack"
            warnings.warn(
                f"`cat_results` was not specified in the constructor of {type(self).__name__}. "
                f"For MultiSyncDataCollector, `cat_results` indicates how the data should "
                f"be packed: the preferred option and current default is `cat_results='stack'` "
                f"which provides the best interoperability across torchrl components. "
                f"Other accepted values are `cat_results=0` (previous behaviour) and "
                f"`cat_results=-1` (cat along time dimension). Among these two, the latter "
                f"should be preferred for consistency across environment configurations. "
                f"Currently, the default value is `'stack'`."
                f"From v0.6 onward, this warning will be removed. "
                f"To suppress this warning, set `cat_results` to the desired value.",
                category=DeprecationWarning,
            )

        self.buffers = {}
        dones = [False for _ in range(self.num_workers)]
        workers_frames = [0 for _ in range(self.num_workers)]
        same_device = None
        self.out_buffer = None
        preempt = self.interruptor is not None and self.preemptive_threshold < 1.0

        while not all(dones) and self._frames < self.total_frames:
            _check_for_faulty_process(self.procs)
            if self.update_at_each_batch:
                self.update_policy_weights_()

            for idx in range(self.num_workers):
                if (
                    self.init_random_frames is not None
                    and self._frames < self.init_random_frames
                ):
                    msg = "continue_random"
                else:
                    msg = "continue"
                self.pipes[idx].send((None, msg))

            self._iter += 1

            if preempt:
                self.interruptor.start_collection()
                while self.queue_out.qsize() < int(
                    self.num_workers * self.preemptive_threshold
                ):
                    continue
                self.interruptor.stop_collection()
                # Now wait for stragglers to return
                while self.queue_out.qsize() < int(self.num_workers):
                    continue

            for _ in range(self.num_workers):
                new_data, j = self.queue_out.get()
                use_buffers = self._use_buffers
                if self.replay_buffer is not None:
                    idx = new_data
                    workers_frames[idx] = (
                        workers_frames[idx] + self.frames_per_batch_worker
                    )
                    continue
                elif j == 0 or not use_buffers:
                    try:
                        data, idx = new_data
                        self.buffers[idx] = data
                        if use_buffers is None and j > 0:
                            self._use_buffers = False
                    except TypeError:
                        if use_buffers is None:
                            self._use_buffers = True
                            idx = new_data
                        else:
                            raise
                else:
                    idx = new_data

                if preempt:
                    # mask buffers if cat, and create a mask if stack
                    if cat_results != "stack":
                        buffers = {}
                        for idx, buffer in self.buffers.items():
                            valid = buffer.get(("collector", "traj_ids")) != -1
                            if valid.ndim > 2:
                                valid = valid.flatten(0, -2)
                            if valid.ndim == 2:
                                valid = valid.any(0)
                            buffers[idx] = buffer[..., valid]
                    else:
                        for buffer in self.buffers.values():
                            with buffer.unlock_():
                                buffer.set(
                                    ("collector", "mask"),
                                    buffer.get(("collector", "traj_ids")) != -1,
                                )
                        buffers = self.buffers
                else:
                    buffers = self.buffers

                workers_frames[idx] = workers_frames[idx] + buffers[idx].numel()

                if workers_frames[idx] >= self.total_frames:
                    dones[idx] = True

            if self.replay_buffer is not None:
                yield
                self._frames += self.frames_per_batch_worker * self.num_workers
                continue

            # we have to correct the traj_ids to make sure that they don't overlap
            # We can count the number of frames collected for free in this loop
            n_collected = 0
            for idx in range(self.num_workers):
                buffer = buffers[idx]
                traj_ids = buffer.get(("collector", "traj_ids"))
                if preempt:
                    if cat_results == "stack":
                        mask_frames = buffer.get(("collector", "traj_ids")) != -1
                        n_collected += mask_frames.sum().cpu()
                    else:
                        n_collected += traj_ids.numel()
                else:
                    n_collected += traj_ids.numel()

            if same_device is None:
                prev_device = None
                same_device = True
                for item in self.buffers.values():
                    if prev_device is None:
                        prev_device = item.device
                    else:
                        same_device = same_device and (item.device == prev_device)

            if cat_results == "stack":
                stack = (
                    torch.stack if self._use_buffers else TensorDict.maybe_dense_stack
                )
                if same_device:
                    self.out_buffer = stack(list(buffers.values()), 0)
                else:
                    self.out_buffer = stack(
                        [item.cpu() for item in buffers.values()], 0
                    )
            else:
                if self._use_buffers is None:
                    torchrl_logger.warning(
                        "use_buffer not specified and not yet inferred from data, assuming `True`."
                    )
                elif not self._use_buffers:
                    raise RuntimeError(
                        "Cannot concatenate results with use_buffers=False"
                    )
                try:
                    if same_device:
                        self.out_buffer = torch.cat(list(buffers.values()), cat_results)
                    else:
                        self.out_buffer = torch.cat(
                            [item.cpu() for item in buffers.values()], cat_results
                        )
                except RuntimeError as err:
                    if (
                        preempt
                        and cat_results != -1
                        and "Sizes of tensors must match" in str(err)
                    ):
                        raise RuntimeError(
                            "The value provided to cat_results isn't compatible with the collectors outputs. "
                            "Consider using `cat_results=-1`."
                        )
                    raise

            # TODO: why do we need to do cat inplace and clone?
            if self.split_trajs:
                out = split_trajectories(self.out_buffer, prefix="collector")
            else:
                out = self.out_buffer
            if cat_results in (-1, "stack"):
                out.refine_names(*[None] * (out.ndim - 1) + ["time"])

            self._frames += n_collected

            if self.postprocs:
                self.postprocs = self.postprocs.to(out.device)
                out = self.postprocs(out)
            if self._exclude_private_keys:
                excluded_keys = [key for key in out.keys() if key.startswith("_")]
                if excluded_keys:
                    out = out.exclude(*excluded_keys)
            yield out
            del out

        del self.buffers
        self.out_buffer = None
        # We shall not call shutdown just yet as user may want to retrieve state_dict
        # self._shutdown_main()


@accept_remote_rref_udf_invocation
class MultiaSyncDataCollector(_MultiDataCollector):
    """Runs a given number of DataCollectors on separate processes asynchronously.

    .. aafig::


            +----------------------------------------------------------------------+
            |           "MultiConcurrentCollector"                |                |
            |~~~~~~~~~~~~~~~~~~~~~~~~~~~~~~~~~~~~~~~~~~~~~~~~~~~~~|                |
            |  "Collector 1"  |  "Collector 2"  |  "Collector 3"  |     "Main"     |
            |~~~~~~~~~~~~~~~~~|~~~~~~~~~~~~~~~~~|~~~~~~~~~~~~~~~~~|~~~~~~~~~~~~~~~~|
            | "env1" | "env2" | "env3" | "env4" | "env5" | "env6" |                |
            |~~~~~~~~|~~~~~~~~|~~~~~~~~|~~~~~~~~|~~~~~~~~|~~~~~~~~|~~~~~~~~~~~~~~~~|
            |"reset" |"reset" |"reset" |"reset" |"reset" |"reset" |                |
            |        |        |        |        |        |        |                |
            |       "actor"   |        |        |       "actor"   |                |
            |                 |        |        |                 |                |
            | "step" | "step" |       "actor"   |                 |                |
            |        |        |                 |                 |                |
            |        |        |                 | "step" | "step" |                |
            |        |        |                 |        |        |                |
            |       "actor    | "step" | "step" |       "actor"   |                |
            |                 |        |        |                 |                |
            | "yield batch 1" |       "actor"   |                 |"collect, train"|
            |                 |                 |                 |                |
            | "step" | "step" |                 | "yield batch 2" |"collect, train"|
            |        |        |                 |                 |                |
            |        |        | "yield batch 3" |                 |"collect, train"|
            |        |        |                 |                 |                |
            +----------------------------------------------------------------------+

    Environment types can be identical or different.

    The collection keeps on occuring on all processes even between the time
    the batch of rollouts is collected and the next call to the iterator.
    This class can be safely used with offline RL sota-implementations.

    .. note:: Python requires multiprocessed code to be instantiated within a main guard:

            >>> from torchrl.collectors import MultiaSyncDataCollector
            >>> if __name__ == "__main__":
            ...     # Create your collector here

        See https://docs.python.org/3/library/multiprocessing.html for more info.

    Examples:
        >>> from torchrl.envs.libs.gym import GymEnv
        >>> from tensordict.nn import TensorDictModule
        >>> from torch import nn
        >>> from torchrl.collectors import MultiaSyncDataCollector
        >>> if __name__ == "__main__":
        ...     env_maker = lambda: GymEnv("Pendulum-v1", device="cpu")
        ...     policy = TensorDictModule(nn.Linear(3, 1), in_keys=["observation"], out_keys=["action"])
        ...     collector = MultiaSyncDataCollector(
        ...         create_env_fn=[env_maker, env_maker],
        ...         policy=policy,
        ...         total_frames=2000,
        ...         max_frames_per_traj=50,
        ...         frames_per_batch=200,
        ...         init_random_frames=-1,
        ...         reset_at_each_iter=False,
        ...         device="cpu",
        ...         storing_device="cpu",
        ...         cat_results="stack",
        ...     )
        ...     for i, data in enumerate(collector):
        ...         if i == 2:
        ...             print(data)
        ...             break
        ... collector.shutdown()
        ... del collector
        TensorDict(
            fields={
                action: Tensor(shape=torch.Size([200, 1]), device=cpu, dtype=torch.float32, is_shared=False),
                collector: TensorDict(
                    fields={
                        traj_ids: Tensor(shape=torch.Size([200]), device=cpu, dtype=torch.int64, is_shared=False)},
                    batch_size=torch.Size([200]),
                    device=cpu,
                    is_shared=False),
                done: Tensor(shape=torch.Size([200, 1]), device=cpu, dtype=torch.bool, is_shared=False),
                next: TensorDict(
                    fields={
                        done: Tensor(shape=torch.Size([200, 1]), device=cpu, dtype=torch.bool, is_shared=False),
                        observation: Tensor(shape=torch.Size([200, 3]), device=cpu, dtype=torch.float32, is_shared=False),
                        reward: Tensor(shape=torch.Size([200, 1]), device=cpu, dtype=torch.float32, is_shared=False),
                        step_count: Tensor(shape=torch.Size([200, 1]), device=cpu, dtype=torch.int64, is_shared=False),
                        truncated: Tensor(shape=torch.Size([200, 1]), device=cpu, dtype=torch.bool, is_shared=False)},
                    batch_size=torch.Size([200]),
                    device=cpu,
                    is_shared=False),
                observation: Tensor(shape=torch.Size([200, 3]), device=cpu, dtype=torch.float32, is_shared=False),
                step_count: Tensor(shape=torch.Size([200, 1]), device=cpu, dtype=torch.int64, is_shared=False),
                truncated: Tensor(shape=torch.Size([200, 1]), device=cpu, dtype=torch.bool, is_shared=False)},
            batch_size=torch.Size([200]),
            device=cpu,
            is_shared=False)

    """

    __doc__ += _MultiDataCollector.__doc__

    def __init__(self, *args, **kwargs):
        super().__init__(*args, **kwargs)
        self.out_tensordicts = defaultdict(lambda: None)
        self.running = False

        if self.postprocs is not None:
            postproc = self.postprocs
            self.postprocs = {}
            for _device in self.storing_device:
                if _device not in self.postprocs:
                    self.postprocs[_device] = deepcopy(postproc).to(_device)

    # for RPC
    def next(self):
        return super().next()

    # for RPC
    def shutdown(self):
        if hasattr(self, "out_tensordicts"):
            del self.out_tensordicts
        return super().shutdown()

    # for RPC
    def set_seed(self, seed: int, static_seed: bool = False) -> int:
        return super().set_seed(seed, static_seed)

    # for RPC
    def state_dict(self) -> OrderedDict:
        return super().state_dict()

    # for RPC
    def load_state_dict(self, state_dict: OrderedDict) -> None:
        return super().load_state_dict(state_dict)

    # for RPC
    def update_policy_weights_(
        self, policy_weights: Optional[TensorDictBase] = None
    ) -> None:
        super().update_policy_weights_(policy_weights)

    @property
    def frames_per_batch_worker(self):
        return self.requested_frames_per_batch

    def _get_from_queue(self, timeout=None) -> Tuple[int, int, TensorDictBase]:
        new_data, j = self.queue_out.get(timeout=timeout)
        use_buffers = self._use_buffers
        if self.replay_buffer is not None:
            idx = new_data
        elif j == 0 or not use_buffers:
            try:
                data, idx = new_data
                self.out_tensordicts[idx] = data
                if use_buffers is None and j > 0:
                    use_buffers = self._use_buffers = False
            except TypeError:
                if use_buffers is None:
                    use_buffers = self._use_buffers = True
                    idx = new_data
                else:
                    raise
        else:
            idx = new_data
        out = self.out_tensordicts[idx]
        if not self.replay_buffer and (j == 0 or use_buffers):
            # we clone the data to make sure that we'll be working with a fixed copy
            out = out.clone()
        return idx, j, out

    @property
    def _queue_len(self) -> int:
        return 1

    def iterator(self) -> Iterator[TensorDictBase]:
        if self.update_at_each_batch:
            self.update_policy_weights_()

        for i in range(self.num_workers):
            if self.init_random_frames is not None and self.init_random_frames > 0:
                self.pipes[i].send((None, "continue_random"))
            else:
                self.pipes[i].send((None, "continue"))
        self.running = True

        workers_frames = [0 for _ in range(self.num_workers)]
        while self._frames < self.total_frames:
            _check_for_faulty_process(self.procs)
            self._iter += 1
            idx, j, out = self._get_from_queue()
            if self.replay_buffer is None:
                worker_frames = out.numel()
                if self.split_trajs:
                    out = split_trajectories(out, prefix="collector")
            else:
                worker_frames = self.frames_per_batch_worker
            self._frames += worker_frames
            workers_frames[idx] = workers_frames[idx] + worker_frames
            if self.postprocs:
                out = self.postprocs[out.device](out)

            # the function blocks here until the next item is asked, hence we send the message to the
            # worker to keep on working in the meantime before the yield statement
            if (
                self.init_random_frames is not None
                and self._frames < self.init_random_frames
            ):
                msg = "continue_random"
            else:
                msg = "continue"
            self.pipes[idx].send((idx, msg))
            if out is not None and self._exclude_private_keys:
                excluded_keys = [key for key in out.keys() if key.startswith("_")]
                out = out.exclude(*excluded_keys)
            yield out

        # We don't want to shutdown yet, the user may want to call state_dict before
        # self._shutdown_main()
        self.running = False

    def _shutdown_main(self) -> None:
        if hasattr(self, "out_tensordicts"):
            del self.out_tensordicts
        return super()._shutdown_main()

    def reset(self, reset_idx: Optional[Sequence[bool]] = None) -> None:
        super().reset(reset_idx)
        if self.queue_out.full():
            time.sleep(_TIMEOUT)  # wait until queue is empty
        if self.queue_out.full():
            raise Exception("self.queue_out is full")
        if self.running:
            for idx in range(self.num_workers):
                if (
                    self.init_random_frames is not None
                    and self._frames < self.init_random_frames
                ):
                    self.pipes[idx].send((idx, "continue_random"))
                else:
                    self.pipes[idx].send((idx, "continue"))


@accept_remote_rref_udf_invocation
class aSyncDataCollector(MultiaSyncDataCollector):
    """Runs a single DataCollector on a separate process.

    This is mostly useful for offline RL paradigms where the policy being
    trained can differ from the policy used to collect data. In online
    settings, a regular DataCollector should be preferred. This class is
    merely a wrapper around a MultiaSyncDataCollector where a single process
    is being created.

    Args:
        create_env_fn (Callabled): Callable returning an instance of EnvBase
        policy (Callable): Policy to be executed in the environment.
            Must accept :class:`tensordict.tensordict.TensorDictBase` object as input.
            If ``None`` is provided, the policy used will be a
            :class:`~torchrl.collectors.RandomPolicy` instance with the environment
            ``action_spec``.
            Accepted policies are usually subclasses of :class:`~tensordict.nn.TensorDictModuleBase`.
            This is the recommended usage of the collector.
            Other callables are accepted too:
            If the policy is not a ``TensorDictModuleBase`` (e.g., a regular :class:`~torch.nn.Module`
            instances) it will be wrapped in a `nn.Module` first.
            Then, the collector will try to assess if these
            modules require wrapping in a :class:`~tensordict.nn.TensorDictModule` or not.
            - If the policy forward signature matches any of ``forward(self, tensordict)``,
              ``forward(self, td)`` or ``forward(self, <anything>: TensorDictBase)`` (or
              any typing with a single argument typed as a subclass of ``TensorDictBase``)
              then the policy won't be wrapped in a :class:`~tensordict.nn.TensorDictModule`.
            - In all other cases an attempt to wrap it will be undergone as such: ``TensorDictModule(policy, in_keys=env_obs_key, out_keys=env.action_keys)``.

    Keyword Args:
        frames_per_batch (int): A keyword-only argument representing the
            total number of elements in a batch.
        total_frames (int, optional): A keyword-only argument representing the
            total number of frames returned by the collector
            during its lifespan. If the ``total_frames`` is not divisible by
            ``frames_per_batch``, an exception is raised.
             Endless collectors can be created by passing ``total_frames=-1``.
             Defaults to ``-1`` (never ending collector).
        device (int, str or torch.device, optional): The generic device of the
            collector. The ``device`` args fills any non-specified device: if
            ``device`` is not ``None`` and any of ``storing_device``, ``policy_device`` or
            ``env_device`` is not specified, its value will be set to ``device``.
            Defaults to ``None`` (No default device).
            Supports a list of devices if one wishes to indicate a different device
            for each worker. The list must be as long as the number of workers.
        storing_device (int, str or torch.device, optional): The device on which
            the output :class:`~tensordict.TensorDict` will be stored.
            If ``device`` is passed and ``storing_device`` is ``None``, it will
            default to the value indicated by ``device``.
            For long trajectories, it may be necessary to store the data on a different
            device than the one where the policy and env are executed.
            Defaults to ``None`` (the output tensordict isn't on a specific device,
            leaf tensors sit on the device where they were created).
            Supports a list of devices if one wishes to indicate a different device
            for each worker. The list must be as long as the number of workers.
        env_device (int, str or torch.device, optional): The device on which
            the environment should be cast (or executed if that functionality is
            supported). If not specified and the env has a non-``None`` device,
            ``env_device`` will default to that value. If ``device`` is passed
            and ``env_device=None``, it will default to ``device``. If the value
            as such specified of ``env_device`` differs from ``policy_device``
            and one of them is not ``None``, the data will be cast to ``env_device``
            before being passed to the env (i.e., passing different devices to
            policy and env is supported). Defaults to ``None``.
            Supports a list of devices if one wishes to indicate a different device
            for each worker. The list must be as long as the number of workers.
        policy_device (int, str or torch.device, optional): The device on which
            the policy should be cast.
            If ``device`` is passed and ``policy_device=None``, it will default
            to ``device``. If the value as such specified of ``policy_device``
            differs from ``env_device`` and one of them is not ``None``,
            the data will be cast to ``policy_device`` before being passed to
            the policy (i.e., passing different devices to policy and env is
            supported). Defaults to ``None``.
            Supports a list of devices if one wishes to indicate a different device
            for each worker. The list must be as long as the number of workers.
        create_env_kwargs (dict, optional): A dictionary with the
            keyword arguments used to create an environment. If a list is
            provided, each of its elements will be assigned to a sub-collector.
        max_frames_per_traj (int, optional): Maximum steps per trajectory.
            Note that a trajectory can span across multiple batches (unless
            ``reset_at_each_iter`` is set to ``True``, see below).
            Once a trajectory reaches ``n_steps``, the environment is reset.
            If the environment wraps multiple environments together, the number
            of steps is tracked for each environment independently. Negative
            values are allowed, in which case this argument is ignored.
            Defaults to ``None`` (i.e. no maximum number of steps).
        init_random_frames (int, optional): Number of frames for which the
            policy is ignored before it is called. This feature is mainly
            intended to be used in offline/model-based settings, where a
            batch of random trajectories can be used to initialize training.
            If provided, it will be rounded up to the closest multiple of frames_per_batch.
            Defaults to ``None`` (i.e. no random frames).
        reset_at_each_iter (bool, optional): Whether environments should be reset
            at the beginning of a batch collection.
            Defaults to ``False``.
        postproc (Callable, optional): A post-processing transform, such as
            a :class:`~torchrl.envs.Transform` or a :class:`~torchrl.data.postprocs.MultiStep`
            instance.
            Defaults to ``None``.
        split_trajs (bool, optional): Boolean indicating whether the resulting
            TensorDict should be split according to the trajectories.
            See :func:`~torchrl.collectors.utils.split_trajectories` for more
            information.
            Defaults to ``False``.
        exploration_type (ExplorationType, optional): interaction mode to be used when
            collecting data. Must be one of ``torchrl.envs.utils.ExplorationType.DETERMINISTIC``,
            ``torchrl.envs.utils.ExplorationType.RANDOM``, ``torchrl.envs.utils.ExplorationType.MODE``
            or ``torchrl.envs.utils.ExplorationType.MEAN``.
        reset_when_done (bool, optional): if ``True`` (default), an environment
            that return a ``True`` value in its ``"done"`` or ``"truncated"``
            entry will be reset at the corresponding indices.
        update_at_each_batch (boolm optional): if ``True``, :meth:`~.update_policy_weight_()`
            will be called before (sync) or after (async) each data collection.
            Defaults to ``False``.
        preemptive_threshold (float, optional): a value between 0.0 and 1.0 that specifies the ratio of workers
            that will be allowed to finished collecting their rollout before the rest are forced to end early.
        num_threads (int, optional): number of threads for this process.
            Defaults to the number of workers.
        num_sub_threads (int, optional): number of threads of the subprocesses.
            Should be equal to one plus the number of processes launched within
            each subprocess (or one if a single process is launched).
            Defaults to 1 for safety: if none is indicated, launching multiple
            workers may charge the cpu load too much and harm performance.
        set_truncated (bool, optional): if ``True``, the truncated signals (and corresponding
            ``"done"`` but not ``"terminated"``) will be set to ``True`` when the last frame of
            a rollout is reached. If no ``"truncated"`` key is found, an exception is raised.
            Truncated keys can be set through ``env.add_truncated_keys``.
            Defaults to ``False``.

    """

    def __init__(
        self,
        create_env_fn: Callable[[], EnvBase],
        policy: Optional[
            Union[
                TensorDictModule,
                Callable[[TensorDictBase], TensorDictBase],
            ]
        ],
        *,
        frames_per_batch: int,
        total_frames: Optional[int] = -1,
        device: DEVICE_TYPING | Sequence[DEVICE_TYPING] | None = None,
        storing_device: DEVICE_TYPING | Sequence[DEVICE_TYPING] | None = None,
        env_device: DEVICE_TYPING | Sequence[DEVICE_TYPING] | None = None,
        policy_device: DEVICE_TYPING | Sequence[DEVICE_TYPING] | None = None,
        create_env_kwargs: Optional[Sequence[dict]] = None,
        max_frames_per_traj: int | None = None,
        init_random_frames: int | None = None,
        reset_at_each_iter: bool = False,
        postproc: Optional[Callable[[TensorDictBase], TensorDictBase]] = None,
        split_trajs: Optional[bool] = None,
        exploration_type: ExplorationType = DEFAULT_EXPLORATION_TYPE,
        exploration_mode=None,
        reset_when_done: bool = True,
        update_at_each_batch: bool = False,
        preemptive_threshold: float = None,
        num_threads: int = None,
        num_sub_threads: int = 1,
        set_truncated: bool = False,
        **kwargs,
    ):
        super().__init__(
            create_env_fn=[create_env_fn],
            policy=policy,
            total_frames=total_frames,
            create_env_kwargs=[create_env_kwargs],
            max_frames_per_traj=max_frames_per_traj,
            frames_per_batch=frames_per_batch,
            reset_at_each_iter=reset_at_each_iter,
            init_random_frames=init_random_frames,
            postproc=postproc,
            split_trajs=split_trajs,
            device=device,
            policy_device=policy_device,
            env_device=env_device,
            storing_device=storing_device,
            exploration_type=exploration_type,
            exploration_mode=exploration_mode,
            reset_when_done=reset_when_done,
            update_at_each_batch=update_at_each_batch,
            preemptive_threshold=preemptive_threshold,
            num_threads=num_threads,
            num_sub_threads=num_sub_threads,
            set_truncated=set_truncated,
        )

    # for RPC
    def next(self):
        return super().next()

    # for RPC
    def shutdown(self):
        return super().shutdown()

    # for RPC
    def set_seed(self, seed: int, static_seed: bool = False) -> int:
        return super().set_seed(seed, static_seed)

    # for RPC
    def state_dict(self) -> OrderedDict:
        return super().state_dict()

    # for RPC
    def load_state_dict(self, state_dict: OrderedDict) -> None:
        return super().load_state_dict(state_dict)


def _main_async_collector(
    pipe_parent: connection.Connection,
    pipe_child: connection.Connection,
    queue_out: queues.Queue,
    create_env_fn: Union[EnvBase, "EnvCreator", Callable[[], EnvBase]],  # noqa: F821
    create_env_kwargs: Dict[str, Any],
    policy: Callable[[TensorDictBase], TensorDictBase],
    max_frames_per_traj: int,
    frames_per_batch: int,
    reset_at_each_iter: bool,
    storing_device: Optional[Union[torch.device, str, int]],
    env_device: Optional[Union[torch.device, str, int]],
    policy_device: Optional[Union[torch.device, str, int]],
    idx: int = 0,
    exploration_type: ExplorationType = DEFAULT_EXPLORATION_TYPE,
    reset_when_done: bool = True,
    verbose: bool = VERBOSE,
    interruptor=None,
    set_truncated: bool = False,
    use_buffers: bool | None = None,
    replay_buffer: ReplayBuffer | None = None,
    replay_buffer_chunk: bool = True,
    traj_pool: _TrajectoryPool = None,
) -> None:
    pipe_parent.close()
    # init variables that will be cleared when closing
    collected_tensordict = data = next_data = data_in = inner_collector = dc_iter = None

    inner_collector = SyncDataCollector(
        create_env_fn,
        create_env_kwargs=create_env_kwargs,
        policy=policy,
        total_frames=-1,
        max_frames_per_traj=max_frames_per_traj,
        frames_per_batch=frames_per_batch,
        reset_at_each_iter=reset_at_each_iter,
        postproc=None,
        split_trajs=False,
        storing_device=storing_device,
        policy_device=policy_device,
        env_device=env_device,
        exploration_type=exploration_type,
        reset_when_done=reset_when_done,
        return_same_td=replay_buffer is None,
        interruptor=interruptor,
        set_truncated=set_truncated,
        use_buffers=use_buffers,
        replay_buffer=replay_buffer if replay_buffer_chunk else None,
        traj_pool=traj_pool,
    )
    use_buffers = inner_collector._use_buffers
    if verbose:
        torchrl_logger.info("Sync data collector created")
    dc_iter = iter(inner_collector)
    j = 0
    pipe_child.send("instantiated")

    has_timed_out = False
    counter = 0
    while True:
        _timeout = _TIMEOUT if not has_timed_out else 1e-3
        if pipe_child.poll(_timeout):
            counter = 0
            data_in, msg = pipe_child.recv()
            if verbose:
                torchrl_logger.info(f"worker {idx} received {msg}")
        else:
            if verbose:
                torchrl_logger.info(f"poll failed, j={j}, worker={idx}")
            # default is "continue" (after first iteration)
            # this is expected to happen if queue_out reached the timeout, but no new msg was waiting in the pipe
            # in that case, the main process probably expects the worker to continue collect data
            if has_timed_out:
                counter = 0
                # has_timed_out is True if the process failed to send data, which will
                # typically occur if main has taken another batch (i.e. the queue is Full).
                # In this case, msg is the previous msg sent by main, which will typically be "continue"
                # If it's not the case, it is not expected that has_timed_out is True.
                if msg not in ("continue", "continue_random"):
                    raise RuntimeError(f"Unexpected message after time out: msg={msg}")
            else:
                # if has_timed_out is False, then the time out does not come from the fact that the queue is Full.
                # this means that our process has been waiting for a command from main in vain, while main was not
                # receiving data.
                # This will occur if main is busy doing something else (e.g. computing loss etc).

                counter += _timeout
                if verbose:
                    torchrl_logger.info(f"worker {idx} has counter {counter}")
                if counter >= (_MAX_IDLE_COUNT * _TIMEOUT):
                    raise RuntimeError(
                        f"This process waited for {counter} seconds "
                        f"without receiving a command from main. Consider increasing the maximum idle count "
                        f"if this is expected via the environment variable MAX_IDLE_COUNT "
                        f"(current value is {_MAX_IDLE_COUNT})."
                        f"\nIf this occurs at the end of a function or program, it means that your collector has not been "
                        f"collected, consider calling `collector.shutdown()` before ending the program."
                    )
                continue
        if msg in ("continue", "continue_random"):
            if msg == "continue_random":
                inner_collector.init_random_frames = float("inf")
            else:
                inner_collector.init_random_frames = -1

            next_data = next(dc_iter)
            if pipe_child.poll(_MIN_TIMEOUT):
                # in this case, main send a message to the worker while it was busy collecting trajectories.
                # In that case, we skip the collected trajectory and get the message from main. This is faster than
                # sending the trajectory in the queue until timeout when it's never going to be received.
                continue

            if replay_buffer is not None:
                if not replay_buffer_chunk:
                    next_data.names = None
                    replay_buffer.extend(next_data)

                try:
                    queue_out.put((idx, j), timeout=_TIMEOUT)
                    if verbose:
                        torchrl_logger.info(f"worker {idx} successfully sent data")
                    j += 1
                    has_timed_out = False
                    continue
                except queue.Full:
                    if verbose:
                        torchrl_logger.info(f"worker {idx} has timed out")
                    has_timed_out = True
                    continue

            if j == 0 or not use_buffers:
                collected_tensordict = next_data
                if (
                    storing_device is not None
                    and collected_tensordict.device != storing_device
                ):
                    raise RuntimeError(
                        f"expected device to be {storing_device} but got {collected_tensordict.device}"
                    )
                if use_buffers:
                    # If policy and env are on cpu, we put in shared mem,
                    # if policy is on cuda and env on cuda, we are fine with this
                    # If policy is on cuda and env on cpu (or opposite) we put tensors that
                    # are on cpu in shared mem.
                    if collected_tensordict.device is not None:
                        # placehoder in case we need different behaviours
                        if collected_tensordict.device.type in ("cpu", "mps"):
                            collected_tensordict.share_memory_()
                        elif collected_tensordict.device.type == "cuda":
                            collected_tensordict.share_memory_()
                        else:
                            raise NotImplementedError(
                                f"Device {collected_tensordict.device} is not supported in multi-collectors yet."
                            )
                    else:
                        # make sure each cpu tensor is shared - assuming non-cpu devices are shared
                        collected_tensordict.apply(
                            lambda x: x.share_memory_()
                            if x.device.type in ("cpu", "mps")
                            else x
                        )
                data = (collected_tensordict, idx)
            else:
                if next_data is not collected_tensordict:
                    raise RuntimeError(
                        "SyncDataCollector should return the same tensordict modified in-place."
                    )
                data = idx  # flag the worker that has sent its data
            try:
                queue_out.put((data, j), timeout=_TIMEOUT)
                if verbose:
                    torchrl_logger.info(f"worker {idx} successfully sent data")
                j += 1
                has_timed_out = False
                continue
            except queue.Full:
                if verbose:
                    torchrl_logger.info(f"worker {idx} has timed out")
                has_timed_out = True
                continue

        elif msg == "update":
            inner_collector.update_policy_weights_()
            pipe_child.send((j, "updated"))
            has_timed_out = False
            continue

        elif msg == "seed":
            data_in, static_seed = data_in
            new_seed = inner_collector.set_seed(data_in, static_seed=static_seed)
            torch.manual_seed(data_in)
            np.random.seed(data_in)
            pipe_child.send((new_seed, "seeded"))
            has_timed_out = False
            continue

        elif msg == "reset":
            inner_collector.reset()
            pipe_child.send((j, "reset"))
            continue

        elif msg == "state_dict":
            state_dict = inner_collector.state_dict()
            # send state_dict to cpu first
            state_dict = recursive_map_to_cpu(state_dict)
            pipe_child.send((state_dict, "state_dict"))
            has_timed_out = False
            continue

        elif msg == "load_state_dict":
            state_dict = data_in
            inner_collector.load_state_dict(state_dict)
            del state_dict
            pipe_child.send((j, "loaded"))
            has_timed_out = False
            continue

        elif msg == "close":
            del collected_tensordict, data, next_data, data_in
            inner_collector.shutdown()
            del inner_collector, dc_iter
            pipe_child.send("closed")
            if verbose:
                torchrl_logger.info(f"collector {idx} closed")
            break

        else:
            raise Exception(f"Unrecognized message {msg}")


def _make_meta_params(param):
    is_param = isinstance(param, nn.Parameter)

    pd = param.detach().to("meta")

    if is_param:
        pd = nn.Parameter(pd, requires_grad=False)
    return pd


class _TrajectoryPool:
    def __init__(self, ctx=None, lock: bool = False):
        self.ctx = ctx
        if ctx is None:
            self._traj_id = mp.Value("i", 0)
            self.lock = contextlib.nullcontext() if not lock else mp.RLock()
        else:
            self._traj_id = ctx.Value("i", 0)
            self.lock = contextlib.nullcontext() if not lock else ctx.RLock()

    def get_traj_and_increment(self, n=1, device=None):
        out = []
        for _ in range(n):
            with self.lock:
                v = self._traj_id.value
                out.append(v)
                v += 1
                self._traj_id.value += 1
        return torch.as_tensor(out, device=device)<|MERGE_RESOLUTION|>--- conflicted
+++ resolved
@@ -1815,12 +1815,8 @@
                     "set_truncated": self.set_truncated,
                     "use_buffers": self._use_buffers,
                     "replay_buffer": self.replay_buffer,
-<<<<<<< HEAD
                     "replay_buffer_chunk": self.replay_buffer_chunk,
-                    "traj_pool": traj_pool,
-=======
                     "traj_pool": self._traj_pool,
->>>>>>> 8c661846
                 }
                 proc = _ProcessNoWarn(
                     target=_main_async_collector,
