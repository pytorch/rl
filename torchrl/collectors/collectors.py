--- conflicted
+++ resolved
@@ -265,11 +265,6 @@
             f"Collector start() is not implemented for {type(self).__name__}."
         )
 
-<<<<<<< HEAD
-    def async_shutdown(
-        self, timeout: float | None = None, close_env: bool = True
-    ) -> None:
-=======
     @contextlib.contextmanager
     def pause(self):
         """Context manager that pauses the collector if it is running free."""
@@ -277,8 +272,9 @@
             f"Collector pause() is not implemented for {type(self).__name__}."
         )
 
-    def async_shutdown(self, timeout: float | None = None) -> None:
->>>>>>> 29468e7e
+    def async_shutdown(
+        self, timeout: float | None = None, close_env: bool = True
+    ) -> None:
         """Shuts down the collector when started asynchronously with the `start` method.
 
         Arg:
