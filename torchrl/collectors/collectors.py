# Copyright (c) Meta Platforms, Inc. and affiliates.
#
# This source code is licensed under the MIT license found in the
# LICENSE file in the root directory of this source tree.
from __future__ import annotations

import _pickle
import abc

import contextlib

import functools

import inspect
import logging
import os
import queue
import sys
import time
import warnings
from collections import OrderedDict
from copy import deepcopy
from multiprocessing import connection, queues
from multiprocessing.managers import SyncManager
from textwrap import indent
from typing import Any, Callable, Dict, Iterator, Optional, Sequence, Tuple, Union

import numpy as np
import torch
import torch.nn as nn

from tensordict import (
    LazyStackedTensorDict,
    TensorDict,
    TensorDictBase,
    TensorDictParams,
)
from tensordict.nn import TensorDictModule, TensorDictModuleBase
from tensordict.utils import NestedKey
from torch import multiprocessing as mp
from torch.utils._pytree import tree_map
from torch.utils.data import IterableDataset

from torchrl._utils import (
    _check_for_faulty_process,
    _ProcessNoWarn,
    accept_remote_rref_udf_invocation,
    prod,
    RL_WARNINGS,
    VERBOSE,
)
from torchrl.collectors.utils import split_trajectories
from torchrl.data.tensor_specs import CompositeSpec, TensorSpec
from torchrl.data.utils import CloudpickleWrapper, DEVICE_TYPING
from torchrl.envs.common import EnvBase
from torchrl.envs.transforms import StepCounter, TransformedEnv
from torchrl.envs.utils import (
    _aggregate_end_of_traj,
    _convert_exploration_type,
    ExplorationType,
    set_exploration_type,
)

_TIMEOUT = 1.0
_MIN_TIMEOUT = 1e-3  # should be several orders of magnitude inferior wrt time spent collecting a trajectory
# MAX_IDLE_COUNT is the maximum number of times a Dataloader worker can timeout with his queue.
_MAX_IDLE_COUNT = int(os.environ.get("MAX_IDLE_COUNT", 1000))

DEFAULT_EXPLORATION_TYPE: ExplorationType = ExplorationType.RANDOM

_is_osx = sys.platform.startswith("darwin")


class RandomPolicy:
    """A random policy for data collectors.

    This is a wrapper around the action_spec.rand method.

    Args:
        action_spec: TensorSpec object describing the action specs

    Examples:
        >>> from tensordict import TensorDict
        >>> from torchrl.data.tensor_specs import BoundedTensorSpec
        >>> action_spec = BoundedTensorSpec(-torch.ones(3), torch.ones(3))
        >>> actor = RandomPolicy(action_spec=action_spec)
        >>> td = actor(TensorDict({}, batch_size=[])) # selects a random action in the cube [-1; 1]
    """

    def __init__(self, action_spec: TensorSpec, action_key: NestedKey = "action"):
        super().__init__()
        self.action_spec = action_spec.clone()
        self.action_key = action_key

    def __call__(self, td: TensorDictBase) -> TensorDictBase:
        if isinstance(self.action_spec, CompositeSpec):
            return td.update(self.action_spec.rand())
        else:
            return td.set(self.action_key, self.action_spec.rand())


class _Interruptor:
    """A class for managing the collection state of a process.

    This class provides methods to start and stop collection, and to check
    whether collection has been stopped. The collection state is protected
    by a lock to ensure thread-safety.
    """

    # interrupter vs interruptor: google trends seems to indicate that "or" is more
    # widely used than "er" even if my IDE complains about that...
    def __init__(self):
        self._collect = True
        self._lock = mp.Lock()

    def start_collection(self):
        with self._lock:
            self._collect = True

    def stop_collection(self):
        with self._lock:
            self._collect = False

    def collection_stopped(self):
        with self._lock:
            return self._collect is False


class _InterruptorManager(SyncManager):
    """A custom SyncManager for managing the collection state of a process.

    This class extends the SyncManager class and allows to share an Interruptor object
    between processes.
    """

    pass


_InterruptorManager.register("_Interruptor", _Interruptor)


def recursive_map_to_cpu(dictionary: OrderedDict) -> OrderedDict:
    """Maps the tensors to CPU through a nested dictionary."""
    return OrderedDict(
        **{
            k: recursive_map_to_cpu(item)
            if isinstance(item, OrderedDict)
            else item.cpu()
            if isinstance(item, torch.Tensor)
            else item
            for k, item in dictionary.items()
        }
    )


def _policy_is_tensordict_compatible(policy: nn.Module):
    if isinstance(policy, _NonParametricPolicyWrapper) and isinstance(
        policy.policy, RandomPolicy
    ):
        return True

    if isinstance(policy, TensorDictModuleBase):
        return True

    sig = inspect.signature(policy.forward)

    if (
        len(sig.parameters) == 1
        and hasattr(policy, "in_keys")
        and hasattr(policy, "out_keys")
    ):
        warnings.warn(
            "Passing a policy that is not a TensorDictModuleBase subclass but has in_keys and out_keys "
            "will soon be deprecated. We'd like to motivate our users to inherit from this class (which "
            "has very few restrictions) to make the experience smoother.",
            category=DeprecationWarning,
        )
        # if the policy is a TensorDictModule or takes a single argument and defines
        # in_keys and out_keys then we assume it can already deal with TensorDict input
        # to forward and we return True
        return True
    elif not hasattr(policy, "in_keys") and not hasattr(policy, "out_keys"):
        # if it's not a TensorDictModule, and in_keys and out_keys are not defined then
        # we assume no TensorDict compatibility and will try to wrap it.
        return False

    # if in_keys or out_keys were defined but policy is not a TensorDictModule or
    # accepts multiple arguments then it's likely the user is trying to do something
    # that will have undetermined behaviour, we raise an error
    raise TypeError(
        "Received a policy that defines in_keys or out_keys and also expects multiple "
        "arguments to policy.forward. If the policy is compatible with TensorDict, it "
        "should take a single argument of type TensorDict to policy.forward and define "
        "both in_keys and out_keys. Alternatively, policy.forward can accept "
        "arbitrarily many tensor inputs and leave in_keys and out_keys undefined and "
        "TorchRL will attempt to automatically wrap the policy with a TensorDictModule."
    )


class DataCollectorBase(IterableDataset, metaclass=abc.ABCMeta):
    """Base class for data collectors."""

    _iterator = None

    def _make_compatible_policy(self, policy, observation_spec=None):
        if policy is None:
            if not hasattr(self, "env") or self.env is None:
                raise ValueError(
                    "env must be provided to _get_policy_and_device if policy is None"
                )
            policy = RandomPolicy(self.env.input_spec["full_action_spec"])
        # make sure policy is an nn.Module
        policy = _NonParametricPolicyWrapper(policy)
        if not _policy_is_tensordict_compatible(policy):
            # policy is a nn.Module that doesn't operate on tensordicts directly
            # so we attempt to auto-wrap policy with TensorDictModule
            if observation_spec is None:
                raise ValueError(
                    "Unable to read observation_spec from the environment. This is "
                    "required to check compatibility of the environment and policy "
                    "since the policy is a nn.Module that operates on tensors "
                    "rather than a TensorDictModule or a nn.Module that accepts a "
                    "TensorDict as input and defines in_keys and out_keys."
                )

            try:
                # signature modified by make_functional
                sig = policy.forward.__signature__
            except AttributeError:
                sig = inspect.signature(policy.forward)
            required_kwargs = {
                str(k) for k, p in sig.parameters.items() if p.default is inspect._empty
            }
            next_observation = {
                key: value for key, value in observation_spec.rand().items()
            }
            # we check if all the mandatory params are there
            if set(sig.parameters) == {"tensordict"} or set(sig.parameters) == {"td"}:
                pass
            elif not required_kwargs.difference(set(next_observation)):
                in_keys = [str(k) for k in sig.parameters if k in next_observation]
                if not hasattr(self, "env") or self.env is None:
                    out_keys = ["action"]
                else:
                    out_keys = list(self.env.action_keys)
                for p in policy.parameters():
                    policy_device = p.device
                    break
                else:
                    policy_device = None
                if policy_device:
                    next_observation = tree_map(
                        lambda x: x.to(policy_device), next_observation
                    )
                output = policy(**next_observation)

                if isinstance(output, tuple):
                    out_keys.extend(f"output{i + 1}" for i in range(len(output) - 1))

                policy = TensorDictModule(policy, in_keys=in_keys, out_keys=out_keys)
            else:
                raise TypeError(
                    f"""Arguments to policy.forward are incompatible with entries in
env.observation_spec (got incongruent signatures: fun signature is {set(sig.parameters)} vs specs {set(next_observation)}).
If you want TorchRL to automatically wrap your policy with a TensorDictModule
then the arguments to policy.forward must correspond one-to-one with entries
in env.observation_spec that are prefixed with 'next_'. For more complex
behaviour and more control you can consider writing your own TensorDictModule.
"""
                )
        return policy

    def _get_policy_and_device(
        self,
        policy: Optional[
            Union[
                TensorDictModule,
                Callable[[TensorDictBase], TensorDictBase],
            ]
        ] = None,
        observation_spec: TensorSpec = None,
    ) -> Tuple[TensorDictModule, Union[None, Callable[[], dict]]]:
        """Util method to get a policy and its device given the collector __init__ inputs.

        Args:
            create_env_fn (Callable or list of callables): an env creator
                function (or a list of creators)
            create_env_kwargs (dictionary): kwargs for the env creator
            policy (TensorDictModule, optional): a policy to be used
            observation_spec (TensorSpec, optional): spec of the observations

        """
        policy = self._make_compatible_policy(policy, observation_spec)
        param_and_buf = TensorDict.from_module(policy, as_module=True)

        def get_weights_fn(param_and_buf=param_and_buf):
            return param_and_buf.data

        if self.policy_device:
            # create a stateless policy and populate it with params
            def _map_to_device_params(param, device):
                is_param = isinstance(param, nn.Parameter)

                pd = param.detach().to(device, non_blocking=True)

                if is_param:
                    pd = nn.Parameter(pd, requires_grad=False)
                return pd

            # Create a stateless policy, then populate this copy with params on device
            with param_and_buf.apply(
                functools.partial(_map_to_device_params, device="meta")
            ).to_module(policy):
                policy = deepcopy(policy)

            param_and_buf.apply(
                functools.partial(_map_to_device_params, device=self.policy_device)
            ).to_module(policy)

        return policy, get_weights_fn

    def update_policy_weights_(
        self, policy_weights: Optional[TensorDictBase] = None
    ) -> None:
        """Updates the policy weights if the policy of the data collector and the trained policy live on different devices.

        Args:
            policy_weights (TensorDictBase, optional): if provided, a TensorDict containing
                the weights of the policy to be used for the udpdate.

        """
        if policy_weights is not None:
            self.policy_weights.data.update_(policy_weights)
        elif self.get_weights_fn is not None:
            self.policy_weights.data.update_(self.get_weights_fn())

    def __iter__(self) -> Iterator[TensorDictBase]:
        return self.iterator()

    def next(self):
        try:
            if self._iterator is None:
                self._iterator = iter(self)
            out = next(self._iterator)
            # if any, we don't want the device ref to be passed in distributed settings
            out.clear_device_()
            return out
        except StopIteration:
            return None

    @abc.abstractmethod
    def shutdown(self):
        raise NotImplementedError

    @abc.abstractmethod
    def iterator(self) -> Iterator[TensorDictBase]:
        raise NotImplementedError

    @abc.abstractmethod
    def set_seed(self, seed: int, static_seed: bool = False) -> int:
        raise NotImplementedError

    @abc.abstractmethod
    def state_dict(self) -> OrderedDict:
        raise NotImplementedError

    @abc.abstractmethod
    def load_state_dict(self, state_dict: OrderedDict) -> None:
        raise NotImplementedError

    def __repr__(self) -> str:
        string = f"{self.__class__.__name__}()"
        return string


@accept_remote_rref_udf_invocation
class SyncDataCollector(DataCollectorBase):
    """Generic data collector for RL problems. Requires an environment constructor and a policy.

    Args:
        create_env_fn (Callable): a callable that returns an instance of
            :class:`~torchrl.envs.EnvBase` class.
        policy (Callable): Policy to be executed in the environment.
            Must accept :class:`tensordict.tensordict.TensorDictBase` object as input.
            If ``None`` is provided, the policy used will be a
            :class:`~torchrl.collectors.RandomPolicy` instance with the environment
            ``action_spec``.

    Keyword Args:
        frames_per_batch (int): A keyword-only argument representing the total
            number of elements in a batch.
        total_frames (int): A keyword-only argument representing the total
            number of frames returned by the collector
            during its lifespan. If the ``total_frames`` is not divisible by
            ``frames_per_batch``, an exception is raised.
             Endless collectors can be created by passing ``total_frames=-1``.
             Defaults to ``-1`` (endless collector).
        device (int, str or torch.device, optional): The generic device of the
            collector. The ``device`` args fills any non-specified device: if
            ``device`` is not ``None`` and any of ``storing_device``, ``policy_device`` or
            ``env_device`` is not specified, its value will be set to ``device``.
            Defaults to ``None`` (No default device).
        storing_device (int, str or torch.device, optional): The device on which
            the output :class:`~tensordict.TensorDict` will be stored.
            If ``device`` is passed and ``storing_device`` is ``None``, it will
            default to the value indicated by ``device``.
            For long trajectories, it may be necessary to store the data on a different
            device than the one where the policy and env are executed.
            Defaults to ``None`` (the output tensordict isn't on a specific device,
            leaf tensors sit on the device where they were created).
        env_device (int, str or torch.device, optional): The device on which
            the environment should be cast (or executed if that functionality is
            supported). If not specified and the env has a non-``None`` device,
            ``env_device`` will default to that value. If ``device`` is passed
            and ``env_device=None``, it will default to ``device``. If the value
            as such specified of ``env_device`` differs from ``policy_device``
            and one of them is not ``None``, the data will be cast to ``env_device``
            before being passed to the env (i.e., passing different devices to
            policy and env is supported). Defaults to ``None``.
        policy_device (int, str or torch.device, optional): The device on which
            the policy should be cast.
            If ``device`` is passed and ``policy_device=None``, it will default
            to ``device``. If the value as such specified of ``policy_device``
            differs from ``env_device`` and one of them is not ``None``,
            the data will be cast to ``policy_device`` before being passed to
            the policy (i.e., passing different devices to policy and env is
            supported). Defaults to ``None``.
        create_env_kwargs (dict, optional): Dictionary of kwargs for
            ``create_env_fn``.
        max_frames_per_traj (int, optional): Maximum steps per trajectory.
            Note that a trajectory can span across multiple batches (unless
            ``reset_at_each_iter`` is set to ``True``, see below).
            Once a trajectory reaches ``n_steps``, the environment is reset.
            If the environment wraps multiple environments together, the number
            of steps is tracked for each environment independently. Negative
            values are allowed, in which case this argument is ignored.
            Defaults to ``None`` (i.e., no maximum number of steps).
        init_random_frames (int, optional): Number of frames for which the
            policy is ignored before it is called. This feature is mainly
            intended to be used in offline/model-based settings, where a
            batch of random trajectories can be used to initialize training.
            If provided, it will be rounded up to the closest multiple of frames_per_batch.
            Defaults to ``None`` (i.e. no random frames).
        reset_at_each_iter (bool, optional): Whether environments should be reset
            at the beginning of a batch collection.
            Defaults to ``False``.
        postproc (Callable, optional): A post-processing transform, such as
            a :class:`~torchrl.envs.Transform` or a :class:`~torchrl.data.postprocs.MultiStep`
            instance.
            Defaults to ``None``.
        split_trajs (bool, optional): Boolean indicating whether the resulting
            TensorDict should be split according to the trajectories.
            See :func:`~torchrl.collectors.utils.split_trajectories` for more
            information.
            Defaults to ``False``.
        exploration_type (ExplorationType, optional): interaction mode to be used when
            collecting data. Must be one of ``torchrl.envs.utils.ExplorationType.RANDOM``,
            ``torchrl.envs.utils.ExplorationType.MODE`` or ``torchrl.envs.utils.ExplorationType.MEAN``.
            Defaults to ``torchrl.envs.utils.ExplorationType.RANDOM``.
        return_same_td (bool, optional): if ``True``, the same TensorDict
            will be returned at each iteration, with its values
            updated. This feature should be used cautiously: if the same
            tensordict is added to a replay buffer for instance,
            the whole content of the buffer will be identical.
            Default is ``False``.
        interruptor (_Interruptor, optional):
            An _Interruptor object that can be used from outside the class to control rollout collection.
            The _Interruptor class has methods ´start_collection´ and ´stop_collection´, which allow to implement
            strategies such as preeptively stopping rollout collection.
            Default is ``False``.

    Examples:
        >>> from torchrl.envs.libs.gym import GymEnv
        >>> from tensordict.nn import TensorDictModule
        >>> from torch import nn
        >>> env_maker = lambda: GymEnv("Pendulum-v1", device="cpu")
        >>> policy = TensorDictModule(nn.Linear(3, 1), in_keys=["observation"], out_keys=["action"])
        >>> collector = SyncDataCollector(
        ...     create_env_fn=env_maker,
        ...     policy=policy,
        ...     total_frames=2000,
        ...     max_frames_per_traj=50,
        ...     frames_per_batch=200,
        ...     init_random_frames=-1,
        ...     reset_at_each_iter=False,
        ...     device="cpu",
        ...     storing_device="cpu",
        ... )
        >>> for i, data in enumerate(collector):
        ...     if i == 2:
        ...         print(data)
        ...         break
        TensorDict(
            fields={
                action: Tensor(shape=torch.Size([200, 1]), device=cpu, dtype=torch.float32, is_shared=False),
                collector: TensorDict(
                    fields={
                        traj_ids: Tensor(shape=torch.Size([200]), device=cpu, dtype=torch.int64, is_shared=False)},
                    batch_size=torch.Size([200]),
                    device=cpu,
                    is_shared=False),
                done: Tensor(shape=torch.Size([200, 1]), device=cpu, dtype=torch.bool, is_shared=False),
                next: TensorDict(
                    fields={
                        done: Tensor(shape=torch.Size([200, 1]), device=cpu, dtype=torch.bool, is_shared=False),
                        observation: Tensor(shape=torch.Size([200, 3]), device=cpu, dtype=torch.float32, is_shared=False),
                        reward: Tensor(shape=torch.Size([200, 1]), device=cpu, dtype=torch.float32, is_shared=False),
                        step_count: Tensor(shape=torch.Size([200, 1]), device=cpu, dtype=torch.int64, is_shared=False),
                        truncated: Tensor(shape=torch.Size([200, 1]), device=cpu, dtype=torch.bool, is_shared=False)},
                    batch_size=torch.Size([200]),
                    device=cpu,
                    is_shared=False),
                observation: Tensor(shape=torch.Size([200, 3]), device=cpu, dtype=torch.float32, is_shared=False),
                step_count: Tensor(shape=torch.Size([200, 1]), device=cpu, dtype=torch.int64, is_shared=False),
                truncated: Tensor(shape=torch.Size([200, 1]), device=cpu, dtype=torch.bool, is_shared=False)},
            batch_size=torch.Size([200]),
            device=cpu,
            is_shared=False)
        >>> del collector

    The collector delivers batches of data that are marked with a ``"time"``
    dimension.

    Examples:
        >>> assert data.names[-1] == "time"

    """

    def __init__(
        self,
        create_env_fn: Union[
            EnvBase, "EnvCreator", Sequence[Callable[[], EnvBase]]  # noqa: F821
        ],  # noqa: F821
        policy: Optional[
            Union[
                TensorDictModule,
                Callable[[TensorDictBase], TensorDictBase],
            ]
        ],
        *,
        frames_per_batch: int,
        total_frames: int = -1,
        device: DEVICE_TYPING = None,
        storing_device: DEVICE_TYPING = None,
        policy_device: DEVICE_TYPING = None,
        env_device: DEVICE_TYPING = None,
        create_env_kwargs: dict | None = None,
        max_frames_per_traj: int | None = None,
        init_random_frames: int | None = None,
        reset_at_each_iter: bool = False,
        postproc: Callable[[TensorDictBase], TensorDictBase] | None = None,
        split_trajs: bool | None = None,
        exploration_type: ExplorationType = DEFAULT_EXPLORATION_TYPE,
        exploration_mode=None,
        return_same_td: bool = False,
        reset_when_done: bool = True,
        interruptor=None,
    ):
        from torchrl.envs.batched_envs import _BatchedEnv

        self.closed = True

        exploration_type = _convert_exploration_type(
            exploration_mode=exploration_mode, exploration_type=exploration_type
        )
        if create_env_kwargs is None:
            create_env_kwargs = {}
        if not isinstance(create_env_fn, EnvBase):
            env = create_env_fn(**create_env_kwargs)
        else:
            env = create_env_fn
            if create_env_kwargs:
                if not isinstance(env, _BatchedEnv):
                    raise RuntimeError(
                        "kwargs were passed to SyncDataCollector but they can't be set "
                        f"on environment of type {type(create_env_fn)}."
                    )
                env.update_kwargs(create_env_kwargs)

        ##########################
        # Setting devices:
        # The rule is the following:
        # - If no device is passed, all devices are assumed to work OOB.
        #   The tensordict used for output is not on any device (ie, actions and observations
        #   can be on a different device).
        # - If the ``device`` is passed, it is used for all devices (storing, env and policy)
        #   unless overridden by another kwarg.
        # - The rest of the kwargs control the respective device.
        storing_device, policy_device, env_device = self._get_devices(
            storing_device=storing_device,
            policy_device=policy_device,
            env_device=env_device,
            device=device,
        )

        self.storing_device = storing_device
        self.env_device = env_device
        self.policy_device = policy_device
        self.device = device
        # Check if we need to cast things from device to device
        # If the policy has a None device and the env too, no need to cast (we don't know
        # and assume the user knows what she's doing).
        # If the devices match we're happy too.
        # Only if the values differ we need to cast
        self._cast_to_policy_device = self.policy_device != self.env_device

        self.env: EnvBase = env
        del env
        self.closed = False
        if not reset_when_done:
            raise ValueError("reset_when_done is deprectated.")
        self.reset_when_done = reset_when_done
        self.n_env = self.env.batch_size.numel()

        (self.policy, self.get_weights_fn,) = self._get_policy_and_device(
            policy=policy,
            observation_spec=self.env.observation_spec,
        )

        if isinstance(self.policy, nn.Module):
            self.policy_weights = TensorDict.from_module(self.policy, as_module=True)
        else:
            self.policy_weights = TensorDict({}, [])

        if self.env_device:
            self.env: EnvBase = self.env.to(self.env_device)
        elif self.env.device is not None:
            # we we did not receive an env device, we use the device of the env
            self.env_device = self.env.device

        self.max_frames_per_traj = (
            int(max_frames_per_traj) if max_frames_per_traj is not None else 0
        )
        if self.max_frames_per_traj is not None and self.max_frames_per_traj > 0:
            # let's check that there is no StepCounter yet
            for key in self.env.output_spec.keys(True, True):
                if isinstance(key, str):
                    key = (key,)
                if "step_count" in key:
                    raise ValueError(
                        "A 'step_count' key is already present in the environment "
                        "and the 'max_frames_per_traj' argument may conflict with "
                        "a 'StepCounter' that has already been set. "
                        "Possible solutions: Set max_frames_per_traj to 0 or "
                        "remove the StepCounter limit from the environment transforms."
                    )
            self.env = TransformedEnv(
                self.env, StepCounter(max_steps=self.max_frames_per_traj)
            )

        if total_frames is None or total_frames < 0:
            total_frames = float("inf")
        else:
            remainder = total_frames % frames_per_batch
            if remainder != 0 and RL_WARNINGS:
                warnings.warn(
                    f"total_frames ({total_frames}) is not exactly divisible by frames_per_batch ({frames_per_batch})."
                    f"This means {frames_per_batch - remainder} additional frames will be collected."
                    "To silence this message, set the environment variable RL_WARNINGS to False."
                )
        self.total_frames = (
            int(total_frames) if total_frames != float("inf") else total_frames
        )
        self.reset_at_each_iter = reset_at_each_iter
        self.init_random_frames = (
            int(init_random_frames) if init_random_frames is not None else 0
        )
        if (
            init_random_frames is not None
            and init_random_frames % frames_per_batch != 0
            and RL_WARNINGS
        ):
            warnings.warn(
                f"init_random_frames ({init_random_frames}) is not exactly a multiple of frames_per_batch ({frames_per_batch}), "
                f" this results in more init_random_frames than requested"
                f" ({-(-init_random_frames // frames_per_batch) * frames_per_batch})."
                "To silence this message, set the environment variable RL_WARNINGS to False."
            )

        self.postproc = postproc
        if (
            self.postproc is not None
            and hasattr(self.postproc, "to")
            and self.storing_device
        ):
            self.postproc.to(self.storing_device)
        if frames_per_batch % self.n_env != 0 and RL_WARNINGS:
            warnings.warn(
                f"frames_per_batch ({frames_per_batch}) is not exactly divisible by the number of batched environments ({self.n_env}), "
                f" this results in more frames_per_batch per iteration that requested"
                f" ({-(-frames_per_batch // self.n_env) * self.n_env})."
                "To silence this message, set the environment variable RL_WARNINGS to False."
            )
        self.requested_frames_per_batch = int(frames_per_batch)
        self.frames_per_batch = -(-frames_per_batch // self.n_env)
        self.exploration_type = (
            exploration_type if exploration_type else DEFAULT_EXPLORATION_TYPE
        )
        self.return_same_td = return_same_td

        # Shuttle is a deviceless tensordict that just carried data from env to policy and policy to env
        self._shuttle = self.env.reset()
        if self.policy_device != self.env_device or self.env_device is None:
            self._shuttle_has_no_device = True
            self._shuttle.clear_device_()
        else:
            self._shuttle_has_no_device = False

        traj_ids = torch.arange(self.n_env, device=self.storing_device).view(
            self.env.batch_size
        )
        self._shuttle.set(
            ("collector", "traj_ids"),
            traj_ids,
        )
        with torch.no_grad():
            self._final_rollout = self.env.fake_tensordict()

        # If storing device is not None, we use this to cast the storage.
        # If it is None and the env and policy are on the same device,
        # the storing device is already the same as those, so we don't need
        # to consider this use case.
        # In all other cases, we can't really put a device on the storage,
        # since at least one data source has a device that is not clear.
        if self.storing_device:
            self._final_rollout = self._final_rollout.to(
                self.storing_device, non_blocking=True
            )
        else:
            # erase all devices
            self._final_rollout.clear_device_()

        # If the policy has a valid spec, we use it
        self._policy_output_keys = set()
        if (
            hasattr(self.policy, "spec")
            and self.policy.spec is not None
            and all(v is not None for v in self.policy.spec.values(True, True))
        ):
            if any(
                key not in self._final_rollout.keys(isinstance(key, tuple))
                for key in self.policy.spec.keys(True, True)
            ):
                # if policy spec is non-empty, all the values are not None and the keys
                # match the out_keys we assume the user has given all relevant information
                # the policy could have more keys than the env:
                policy_spec = self.policy.spec
                if policy_spec.ndim < self._final_rollout.ndim:
                    policy_spec = policy_spec.expand(self._final_rollout.shape)
                for key, spec in policy_spec.items(True, True):
                    self._policy_output_keys.add(key)
                    if key in self._final_rollout.keys(True):
                        continue
                    self._final_rollout.set(key, spec.zero())

        else:
            # otherwise, we perform a small number of steps with the policy to
            # determine the relevant keys with which to pre-populate _final_rollout.
            # This is the safest thing to do if the spec has None fields or if there is
            # no spec at all.
            # See #505 for additional context.
            self._final_rollout.update(self._shuttle.copy())
            with torch.no_grad():
                policy_input = self._shuttle.copy()
                if self.policy_device:
                    policy_input = policy_input.to(self.policy_device)
                # we cast to policy device, we'll deal with the device later
                policy_input_copy = policy_input.copy()
                policy_input_clone = (
                    policy_input.clone()
                )  # to test if values have changed in-place
                policy_output = self.policy(policy_input)

                # check that we don't have exclusive keys, because they don't appear in keys
                def check_exclusive(val):
                    if (
                        isinstance(val, LazyStackedTensorDict)
                        and val._has_exclusive_keys
                    ):
                        raise RuntimeError(
                            "LazyStackedTensorDict with exclusive keys are not permitted in collectors. "
                            "Consider using a placeholder for missing keys."
                        )

                policy_output._fast_apply(check_exclusive, call_on_nested=True)
                # Use apply, because it works well with lazy stacks
                # Edge-case of this approach: the policy may change the values in-place and only by a tiny bit
                # or occasionally. In these cases, the keys will be missed (we can't detect if the policy has
                # changed them here).
                # This will cause a failure to update entries when policy and env device mismatch and
                # casting is necessary.
                filtered_policy_output = policy_output.apply(
                    lambda value_output, value_input, value_input_clone: value_output
                    if (value_input is None)
                    or (value_output is not value_input)
                    or ~torch.isclose(value_output, value_input_clone).any()
                    else None,
                    policy_input_copy,
                    policy_input_clone,
                    default=None,
                )
                self._policy_output_keys = list(
                    self._policy_output_keys.union(
                        set(filtered_policy_output.keys(True, True))
                    )
                )
                self._final_rollout.update(
                    policy_output.select(*self._policy_output_keys)
                )
                del filtered_policy_output, policy_output, policy_input

        _env_output_keys = []
        for spec in ["full_observation_spec", "full_done_spec", "full_reward_spec"]:
            _env_output_keys += list(self.env.output_spec[spec].keys(True, True))
        self._env_output_keys = _env_output_keys
        self._final_rollout = (
            self._final_rollout.unsqueeze(-1)
            .expand(*self.env.batch_size, self.frames_per_batch)
            .clone()
            .zero_()
        )

        # in addition to outputs of the policy, we add traj_ids to
        # _final_rollout which will be collected during rollout
        self._final_rollout.set(
            ("collector", "traj_ids"),
            torch.zeros(
                *self._final_rollout.batch_size,
                dtype=torch.int64,
                device=self.storing_device,
            ),
        )
        self._final_rollout.refine_names(..., "time")

        if split_trajs is None:
            split_trajs = False
        self.split_trajs = split_trajs
        self._exclude_private_keys = True
        self.interruptor = interruptor
        self._frames = 0
        self._iter = -1

    @classmethod
    def _get_devices(
        cls,
        *,
        storing_device: torch.device,
        policy_device: torch.device,
        env_device: torch.device,
        device: torch.device,
    ):
        device = torch.device(device) if device else device
        storing_device = torch.device(storing_device) if storing_device else device
        policy_device = torch.device(policy_device) if policy_device else device
        env_device = torch.device(env_device) if env_device else device
        if storing_device is None and (env_device == policy_device):
            storing_device = env_device
        return storing_device, policy_device, env_device

    # for RPC
    def next(self):
        return super().next()

    # for RPC
    def update_policy_weights_(
        self, policy_weights: Optional[TensorDictBase] = None
    ) -> None:
        super().update_policy_weights_(policy_weights)

    def set_seed(self, seed: int, static_seed: bool = False) -> int:
        """Sets the seeds of the environments stored in the DataCollector.

        Args:
            seed (int): integer representing the seed to be used for the environment.
            static_seed(bool, optional): if ``True``, the seed is not incremented.
                Defaults to False

        Returns:
            Output seed. This is useful when more than one environment is contained in the DataCollector, as the
            seed will be incremented for each of these. The resulting seed is the seed of the last environment.

        Examples:
            >>> from torchrl.envs import ParallelEnv
            >>> from torchrl.envs.libs.gym import GymEnv
            >>> from tensordict.nn import TensorDictModule
            >>> from torch import nn
            >>> env_fn = lambda: GymEnv("Pendulum-v1")
            >>> env_fn_parallel = ParallelEnv(6, env_fn)
            >>> policy = TensorDictModule(nn.Linear(3, 1), in_keys=["observation"], out_keys=["action"])
            >>> collector = SyncDataCollector(env_fn_parallel, policy, total_frames=300, frames_per_batch=100)
            >>> out_seed = collector.set_seed(1)  # out_seed = 6

        """
        return self.env.set_seed(seed, static_seed=static_seed)

    def iterator(self) -> Iterator[TensorDictBase]:
        """Iterates through the DataCollector.

        Yields: TensorDictBase objects containing (chunks of) trajectories

        """
        if self.storing_device and self.storing_device.type == "cuda":
            stream = torch.cuda.Stream(self.storing_device, priority=-1)
            event = stream.record_event()
            streams = [stream]
            events = [event]
        elif self.storing_device is None:
            streams = []
            events = []
            # this way of checking cuda is robust to lazy stacks with mismatching shapes
            cuda_devices = set()

            def cuda_check(tensor: torch.Tensor):
                if tensor.is_cuda:
                    cuda_devices.add(tensor.device)

            self._final_rollout.apply(cuda_check)
            for device in cuda_devices:
                streams.append(torch.cuda.Stream(device, priority=-1))
                events.append(streams[-1].record_event())
        else:
            streams = []
            events = []
        with contextlib.ExitStack() as stack:
            for stream in streams:
                stack.enter_context(torch.cuda.stream(stream))

            total_frames = self.total_frames

            while self._frames < self.total_frames:
                self._iter += 1
                tensordict_out = self.rollout()
                self._frames += tensordict_out.numel()
                if self._frames >= total_frames:
                    self.env.close()

                if self.split_trajs:
                    tensordict_out = split_trajectories(
                        tensordict_out, prefix="collector"
                    )
                if self.postproc is not None:
                    tensordict_out = self.postproc(tensordict_out)
                if self._exclude_private_keys:

                    def is_private(key):
                        if isinstance(key, str) and key.startswith("_"):
                            return True
                        if isinstance(key, tuple) and any(
                            _key.startswith("_") for _key in key
                        ):
                            return True
                        return False

                    excluded_keys = [
                        key for key in tensordict_out.keys(True) if is_private(key)
                    ]
                    tensordict_out = tensordict_out.exclude(
                        *excluded_keys, inplace=True
                    )
                if self.return_same_td:
                    # This is used with multiprocessed collectors to use the buffers
                    # stored in the tensordict.
                    if events:
                        for event in events:
                            event.record()
                            event.synchronize()
                    yield tensordict_out
                else:
                    # we must clone the values, as the tensordict is updated in-place.
                    # otherwise the following code may break:
                    # >>> for i, data in enumerate(collector):
                    # >>>      if i == 0:
                    # >>>          data0 = data
                    # >>>      elif i == 1:
                    # >>>          data1 = data
                    # >>>      else:
                    # >>>          break
                    # >>> assert data0["done"] is not data1["done"]
                    yield tensordict_out.clone()

    def _update_traj_ids(self, tensordict) -> None:
        # we can't use the reset keys because they're gone
        traj_sop = _aggregate_end_of_traj(
            tensordict.get("next"), done_keys=self.env.done_keys
        )
        if traj_sop.any():
            traj_ids = self._shuttle.get(("collector", "traj_ids"))
            traj_sop = traj_sop.to(self.storing_device)
            traj_ids = traj_ids.clone().to(self.storing_device)
            traj_ids[traj_sop] = traj_ids.max() + torch.arange(
                1,
                traj_sop.sum() + 1,
                device=self.storing_device,
            )
            self._shuttle.set(("collector", "traj_ids"), traj_ids)

    @torch.no_grad()
    def rollout(self) -> TensorDictBase:
        """Computes a rollout in the environment using the provided policy.

        Returns:
            TensorDictBase containing the computed rollout.

        """
        if self.reset_at_each_iter:
            self._shuttle.update(self.env.reset())

        # self._shuttle.fill_(("collector", "step_count"), 0)
        self._final_rollout.fill_(("collector", "traj_ids"), -1)
        tensordicts = []
        with set_exploration_type(self.exploration_type):
            for t in range(self.frames_per_batch):
                if (
                    self.init_random_frames is not None
                    and self._frames < self.init_random_frames
                ):
                    self.env.rand_action(self._shuttle)
                else:
                    if self._cast_to_policy_device:
                        if self.policy_device is not None:
                            policy_input = self._shuttle.to(
                                self.policy_device, non_blocking=True
                            )
                        elif self.policy_device is None:
                            # we know the tensordict has a device otherwise we would not be here
                            # we can pass this, clear_device_ must have been called earlier
                            # policy_input = self._shuttle.clear_device_()
                            policy_input = self._shuttle
                    else:
                        policy_input = self._shuttle
                    # we still do the assignment for security
                    policy_output = self.policy(policy_input)
                    if self._shuttle is not policy_output:
                        # ad-hoc update shuttle
                        self._shuttle.update(
                            policy_output, keys_to_update=self._policy_output_keys
                        )

                if self._cast_to_policy_device:
                    if self.env_device is not None:
                        env_input = self._shuttle.to(self.env_device, non_blocking=True)
                    elif self.env_device is None:
                        # we know the tensordict has a device otherwise we would not be here
                        # we can pass this, clear_device_ must have been called earlier
                        # env_input = self._shuttle.clear_device_()
                        env_input = self._shuttle
                else:
                    env_input = self._shuttle
                env_output, env_next_output = self.env.step_and_maybe_reset(env_input)

                if self._shuttle is not env_output:
                    # ad-hoc update shuttle
                    next_data = env_output.get("next")
                    if self._shuttle_has_no_device:
                        # Make sure
                        next_data.clear_device_()
                    self._shuttle.set("next", next_data)

                if self.storing_device is not None:
                    tensordicts.append(
                        self._shuttle.to(self.storing_device, non_blocking=True)
                    )
                else:
                    tensordicts.append(self._shuttle)

                # carry over collector data without messing up devices
                collector_data = self._shuttle.get("collector").copy()
                self._shuttle = env_next_output
                if self._shuttle_has_no_device:
                    self._shuttle.clear_device_()
                self._shuttle.set("collector", collector_data)

                self._update_traj_ids(env_output)

                if (
                    self.interruptor is not None
                    and self.interruptor.collection_stopped()
                ):
                    try:
                        torch.stack(
                            tensordicts,
                            self._final_rollout.ndim - 1,
                            out=self._final_rollout[: t + 1],
                        )
                    except RuntimeError:
                        with self._final_rollout.unlock_():
                            torch.stack(
                                tensordicts,
                                self._final_rollout.ndim - 1,
                                out=self._final_rollout[: t + 1],
                            )
                    break
            else:
                try:
                    self._final_rollout = torch.stack(
                        tensordicts,
                        self._final_rollout.ndim - 1,
                        out=self._final_rollout,
                    )
                except RuntimeError:
                    with self._final_rollout.unlock_():
                        self._final_rollout = torch.stack(
                            tensordicts,
                            self._final_rollout.ndim - 1,
                            out=self._final_rollout,
                        )
        return self._final_rollout

    @staticmethod
    def _update_device_wise(tensor0, tensor1):
        # given 2 tensors, returns tensor0 if their identity matches,
        # or a copy of tensor1 on the device of tensor0 otherwise
        if tensor1 is None or tensor1 is tensor0:
            return tensor0
        if tensor1.device == tensor0.device:
            return tensor1
        return tensor1.to(tensor0.device, non_blocking=True)

    def reset(self, index=None, **kwargs) -> None:
        """Resets the environments to a new initial state."""
        # metadata
        collector_metadata = self._shuttle.get("collector").clone()
        if index is not None:
            # check that the env supports partial reset
            if prod(self.env.batch_size) == 0:
                raise RuntimeError("resetting unique env with index is not permitted.")
            for reset_key, done_keys in zip(
                self.env.reset_keys, self.env.done_keys_groups
            ):
                _reset = torch.zeros(
                    self.env.full_done_spec[done_keys[0]].shape,
                    dtype=torch.bool,
                    device=self.env.device,
                )
                _reset[index] = 1
                self._shuttle.set(reset_key, _reset)
        else:
            _reset = None
            self._shuttle.zero_()

        self._shuttle.update(self.env.reset(**kwargs), inplace=True)
        collector_metadata["traj_ids"] = (
            collector_metadata["traj_ids"] - collector_metadata["traj_ids"].min()
        )
        self._shuttle["collector"] = collector_metadata

    def shutdown(self) -> None:
        """Shuts down all workers and/or closes the local environment."""
        if not self.closed:
            self.closed = True
            del self._shuttle, self._final_rollout
            if not self.env.is_closed:
                self.env.close()
            del self.env
        return

    def __del__(self):
        try:
            self.shutdown()
        except Exception:
            # an AttributeError will typically be raised if the collector is deleted when the program ends.
            # In the future, insignificant changes to the close method may change the error type.
            # We excplicitely assume that any error raised during closure in
            # __del__ will not affect the program.
            pass

    def state_dict(self) -> OrderedDict:
        """Returns the local state_dict of the data collector (environment and policy).

        Returns:
            an ordered dictionary with fields :obj:`"policy_state_dict"` and
            `"env_state_dict"`.

        """
        from torchrl.envs.batched_envs import _BatchedEnv

        if isinstance(self.env, TransformedEnv):
            env_state_dict = self.env.transform.state_dict()
        elif isinstance(self.env, _BatchedEnv):
            env_state_dict = self.env.state_dict()
        else:
            env_state_dict = OrderedDict()

        if hasattr(self.policy, "state_dict"):
            policy_state_dict = self.policy.state_dict()
            state_dict = OrderedDict(
                policy_state_dict=policy_state_dict,
                env_state_dict=env_state_dict,
            )
        else:
            state_dict = OrderedDict(env_state_dict=env_state_dict)

        state_dict.update({"frames": self._frames, "iter": self._iter})

        return state_dict

    def load_state_dict(self, state_dict: OrderedDict, **kwargs) -> None:
        """Loads a state_dict on the environment and policy.

        Args:
            state_dict (OrderedDict): ordered dictionary containing the fields
                `"policy_state_dict"` and :obj:`"env_state_dict"`.

        """
        strict = kwargs.get("strict", True)
        if strict or "env_state_dict" in state_dict:
            self.env.load_state_dict(state_dict["env_state_dict"], **kwargs)
        if strict or "policy_state_dict" in state_dict:
            self.policy.load_state_dict(state_dict["policy_state_dict"], **kwargs)
        self._frames = state_dict["frames"]
        self._iter = state_dict["iter"]

    def __repr__(self) -> str:
        env_str = indent(f"env={self.env}", 4 * " ")
        policy_str = indent(f"policy={self.policy}", 4 * " ")
        td_out_str = indent(f"td_out={self._final_rollout}", 4 * " ")
        string = (
            f"{self.__class__.__name__}("
            f"\n{env_str},"
            f"\n{policy_str},"
            f"\n{td_out_str},"
            f"\nexploration={self.exploration_type})"
        )
        return string


class _MultiDataCollector(DataCollectorBase):
    """Runs a given number of DataCollectors on separate processes.

    Args:
        create_env_fn (List[Callabled]): list of Callables, each returning an
            instance of :class:`~torchrl.envs.EnvBase`.
        policy (Callable, optional): Instance of TensorDictModule class.
            Must accept TensorDictBase object as input.
            If ``None`` is provided, the policy used will be a
            :class:`~torchrl.collectors.RandomPolicy` instance with the environment
            ``action_spec``.

    Keyword Args:
        frames_per_batch (int): A keyword-only argument representing the
            total number of elements in a batch.
        total_frames (int, optional): A keyword-only argument representing the
            total number of frames returned by the collector
            during its lifespan. If the ``total_frames`` is not divisible by
            ``frames_per_batch``, an exception is raised.
             Endless collectors can be created by passing ``total_frames=-1``.
             Defaults to ``-1`` (never ending collector).
        device (int, str or torch.device, optional): The generic device of the
            collector. The ``device`` args fills any non-specified device: if
            ``device`` is not ``None`` and any of ``storing_device``, ``policy_device`` or
            ``env_device`` is not specified, its value will be set to ``device``.
            Defaults to ``None`` (No default device).
            Supports a list of devices if one wishes to indicate a different device
            for each worker. The list must be as long as the number of workers.
        storing_device (int, str or torch.device, optional): The device on which
            the output :class:`~tensordict.TensorDict` will be stored.
            If ``device`` is passed and ``storing_device`` is ``None``, it will
            default to the value indicated by ``device``.
            For long trajectories, it may be necessary to store the data on a different
            device than the one where the policy and env are executed.
            Defaults to ``None`` (the output tensordict isn't on a specific device,
            leaf tensors sit on the device where they were created).
            Supports a list of devices if one wishes to indicate a different device
            for each worker. The list must be as long as the number of workers.
        env_device (int, str or torch.device, optional): The device on which
            the environment should be cast (or executed if that functionality is
            supported). If not specified and the env has a non-``None`` device,
            ``env_device`` will default to that value. If ``device`` is passed
            and ``env_device=None``, it will default to ``device``. If the value
            as such specified of ``env_device`` differs from ``policy_device``
            and one of them is not ``None``, the data will be cast to ``env_device``
            before being passed to the env (i.e., passing different devices to
            policy and env is supported). Defaults to ``None``.
            Supports a list of devices if one wishes to indicate a different device
            for each worker. The list must be as long as the number of workers.
        policy_device (int, str or torch.device, optional): The device on which
            the policy should be cast.
            If ``device`` is passed and ``policy_device=None``, it will default
            to ``device``. If the value as such specified of ``policy_device``
            differs from ``env_device`` and one of them is not ``None``,
            the data will be cast to ``policy_device`` before being passed to
            the policy (i.e., passing different devices to policy and env is
            supported). Defaults to ``None``.
            Supports a list of devices if one wishes to indicate a different device
            for each worker. The list must be as long as the number of workers.
        create_env_kwargs (dict, optional): A dictionary with the
            keyword arguments used to create an environment. If a list is
            provided, each of its elements will be assigned to a sub-collector.
        max_frames_per_traj (int, optional): Maximum steps per trajectory.
            Note that a trajectory can span across multiple batches (unless
            ``reset_at_each_iter`` is set to ``True``, see below).
            Once a trajectory reaches ``n_steps``, the environment is reset.
            If the environment wraps multiple environments together, the number
            of steps is tracked for each environment independently. Negative
            values are allowed, in which case this argument is ignored.
            Defaults to ``None`` (i.e. no maximum number of steps).
        init_random_frames (int, optional): Number of frames for which the
            policy is ignored before it is called. This feature is mainly
            intended to be used in offline/model-based settings, where a
            batch of random trajectories can be used to initialize training.
            If provided, it will be rounded up to the closest multiple of frames_per_batch.
            Defaults to ``None`` (i.e. no random frames).
        reset_at_each_iter (bool, optional): Whether environments should be reset
            at the beginning of a batch collection.
            Defaults to ``False``.
        postproc (Callable, optional): A post-processing transform, such as
            a :class:`~torchrl.envs.Transform` or a :class:`~torchrl.data.postprocs.MultiStep`
            instance.
            Defaults to ``None``.
        split_trajs (bool, optional): Boolean indicating whether the resulting
            TensorDict should be split according to the trajectories.
            See :func:`~torchrl.collectors.utils.split_trajectories` for more
            information.
            Defaults to ``False``.
        exploration_type (ExplorationType, optional): interaction mode to be used when
            collecting data. Must be one of ``torchrl.envs.utils.ExplorationType.RANDOM``,
            ``torchrl.envs.utils.ExplorationType.MODE`` or ``torchrl.envs.utils.ExplorationType.MEAN``.
            Defaults to ``torchrl.envs.utils.ExplorationType.RANDOM``.
        reset_when_done (bool, optional): if ``True`` (default), an environment
            that return a ``True`` value in its ``"done"`` or ``"truncated"``
            entry will be reset at the corresponding indices.
        update_at_each_batch (boolm optional): if ``True``, :meth:`~.update_policy_weight_()`
            will be called before (sync) or after (async) each data collection.
            Defaults to ``False``.
        preemptive_threshold (float, optional): a value between 0.0 and 1.0 that specifies the ratio of workers
            that will be allowed to finished collecting their rollout before the rest are forced to end early.
        num_threads (int, optional): number of threads for this process.
            Defaults to the number of workers.
        num_sub_threads (int, optional): number of threads of the subprocesses.
            Should be equal to one plus the number of processes launched within
            each subprocess (or one if a single process is launched).
            Defaults to 1 for safety: if none is indicated, launching multiple
            workers may charge the cpu load too much and harm performance.

    """

    def __init__(
        self,
        create_env_fn: Sequence[Callable[[], EnvBase]],
        policy: Optional[
            Union[
                TensorDictModule,
                Callable[[TensorDictBase], TensorDictBase],
            ]
        ],
        *,
        frames_per_batch: int,
        total_frames: Optional[int] = -1,
        device: DEVICE_TYPING | Sequence[DEVICE_TYPING] | None = None,
        storing_device: DEVICE_TYPING | Sequence[DEVICE_TYPING] | None = None,
        env_device: DEVICE_TYPING | Sequence[DEVICE_TYPING] | None = None,
        policy_device: DEVICE_TYPING | Sequence[DEVICE_TYPING] | None = None,
        create_env_kwargs: Optional[Sequence[dict]] = None,
        max_frames_per_traj: int | None = None,
        init_random_frames: int | None = None,
        reset_at_each_iter: bool = False,
        postproc: Optional[Callable[[TensorDictBase], TensorDictBase]] = None,
        split_trajs: Optional[bool] = None,
        exploration_type: ExplorationType = DEFAULT_EXPLORATION_TYPE,
        exploration_mode=None,
        reset_when_done: bool = True,
        update_at_each_batch: bool = False,
        preemptive_threshold: float = None,
        num_threads: int = None,
        num_sub_threads: int = 1,
    ):
        exploration_type = _convert_exploration_type(
            exploration_mode=exploration_mode, exploration_type=exploration_type
        )
        self.closed = True
        self.num_workers = len(create_env_fn)

        self.num_sub_threads = num_sub_threads
        self.num_threads = num_threads
        self.create_env_fn = create_env_fn
        self.create_env_kwargs = (
            create_env_kwargs
            if create_env_kwargs is not None
            else [{} for _ in range(self.num_workers)]
        )
        # Preparing devices:
        # We want the user to be able to choose, for each worker, on which
        # device will the policy live and which device will be used to store
        # data. Those devices may or may not match.
        # One caveat is that, if there is only one device for the policy, and
        # if there are multiple workers, sending the same device and policy
        # to be copied to each worker will result in multiple copies of the
        # same policy on the same device.
        # To go around this, we do the copies of the policy in the server
        # (this object) to each possible device, and send to all the
        # processes their copy of the policy.

        storing_devices, policy_devices, env_devices = self._get_devices(
            storing_device=storing_device,
            env_device=env_device,
            policy_device=policy_device,
            device=device,
        )

        # to avoid confusion
        self.storing_device = storing_devices
        self.policy_device = policy_devices
        self.env_device = env_devices

        del storing_device, env_device, policy_device, device

        _policy_weights_dict = {}
        _get_weights_fn_dict = {}

        policy = _NonParametricPolicyWrapper(policy)
        policy_weights = TensorDict.from_module(policy, as_module=True)

        # store a stateless policy

        with policy_weights.apply(_make_meta_params).to_module(policy):
            self.policy = deepcopy(policy)

        for policy_device in policy_devices:
            # if we have already mapped onto that device, get that value
            if policy_device in _policy_weights_dict:
                continue
            # If policy device is None, the only thing we need to do is
            # make sure that the weights are shared.
            if policy_device is None:

                def map_weight(
                    weight,
                ):
                    is_param = isinstance(weight, nn.Parameter)
                    weight = weight.data
                    if weight.device.type in ("cpu", "mps"):
                        weight = weight.share_memory_()
                    if is_param:
                        weight = nn.Parameter(weight, requires_grad=False)
                    return weight

            # in other cases, we need to cast the policy if and only if not all the weights
            # are on the appropriate device
            else:
                # check the weights devices
                has_different_device = [False]

                def map_weight(
                    weight,
                    policy_device=policy_device,
                    has_different_device=has_different_device,
                ):
                    is_param = isinstance(weight, nn.Parameter)
                    weight = weight.data
                    if weight.device != policy_device:
                        has_different_device[0] = True
                        weight = weight.to(policy_device)
                    elif weight.device.type in ("cpu", "mps"):
                        weight = weight.share_memory_()
                    if is_param:
                        weight = nn.Parameter(weight, requires_grad=False)
                    return weight

            local_policy_weights = TensorDictParams(policy_weights.apply(map_weight))

            def _get_weight_fn(weights=policy_weights):
                # This function will give the local_policy_weight the original weights.
                # see self.update_policy_weights_ to see how this is used
                return weights

            # We lock the weights to be able to cache a bunch of ops and to avoid modifying it
            _policy_weights_dict[policy_device] = local_policy_weights.lock_()
            _get_weights_fn_dict[policy_device] = _get_weight_fn

        self._policy_weights_dict = _policy_weights_dict
        self._get_weights_fn_dict = _get_weights_fn_dict

        if total_frames is None or total_frames < 0:
            total_frames = float("inf")
        else:
            remainder = total_frames % frames_per_batch
            if remainder != 0 and RL_WARNINGS:
                warnings.warn(
                    f"total_frames ({total_frames}) is not exactly divisible by frames_per_batch ({frames_per_batch})."
                    f"This means {frames_per_batch - remainder} additional frames will be collected."
                    "To silence this message, set the environment variable RL_WARNINGS to False."
                )
        self.total_frames = (
            int(total_frames) if total_frames != float("inf") else total_frames
        )
        self.reset_at_each_iter = reset_at_each_iter
        self.postprocs = postproc
        self.max_frames_per_traj = (
            int(max_frames_per_traj) if max_frames_per_traj is not None else 0
        )
        self.requested_frames_per_batch = int(frames_per_batch)
        self.reset_when_done = reset_when_done
        if split_trajs is None:
            split_trajs = False
        elif not self.reset_when_done and split_trajs:
            raise RuntimeError(
                "Cannot split trajectories when reset_when_done is False."
            )
        self.split_trajs = split_trajs
        self.init_random_frames = (
            int(init_random_frames) if init_random_frames is not None else 0
        )
        self.update_at_each_batch = update_at_each_batch
        self.exploration_type = exploration_type
        self.frames_per_worker = np.inf
        if preemptive_threshold is not None:
            if _is_osx:
                raise NotImplementedError(
                    "Cannot use preemption on OSX due to Queue.qsize() not being implemented on this platform."
                )
            self.preemptive_threshold = np.clip(preemptive_threshold, 0.0, 1.0)
            manager = _InterruptorManager()
            manager.start()
            self.interruptor = manager._Interruptor()
        else:
            self.preemptive_threshold = 1.0
            self.interruptor = None
        self._run_processes()
        self._exclude_private_keys = True
        self._frames = 0
        self._iter = -1

<<<<<<< HEAD
    @classmethod
    def _total_workers_from_env(cls, env_creators):
        if isinstance(env_creators, (tuple, list)):
            return sum(
                cls._total_workers_from_env(env_creator) for env_creator in env_creators
            )
        from torchrl.envs import ParallelEnv

        if isinstance(env_creators, ParallelEnv):
            return env_creators.num_workers
        return 1
=======
    def _get_devices(
        self,
        *,
        storing_device: torch.device,
        policy_device: torch.device,
        env_device: torch.device,
        device: torch.device,
    ):
        # convert all devices to lists
        if not isinstance(storing_device, (list, tuple)):
            storing_device = [
                storing_device,
            ] * self.num_workers
        if not isinstance(policy_device, (list, tuple)):
            policy_device = [
                policy_device,
            ] * self.num_workers
        if not isinstance(env_device, (list, tuple)):
            env_device = [
                env_device,
            ] * self.num_workers
        if not isinstance(device, (list, tuple)):
            device = [
                device,
            ] * self.num_workers
        if not (
            len(device)
            == len(storing_device)
            == len(policy_device)
            == len(env_device)
            == self.num_workers
        ):
            raise RuntimeError(
                f"THe length of the devices does not match the number of workers: {self.num_workers}."
            )
        storing_device, policy_device, env_device = zip(
            *[
                SyncDataCollector._get_devices(
                    storing_device=storing_device,
                    policy_device=policy_device,
                    env_device=env_device,
                    device=device,
                )
                for (storing_device, policy_device, env_device, device) in zip(
                    storing_device, policy_device, env_device, device
                )
            ]
        )
        return storing_device, policy_device, env_device
>>>>>>> b1cc7962

    @property
    def frames_per_batch_worker(self):
        raise NotImplementedError

    def update_policy_weights_(self, policy_weights=None) -> None:
        for _device in self._policy_weights_dict:
            if policy_weights is not None:
                if isinstance(policy_weights, TensorDictParams):
                    policy_weights = policy_weights.data
                self._policy_weights_dict[_device].data.update_(policy_weights)
            elif self._get_weights_fn_dict[_device] is not None:
                original_weights = self._get_weights_fn_dict[_device]()
                if original_weights is None:
                    # if the weights match in identity, we can spare a call to update_
                    continue
                if isinstance(original_weights, TensorDictParams):
                    original_weights = original_weights.data
                self._policy_weights_dict[_device].data.update_(original_weights)

    @property
    def _queue_len(self) -> int:
        raise NotImplementedError

    def _run_processes(self) -> None:
        if self.num_threads is None:
            import torchrl

            total_workers = self._total_workers_from_env(self.create_env_fn)
            self.num_threads = max(
                1, torchrl._THREAD_POOL - total_workers
            )  # 1 more thread for this proc

        torch.set_num_threads(self.num_threads)
        assert torch.get_num_threads() == self.num_threads
        import torchrl

        torchrl._THREAD_POOL = self.num_threads
        queue_out = mp.Queue(self._queue_len)  # sends data from proc to main
        self.procs = []
        self.pipes = []
        for i, (env_fun, env_fun_kwargs) in enumerate(
            zip(self.create_env_fn, self.create_env_kwargs)
        ):
            pipe_parent, pipe_child = mp.Pipe()  # send messages to procs
            if env_fun.__class__.__name__ != "EnvCreator" and not isinstance(
                env_fun, EnvBase
            ):  # to avoid circular imports
                env_fun = CloudpickleWrapper(env_fun)

            # Create a policy on the right device
            policy_device = self.policy_device[i]
            storing_device = self.storing_device[i]
            env_device = self.env_device[i]
            policy = self.policy
            with self._policy_weights_dict[policy_device].to_module(policy):
                kwargs = {
                    "pipe_parent": pipe_parent,
                    "pipe_child": pipe_child,
                    "queue_out": queue_out,
                    "create_env_fn": env_fun,
                    "create_env_kwargs": env_fun_kwargs,
                    "policy": policy,
                    "max_frames_per_traj": self.max_frames_per_traj,
                    "frames_per_batch": self.frames_per_batch_worker,
                    "reset_at_each_iter": self.reset_at_each_iter,
                    "policy_device": policy_device,
                    "storing_device": storing_device,
                    "env_device": env_device,
                    "exploration_type": self.exploration_type,
                    "reset_when_done": self.reset_when_done,
                    "idx": i,
                    "interruptor": self.interruptor,
                }
                proc = _ProcessNoWarn(
                    target=_main_async_collector,
                    num_threads=self.num_sub_threads,
                    kwargs=kwargs,
                )
                # proc.daemon can't be set as daemonic processes may be launched by the process itself
                try:
                    proc.start()
                except _pickle.PicklingError as err:
                    if "<lambda>" in str(err):
                        raise RuntimeError(
                            """Can't open a process with doubly cloud-pickled lambda function.
This error is likely due to an attempt to use a ParallelEnv in a
multiprocessed data collector. To do this, consider wrapping your
lambda function in an `torchrl.envs.EnvCreator` wrapper as follows:
`env = ParallelEnv(N, EnvCreator(my_lambda_function))`.
This will not only ensure that your lambda function is cloud-pickled once, but
also that the state dict is synchronised across processes if needed."""
                        ) from err
                pipe_child.close()
                self.procs.append(proc)
                self.pipes.append(pipe_parent)
        for pipe_parent in self.pipes:
            msg = pipe_parent.recv()
            if msg != "instantiated":
                raise RuntimeError(msg)
        self.queue_out = queue_out
        self.closed = False

    def __del__(self):
        try:
            self.shutdown()
        except Exception:
            # an AttributeError will typically be raised if the collector is deleted when the program ends.
            # In the future, insignificant changes to the close method may change the error type.
            # We excplicitely assume that any error raised during closure in
            # __del__ will not affect the program.
            pass

    def shutdown(self) -> None:
        """Shuts down all processes. This operation is irreversible."""
        self._shutdown_main()

    def _shutdown_main(self) -> None:
        try:
            if self.closed:
                return
            _check_for_faulty_process(self.procs)
            self.closed = True
            for idx in range(self.num_workers):
                if not self.procs[idx].is_alive():
                    continue
                try:
                    self.pipes[idx].send((None, "close"))

                    if self.pipes[idx].poll(10.0):
                        msg = self.pipes[idx].recv()
                        if msg != "closed":
                            raise RuntimeError(f"got {msg} but expected 'close'")
                    else:
                        continue
                except BrokenPipeError:
                    continue

            self.queue_out.close()
            for pipe in self.pipes:
                pipe.close()
                for proc in self.procs:
                    proc.join(1.0)
        finally:
            import torchrl

            torchrl._THREAD_POOL = min(
                torchrl._THREAD_POOL_INIT,
                torchrl._THREAD_POOL + self._total_workers_from_env(self.create_env_fn),
            )
            torch.set_num_threads(torchrl._THREAD_POOL)

            for proc in self.procs:
                if proc.is_alive():
                    proc.terminate()

    def set_seed(self, seed: int, static_seed: bool = False) -> int:
        """Sets the seeds of the environments stored in the DataCollector.

        Args:
            seed: integer representing the seed to be used for the environment.
            static_seed (bool, optional): if ``True``, the seed is not incremented.
                Defaults to False

        Returns:
            Output seed. This is useful when more than one environment is
            contained in the DataCollector, as the seed will be incremented for
            each of these. The resulting seed is the seed of the last
            environment.

        Examples:
            >>> from torchrl.envs import ParallelEnv
            >>> from torchrl.envs.libs.gym import GymEnv
            >>> from tensordict.nn import TensorDictModule
            >>> from torch import nn
            >>> env_fn = lambda: GymEnv("Pendulum-v1")
            >>> env_fn_parallel = lambda: ParallelEnv(6, env_fn)
            >>> policy = TensorDictModule(nn.Linear(3, 1), in_keys=["observation"], out_keys=["action"])
            >>> collector = SyncDataCollector(env_fn_parallel, policy, frames_per_batch=100, total_frames=300)
            >>> out_seed = collector.set_seed(1)  # out_seed = 6

        """
        _check_for_faulty_process(self.procs)
        for idx in range(self.num_workers):
            self.pipes[idx].send(((seed, static_seed), "seed"))
            new_seed, msg = self.pipes[idx].recv()
            if msg != "seeded":
                raise RuntimeError(f"Expected msg='seeded', got {msg}")
            seed = new_seed
        self.reset()
        return seed

    def reset(self, reset_idx: Optional[Sequence[bool]] = None) -> None:
        """Resets the environments to a new initial state.

        Args:
            reset_idx: Optional. Sequence indicating which environments have
                to be reset. If None, all environments are reset.

        """
        _check_for_faulty_process(self.procs)

        if reset_idx is None:
            reset_idx = [True for _ in range(self.num_workers)]
        for idx in range(self.num_workers):
            if reset_idx[idx]:
                self.pipes[idx].send((None, "reset"))
        for idx in range(self.num_workers):
            if reset_idx[idx]:
                j, msg = self.pipes[idx].recv()
                if msg != "reset":
                    raise RuntimeError(f"Expected msg='reset', got {msg}")

    def state_dict(self) -> OrderedDict:
        """Returns the state_dict of the data collector.

        Each field represents a worker containing its own state_dict.

        """
        for idx in range(self.num_workers):
            self.pipes[idx].send((None, "state_dict"))
        state_dict = OrderedDict()
        for idx in range(self.num_workers):
            _state_dict, msg = self.pipes[idx].recv()
            if msg != "state_dict":
                raise RuntimeError(f"Expected msg='state_dict', got {msg}")
            state_dict[f"worker{idx}"] = _state_dict
        state_dict.update({"frames": self._frames, "iter": self._iter})

        return state_dict

    def load_state_dict(self, state_dict: OrderedDict) -> None:
        """Loads the state_dict on the workers.

        Args:
            state_dict (OrderedDict): state_dict of the form
                ``{"worker0": state_dict0, "worker1": state_dict1}``.

        """
        for idx in range(self.num_workers):
            self.pipes[idx].send((state_dict[f"worker{idx}"], "load_state_dict"))
        for idx in range(self.num_workers):
            _, msg = self.pipes[idx].recv()
            if msg != "loaded":
                raise RuntimeError(f"Expected msg='loaded', got {msg}")
        self._frames = state_dict["frames"]
        self._iter = state_dict["iter"]


@accept_remote_rref_udf_invocation
class MultiSyncDataCollector(_MultiDataCollector):
    """Runs a given number of DataCollectors on separate processes synchronously.

    .. aafig::

            +----------------------------------------------------------------------+
            |            "MultiSyncDataCollector"                 |                |
            |~~~~~~~~~~~~~~~~~~~~~~~~~~~~~~~~~~~~~~~~~~~~~~~~~~~~~|                |
            |   "Collector 1" |  "Collector 2"  |  "Collector 3"  |     Main       |
            |~~~~~~~~~~~~~~~~~|~~~~~~~~~~~~~~~~~|~~~~~~~~~~~~~~~~~|~~~~~~~~~~~~~~~~|
            | "env1" | "env2" | "env3" | "env4" | "env5" | "env6" |                |
            |~~~~~~~~|~~~~~~~~|~~~~~~~~|~~~~~~~~|~~~~~~~~|~~~~~~~~|~~~~~~~~~~~~~~~~|
            |"reset" |"reset" |"reset" |"reset" |"reset" |"reset" |                |
            |        |        |        |        |        |        |                |
            |       "actor"   |        |        |       "actor"   |                |
            |                 |        |        |                 |                |
            | "step" | "step" |       "actor"   |                 |                |
            |        |        |                 |                 |                |
            |        |        |                 | "step" | "step" |                |
            |        |        |                 |        |        |                |
            |       "actor"   | "step" | "step" |       "actor"   |                |
            |                 |        |        |                 |                |
            |                 |       "actor"   |                 |                |
            |                 |                 |                 |                |
            |                       "yield batch of traj 1"------->"collect, train"|
            |                                                     |                |
            | "step" | "step" | "step" | "step" | "step" | "step" |                |
            |        |        |        |        |        |        |                |
            |       "actor"   |       "actor"   |        |        |                |
            |                 | "step" | "step" |       "actor"   |                |
            |                 |        |        |                 |                |
            | "step" | "step" |       "actor"   | "step" | "step" |                |
            |        |        |                 |        |        |                |
            |       "actor"   |                 |       "actor"   |                |
            |                       "yield batch of traj 2"------->"collect, train"|
            |                                                     |                |
            +----------------------------------------------------------------------+

    Envs can be identical or different.

    The collection starts when the next item of the collector is queried,
    and no environment step is computed in between the reception of a batch of
    trajectory and the start of the next collection.
    This class can be safely used with online RL algorithms.

    Examples:
        >>> from torchrl.envs.libs.gym import GymEnv
        >>> from torchrl.envs import StepCounter
        >>> from tensordict.nn import TensorDictModule
        >>> from torch import nn
        >>> env_maker = lambda: TransformedEnv(GymEnv("Pendulum-v1", device="cpu"), StepCounter(max_steps=50))
        >>> policy = TensorDictModule(nn.Linear(3, 1), in_keys=["observation"], out_keys=["action"])
        >>> collector = MultiSyncDataCollector(
        ...     create_env_fn=[env_maker, env_maker],
        ...     policy=policy,
        ...     total_frames=2000,
        ...     max_frames_per_traj=50,
        ...     frames_per_batch=200,
        ...     init_random_frames=-1,
        ...     reset_at_each_iter=False,
        ...     devices="cpu",
        ...     storing_devices="cpu",
        ... )
        >>> for i, data in enumerate(collector):
        ...     if i == 2:
        ...         print(data)
        ...         break
        TensorDict(
            fields={
                action: Tensor(shape=torch.Size([200, 1]), device=cpu, dtype=torch.float32, is_shared=False),
                collector: TensorDict(
                    fields={
                        traj_ids: Tensor(shape=torch.Size([200]), device=cpu, dtype=torch.int64, is_shared=False)},
                    batch_size=torch.Size([200]),
                    device=cpu,
                    is_shared=False),
                done: Tensor(shape=torch.Size([200, 1]), device=cpu, dtype=torch.bool, is_shared=False),
                next: TensorDict(
                    fields={
                        done: Tensor(shape=torch.Size([200, 1]), device=cpu, dtype=torch.bool, is_shared=False),
                        observation: Tensor(shape=torch.Size([200, 3]), device=cpu, dtype=torch.float32, is_shared=False),
                        reward: Tensor(shape=torch.Size([200, 1]), device=cpu, dtype=torch.float32, is_shared=False),
                        step_count: Tensor(shape=torch.Size([200, 1]), device=cpu, dtype=torch.int64, is_shared=False),
                        truncated: Tensor(shape=torch.Size([200, 1]), device=cpu, dtype=torch.bool, is_shared=False)},
                    batch_size=torch.Size([200]),
                    device=cpu,
                    is_shared=False),
                observation: Tensor(shape=torch.Size([200, 3]), device=cpu, dtype=torch.float32, is_shared=False),
                step_count: Tensor(shape=torch.Size([200, 1]), device=cpu, dtype=torch.int64, is_shared=False),
                truncated: Tensor(shape=torch.Size([200, 1]), device=cpu, dtype=torch.bool, is_shared=False)},
            batch_size=torch.Size([200]),
            device=cpu,
            is_shared=False)
        >>> collector.shutdown()
        >>> del collector

    """

    __doc__ += _MultiDataCollector.__doc__

    # for RPC
    def next(self):
        return super().next()

    # for RPC
    def shutdown(self):
        if hasattr(self, "out_buffer"):
            del self.out_buffer
        if hasattr(self, "buffers"):
            del self.buffers
        return super().shutdown()

    # for RPC
    def set_seed(self, seed: int, static_seed: bool = False) -> int:
        return super().set_seed(seed, static_seed)

    # for RPC
    def state_dict(self) -> OrderedDict:
        return super().state_dict()

    # for RPC
    def load_state_dict(self, state_dict: OrderedDict) -> None:
        return super().load_state_dict(state_dict)

    # for RPC
    def update_policy_weights_(
        self, policy_weights: Optional[TensorDictBase] = None
    ) -> None:
        super().update_policy_weights_(policy_weights)

    @property
    def frames_per_batch_worker(self):
        if self.requested_frames_per_batch % self.num_workers != 0 and RL_WARNINGS:
            warnings.warn(
                f"frames_per_batch {self.requested_frames_per_batch} is not exactly divisible by the number of collector workers {self.num_workers},"
                f" this results in more frames_per_batch per iteration that requested."
                "To silence this message, set the environment variable RL_WARNINGS to False."
            )
        frames_per_batch_worker = -(
            -self.requested_frames_per_batch // self.num_workers
        )
        return frames_per_batch_worker

    @property
    def _queue_len(self) -> int:
        return self.num_workers

    def iterator(self) -> Iterator[TensorDictBase]:

        self.buffers = {}
        dones = [False for _ in range(self.num_workers)]
        workers_frames = [0 for _ in range(self.num_workers)]
        same_device = None
        self.out_buffer = None

        while not all(dones) and self._frames < self.total_frames:
            _check_for_faulty_process(self.procs)
            if self.update_at_each_batch:
                self.update_policy_weights_()

            for idx in range(self.num_workers):
                if (
                    self.init_random_frames is not None
                    and self._frames < self.init_random_frames
                ):
                    msg = "continue_random"
                else:
                    msg = "continue"
                self.pipes[idx].send((None, msg))

            self._iter += 1
            max_traj_idx = None

            if self.interruptor is not None and self.preemptive_threshold < 1.0:
                self.interruptor.start_collection()
                while self.queue_out.qsize() < int(
                    self.num_workers * self.preemptive_threshold
                ):
                    continue
                self.interruptor.stop_collection()
                # Now wait for stragglers to return
                while self.queue_out.qsize() < int(self.num_workers):
                    continue

            for _ in range(self.num_workers):
                new_data, j = self.queue_out.get()
                if j == 0:
                    data, idx = new_data
                    self.buffers[idx] = data
                else:
                    idx = new_data
                workers_frames[idx] = workers_frames[idx] + self.buffers[idx].numel()

                if workers_frames[idx] >= self.total_frames:
                    dones[idx] = True
            # we have to correct the traj_ids to make sure that they don't overlap
            for idx in range(self.num_workers):
                traj_ids = self.buffers[idx].get(("collector", "traj_ids"))
                if max_traj_idx is not None:
                    traj_ids[traj_ids != -1] += max_traj_idx
                    # out_tensordicts_shared[idx].set("traj_ids", traj_ids)
                max_traj_idx = traj_ids.max().item() + 1
                # out = out_tensordicts_shared[idx]
            if same_device is None:
                prev_device = None
                same_device = True
                for item in self.buffers.values():
                    if prev_device is None:
                        prev_device = item.device
                    else:
                        same_device = same_device and (item.device == prev_device)

            if same_device:
                self.out_buffer = torch.cat(
                    list(self.buffers.values()), 0, out=self.out_buffer
                )
            else:
                self.out_buffer = torch.cat(
                    [item.cpu() for item in self.buffers.values()],
                    0,
                    out=self.out_buffer,
                )

            if self.split_trajs:
                out = split_trajectories(self.out_buffer, prefix="collector")
                self._frames += out.get(("collector", "mask")).sum().item()
            else:
                out = self.out_buffer.clone()
                self._frames += prod(out.shape)
            if self.postprocs:
                self.postprocs = self.postprocs.to(out.device)
                out = self.postprocs(out)
            if self._exclude_private_keys:
                excluded_keys = [key for key in out.keys() if key.startswith("_")]
                if excluded_keys:
                    out = out.exclude(*excluded_keys)
            yield out
            del out

        del self.buffers
        # We shall not call shutdown just yet as user may want to retrieve state_dict
        # self._shutdown_main()


@accept_remote_rref_udf_invocation
class MultiaSyncDataCollector(_MultiDataCollector):
    """Runs a given number of DataCollectors on separate processes asynchronously.

    .. aafig::


            +----------------------------------------------------------------------+
            |           "MultiConcurrentCollector"                |                |
            |~~~~~~~~~~~~~~~~~~~~~~~~~~~~~~~~~~~~~~~~~~~~~~~~~~~~~|                |
            |  "Collector 1"  |  "Collector 2"  |  "Collector 3"  |     "Main"     |
            |~~~~~~~~~~~~~~~~~|~~~~~~~~~~~~~~~~~|~~~~~~~~~~~~~~~~~|~~~~~~~~~~~~~~~~|
            | "env1" | "env2" | "env3" | "env4" | "env5" | "env6" |                |
            |~~~~~~~~|~~~~~~~~|~~~~~~~~|~~~~~~~~|~~~~~~~~|~~~~~~~~|~~~~~~~~~~~~~~~~|
            |"reset" |"reset" |"reset" |"reset" |"reset" |"reset" |                |
            |        |        |        |        |        |        |                |
            |       "actor"   |        |        |       "actor"   |                |
            |                 |        |        |                 |                |
            | "step" | "step" |       "actor"   |                 |                |
            |        |        |                 |                 |                |
            |        |        |                 | "step" | "step" |                |
            |        |        |                 |        |        |                |
            |       "actor    | "step" | "step" |       "actor"   |                |
            |                 |        |        |                 |                |
            | "yield batch 1" |       "actor"   |                 |"collect, train"|
            |                 |                 |                 |                |
            | "step" | "step" |                 | "yield batch 2" |"collect, train"|
            |        |        |                 |                 |                |
            |        |        | "yield batch 3" |                 |"collect, train"|
            |        |        |                 |                 |                |
            +----------------------------------------------------------------------+

    Environment types can be identical or different.

    The collection keeps on occuring on all processes even between the time
    the batch of rollouts is collected and the next call to the iterator.
    This class can be safely used with offline RL algorithms.

    Examples:
        >>> from torchrl.envs.libs.gym import GymEnv
        >>> from tensordict.nn import TensorDictModule
        >>> from torch import nn
        >>> env_maker = lambda: GymEnv("Pendulum-v1", device="cpu")
        >>> policy = TensorDictModule(nn.Linear(3, 1), in_keys=["observation"], out_keys=["action"])
        >>> collector = MultiaSyncDataCollector(
        ...     create_env_fn=[env_maker, env_maker],
        ...     policy=policy,
        ...     total_frames=2000,
        ...     max_frames_per_traj=50,
        ...     frames_per_batch=200,
        ...     init_random_frames=-1,
        ...     reset_at_each_iter=False,
        ...     devices="cpu",
        ...     storing_devices="cpu",
        ... )
        >>> for i, data in enumerate(collector):
        ...     if i == 2:
        ...         print(data)
        ...         break
        TensorDict(
            fields={
                action: Tensor(shape=torch.Size([200, 1]), device=cpu, dtype=torch.float32, is_shared=False),
                collector: TensorDict(
                    fields={
                        traj_ids: Tensor(shape=torch.Size([200]), device=cpu, dtype=torch.int64, is_shared=False)},
                    batch_size=torch.Size([200]),
                    device=cpu,
                    is_shared=False),
                done: Tensor(shape=torch.Size([200, 1]), device=cpu, dtype=torch.bool, is_shared=False),
                next: TensorDict(
                    fields={
                        done: Tensor(shape=torch.Size([200, 1]), device=cpu, dtype=torch.bool, is_shared=False),
                        observation: Tensor(shape=torch.Size([200, 3]), device=cpu, dtype=torch.float32, is_shared=False),
                        reward: Tensor(shape=torch.Size([200, 1]), device=cpu, dtype=torch.float32, is_shared=False),
                        step_count: Tensor(shape=torch.Size([200, 1]), device=cpu, dtype=torch.int64, is_shared=False),
                        truncated: Tensor(shape=torch.Size([200, 1]), device=cpu, dtype=torch.bool, is_shared=False)},
                    batch_size=torch.Size([200]),
                    device=cpu,
                    is_shared=False),
                observation: Tensor(shape=torch.Size([200, 3]), device=cpu, dtype=torch.float32, is_shared=False),
                step_count: Tensor(shape=torch.Size([200, 1]), device=cpu, dtype=torch.int64, is_shared=False),
                truncated: Tensor(shape=torch.Size([200, 1]), device=cpu, dtype=torch.bool, is_shared=False)},
            batch_size=torch.Size([200]),
            device=cpu,
            is_shared=False)
        >>> collector.shutdown()
        >>> del collector

    """

    __doc__ += _MultiDataCollector.__doc__

    def __init__(self, *args, **kwargs):
        super().__init__(*args, **kwargs)
        self.out_tensordicts = {}
        self.running = False

        if self.postprocs is not None:
            postproc = self.postprocs
            self.postprocs = {}
            for _device in self.storing_device:
                if _device not in self.postprocs:
                    self.postprocs[_device] = deepcopy(postproc).to(_device)

    # for RPC
    def next(self):
        return super().next()

    # for RPC
    def shutdown(self):
        if hasattr(self, "out_tensordicts"):
            del self.out_tensordicts
        return super().shutdown()

    # for RPC
    def set_seed(self, seed: int, static_seed: bool = False) -> int:
        return super().set_seed(seed, static_seed)

    # for RPC
    def state_dict(self) -> OrderedDict:
        return super().state_dict()

    # for RPC
    def load_state_dict(self, state_dict: OrderedDict) -> None:
        return super().load_state_dict(state_dict)

    # for RPC
    def update_policy_weights_(
        self, policy_weights: Optional[TensorDictBase] = None
    ) -> None:
        super().update_policy_weights_(policy_weights)

    @property
    def frames_per_batch_worker(self):
        return self.requested_frames_per_batch

    def _get_from_queue(self, timeout=None) -> Tuple[int, int, TensorDictBase]:
        new_data, j = self.queue_out.get(timeout=timeout)
        if j == 0:
            data, idx = new_data
            self.out_tensordicts[idx] = data
        else:
            idx = new_data
        # we clone the data to make sure that we'll be working with a fixed copy
        out = self.out_tensordicts[idx].clone()
        return idx, j, out

    @property
    def _queue_len(self) -> int:
        return 1

    def iterator(self) -> Iterator[TensorDictBase]:
        if self.update_at_each_batch:
            self.update_policy_weights_()

        for i in range(self.num_workers):
            if self.init_random_frames is not None and self.init_random_frames > 0:
                self.pipes[i].send((None, "continue_random"))
            else:
                self.pipes[i].send((None, "continue"))
        self.running = True

        workers_frames = [0 for _ in range(self.num_workers)]
        while self._frames < self.total_frames:
            _check_for_faulty_process(self.procs)
            self._iter += 1
            idx, j, out = self._get_from_queue()

            worker_frames = out.numel()
            if self.split_trajs:
                out = split_trajectories(out, prefix="collector")
            self._frames += worker_frames
            workers_frames[idx] = workers_frames[idx] + worker_frames
            if self.postprocs:
                out = self.postprocs[out.device](out)

            # the function blocks here until the next item is asked, hence we send the message to the
            # worker to keep on working in the meantime before the yield statement
            if (
                self.init_random_frames is not None
                and self._frames < self.init_random_frames
            ):
                msg = "continue_random"
            else:
                msg = "continue"
            self.pipes[idx].send((idx, msg))
            if self._exclude_private_keys:
                excluded_keys = [key for key in out.keys() if key.startswith("_")]
                out = out.exclude(*excluded_keys)
            yield out

        # We don't want to shutdown yet, the user may want to call state_dict before
        # self._shutdown_main()
        self.running = False

    def _shutdown_main(self) -> None:
        if hasattr(self, "out_tensordicts"):
            del self.out_tensordicts
        return super()._shutdown_main()

    def reset(self, reset_idx: Optional[Sequence[bool]] = None) -> None:
        super().reset(reset_idx)
        if self.queue_out.full():
            time.sleep(_TIMEOUT)  # wait until queue is empty
        if self.queue_out.full():
            raise Exception("self.queue_out is full")
        if self.running:
            for idx in range(self.num_workers):
                if (
                    self.init_random_frames is not None
                    and self._frames < self.init_random_frames
                ):
                    self.pipes[idx].send((idx, "continue_random"))
                else:
                    self.pipes[idx].send((idx, "continue"))


@accept_remote_rref_udf_invocation
class aSyncDataCollector(MultiaSyncDataCollector):
    """Runs a single DataCollector on a separate process.

    This is mostly useful for offline RL paradigms where the policy being
    trained can differ from the policy used to collect data. In online
    settings, a regular DataCollector should be preferred. This class is
    merely a wrapper around a MultiaSyncDataCollector where a single process
    is being created.

    Args:
        create_env_fn (Callabled): Callable returning an instance of EnvBase
        policy (Callable, optional): Instance of TensorDictModule class.
            Must accept TensorDictBase object as input.

    Keyword Args:
        frames_per_batch (int): A keyword-only argument representing the
            total number of elements in a batch.
        total_frames (int, optional): A keyword-only argument representing the
            total number of frames returned by the collector
            during its lifespan. If the ``total_frames`` is not divisible by
            ``frames_per_batch``, an exception is raised.
             Endless collectors can be created by passing ``total_frames=-1``.
             Defaults to ``-1`` (never ending collector).
        device (int, str or torch.device, optional): The generic device of the
            collector. The ``device`` args fills any non-specified device: if
            ``device`` is not ``None`` and any of ``storing_device``, ``policy_device`` or
            ``env_device`` is not specified, its value will be set to ``device``.
            Defaults to ``None`` (No default device).
            Supports a list of devices if one wishes to indicate a different device
            for each worker. The list must be as long as the number of workers.
        storing_device (int, str or torch.device, optional): The device on which
            the output :class:`~tensordict.TensorDict` will be stored.
            If ``device`` is passed and ``storing_device`` is ``None``, it will
            default to the value indicated by ``device``.
            For long trajectories, it may be necessary to store the data on a different
            device than the one where the policy and env are executed.
            Defaults to ``None`` (the output tensordict isn't on a specific device,
            leaf tensors sit on the device where they were created).
            Supports a list of devices if one wishes to indicate a different device
            for each worker. The list must be as long as the number of workers.
        env_device (int, str or torch.device, optional): The device on which
            the environment should be cast (or executed if that functionality is
            supported). If not specified and the env has a non-``None`` device,
            ``env_device`` will default to that value. If ``device`` is passed
            and ``env_device=None``, it will default to ``device``. If the value
            as such specified of ``env_device`` differs from ``policy_device``
            and one of them is not ``None``, the data will be cast to ``env_device``
            before being passed to the env (i.e., passing different devices to
            policy and env is supported). Defaults to ``None``.
            Supports a list of devices if one wishes to indicate a different device
            for each worker. The list must be as long as the number of workers.
        policy_device (int, str or torch.device, optional): The device on which
            the policy should be cast.
            If ``device`` is passed and ``policy_device=None``, it will default
            to ``device``. If the value as such specified of ``policy_device``
            differs from ``env_device`` and one of them is not ``None``,
            the data will be cast to ``policy_device`` before being passed to
            the policy (i.e., passing different devices to policy and env is
            supported). Defaults to ``None``.
            Supports a list of devices if one wishes to indicate a different device
            for each worker. The list must be as long as the number of workers.
        create_env_kwargs (dict, optional): A dictionary with the
            keyword arguments used to create an environment. If a list is
            provided, each of its elements will be assigned to a sub-collector.
        max_frames_per_traj (int, optional): Maximum steps per trajectory.
            Note that a trajectory can span across multiple batches (unless
            ``reset_at_each_iter`` is set to ``True``, see below).
            Once a trajectory reaches ``n_steps``, the environment is reset.
            If the environment wraps multiple environments together, the number
            of steps is tracked for each environment independently. Negative
            values are allowed, in which case this argument is ignored.
            Defaults to ``None`` (i.e. no maximum number of steps).
        init_random_frames (int, optional): Number of frames for which the
            policy is ignored before it is called. This feature is mainly
            intended to be used in offline/model-based settings, where a
            batch of random trajectories can be used to initialize training.
            If provided, it will be rounded up to the closest multiple of frames_per_batch.
            Defaults to ``None`` (i.e. no random frames).
        reset_at_each_iter (bool, optional): Whether environments should be reset
            at the beginning of a batch collection.
            Defaults to ``False``.
        postproc (Callable, optional): A post-processing transform, such as
            a :class:`~torchrl.envs.Transform` or a :class:`~torchrl.data.postprocs.MultiStep`
            instance.
            Defaults to ``None``.
        split_trajs (bool, optional): Boolean indicating whether the resulting
            TensorDict should be split according to the trajectories.
            See :func:`~torchrl.collectors.utils.split_trajectories` for more
            information.
            Defaults to ``False``.
        exploration_type (ExplorationType, optional): interaction mode to be used when
            collecting data. Must be one of ``torchrl.envs.utils.ExplorationType.RANDOM``,
            ``torchrl.envs.utils.ExplorationType.MODE`` or ``torchrl.envs.utils.ExplorationType.MEAN``.
            Defaults to ``torchrl.envs.utils.ExplorationType.RANDOM``.
        reset_when_done (bool, optional): if ``True`` (default), an environment
            that return a ``True`` value in its ``"done"`` or ``"truncated"``
            entry will be reset at the corresponding indices.
        update_at_each_batch (boolm optional): if ``True``, :meth:`~.update_policy_weight_()`
            will be called before (sync) or after (async) each data collection.
            Defaults to ``False``.
        preemptive_threshold (float, optional): a value between 0.0 and 1.0 that specifies the ratio of workers
            that will be allowed to finished collecting their rollout before the rest are forced to end early.
        num_threads (int, optional): number of threads for this process.
            Defaults to the number of workers.
        num_sub_threads (int, optional): number of threads of the subprocesses.
            Should be equal to one plus the number of processes launched within
            each subprocess (or one if a single process is launched).
            Defaults to 1 for safety: if none is indicated, launching multiple
            workers may charge the cpu load too much and harm performance.

    """

    def __init__(
        self,
        create_env_fn: Callable[[], EnvBase],
        policy: Optional[
            Union[
                TensorDictModule,
                Callable[[TensorDictBase], TensorDictBase],
            ]
        ],
        *,
        frames_per_batch: int,
        total_frames: Optional[int] = -1,
        device: DEVICE_TYPING | Sequence[DEVICE_TYPING] | None = None,
        storing_device: DEVICE_TYPING | Sequence[DEVICE_TYPING] | None = None,
        env_device: DEVICE_TYPING | Sequence[DEVICE_TYPING] | None = None,
        policy_device: DEVICE_TYPING | Sequence[DEVICE_TYPING] | None = None,
        create_env_kwargs: Optional[Sequence[dict]] = None,
        max_frames_per_traj: int | None = None,
        init_random_frames: int | None = None,
        reset_at_each_iter: bool = False,
        postproc: Optional[Callable[[TensorDictBase], TensorDictBase]] = None,
        split_trajs: Optional[bool] = None,
        exploration_type: ExplorationType = DEFAULT_EXPLORATION_TYPE,
        exploration_mode=None,
        reset_when_done: bool = True,
        update_at_each_batch: bool = False,
        preemptive_threshold: float = None,
        num_threads: int = None,
        num_sub_threads: int = 1,
        **kwargs,
    ):
        super().__init__(
            create_env_fn=[create_env_fn],
            policy=policy,
            total_frames=total_frames,
            create_env_kwargs=[create_env_kwargs],
            max_frames_per_traj=max_frames_per_traj,
            frames_per_batch=frames_per_batch,
            reset_at_each_iter=reset_at_each_iter,
            init_random_frames=init_random_frames,
            postproc=postproc,
            split_trajs=split_trajs,
            device=device,
            policy_device=policy_device,
            env_device=env_device,
            storing_device=storing_device,
            exploration_type=exploration_type,
            exploration_mode=exploration_mode,
            reset_when_done=reset_when_done,
            update_at_each_batch=update_at_each_batch,
            preemptive_threshold=preemptive_threshold,
            num_threads=num_threads,
            num_sub_threads=num_sub_threads,
        )

    # for RPC
    def next(self):
        return super().next()

    # for RPC
    def shutdown(self):
        return super().shutdown()

    # for RPC
    def set_seed(self, seed: int, static_seed: bool = False) -> int:
        return super().set_seed(seed, static_seed)

    # for RPC
    def state_dict(self) -> OrderedDict:
        return super().state_dict()

    # for RPC
    def load_state_dict(self, state_dict: OrderedDict) -> None:
        return super().load_state_dict(state_dict)


def _main_async_collector(
    pipe_parent: connection.Connection,
    pipe_child: connection.Connection,
    queue_out: queues.Queue,
    create_env_fn: Union[EnvBase, "EnvCreator", Callable[[], EnvBase]],  # noqa: F821
    create_env_kwargs: Dict[str, Any],
    policy: Callable[[TensorDictBase], TensorDictBase],
    max_frames_per_traj: int,
    frames_per_batch: int,
    reset_at_each_iter: bool,
    storing_device: Optional[Union[torch.device, str, int]],
    env_device: Optional[Union[torch.device, str, int]],
    policy_device: Optional[Union[torch.device, str, int]],
    idx: int = 0,
    exploration_type: ExplorationType = DEFAULT_EXPLORATION_TYPE,
    reset_when_done: bool = True,
    verbose: bool = VERBOSE,
    interruptor=None,
) -> None:
    pipe_parent.close()
    # init variables that will be cleared when closing
    tensordict = data = d = data_in = inner_collector = dc_iter = None

    inner_collector = SyncDataCollector(
        create_env_fn,
        create_env_kwargs=create_env_kwargs,
        policy=policy,
        total_frames=-1,
        max_frames_per_traj=max_frames_per_traj,
        frames_per_batch=frames_per_batch,
        reset_at_each_iter=reset_at_each_iter,
        postproc=None,
        split_trajs=False,
        storing_device=storing_device,
        policy_device=policy_device,
        env_device=env_device,
        exploration_type=exploration_type,
        reset_when_done=reset_when_done,
        return_same_td=True,
        interruptor=interruptor,
    )
    if verbose:
        logging.info("Sync data collector created")
    dc_iter = iter(inner_collector)
    j = 0
    pipe_child.send("instantiated")

    has_timed_out = False
    counter = 0
    while True:
        _timeout = _TIMEOUT if not has_timed_out else 1e-3
        if pipe_child.poll(_timeout):
            counter = 0
            data_in, msg = pipe_child.recv()
            if verbose:
                logging.info(f"worker {idx} received {msg}")
        else:
            if verbose:
                logging.info(f"poll failed, j={j}, worker={idx}")
            # default is "continue" (after first iteration)
            # this is expected to happen if queue_out reached the timeout, but no new msg was waiting in the pipe
            # in that case, the main process probably expects the worker to continue collect data
            if has_timed_out:
                counter = 0
                # has_timed_out is True if the process failed to send data, which will
                # typically occur if main has taken another batch (i.e. the queue is Full).
                # In this case, msg is the previous msg sent by main, which will typically be "continue"
                # If it's not the case, it is not expected that has_timed_out is True.
                if msg not in ("continue", "continue_random"):
                    raise RuntimeError(f"Unexpected message after time out: msg={msg}")
            else:
                # if has_timed_out is False, then the time out does not come from the fact that the queue is Full.
                # this means that our process has been waiting for a command from main in vain, while main was not
                # receiving data.
                # This will occur if main is busy doing something else (e.g. computing loss etc).

                counter += _timeout
                if verbose:
                    logging.info(f"worker {idx} has counter {counter}")
                if counter >= (_MAX_IDLE_COUNT * _TIMEOUT):
                    raise RuntimeError(
                        f"This process waited for {counter} seconds "
                        f"without receiving a command from main. Consider increasing the maximum idle count "
                        f"if this is expected via the environment variable MAX_IDLE_COUNT "
                        f"(current value is {_MAX_IDLE_COUNT})."
                        f"\nIf this occurs at the end of a function or program, it means that your collector has not been "
                        f"collected, consider calling `collector.shutdown()` before ending the program."
                    )
                continue
        if msg in ("continue", "continue_random"):
            if msg == "continue_random":
                inner_collector.init_random_frames = float("inf")
            else:
                inner_collector.init_random_frames = -1

            d = next(dc_iter)
            if pipe_child.poll(_MIN_TIMEOUT):
                # in this case, main send a message to the worker while it was busy collecting trajectories.
                # In that case, we skip the collected trajectory and get the message from main. This is faster than
                # sending the trajectory in the queue until timeout when it's never going to be received.
                continue
            if j == 0:
                tensordict = d
                if storing_device is not None and tensordict.device != storing_device:
                    raise RuntimeError(
                        f"expected device to be {storing_device} but got {tensordict.device}"
                    )
                # If policy and env are on cpu, we put in shared mem,
                # if policy is on cuda and env on cuda, we are fine with this
                # If policy is on cuda and env on cpu (or opposite) we put tensors that
                # are on cpu in shared mem.
                if tensordict.device is not None:
                    # placehoder in case we need different behaviours
                    if tensordict.device.type in ("cpu", "mps"):
                        tensordict.share_memory_()
                    elif tensordict.device.type == "cuda":
                        tensordict.share_memory_()
                    else:
                        raise NotImplementedError(
                            f"Device {tensordict.device} is not supported in multi-collectors yet."
                        )
                else:
                    # make sure each cpu tensor is shared - assuming non-cpu devices are shared
                    tensordict.apply(
                        lambda x: x.share_memory_()
                        if x.device.type in ("cpu", "mps")
                        else x
                    )
                data = (tensordict, idx)
            else:
                if d is not tensordict:
                    raise RuntimeError(
                        "SyncDataCollector should return the same tensordict modified in-place."
                    )
                data = idx  # flag the worker that has sent its data
            try:
                queue_out.put((data, j), timeout=_TIMEOUT)
                if verbose:
                    logging.info(f"worker {idx} successfully sent data")
                j += 1
                has_timed_out = False
                continue
            except queue.Full:
                if verbose:
                    logging.info(f"worker {idx} has timed out")
                has_timed_out = True
                continue

        elif msg == "update":
            inner_collector.update_policy_weights_()
            pipe_child.send((j, "updated"))
            has_timed_out = False
            continue

        elif msg == "seed":
            data_in, static_seed = data_in
            new_seed = inner_collector.set_seed(data_in, static_seed=static_seed)
            torch.manual_seed(data_in)
            np.random.seed(data_in)
            pipe_child.send((new_seed, "seeded"))
            has_timed_out = False
            continue

        elif msg == "reset":
            inner_collector.reset()
            pipe_child.send((j, "reset"))
            continue

        elif msg == "state_dict":
            state_dict = inner_collector.state_dict()
            # send state_dict to cpu first
            state_dict = recursive_map_to_cpu(state_dict)
            pipe_child.send((state_dict, "state_dict"))
            has_timed_out = False
            continue

        elif msg == "load_state_dict":
            state_dict = data_in
            inner_collector.load_state_dict(state_dict)
            del state_dict
            pipe_child.send((j, "loaded"))
            has_timed_out = False
            continue

        elif msg == "close":
            del tensordict, data, d, data_in
            inner_collector.shutdown()
            del inner_collector, dc_iter
            pipe_child.send("closed")
            if verbose:
                logging.info(f"collector {idx} closed")
            break

        else:
            raise Exception(f"Unrecognized message {msg}")


class _PolicyMetaClass(abc.ABCMeta):
    def __call__(cls, *args, **kwargs):
        # no kwargs
        if isinstance(args[0], nn.Module):
            return args[0]
        return super().__call__(*args)


class _NonParametricPolicyWrapper(nn.Module, metaclass=_PolicyMetaClass):
    """A wrapper for non-parametric policies."""

    def __init__(self, policy):
        super().__init__()
        self.policy = policy

    @property
    def forward(self):
        forward = self.__dict__.get("_forward", None)
        if forward is None:

            @functools.wraps(self.policy)
            def forward(*input, **kwargs):
                return self.policy.__call__(*input, **kwargs)

            self.__dict__["_forward"] = forward
        return forward

    def __getattr__(self, attr: str) -> Any:
        if attr in self.__dir__():
            return self.__getattribute__(
                attr
            )  # make sure that appropriate exceptions are raised

        elif attr.startswith("__"):
            raise AttributeError(
                "passing built-in private methods is "
                f"not permitted with type {type(self)}. "
                f"Got attribute {attr}."
            )

        elif "policy" in self.__dir__():
            policy = self.__getattribute__("policy")
            return getattr(policy, attr)
        try:
            super().__getattr__(attr)
        except Exception:
            raise AttributeError(
                f"policy not set in {self.__class__.__name__}, cannot access {attr}."
            )


def _make_meta_params(param):
    is_param = isinstance(param, nn.Parameter)

    pd = param.detach().to("meta")

    if is_param:
        pd = nn.Parameter(pd, requires_grad=False)
    return pd<|MERGE_RESOLUTION|>--- conflicted
+++ resolved
@@ -1520,7 +1520,6 @@
         self._frames = 0
         self._iter = -1
 
-<<<<<<< HEAD
     @classmethod
     def _total_workers_from_env(cls, env_creators):
         if isinstance(env_creators, (tuple, list)):
@@ -1532,7 +1531,7 @@
         if isinstance(env_creators, ParallelEnv):
             return env_creators.num_workers
         return 1
-=======
+
     def _get_devices(
         self,
         *,
@@ -1582,7 +1581,6 @@
             ]
         )
         return storing_device, policy_device, env_device
->>>>>>> b1cc7962
 
     @property
     def frames_per_batch_worker(self):
