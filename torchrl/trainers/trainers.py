# Copyright (c) Meta Platforms, Inc. and affiliates.
#
# This source code is licensed under the MIT license found in the
# LICENSE file in the root directory of this source tree.

from __future__ import annotations

import pathlib
import warnings
from collections import OrderedDict, defaultdict
from copy import deepcopy
from textwrap import indent
from typing import Callable, Dict, Optional, Union, Sequence, Tuple, Type, List, Any

import numpy as np
import torch.nn
from torch import nn, optim

from torchrl._utils import KeyDependentDefaultDict

try:
    from tqdm import tqdm

    _has_tqdm = True
except ImportError:
    _has_tqdm = False

from torchrl.collectors.collectors import _DataCollector
from torchrl.data import (
    ReplayBuffer,
    TensorDictPrioritizedReplayBuffer,
    TensorDictReplayBuffer,
)
from torchrl.data.tensordict.tensordict import TensorDictBase, pad
from torchrl.data.utils import expand_right, DEVICE_TYPING
from torchrl.envs.common import EnvBase
from torchrl.envs.utils import set_exploration_mode
from torchrl.modules import TensorDictModule
from torchrl.objectives.costs.common import LossModule
from torchrl.trainers.loggers import Logger

REPLAY_BUFFER_CLASS = {
    "prioritized": TensorDictPrioritizedReplayBuffer,
    "circular": TensorDictReplayBuffer,
}

LOGGER_METHODS = {
    "grad_norm": "log_scalar",
    "loss": "log_scalar",
}

__all__ = [
    "Trainer",
    "BatchSubSampler",
    "CountFramesLog",
    "LogReward",
    "Recorder",
    "ReplayBuffer",
    "RewardNormalizer",
    "SelectKeys",
    "UpdateWeights",
    "ClearCudaCache",
]

TYPE_DESCR = {float: "4.4f", int: ""}


class Trainer:
    """A generic Trainer class.

    A trainer is responsible for collecting data and training the model.
    To keep the class as versatile as possible, Trainer does not construct any
    of its specific operations: they all must be hooked at specific points in
    the training loop.

    To build a Trainer, one needs an iterable data source (a `collector`), a
    loss module and an optimizer.

    Args:
        collector (Sequence[TensorDictBase]): An iterable returning batches of
            data in a TensorDict form of shape [batch x time steps].
        total_frames (int): Total number of frames to be collected during
            training.
        loss_module (LossModule): A module that reads TensorDict batches
            (possibly sampled from a replay buffer) and return a loss
            TensorDict where every key points to a different loss component.
        optimizer (optim.Optimizer): An optimizer that trains the parameters
            of the model.
        logger (Logger, optional): a Logger that will handle the logging.
        optim_steps_per_batch (int, optional): number of optimization steps
            per collection of data. An trainer works as follows: a main loop
            collects batches of data (epoch loop), and a sub-loop (training
            loop) performs model updates in between two collections of data.
            Default is 500
        clip_grad_norm (bool, optional): If True, the gradients will be clipped
            based on the total norm of the model parameters. If False,
            all the partial derivatives will be clamped to
            (-clip_norm, clip_norm). Default is `True`.
        clip_norm (Number, optional): value to be used for clipping gradients.
            Default is 100.0.
        progress_bar (bool, optional): If True, a progress bar will be
            displayed using tqdm. If tqdm is not installed, this option
            won't have any effect. Default is `True`
        seed (int, optional): Seed to be used for the collector, pytorch and
            numpy. Default is 42.
        save_trainer_interval (int, optional): How often the trainer should be
            saved to disk. Default is 10000.
        save_trainer_file (path, optional): path where to save the trainer.
            Default is None (no saving)
    """

    @classmethod
    def __new__(cls, *args, **kwargs):
        # trackers
        cls._optim_count: int = 0
        cls._collected_frames: int = 0
        cls._last_log: Dict[str, Any] = {}
        cls._last_save: int = 0
        cls._log_interval: int = 10000
        cls.collected_frames = 0
        return super().__new__(cls)

    def __init__(
        self,
        collector: _DataCollector,
        total_frames: int,
        frame_skip: int,
        loss_module: Union[LossModule, Callable[[TensorDictBase], TensorDictBase]],
        optimizer: optim.Optimizer,
        logger: Optional[Logger] = None,
        optim_steps_per_batch: int = 500,
        clip_grad_norm: bool = True,
        clip_norm: float = 100.0,
        progress_bar: bool = True,
        seed: int = 42,
        save_trainer_interval: int = 10000,
        save_trainer_file: Optional[Union[str, pathlib.Path]] = None,
    ) -> None:

        # objects
        self.frame_skip = frame_skip
        self.collector = collector
        self.loss_module = loss_module
        self.optimizer = optimizer
        self.logger = logger
        self._params = []
        for p in self.optimizer.param_groups:
            self._params += p["params"]

        # seeding
        self.seed = seed
        self.set_seed()

        # constants
        self.optim_steps_per_batch = optim_steps_per_batch
        self.total_frames = total_frames
        self.clip_grad_norm = clip_grad_norm
        self.clip_norm = clip_norm
        if progress_bar and not _has_tqdm:
            warnings.warn(
                "tqdm library not found. "
                "Consider installing tqdm to use the Trainer progress bar."
            )
        self.progress_bar = progress_bar and _has_tqdm
        self.save_trainer_interval = save_trainer_interval
        self.save_trainer_file = save_trainer_file

        self._log_dict = defaultdict(lambda: [])

        self._batch_process_ops = []
        self._post_steps_ops = []
        self._post_steps_log_ops = []
        self._pre_steps_log_ops = []
        self._post_optim_log_ops = []
        self._pre_optim_ops = []
        self._post_loss_ops = []
        self._process_optim_batch_ops = []
        self._post_optim_ops = []
        self._modules = {}

<<<<<<< HEAD
    def register_module(self, module_name, module):
=======
    def register_module(self, module_name: str, module: Any) -> None:
>>>>>>> a7685030
        self._modules[module_name] = module

    def save_trainer(self, force_save: bool = False) -> None:
        _save = force_save
        if self.save_trainer_file is not None:
            if (self.collected_frames - self._last_save) > self.save_trainer_interval:
                self._last_save = self.collected_frames
                _save = True
        if _save and self.save_trainer_file:
            torch.save(self.state_dict(), self.save_trainer_file)

    def load_from_file(self, file: Union[str, pathlib.Path]) -> Trainer:
        loaded_dict: OrderedDict = torch.load(file)

        # checks that keys match
        expected_keys = {
            "env",
            "loss_module",
            "_last_log",
            "_last_save",
            "_optim_count",
        }
        actual_keys = set(loaded_dict.keys())
        if len(actual_keys.difference(expected_keys)) or len(
            expected_keys.difference(actual_keys)
        ):
            raise RuntimeError(
                f"Expected keys {expected_keys} in the loaded file but got"
                f" {actual_keys}"
            )
        self.collector.load_state_dict(loaded_dict["env"])
        self.model.load_state_dict(loaded_dict["model"])
        for key in [
            "_last_log",
            "_last_save",
            "_optim_count",
        ]:
            setattr(self, key, loaded_dict[key])
        return self

    def set_seed(self):
        seed = self.collector.set_seed(self.seed, static_seed=False)
        torch.manual_seed(seed)
        np.random.seed(seed)

    def state_dict(self) -> Dict:
        state_dict = OrderedDict(
            collector=self.collector.state_dict(),
            loss_module=self.loss_module.state_dict(),
            collected_frames=self.collected_frames,
            _last_log=self._last_log,
            _last_save=self._last_save,
            _optim_count=self._optim_count,
            _batch_process_ops=_get_list_state_dict(self._batch_process_ops),
            _post_steps_ops=_get_list_state_dict(self._post_steps_ops),
            _post_steps_log_ops=_get_list_state_dict(self._post_steps_log_ops),
            _pre_steps_log_ops=_get_list_state_dict(self._pre_steps_log_ops),
            _post_optim_log_ops=_get_list_state_dict(self._post_optim_log_ops),
            _pre_optim_ops=_get_list_state_dict(self._pre_optim_ops),
            _post_loss_ops=_get_list_state_dict(self._post_loss_ops),
            _process_optim_batch_ops=_get_list_state_dict(
                self._process_optim_batch_ops
            ),
            _post_optim_ops=_get_list_state_dict(self._post_optim_ops),
            **{k: item.state_dict() for k, item in self._modules.items()},
        )
        return state_dict

    def load_state_dict(self, state_dict: Dict) -> None:
        model_state_dict = state_dict["loss_module"]
        collector_state_dict = state_dict["collector"]
        self.loss_module.load_state_dict(model_state_dict)
        self.collector.load_state_dict(collector_state_dict)
        self.collected_frames = state_dict["collected_frames"]
        self._last_log = state_dict["_last_log"]
        self._last_save = state_dict["_last_save"]
        self._optim_count = state_dict["_optim_count"]
        _load_list_state_dict(state_dict["_batch_process_ops"], self._batch_process_ops)
        _load_list_state_dict(state_dict["_post_steps_ops"], self._post_steps_ops)
        _load_list_state_dict(
            state_dict["_post_steps_log_ops"], self._post_steps_log_ops
        )
        _load_list_state_dict(state_dict["_pre_steps_log_ops"], self._pre_steps_log_ops)
        _load_list_state_dict(
            state_dict["_post_optim_log_ops"], self._post_optim_log_ops
        )
        _load_list_state_dict(state_dict["_pre_optim_ops"], self._pre_optim_ops)
        _load_list_state_dict(state_dict["_post_loss_ops"], self._post_loss_ops)
        _load_list_state_dict(
            state_dict["_process_optim_batch_ops"], self._process_optim_batch_ops
        )
        _load_list_state_dict(state_dict["_post_optim_ops"], self._post_optim_ops)
        for key, item in self._modules.items():
            item.load_state_dict(state_dict[key])

    @property
    def collector(self) -> _DataCollector:
        return self._collector

    @collector.setter
    def collector(self, collector: _DataCollector) -> None:
        self._collector = collector

    def register_op(self, dest: str, op: Callable, **kwargs) -> None:
        if dest == "batch_process":
            _check_input_output_typehint(
                op, input=TensorDictBase, output=TensorDictBase
            )
            self._batch_process_ops.append((op, kwargs))

        elif dest == "pre_optim_steps":
            _check_input_output_typehint(op, input=None, output=None)
            self._pre_optim_ops.append((op, kwargs))

        elif dest == "process_optim_batch":
            _check_input_output_typehint(
                op, input=TensorDictBase, output=TensorDictBase
            )
            self._process_optim_batch_ops.append((op, kwargs))

        elif dest == "post_loss":
            _check_input_output_typehint(
                op, input=TensorDictBase, output=TensorDictBase
            )
            self._post_loss_ops.append((op, kwargs))

        elif dest == "post_steps":
            _check_input_output_typehint(op, input=None, output=None)
            self._post_steps_ops.append((op, kwargs))

        elif dest == "post_optim":
            _check_input_output_typehint(op, input=None, output=None)
            self._post_optim_ops.append((op, kwargs))

        elif dest == "pre_steps_log":
            _check_input_output_typehint(
                op, input=TensorDictBase, output=Tuple[str, float]
            )
            self._pre_steps_log_ops.append((op, kwargs))

        elif dest == "post_steps_log":
            _check_input_output_typehint(
                op, input=TensorDictBase, output=Tuple[str, float]
            )
            self._post_steps_log_ops.append((op, kwargs))

        elif dest == "post_optim_log":
            _check_input_output_typehint(
                op, input=TensorDictBase, output=Tuple[str, float]
            )
            self._post_optim_log_ops.append((op, kwargs))

        else:
            raise RuntimeError(
                f"The hook collection {dest} is not recognised. Choose from:"
                f"(batch_process, pre_steps, pre_step, post_loss, post_steps, "
                f"post_steps_log, post_optim_log)"
            )

    # Process batch
    def _process_batch_hook(self, batch: TensorDictBase) -> TensorDictBase:
        for op, kwargs in self._batch_process_ops:
            out = op(batch, **kwargs)
            if isinstance(out, TensorDictBase):
                batch = out
        return batch

    def _post_steps_hook(self) -> None:
        for op, kwargs in self._post_steps_ops:
            op(**kwargs)

    def _post_optim_log(self, batch: TensorDictBase) -> None:
        for op, kwargs in self._post_optim_log_ops:
            result = op(batch, **kwargs)
            if result is not None:
                self._log(**result)

    def _pre_optim_hook(self):
        for op, kwargs in self._pre_optim_ops:
            op(**kwargs)

    def _process_optim_batch_hook(self, batch):
        for op, kwargs in self._process_optim_batch_ops:
            out = op(batch, **kwargs)
            if isinstance(out, TensorDictBase):
                batch = out
        return batch

    def _post_loss_hook(self, batch):
        for op, kwargs in self._post_loss_ops:
            out = op(batch, **kwargs)
            if isinstance(out, TensorDictBase):
                batch = out
        return batch

    def _post_optim_hook(self):
        for op, kwargs in self._post_optim_ops:
            op(**kwargs)

    def _pre_steps_log_hook(self, batch: TensorDictBase) -> None:
        for op, kwargs in self._pre_steps_log_ops:
            result = op(batch, **kwargs)
            if result is not None:
                self._log(**result)

    def _post_steps_log_hook(self, batch: TensorDictBase) -> None:
        for op, kwargs in self._post_steps_log_ops:
            result = op(batch, **kwargs)
            if result is not None:
                self._log(**result)

    def train(self):
        if self.progress_bar:
            self._pbar = tqdm(total=self.total_frames)
            self._pbar_str = dict()

        for batch in self.collector:
            batch = self._process_batch_hook(batch)
            self._pre_steps_log_hook(batch)
            current_frames = (
                batch.get("mask", torch.tensor(batch.numel())).sum().item()
                * self.frame_skip
            )
            self.collected_frames += current_frames

            if self.collected_frames > self.collector.init_random_frames:
                self.optim_steps(batch)
            self._post_steps_hook()

            self._post_steps_log_hook(batch)

            if self.progress_bar:
                self._pbar.update(current_frames)
                self._pbar_description()

            if self.collected_frames >= self.total_frames:
                self.save_trainer(force_save=True)
                break
            self.save_trainer()

        self.collector.shutdown()

    def __del__(self):
        self.collector.shutdown()

    def shutdown(self):
        print("shutting down collector")
        self.collector.shutdown()

    def _optimizer_step(self, losses_td: TensorDictBase) -> TensorDictBase:
        # sum all keys that start with 'loss_'
        loss = sum([item for key, item in losses_td.items() if key.startswith("loss")])
        loss.backward()

        grad_norm = self._grad_clip()
        self.optimizer.step()
        self.optimizer.zero_grad()
        return losses_td.detach().set("grad_norm", grad_norm)

    def optim_steps(self, batch: TensorDictBase) -> None:
        average_losses = None

        self._pre_optim_hook()

        for j in range(self.optim_steps_per_batch):
            self._optim_count += 1

            sub_batch = self._process_optim_batch_hook(batch)
            losses_td = self.loss_module(sub_batch)
            self._post_loss_hook(sub_batch)

            losses_detached = self._optimizer_step(losses_td)
            self._post_optim_hook()
            self._post_optim_log(sub_batch)

            if average_losses is None:
                average_losses: TensorDictBase = losses_detached
            else:
                for key, item in losses_detached.items():
                    val = average_losses.get(key)
                    average_losses.set(key, val * j / (j + 1) + item / (j + 1))
            del sub_batch, losses_td, losses_detached

        if self.optim_steps_per_batch > 0:
            self._log(
                optim_steps=self._optim_count,
                **average_losses,
            )

    def _grad_clip(self) -> float:
        if self.clip_grad_norm:
            gn = nn.utils.clip_grad_norm_(self._params, self.clip_norm)
        else:
            gn = sum(
                [p.grad.pow(2).sum() for p in self._params if p.grad is not None]
            ).sqrt()
            nn.utils.clip_grad_value_(self._params, self.clip_norm)
        return float(gn)

    def _log(self, log_pbar=False, **kwargs) -> None:
        collected_frames = self.collected_frames
        for key, item in kwargs.items():
            self._log_dict[key].append(item)

            if (collected_frames - self._last_log.get(key, 0)) > self._log_interval:
                self._last_log[key] = collected_frames
                _log = True
            else:
                _log = False
            method = LOGGER_METHODS.get(key, "log_scalar")
            if _log and self.logger is not None:
                getattr(self.logger, method)(key, item, step=collected_frames)
            if method == "log_scalar" and self.progress_bar and log_pbar:
                if isinstance(item, torch.Tensor):
                    item = item.item()
                self._pbar_str[key] = item

    def _pbar_description(self) -> None:
        if self.progress_bar:
            self._pbar.set_description(
                ", ".join(
                    [
                        f"{key}: {self._pbar_str[key] :{TYPE_DESCR.get(type(self._pbar_str[key]), '4.4f')}}"
                        for key in sorted(self._pbar_str.keys())
                    ]
                )
            )

    def __repr__(self) -> str:
        loss_str = indent(f"loss={self.loss_module}", 4 * " ")
        collector_str = indent(f"collector={self.collector}", 4 * " ")
        optimizer_str = indent(f"optimizer={self.optimizer}", 4 * " ")
        logger = indent(f"logger={self.logger}", 4 * " ")

        string = "\n".join(
            [
                loss_str,
                collector_str,
                optimizer_str,
                logger,
            ]
        )
        string = f"Trainer(\n{string})"
        return string


def _get_list_state_dict(hook_list):
    out = []
    for item, kwargs in hook_list:
        if hasattr(item, "state_dict"):
            out.append((item.state_dict(), kwargs))
        else:
            out.append((None, kwargs))
    return out


def _load_list_state_dict(list_state_dict, hook_list):
    for i, ((state_dict_item, kwargs), (item, _)) in enumerate(
        zip(list_state_dict, hook_list)
    ):
        if state_dict_item is not None:
            item.load_state_dict(state_dict_item)
            hook_list[i] = (item, kwargs)


class SelectKeys:
    """Selects keys in a TensorDict batch.

    Args:
        keys (iterable of strings): keys to be selected in the tensordict.

    Examples:
        >>> trainer = make_trainer()
        >>> key1 = "first key"
        >>> key2 = "second key"
        >>> td = TensorDict(
        ...     {
        ...         key1: torch.randn(3),
        ...         key2: torch.randn(3),
        ...     },
        ...     [],
        ... )
        >>> trainer.register_op("batch_process", SelectKeys([key1]))
        >>> td_out = trainer._process_batch_hook(td)
        >>> assert key1 in td_out.keys()
        >>> assert key2 not in td_out.keys()

    """

    def __init__(self, keys: Sequence[str]):
        if isinstance(keys, str):
            raise RuntimeError(
                "Expected keys to be an iterable of str, got str instead"
            )
        self.keys = keys

    def __call__(self, batch: TensorDictBase) -> TensorDictBase:
        return batch.select(*self.keys)


class ReplayBufferTrainer:
    """Replay buffer hook provider.

    Args:
        replay_buffer (ReplayBuffer): replay buffer to be used.
        batch_size (int): batch size when sampling data from the
            latest collection or from the replay buffer.
        memmap (bool, optional): if True, a memmap tensordict is created.
            Default is False.
        device (device, optional): device where the samples must be placed.
            Default is cpu.
        flatten_tensordicts (bool, optional): if True, the tensordicts will be
            flattened (or equivalently masked with the valid mask obtained from
            the collector) before being passed to the replay buffer. Otherwise,
            no transform will be achieved other than padding (see `max_dims` arg below).
            Defaults to True
        max_dims (sequence of int, optional): if `flatten_tensordicts` is set to False,
            this will be a list of the length of the batch_size of the provided
            tensordicts that represent the maximum size of each. If provided,
            this list of sizes will be used to pad the tensordict and make their shape
            match before they are passed to the replay buffer. If there is no
            maximum value, a -1 value should be provided.

    Examples:
        >>> rb_trainer = ReplayBufferTrainer(replay_buffer=replay_buffer, batch_size=N)
        >>> trainer.register_op("batch_process", rb_trainer.extend)
        >>> trainer.register_op("process_optim_batch", rb_trainer.sample)
        >>> trainer.register_op("post_loss", rb_trainer.update_priority)

    """

    def __init__(
        self,
        replay_buffer: ReplayBuffer,
        batch_size: int,
        memmap: bool = False,
        device: DEVICE_TYPING = "cpu",
        flatten_tensordicts: bool = True,
        max_dims: Optional[Sequence[int]] = None,
    ) -> None:
        self.replay_buffer = replay_buffer
        self.batch_size = batch_size
        self.memmap = memmap
        self.device = device
        self.flatten_tensordicts = flatten_tensordicts
        self.max_dims = max_dims

    def extend(self, batch: TensorDictBase) -> TensorDictBase:
        if self.flatten_tensordicts:
            if "mask" in batch.keys():
                batch = batch[batch.get("mask").squeeze(-1)]
            else:
                batch = batch.reshape(-1)
        else:
            if self.max_dims is not None:
                pads = []
                for d in range(batch.ndimension()):
                    pad_value = (
                        0
                        if self.max_dims[d] == -1
                        else self.max_dims[d] - batch.batch_size[d]
                    )
                    pads += [0, pad_value]
                batch = pad(batch, pads)
        # reward_training = batch.get("reward").mean().item()
        batch = batch.cpu()
        if self.memmap:
            # We can already place the tensords on the device if they're memmap,
            # as this is a lazy op
            batch = batch.memmap_().to(self.device)
        self.replay_buffer.extend(batch)

    def sample(self, batch: TensorDictBase) -> TensorDictBase:
        sample = self.replay_buffer.sample(self.batch_size)
        return sample.to(self.device, non_blocking=True)

    def update_priority(self, batch: TensorDictBase) -> None:
        if isinstance(self.replay_buffer, TensorDictPrioritizedReplayBuffer):
            self.replay_buffer.update_priority(batch)

    def state_dict(self) -> Dict[str, Any]:
        return {
            "replay_buffer": self.replay_buffer.state_dict(),
        }

    def load_state_dict(self, state_dict) -> None:
        self.replay_buffer.load_state_dict(state_dict["replay_buffer"])

    def register(self, trainer: Trainer):
        trainer.register_op("batch_process", self.extend)
        trainer.register_op("process_optim_batch", self.sample)
        trainer.register_op("post_loss", self.update_priority)
        trainer.register_module("replay_buffer", self)


class ClearCudaCache:
    """Clears cuda cache at a given interval.

    Examples:
        >>> clear_cuda = ClearCudaCache(100)
        >>> trainer.register_op("pre_optim_steps", clear_cuda)

    """

    def __init__(self, interval: int):
        self.interval = interval
        self.count = 0

    def __call__(self, *args, **kwargs):
        self.count += 1
        if self.count % self.interval == 0:
            torch.cuda.empty_cache()


class LogReward:
    """Reward logger hook.

    Args:
        logname (str, optional): name of the rewards to be logged. Default is `"r_training"`.
        log_pbar (bool, optional): if True, the reward value will be logged on
            the progression bar. Default is `False`.

    Examples:
        >>> log_reward = LogReward("reward")
        >>> trainer.register_op("pre_steps_log", log_reward)

    """

    def __init__(self, logname="r_training", log_pbar: bool = False):
        self.logname = logname
        self.log_pbar = log_pbar

    def __call__(self, batch: TensorDictBase) -> Dict:
        if "mask" in batch.keys():
            return {
                self.logname: batch.get("reward")[batch.get("mask").squeeze(-1)]
                .mean()
                .item(),
                "log_pbar": self.log_pbar,
            }
        return {
            self.logname: batch.get("reward").mean().item(),
            "log_pbar": self.log_pbar,
        }


class RewardNormalizer:
    """Reward normalizer hook.

    Args:
        decay (float, optional): exponential moving average decay parameter.
            Default is 0.999

    Examples:
        >>> reward_normalizer = RewardNormalizer()
        >>> trainer.register_op("batch_process", reward_normalizer.update_reward_stats)
        >>> trainer.register_op("process_optim_batch", reward_normalizer.normalize_reward)

    """

    def __init__(
        self, decay: float = 0.999, scale: float = 1.0, log_pbar: bool = False
    ):
        self._normalize_has_been_called = False
        self._update_has_been_called = False
        self._reward_stats = OrderedDict()
        self._reward_stats["decay"] = decay
        self.scale = scale

    @torch.no_grad()
    def update_reward_stats(self, batch: TensorDictBase) -> None:
        reward = batch.get("reward")
        if "mask" in batch.keys():
            reward = reward[batch.get("mask").squeeze(-1)]
        if self._update_has_been_called and not self._normalize_has_been_called:
            # We'd like to check that rewards are normalized. Problem is that the trainer can collect data without calling steps...
            # raise RuntimeError(
            #     "There have been two consecutive calls to update_reward_stats without a call to normalize_reward. "
            #     "Check that normalize_reward has been registered in the trainer."
            # )
            pass
        decay = self._reward_stats.get("decay", 0.999)
        sum = self._reward_stats["sum"] = (
            decay * self._reward_stats.get("sum", 0.0) + reward.sum()
        )
        ssq = self._reward_stats["ssq"] = (
            decay * self._reward_stats.get("ssq", 0.0) + reward.pow(2).sum()
        )
        count = self._reward_stats["count"] = (
            decay * self._reward_stats.get("count", 0.0) + reward.numel()
        )

        self._reward_stats["mean"] = sum / count
        if count > 1:
            var = self._reward_stats["var"] = (ssq - sum.pow(2) / count) / (count - 1)
        else:
            var = self._reward_stats["var"] = torch.zeros_like(sum)

        self._reward_stats["std"] = var.clamp_min(1e-6).sqrt()
        self._update_has_been_called = True

    def normalize_reward(self, tensordict: TensorDictBase) -> TensorDictBase:
        tensordict = tensordict.to_tensordict()  # make sure it is not a SubTensorDict
        reward = tensordict.get("reward")

        if reward.device is not None:
            reward = reward - self._reward_stats["mean"].to(reward.device)
            reward = reward / self._reward_stats["std"].to(reward.device)
        else:
            reward = reward - self._reward_stats["mean"]
            reward = reward / self._reward_stats["std"]

        tensordict.set("reward", reward * self.scale)
        self._normalize_has_been_called = True
        return tensordict

    def state_dict(self) -> Dict[str, Any]:
        return {
            "_reward_stats": deepcopy(self._reward_stats),
            "scale": self.scale,
            "_normalize_has_been_called": self._normalize_has_been_called,
            "_update_has_been_called": self._update_has_been_called,
        }

    def load_state_dict(self, state_dict: Dict[str, Any]) -> None:
        for key, value in state_dict.items():
            setattr(self, key, value)

    def register(self, trainer: Trainer):
        trainer.register_op("batch_process", self.update_reward_stats)
        trainer.register_op("process_optim_batch", self.normalize_reward)
        trainer.register_module("reward_normalizer", self)


def mask_batch(batch: TensorDictBase) -> TensorDictBase:
    """Batch masking hook.

    If a tensordict contained padded trajectories but only single events are
    needed, this hook can be used to select the valid events from the original
    tensordict.

    Args:
        batch:

    Examples:
        >>> trainer = mocking_trainer()
        >>> trainer.register_op("batch_process", mask_batch)

    """
    if "mask" in batch.keys():
        mask = batch.get("mask")
        return batch[mask.squeeze(-1)]
    return batch


class BatchSubSampler:
    """Data subsampler for online RL algorithms.

    This class subsamples a part of a whole batch of data just collected from the
    environment.

    Args:
        batch_size (int): sub-batch size to collect. The provided batch size
            must be equal to the total number of items in the output tensordict,
            which will have size [batch_size // sub_traj_len, sub_traj_len].
        sub_traj_len (int, optional): length of the trajectories that
            sub-samples must have in online settings. Default is -1 (i.e.
            takes the full length of the trajectory)
        min_sub_traj_len (int, optional): minimum value of `sub_traj_len`, in
            case some elements of the batch contain few steps.
            Default is -1 (i.e. no minimum value)

    Examples:
        >>> td = TensorDict(
        ...     {
        ...         key1: torch.stack([torch.arange(0, 10), torch.arange(10, 20)], 0),
        ...         key2: torch.stack([torch.arange(0, 10), torch.arange(10, 20)], 0),
        ...     },
        ...     [13, 10],
        ... )
        >>> trainer.register_op(
        ...     "process_optim_batch",
        ...     BatchSubSampler(batch_size=batch_size, sub_traj_len=sub_traj_len),
        ... )
        >>> td_out = trainer._process_optim_batch_hook(td)
        >>> assert td_out.shape == torch.Size([batch_size // sub_traj_len, sub_traj_len])

    """

    def __init__(
        self, batch_size: int, sub_traj_len: int = 0, min_sub_traj_len: int = 0
    ) -> None:
        self.batch_size = batch_size
        self.sub_traj_len = sub_traj_len
        self.min_sub_traj_len = min_sub_traj_len

    def __call__(self, batch: TensorDictBase) -> TensorDictBase:
        """Sub-sampled part of a batch randomly.

        If the batch has one dimension, a random subsample of length
        self.bach_size will be returned. If the batch has two or more
        dimensions, it is assumed that the first dimension represents the
        batch, and the second the time. If so, the resulting subsample will
        contain consecutive samples across time.
        """

        if batch.ndimension() == 1:
            return batch[torch.randperm(batch.shape[0])[: self.batch_size]]

        sub_traj_len = self.sub_traj_len if self.sub_traj_len > 0 else batch.shape[1]
        if "mask" in batch.keys():
            # if a valid mask is present, it's important to sample only
            # valid steps
            traj_len = batch.get("mask").sum(1).squeeze()
            sub_traj_len = max(
                self.min_sub_traj_len,
                min(sub_traj_len, traj_len.min().int().item()),
            )
        else:
            traj_len = (
                torch.ones(batch.shape[0], device=batch.device, dtype=torch.bool)
                * batch.shape[1]
            )
        len_mask = traj_len >= sub_traj_len
        valid_trajectories = torch.arange(batch.shape[0])[len_mask]

        batch_size = self.batch_size // sub_traj_len
        if batch_size == 0:
            raise RuntimeError(
                "Resulting batch size is zero. The batch size given to "
                "BatchSubSampler must be equal to the total number of elements "
                "that will result in a batch provided to the loss function."
            )
        traj_idx = valid_trajectories[
            torch.randint(
                valid_trajectories.numel(), (batch_size,), device=batch.device
            )
        ]

        if sub_traj_len < batch.shape[1]:
            _traj_len = traj_len[traj_idx]
            seq_idx = (
                torch.rand_like(_traj_len, dtype=torch.float)
                * (_traj_len - sub_traj_len)
            ).int()
            seq_idx = seq_idx.unsqueeze(-1).expand(-1, sub_traj_len)
        elif sub_traj_len == batch.shape[1]:
            seq_idx = torch.zeros(
                batch_size, sub_traj_len, device=batch.device, dtype=torch.long
            )
        else:
            raise ValueError(
                f"sub_traj_len={sub_traj_len} is not allowed. Accepted values "
                f"are in the range [1, {batch.shape[1]}]."
            )

        seq_idx = seq_idx + torch.arange(sub_traj_len, device=seq_idx.device)
        td = batch[traj_idx].clone()
        td = td.apply(
            lambda t: t.gather(
                dim=1,
                index=expand_right(seq_idx, (batch_size, sub_traj_len, *t.shape[2:])),
            ),
            batch_size=(batch_size, sub_traj_len),
        )
        if "mask" in batch.keys() and not td.get("mask").all():
            raise RuntimeError("Sampled invalid steps")
        return td


class Recorder:
    """Recorder hook for Trainer.

    Args:
        record_interval (int): total number of optimisation steps
            between two calls to the recorder for testing.
        record_frames (int): number of frames to be recorded during
            testing.
        frame_skip (int): frame_skip used in the environment. It is
            important to let the trainer know the number of frames skipped at
            each iteration, otherwise the frame count can be underestimated.
            For logging, this parameter is important to normalize the reward.
            Finally, to compare different runs with different frame_skip,
            one must normalize the frame count and rewards. Default is 1.
        policy_exploration (ProbabilisticTDModule): a policy
            instance used for

            (1) updating the exploration noise schedule;

            (2) testing the policy on the recorder.

            Given that this instance is supposed to both explore and render
            the performance of the policy, it should be possible to turn off
            the explorative behaviour by calling the
            `set_exploration_mode('mode')` context manager.
        recorder (EnvBase): An environment instance to be used
            for testing.
        exploration_mode (str, optional): exploration mode to use for the
            policy. By default, no exploration is used and the value used is
            "mode". Set to "random" to enable exploration
        out_key (str, optional): reward key to set to the logger. Default is
            `"reward_evaluation"`.
        suffix (str, optional): suffix of the video to be recorded.
        log_pbar (bool, optional): if True, the reward value will be logged on
            the progression bar. Default is `False`.

    """

    def __init__(
        self,
        record_interval: int,
        record_frames: int,
        frame_skip: int,
        policy_exploration: TensorDictModule,
        recorder: EnvBase,
        exploration_mode: str = "random",
        log_keys: Optional[List[str]] = None,
        out_keys: Optional[Dict[str, str]] = None,
        suffix: Optional[str] = None,
        log_pbar: bool = False,
    ) -> None:

        self.policy_exploration = policy_exploration
        self.recorder = recorder
        self.record_frames = record_frames
        self.frame_skip = frame_skip
        self._count = 0
        self.record_interval = record_interval
        self.exploration_mode = exploration_mode
        if log_keys is None:
            log_keys = ["reward"]
        if out_keys is None:
            out_keys = KeyDependentDefaultDict(lambda x: x)
            out_keys["reward"] = "r_evaluation"
        self.log_keys = log_keys
        self.out_keys = out_keys
        self.suffix = suffix
        self.log_pbar = log_pbar

    @torch.inference_mode()
    def __call__(self, batch: TensorDictBase) -> Dict:
        out = None
        if self._count % self.record_interval == 0:
            with set_exploration_mode(self.exploration_mode):
                if isinstance(self.policy_exploration, torch.nn.Module):
                    self.policy_exploration.eval()
                self.recorder.eval()
                td_record = self.recorder.rollout(
                    policy=self.policy_exploration,
                    max_steps=self.record_frames,
                    auto_reset=True,
                    auto_cast_to_device=True,
                ).clone()
                if isinstance(self.policy_exploration, torch.nn.Module):
                    self.policy_exploration.train()
                self.recorder.train()
                self.recorder.transform.dump(suffix=self.suffix)

                out = dict()
                for key in self.log_keys:
                    value = td_record.get(key).float()
                    if key == "reward":
                        mean_value = value.mean() / self.frame_skip
                        total_value = value.sum()
                        out[self.out_keys[key]] = mean_value
                        out["total_" + self.out_keys[key]] = total_value
                        continue
                    if key == "solved":
                        value = value.any().float()
                    out[self.out_keys[key]] = value
                out["log_pbar"] = self.log_pbar
        self._count += 1
        self.recorder.close()
        return out


class UpdateWeights:
    """A collector weights update hook class.

    This hook must be used whenever the collector policy weights sit on a
    different device than the policy weights being trained by the Trainer.
    In that case, those weights must be synced across devices at regular
    intervals. If the devices match, this will result in a no-op.

    Args:
        collector (_DataCollector): A data collector where the policy weights
            must be synced.
        update_weights_interval (int): Interval (in terms of number of batches
            collected) where the sync must take place.

    Examples:
        >>> update_weights = UpdateWeights(trainer.collector, T)
        >>> trainer.register_op("post_steps", update_weights)

    """

    def __init__(self, collector: _DataCollector, update_weights_interval: int):
        self.collector = collector
        self.update_weights_interval = update_weights_interval
        self.counter = 0

    def __call__(self):
        self.counter += 1
        if self.counter % self.update_weights_interval == 0:
            self.collector.update_policy_weights_()


class CountFramesLog:
    """A frame counter hook.

    Args:
        frame_skip (int): frame skip of the environment. This argument is
            important to keep track of the total number of frames, not the
            apparent one.
        log_pbar (bool, optional): if True, the reward value will be logged on
            the progression bar. Default is `False`.

    Examples:
        >>> count_frames = CountFramesLog(frame_skip=frame_skip)
        >>> trainer.register_op("pre_steps_log", count_frames)


    """

    def __init__(self, frame_skip: int, log_pbar: bool = False):
        self.frame_count = 0
        self.frame_skip = frame_skip
        self.log_pbar = log_pbar

    def __call__(self, batch: TensorDictBase) -> Dict:
        if "mask" in batch.keys():
            current_frames = batch.get("mask").sum().item() * self.frame_skip
        else:
            current_frames = batch.numel() * self.frame_skip
        self.frame_count += current_frames
        return {"n_frames": self.frame_count, "log_pbar": self.log_pbar}


def _check_input_output_typehint(func: Callable, input: Type, output: Type):
    # Placeholder for a function that checks the types input / output against expectations
    return<|MERGE_RESOLUTION|>--- conflicted
+++ resolved
@@ -178,11 +178,7 @@
         self._post_optim_ops = []
         self._modules = {}
 
-<<<<<<< HEAD
-    def register_module(self, module_name, module):
-=======
     def register_module(self, module_name: str, module: Any) -> None:
->>>>>>> a7685030
         self._modules[module_name] = module
 
     def save_trainer(self, force_save: bool = False) -> None:
