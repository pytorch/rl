--- conflicted
+++ resolved
@@ -10,11 +10,7 @@
 from torch import nn, distributions as d
 
 from torchrl.data import DEVICE_TYPING, CompositeSpec
-<<<<<<< HEAD
-from torchrl.envs.common import EnvStateful
-=======
 from torchrl.envs.common import EnvBase
->>>>>>> 712d9782
 from torchrl.envs.utils import set_exploration_mode
 from torchrl.modules import (
     ActorValueOperator,
@@ -79,21 +75,13 @@
 
 
 def make_dqn_actor(
-<<<<<<< HEAD
-    proof_environment: EnvStateful, cfg: "DictConfig", device: torch.device
-=======
     proof_environment: EnvBase, cfg: "DictConfig", device: torch.device
->>>>>>> 712d9782
 ) -> Actor:
     """
     DQN constructor helper function.
 
     Args:
-<<<<<<< HEAD
-        proof_environment (EnvStateful): a dummy environment to retrieve the observation and action spec.
-=======
         proof_environment (EnvBase): a dummy environment to retrieve the observation and action spec.
->>>>>>> 712d9782
         cfg (DictConfig): contains arguments of the DQN script
         device (torch.device): device on which the model must be cast
 
@@ -210,11 +198,7 @@
 
 
 def make_ddpg_actor(
-<<<<<<< HEAD
-    proof_environment: EnvStateful,
-=======
     proof_environment: EnvBase,
->>>>>>> 712d9782
     cfg: "DictConfig",
     actor_net_kwargs: Optional[dict] = None,
     value_net_kwargs: Optional[dict] = None,
@@ -224,11 +208,7 @@
     DDPG constructor helper function.
 
     Args:
-<<<<<<< HEAD
-        proof_environment (EnvStateful): a dummy environment to retrieve the observation and action spec
-=======
         proof_environment (EnvBase): a dummy environment to retrieve the observation and action spec
->>>>>>> 712d9782
         cfg (DictConfig): contains arguments of the DDPG script
         actor_net_kwargs (dict, optional): kwargs to be used for the policy network (either DdpgCnnActor or
             DdpgMlpActor).
@@ -420,11 +400,7 @@
 
 
 def make_ppo_model(
-<<<<<<< HEAD
-    proof_environment: EnvStateful,
-=======
     proof_environment: EnvBase,
->>>>>>> 712d9782
     cfg: "DictConfig",
     device: DEVICE_TYPING,
     in_keys_actor: Optional[Sequence[str]] = None,
@@ -438,11 +414,7 @@
     Other configurations can easily be implemented by modifying this function at will.
 
     Args:
-<<<<<<< HEAD
-        proof_environment (EnvStateful): a dummy environment to retrieve the observation and action spec
-=======
         proof_environment (EnvBase): a dummy environment to retrieve the observation and action spec
->>>>>>> 712d9782
         cfg (DictConfig): contains arguments of the PPO script
         device (torch.device): device on which the model must be cast.
         in_keys_actor (iterable of strings, optional): observation key to be read by the actor, usually one of
@@ -732,11 +704,7 @@
 
 
 def make_sac_model(
-<<<<<<< HEAD
-    proof_environment: EnvStateful,
-=======
     proof_environment: EnvBase,
->>>>>>> 712d9782
     cfg: "DictConfig",
     device: DEVICE_TYPING = "cpu",
     in_keys: Optional[Sequence[str]] = None,
@@ -753,11 +721,7 @@
     Other configurations can easily be implemented by modifying this function at will.
 
     Args:
-<<<<<<< HEAD
-        proof_environment (EnvStateful): a dummy environment to retrieve the observation and action spec
-=======
         proof_environment (EnvBase): a dummy environment to retrieve the observation and action spec
->>>>>>> 712d9782
         cfg (DictConfig): contains arguments of the SAC script
         device (torch.device, optional): device on which the model must be cast. Default is "cpu".
         in_keys (iterable of strings, optional): observation key to be read by the actor, usually one of
@@ -977,11 +941,7 @@
 
 
 def make_redq_model(
-<<<<<<< HEAD
-    proof_environment: EnvStateful,
-=======
     proof_environment: EnvBase,
->>>>>>> 712d9782
     cfg: "DictConfig",
     device: DEVICE_TYPING = "cpu",
     in_keys: Optional[Sequence[str]] = None,
@@ -997,11 +957,7 @@
     A single instance of the Q-value model is returned. It will be multiplicated by the loss function.
 
     Args:
-<<<<<<< HEAD
-        proof_environment (EnvStateful): a dummy environment to retrieve the observation and action spec
-=======
         proof_environment (EnvBase): a dummy environment to retrieve the observation and action spec
->>>>>>> 712d9782
         cfg (DictConfig): contains arguments of the REDQ script
         device (torch.device, optional): device on which the model must be cast. Default is "cpu".
         in_keys (iterable of strings, optional): observation key to be read by the actor, usually one of
