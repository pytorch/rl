# Copyright (c) Meta Platforms, Inc. and affiliates.
#
# This source code is licensed under the MIT license found in the
# LICENSE file in the root directory of this source tree.

from argparse import ArgumentParser, Namespace

__all__ = [
    "make_sac_loss",
    "make_dqn_loss",
    "make_ddpg_loss",
    "make_target_updater",
    "make_ppo_loss",
    "make_redq_loss",
    "parser_loss_args",
    "parser_loss_args_ppo",
]

from typing import Optional, Tuple

<<<<<<< HEAD
from torchrl.modules import ActorValueOperator
=======
from torchrl.modules import ActorValueOperator, ActorCriticOperator
>>>>>>> 8ee0b0aa
from torchrl.objectives import (
    ClipPPOLoss,
    DDPGLoss,
    DistributionalDQNLoss,
    DQNLoss,
    HardUpdate,
    KLPENPPOLoss,
    PPOLoss,
    SACLoss,
    SoftUpdate,
)
from torchrl.objectives.costs.common import _LossModule
from torchrl.objectives.costs.redq import REDQLoss

# from torchrl.objectives.costs.redq import REDQLoss
from torchrl.objectives.costs.utils import _TargetNetUpdate
from torchrl.objectives.returns.advantages import GAE


def make_target_updater(
    args: Namespace, loss_module: _LossModule
) -> Optional[_TargetNetUpdate]:
    """Builds a target network weight update object."""
    if args.loss == "double":
        if not args.hard_update:
            target_net_updater = SoftUpdate(
                loss_module, 1 - 1 / args.value_network_update_interval
            )
        else:
            target_net_updater = HardUpdate(
                loss_module, args.value_network_update_interval
            )
        # assert len(target_net_updater.net_pairs) == 3, "length of target_net_updater nets should be 3"
        target_net_updater.init_()
    else:
        if args.hard_update:
            raise RuntimeError(
                "hard/soft-update are supposed to be used with double SAC loss. "
                "Consider using --loss=double or discarding the hard_update flag."
            )
        target_net_updater = None
    return target_net_updater


def make_sac_loss(model, args) -> Tuple[SACLoss, Optional[_TargetNetUpdate]]:
    """Builds the SAC loss module."""
    loss_kwargs = {}
    if hasattr(args, "distributional") and args.distributional:
        raise NotImplementedError
    else:
        loss_kwargs.update({"loss_function": args.loss_function})
        loss_kwargs.update(
            {
                "target_entropy": args.target_entropy
                if args.target_entropy is not None
                else "auto"
            }
        )
        loss_class = SACLoss
        if args.loss == "double":
            loss_kwargs.update(
                {
                    "delay_actor": False,
                    "delay_qvalue": True,
                    "delay_value": True,
                }
            )
        elif args.loss == "single":
            loss_kwargs.update(
                {
                    "delay_actor": False,
                    "delay_qvalue": False,
                    "delay_value": False,
                }
            )
        else:
            raise NotImplementedError(
                f"args.loss {args.loss} unsupported. Consider chosing from 'double' or 'single'"
            )

    actor_model, qvalue_model, value_model = model

    loss_module = loss_class(
        actor_network=actor_model,
        qvalue_network=qvalue_model,
        value_network=value_model,
        num_qvalue_nets=args.num_q_values,
        gamma=args.gamma,
        **loss_kwargs,
    )
    target_net_updater = make_target_updater(args, loss_module)
    return loss_module, target_net_updater


def make_redq_loss(model, args) -> Tuple[REDQLoss, Optional[_TargetNetUpdate]]:
    """Builds the REDQ loss module."""
    loss_kwargs = {}
    if hasattr(args, "distributional") and args.distributional:
        raise NotImplementedError
    else:
        loss_kwargs.update({"loss_function": args.loss_function})
        loss_kwargs.update({"delay_qvalue": args.loss == "double"})
        loss_class = REDQLoss
    if isinstance(model, ActorValueOperator):
        actor_model = model.get_policy_operator()
        qvalue_model = model.get_value_operator()
<<<<<<< HEAD
=======
    elif isinstance(model, ActorCriticOperator):
        raise RuntimeError(
            "Although REDQ Q-value depends upon selected actions, using the"
            "ActorCriticOperator will lead to resampling of the actions when"
            "computing the Q-value loss, which we don't want. Please use the"
            "ActorValueOperator instead."
        )
>>>>>>> 8ee0b0aa
    else:
        actor_model, qvalue_model = model

    loss_module = loss_class(
        actor_network=actor_model,
        qvalue_network=qvalue_model,
        num_qvalue_nets=args.num_q_values,
        gamma=args.gamma,
        gSDE=args.gSDE,
        **loss_kwargs,
    )
    target_net_updater = make_target_updater(args, loss_module)
    return loss_module, target_net_updater


def make_ddpg_loss(model, args) -> Tuple[DDPGLoss, Optional[_TargetNetUpdate]]:
    """Builds the DDPG loss module."""
    actor, value_net = model
    loss_kwargs = {}
    if args.distributional:
        raise NotImplementedError
    else:
        loss_kwargs.update({"loss_function": args.loss_function})
        loss_class = DDPGLoss
    if args.loss not in ("single", "double"):
        raise NotImplementedError
    double_loss = args.loss == "double"
    loss_kwargs.update({"delay_actor": double_loss, "delay_value": double_loss})
    loss_module = loss_class(actor, value_net, gamma=args.gamma, **loss_kwargs)
    target_net_updater = make_target_updater(args, loss_module)
    return loss_module, target_net_updater


def make_dqn_loss(model, args) -> Tuple[DQNLoss, Optional[_TargetNetUpdate]]:
    """Builds the DQN loss module."""
    loss_kwargs = {}
    if args.distributional:
        loss_class = DistributionalDQNLoss
    else:
        loss_kwargs.update({"loss_function": args.loss_function})
        loss_class = DQNLoss
    if args.loss not in ("single", "double"):
        raise NotImplementedError
    loss_kwargs.update({"delay_value": args.loss == "double"})
    loss_module = loss_class(model, gamma=args.gamma, **loss_kwargs)
    target_net_updater = make_target_updater(args, loss_module)
    return loss_module, target_net_updater


def make_ppo_loss(model, args) -> PPOLoss:
    """Builds the PPO loss module."""
    loss_dict = {
        "clip": ClipPPOLoss,
        "kl": KLPENPPOLoss,
        "base": PPOLoss,
        "": PPOLoss,
    }
    actor_model = model.get_policy_operator()
    critic_model = model.get_value_operator()

    advantage = GAE(
        args.gamma,
        args.lmbda,
        value_network=critic_model,
        average_rewards=True,
        gradient_mode=False,
    )
    loss_module = loss_dict[args.loss](
        actor=actor_model,
        critic=critic_model,
        advantage_module=advantage,
        loss_critic_type=args.loss_function,
        entropy_coef=args.entropy_coef,
    )
    return loss_module


def parser_loss_args(parser: ArgumentParser, algorithm: str) -> ArgumentParser:
    """
    Populates the argument parser to build the off-policy loss function (REDQ, SAC, DDPG, DQN).

    Args:
        parser (ArgumentParser): parser to be populated.
        algorithm (str): one of `"DDPG"`, `"SAC"`, `"REDQ"`, `"DQN"`

    """
    parser.add_argument(
        "--loss",
        type=str,
        default="double",
        choices=["double", "single"],
        help="whether double or single SAC loss should be used. Default=double",
    )
    parser.add_argument(
        "--hard_update",
        "--hard-update",
        action="store_true",
        help="whether soft-update should be used with double SAC loss (default) or hard updates.",
    )
    parser.add_argument(
        "--loss_function",
        "--loss-function",
        type=str,
        default="smooth_l1",
        choices=["l1", "l2", "smooth_l1"],
        help="loss function for the value network. Either one of l1, l2 or smooth_l1 (default).",
    )
    parser.add_argument(
        "--value_network_update_interval",
        "--value-network-update-interval",
        type=int,
        default=1000,
        help="how often the target value network weights are updated (in number of updates)."
        "If soft-updates are used, the value is translated into a moving average decay by using "
        "the formula decay=1-1/args.value_network_update_interval. Default=1000",
    )
    parser.add_argument(
        "--gamma",
        type=float,
        default=0.99,
        help="Decay factor for return computation. Default=0.99.",
    )
    if algorithm in ("SAC", "REDQ"):
        parser.add_argument(
            "--num_q_values",
            "--num-q-values",
            default=2,
            type=int,
            help="As suggested in the original SAC paper and in https://arxiv.org/abs/1802.09477, we can "
            "use two (or more!) different qvalue networks trained independently and choose the lowest value "
            "predicted to predict the state action value. This can be disabled by using this flag."
            "REDQ uses an arbitrary number of Q-value functions to speed up learning in MF contexts.",
        )

        parser.add_argument(
            "--target_entropy",
            "--target-entropy",
            default=None,
            type=float,
            help="Target entropy for the policy distribution. Default is None (auto calculated as"
            "the `target_entropy = -action_dim`)",
        )

    return parser


def parser_loss_args_ppo(parser: ArgumentParser) -> ArgumentParser:
    """
    Populates the argument parser to build the PPO loss function.

    Args:
        parser (ArgumentParser): parser to be populated.

    """
    parser.add_argument(
        "--loss",
        type=str,
        default="clip",
        choices=["clip", "kl", "base", ""],
        help="PPO loss class, either clip or kl or base/<empty>. Default=clip",
    )
    parser.add_argument(
        "--gamma",
        type=float,
        default=0.99,
        help="Decay factor for return computation. Default=0.99.",
    )
    parser.add_argument(
        "--lmbda",
        default=0.95,
        type=float,
        help="lambda factor in GAE (using 'lambda' as attribute is prohibited in python, "
        "hence the misspelling)",
    )
    parser.add_argument(
        "--entropy_coef",
        "--entropy-coef",
        type=float,
        default=1e-3,
        help="Entropy factor for the PPO loss",
    )
    parser.add_argument(
        "--loss_function",
        type=str,
        default="smooth_l1",
        choices=["l1", "l2", "smooth_l1"],
        help="loss function for the value network. Either one of l1, l2 or smooth_l1 (default).",
    )

    return parser<|MERGE_RESOLUTION|>--- conflicted
+++ resolved
@@ -18,11 +18,7 @@
 
 from typing import Optional, Tuple
 
-<<<<<<< HEAD
-from torchrl.modules import ActorValueOperator
-=======
 from torchrl.modules import ActorValueOperator, ActorCriticOperator
->>>>>>> 8ee0b0aa
 from torchrl.objectives import (
     ClipPPOLoss,
     DDPGLoss,
@@ -129,8 +125,6 @@
     if isinstance(model, ActorValueOperator):
         actor_model = model.get_policy_operator()
         qvalue_model = model.get_value_operator()
-<<<<<<< HEAD
-=======
     elif isinstance(model, ActorCriticOperator):
         raise RuntimeError(
             "Although REDQ Q-value depends upon selected actions, using the"
@@ -138,7 +132,6 @@
             "computing the Q-value loss, which we don't want. Please use the"
             "ActorValueOperator instead."
         )
->>>>>>> 8ee0b0aa
     else:
         actor_model, qvalue_model = model
 
