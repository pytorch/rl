# Copyright (c) Meta Platforms, Inc. and affiliates.
#
# This source code is licensed under the MIT license found in the
# LICENSE file in the root directory of this source tree.
from dataclasses import dataclass
from typing import Optional

import torch

from torchrl.data import (
    DEVICE_TYPING,
    ReplayBuffer,
    TensorDictPrioritizedReplayBuffer,
    TensorDictReplayBuffer,
)
from torchrl.data.replay_buffers.storages import LazyMemmapStorage
<<<<<<< HEAD

__all__ = ["make_replay_buffer"]


class collate_fn:
    def __init__(self, device):
        self.device = device

    def __call__(self, x):
        return x
=======

__all__ = ["make_replay_buffer"]
>>>>>>> 2c3ab67b


def make_replay_buffer(device: DEVICE_TYPING, cfg: "DictConfig") -> ReplayBuffer:
    """Builds a replay buffer using the config built from ReplayArgsConfig."""
    device = torch.device(device)
    if not cfg.prb:
        buffer = TensorDictReplayBuffer(
            cfg.buffer_size,
<<<<<<< HEAD
            collate_fn=collate_fn(device),
=======
            collate_fn=lambda x: x,
>>>>>>> 2c3ab67b
            pin_memory=device != torch.device("cpu"),
            prefetch=cfg.buffer_prefetch,
            storage=LazyMemmapStorage(
                cfg.buffer_size,
                scratch_dir=cfg.buffer_scratch_dir,
<<<<<<< HEAD
                # device=device,
=======
                # device=device,  # when using prefetch, this can overload the GPU memory
>>>>>>> 2c3ab67b
            ),
        )
    else:
        buffer = TensorDictPrioritizedReplayBuffer(
            cfg.buffer_size,
            alpha=0.7,
            beta=0.5,
<<<<<<< HEAD
            collate_fn=collate_fn(device),
=======
            collate_fn=lambda x: x,
>>>>>>> 2c3ab67b
            pin_memory=device != torch.device("cpu"),
            prefetch=cfg.buffer_prefetch,
            storage=LazyMemmapStorage(
                cfg.buffer_size,
                scratch_dir=cfg.buffer_scratch_dir,
<<<<<<< HEAD
                # device=device,
=======
                # device=device,  # when using prefetch, this can overload the GPU memory
>>>>>>> 2c3ab67b
            ),
        )
    return buffer


@dataclass
class ReplayArgsConfig:
    buffer_size: int = 1000000
    # buffer size, in number of frames stored. Default=1e6
    prb: bool = False
    # whether a Prioritized replay buffer should be used instead of a more basic circular one.
    buffer_scratch_dir: Optional[str] = None
    # directory where the buffer data should be stored. If none is passed, they will be placed in /tmp/
    buffer_prefetch: int = 10
    # prefetching queue length for the replay buffer<|MERGE_RESOLUTION|>--- conflicted
+++ resolved
@@ -14,21 +14,8 @@
     TensorDictReplayBuffer,
 )
 from torchrl.data.replay_buffers.storages import LazyMemmapStorage
-<<<<<<< HEAD
 
 __all__ = ["make_replay_buffer"]
-
-
-class collate_fn:
-    def __init__(self, device):
-        self.device = device
-
-    def __call__(self, x):
-        return x
-=======
-
-__all__ = ["make_replay_buffer"]
->>>>>>> 2c3ab67b
 
 
 def make_replay_buffer(device: DEVICE_TYPING, cfg: "DictConfig") -> ReplayBuffer:
@@ -37,21 +24,13 @@
     if not cfg.prb:
         buffer = TensorDictReplayBuffer(
             cfg.buffer_size,
-<<<<<<< HEAD
-            collate_fn=collate_fn(device),
-=======
             collate_fn=lambda x: x,
->>>>>>> 2c3ab67b
             pin_memory=device != torch.device("cpu"),
             prefetch=cfg.buffer_prefetch,
             storage=LazyMemmapStorage(
                 cfg.buffer_size,
                 scratch_dir=cfg.buffer_scratch_dir,
-<<<<<<< HEAD
-                # device=device,
-=======
                 # device=device,  # when using prefetch, this can overload the GPU memory
->>>>>>> 2c3ab67b
             ),
         )
     else:
@@ -59,21 +38,13 @@
             cfg.buffer_size,
             alpha=0.7,
             beta=0.5,
-<<<<<<< HEAD
-            collate_fn=collate_fn(device),
-=======
             collate_fn=lambda x: x,
->>>>>>> 2c3ab67b
             pin_memory=device != torch.device("cpu"),
             prefetch=cfg.buffer_prefetch,
             storage=LazyMemmapStorage(
                 cfg.buffer_size,
                 scratch_dir=cfg.buffer_scratch_dir,
-<<<<<<< HEAD
-                # device=device,
-=======
                 # device=device,  # when using prefetch, this can overload the GPU memory
->>>>>>> 2c3ab67b
             ),
         )
     return buffer
