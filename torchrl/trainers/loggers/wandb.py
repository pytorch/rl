--- conflicted
+++ resolved
@@ -69,12 +69,7 @@
             "name": exp_name,
             "dir": save_dir,
             "id": id,
-<<<<<<< HEAD
-            "project": None,
-=======
-            "project": "torchrl-private",
-            "entity": "vmoens",
->>>>>>> 341b3ab1
+            "project": project,
             "resume": "allow",
             **kwargs,
         }
