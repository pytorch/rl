--- conflicted
+++ resolved
@@ -145,66 +145,6 @@
     return val
 
 
-<<<<<<< HEAD
-class implement_for:
-    """A version decorator that checks the version in the environment and implements a function with the fitting one.
-
-    If specified module is missing or there is no fitting implementation, call of the decorated function
-    will lead to the explicit error.
-    In case of intersected ranges, first fitting implementation is used.
-
-    Args:
-        module_name: version is checked for the module with this name (e.g. "gym").
-        from_version: version from which implementation is compatible. Can be open (None).
-        to_version: version from which implementation is no longer compatible. Can be open (None).
-
-    Examples:
-        @implement_for(“gym”, “0.13”, “0.14”)
-        def fun(self, x):
-        ...
-        This indicates that the function is compatible with gym 0.13+, but doesn't with gym 0.14+.
-    """
-
-    # Stores pointers to fitting implementations: dict[func_name] = func_pointer
-    _implementations = {}
-
-    def __init__(
-        self, module_name: str, from_version: str = None, to_version: str = None
-    ):
-        self.module_name = module_name
-        self.from_version = from_version
-        self.to_version = to_version
-
-    def __call__(self, fn):
-        @wraps(fn)
-        def unsupported():
-            raise ModuleNotFoundError(
-                f"Supported version of '{self.module_name}' has not been found."
-            )
-
-        # If the module is missing replace the function with the mock.
-        try:
-            module = import_module(self.module_name)
-        except ModuleNotFoundError:
-            return unsupported
-
-        func_name = f"{fn.__module__}.{fn.__name__}"
-        implementations = implement_for._implementations
-
-        # Return fitting implementation if it was encountered before.
-        if func_name in implementations:
-            return implementations[func_name]
-
-        version = module.__version__
-
-        if (self.from_version is None or version >= self.from_version) and (
-            self.to_version is None or version < self.to_version
-        ):
-            implementations[func_name] = fn
-            return fn
-
-        return unsupported
-=======
 class _Dynamic_CKPT_BACKEND:
     """Allows CKPT_BACKEND to be changed on-the-fly."""
 
@@ -239,4 +179,63 @@
 
 
 _CKPT_BACKEND = _Dynamic_CKPT_BACKEND()
->>>>>>> 469c8711
+
+
+class implement_for:
+    """A version decorator that checks the version in the environment and implements a function with the fitting one.
+
+    If specified module is missing or there is no fitting implementation, call of the decorated function
+    will lead to the explicit error.
+    In case of intersected ranges, first fitting implementation is used.
+
+    Args:
+        module_name: version is checked for the module with this name (e.g. "gym").
+        from_version: version from which implementation is compatible. Can be open (None).
+        to_version: version from which implementation is no longer compatible. Can be open (None).
+
+    Examples:
+        @implement_for(“gym”, “0.13”, “0.14”)
+        def fun(self, x):
+        ...
+        This indicates that the function is compatible with gym 0.13+, but doesn't with gym 0.14+.
+    """
+
+    # Stores pointers to fitting implementations: dict[func_name] = func_pointer
+    _implementations = {}
+
+    def __init__(
+        self, module_name: str, from_version: str = None, to_version: str = None
+    ):
+        self.module_name = module_name
+        self.from_version = from_version
+        self.to_version = to_version
+
+    def __call__(self, fn):
+        @wraps(fn)
+        def unsupported():
+            raise ModuleNotFoundError(
+                f"Supported version of '{self.module_name}' has not been found."
+            )
+
+        # If the module is missing replace the function with the mock.
+        try:
+            module = import_module(self.module_name)
+        except ModuleNotFoundError:
+            return unsupported
+
+        func_name = f"{fn.__module__}.{fn.__name__}"
+        implementations = implement_for._implementations
+
+        # Return fitting implementation if it was encountered before.
+        if func_name in implementations:
+            return implementations[func_name]
+
+        version = module.__version__
+
+        if (self.from_version is None or version >= self.from_version) and (
+            self.to_version is None or version < self.to_version
+        ):
+            implementations[func_name] = fn
+            return fn
+
+        return unsupported