--- conflicted
+++ resolved
@@ -165,7 +165,6 @@
                 + [unravel_key(("next", key)) for key in self.done_keys]
                 + [unravel_key(("next", key)) for key in self.reward_keys]
             )
-<<<<<<< HEAD
 
             def _is_reset(key: NestedKey):
                 if isinstance(key, str):
@@ -173,12 +172,8 @@
                 return key[-1] == "_reset"
 
             actual = {key for key in tensordict.keys(True, True) if not _is_reset(key)}
-            self.validated = set(expected) == actual
-=======
-            actual = set(tensordict.keys(True, True))
             expected = set(expected)
             self.validated = expected.union(actual) == expected
->>>>>>> 1fcd3e39
             if not self.validated:
                 warnings.warn(
                     "The expected key set and actual key set differ. "
