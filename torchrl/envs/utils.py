--- conflicted
+++ resolved
@@ -178,7 +178,6 @@
             next_tensordict.update(out)
             return next_tensordict
         return out
-<<<<<<< HEAD
     tensordict = tensordict.clone(False)
     out = tensordict.get("next")
     excluded = None
@@ -189,31 +188,16 @@
     elif exclude_done:
         excluded = {"done"}
     if excluded:
-=======
-    out = tensordict.get("next").clone(False)
-    excluded = set()
-    if exclude_done:
-        excluded.add(done_key)
-    if exclude_reward:
-        excluded.add(reward_key)
-    if len(excluded):
->>>>>>> c2c2e6ba
         out = out.exclude(*excluded, inplace=True)
     td_keys = None
     if keep_other:
-<<<<<<< HEAD
         # we could select the leafs because otherwise we just copy root
         # tensordicts and modifying their values results in a modification
         # of the previous td. Alternatively, we select from tensordict and clone
         # (see below)
-        out_keys = set(
-            out.keys()
-        )  # Q: is True, True here and below faster than the clone(False) here under?
+        # Q: is True, True here and below faster than the clone(False) here under?
+        out_keys = set(out.keys())
         td_keys = set(tensordict.keys()) - out_keys - {"next"}
-=======
-        out_keys = set(out.keys())
-        td_keys = set(tensordict.keys()) - out_keys - excluded - {"next"}
->>>>>>> c2c2e6ba
         if exclude_action:
             td_keys = td_keys - {action_key}
     elif not exclude_action:
