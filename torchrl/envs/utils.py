# Copyright (c) Meta Platforms, Inc. and affiliates.
#
# This source code is licensed under the MIT license found in the
# LICENSE file in the root directory of this source tree.
from __future__ import annotations

import abc
import contextlib
import functools

import importlib.util
import inspect
import os
import re
import warnings
from enum import Enum
from typing import Any

import torch

from tensordict import (
    is_tensor_collection,
    LazyStackedTensorDict,
    NonTensorData,
    NonTensorStack,
    TensorDict,
    TensorDictBase,
    unravel_key,
)
from tensordict.base import _default_is_leaf, _is_leaf_nontensor
from tensordict.nn import TensorDictModule, TensorDictModuleBase
from tensordict.nn.probabilistic import (  # noqa
    interaction_type as exploration_type,
    InteractionType as ExplorationType,
    set_interaction_type as set_exploration_type,
)
from tensordict.utils import is_non_tensor, NestedKey
from torch import nn as nn
from torch.utils._pytree import tree_map
from torchrl._utils import _replace_last, _rng_decorator, logger as torchrl_logger

from torchrl.data.tensor_specs import (
    Composite,
    NO_DEFAULT_RL as NO_DEFAULT,
    NonTensor,
    TensorSpec,
    Unbounded,
)
from torchrl.data.utils import check_no_exclusive_keys, CloudpickleWrapper

__all__ = [
    "exploration_type",
    "set_exploration_type",
    "ExplorationType",
    "check_env_specs",
    "step_mdp",
    "make_composite_from_td",
    "MarlGroupMapType",
    "check_marl_grouping",
]


ACTION_MASK_ERROR = RuntimeError(
    "An out-of-bounds actions has been provided to an env with an 'action_mask' output. "
    "If you are using a custom policy, make sure to take the action mask into account when computing the output. "
    "If you are using a default policy, please add the torchrl.envs.transforms.ActionMask transform to your environment. "
    "If you are using a ParallelEnv or another batched inventor, "
    "make sure to add the transform to the ParallelEnv (and not to the sub-environments). "
    "For more info on using action masks, see the docs at: "
    "https://pytorch.org/rl/main/reference/envs.html#environments-with-masked-actions"
)


class _classproperty(property):
    def __get__(self, cls, owner):
        return classmethod(self.fget).__get__(None, owner)()


class _StepMDP:
    """Stateful version of :func:`~torchrl.envs.step_mdp`.

    Precomputes the list of keys to include and exclude during a call to step_mdp
    to reduce runtime.

    """

    def __init__(
        self,
        env,
        *,
        keep_other: bool = True,
        exclude_reward: bool = True,
        exclude_done: bool = False,
        exclude_action: bool = True,
    ):
        action_keys = env.action_keys
        done_keys = env.done_keys
        reward_keys = env.reward_keys
        observation_keys = env.full_observation_spec.keys(True, True)
        state_keys = env.full_state_spec.keys(True, True)
        self.action_keys = [unravel_key(key) for key in action_keys]
        self.done_keys = [unravel_key(key) for key in done_keys]
        self.observation_keys = list(observation_keys)
        self.state_keys = list(state_keys)
        self.reward_keys = [unravel_key(key) for key in reward_keys]
        self.reward_keys_filt = list(set(self.reward_keys) - set(self.state_keys))

        excluded = set()
        if exclude_reward:
            # If a reward is also a state, it must be in the input
            excluded = excluded.union(self.reward_keys_filt)
        if exclude_done:
            excluded = excluded.union(self.done_keys)
        if exclude_action:
            excluded = excluded.union(self.action_keys)

        self.excluded = [unravel_key(key) for key in excluded]

        self.keep_other = keep_other
        self.exclude_action = exclude_action

        self.exclude_from_root = ["next", *self.done_keys]
        self.keys_from_next = list(self.observation_keys)
        if not exclude_reward:
            self.keys_from_next += self.reward_keys
        else:
            self.keys_from_next += [
                reward_key
                for reward_key in self.reward_keys
                if reward_key in self.state_keys
            ]
        if not exclude_done:
            self.keys_from_next += self.done_keys
        self.keys_from_root = []
        if not exclude_action:
            self.keys_from_root += self.action_keys
        else:
            self.exclude_from_root += self.action_keys
        if keep_other:
            self.keys_from_root += self.state_keys
        else:
            self.exclude_from_root += self.state_keys

        reset_keys = {_replace_last(key, "_reset") for key in self.done_keys}
        self.exclude_from_root += list(reset_keys)
        self.exclude_from_root += self.reward_keys_filt

        self.exclude_from_root = self._repr_key_list_as_tree(self.exclude_from_root)
        self.keys_from_root = self._repr_key_list_as_tree(self.keys_from_root)
        self.keys_from_next = self._repr_key_list_as_tree(self.keys_from_next)
        self.validated = True

        # Model based envs can have missing keys
        # TODO: do we want to always allow this? check_env_specs should catch these or downstream ops
        self._allow_absent_keys = True

    def validate(self, tensordict):
        # Deprecated - leaving dormant
        if self.validated:
            return True
        if self.validated is None:
            # check that the key set of the tensordict matches what is expected
            expected = (
                self.state_keys
                + self.action_keys
                + self.done_keys
                + self.observation_keys
                + [unravel_key(("next", key)) for key in self.observation_keys]
                + [unravel_key(("next", key)) for key in self.done_keys]
                + [unravel_key(("next", key)) for key in self.reward_keys]
            )

            def _is_reset(key: NestedKey):
                if isinstance(key, str):
                    return key == "_reset"
                return key[-1] == "_reset"

            actual = {
                key
                for key in tensordict.keys(True, True, is_leaf=_is_leaf_nontensor)
                if not _is_reset(key)
            }
            expected = set(expected)
            # Actual (the input td) can have more keys, like loc and scale etc
            # But we cannot have keys missing: if there's a key in expected that is not in actual
            # it is a problem.
            self.validated = expected.intersection(actual) == expected
            if not self.validated:
                warnings.warn(
                    "The expected key set and actual key set differ (all expected keys must be present, "
                    "extra keys can be present in the input TensorDict). "
                    "As a result, step_mdp will need to run extra key checks at each iteration. "
                    f"{{Expected keys}}-{{Actual keys}}={set(expected) - actual} (<= this set should be empty), \n"
                    f"{{Actual keys}}-{{Expected keys}}={actual- set(expected)}."
                )
        return self.validated

    @staticmethod
    def _repr_key_list_as_tree(key_list):
        """Represents the keys as a tree to facilitate iteration."""
        if not key_list:
            return {}
        key_dict = {key: torch.zeros((0,)) for key in key_list}
        td = TensorDict(key_dict, batch_size=torch.Size([]))
        return tree_map(lambda x: None, td.to_dict())

    @classmethod
    def _grab_and_place(
        cls,
        nested_key_dict: dict,
        data_in: TensorDictBase,
        data_out: TensorDictBase,
        _allow_absent_keys: bool,
    ):
        for key, subdict in nested_key_dict.items():
            val = data_in._get_str(key, NO_DEFAULT)
            if subdict is not None:
                val_out = data_out._get_str(key, None)
                if val_out is None or val_out.batch_size != val.batch_size:
                    val_out = val.empty(batch_size=val.batch_size)
                if isinstance(val, LazyStackedTensorDict):

                    val = LazyStackedTensorDict.lazy_stack(
                        [
                            cls._grab_and_place(
                                subdict,
                                _val,
                                _val_out,
                                _allow_absent_keys=_allow_absent_keys,
                            )
                            for (_val, _val_out) in zip(
                                val.unbind(val.stack_dim),
                                val_out.unbind(val_out.stack_dim),
                            )
                        ],
                        dim=val.stack_dim,
                    )
                else:
                    val = cls._grab_and_place(
                        subdict, val, val_out, _allow_absent_keys=_allow_absent_keys
                    )
            if val is NO_DEFAULT:
                if not _allow_absent_keys:
                    raise KeyError(f"key {key} not found.")
            else:
                if is_non_tensor(val):
                    val = val.clone()
                data_out._set_str(
                    key, val, validated=True, inplace=False, non_blocking=False
                )
        return data_out

    @classmethod
    def _exclude(
        cls, nested_key_dict: dict, data_in: TensorDictBase, out: TensorDictBase | None
    ) -> None:
        """Copies the entries if they're not part of the list of keys to exclude."""
        if isinstance(data_in, LazyStackedTensorDict):
            if out is None:
                out = data_in.empty()
            for td, td_out in zip(data_in.tensordicts, out.tensordicts):
                cls._exclude(nested_key_dict, td, td_out)
            return out
        has_set = False
        for key, value in data_in.items(is_leaf=_is_leaf_nontensor):
            subdict = nested_key_dict.get(key, NO_DEFAULT)
            if subdict is NO_DEFAULT:
                value = value.copy() if is_tensor_collection(value) else value
                if not has_set and out is None:
                    out = data_in.empty()
                out._set_str(key, value, validated=True, inplace=False)
                has_set = True
            elif subdict is not None:
                value = cls._exclude(subdict, value, None)
                if value is not None:
                    if not has_set and out is None:
                        out = data_in.empty()
                    out._set_str(key, value, validated=True, inplace=False)
                    has_set = True
        if has_set:
            return out

    def __call__(self, tensordict):
        if isinstance(tensordict, LazyStackedTensorDict):
            out = LazyStackedTensorDict.lazy_stack(
                [self.__call__(td) for td in tensordict.tensordicts],
                tensordict.stack_dim,
            )
            return out
        next_td = tensordict._get_str("next", None)
        if self.keep_other:
            out = self._exclude(self.exclude_from_root, tensordict, out=None)
            if out is None:
                out = tensordict.empty()
        else:
            out = next_td.empty()
            self._grab_and_place(
                self.keys_from_root,
                tensordict,
                out,
                _allow_absent_keys=self._allow_absent_keys,
            )
        if isinstance(next_td, LazyStackedTensorDict):
            if not isinstance(out, LazyStackedTensorDict):
                out = LazyStackedTensorDict.lazy_stack(
                    list(out.unbind(next_td.stack_dim)), dim=next_td.stack_dim
                )
            for _next_td, _out in zip(next_td.tensordicts, out.tensordicts):
                self._grab_and_place(
                    self.keys_from_next,
                    _next_td,
                    _out,
                    _allow_absent_keys=self._allow_absent_keys,
                )
        else:
            self._grab_and_place(
                self.keys_from_next,
                next_td,
                out,
                _allow_absent_keys=self._allow_absent_keys,
            )
        return out


def step_mdp(
    tensordict: TensorDictBase,
    next_tensordict: TensorDictBase = None,
    keep_other: bool = True,
    exclude_reward: bool = True,
    exclude_done: bool = False,
    exclude_action: bool = True,
    reward_keys: NestedKey | list[NestedKey] = "reward",
    done_keys: NestedKey | list[NestedKey] = "done",
    action_keys: NestedKey | list[NestedKey] = "action",
) -> TensorDictBase:
    """Creates a new tensordict that reflects a step in time of the input tensordict.

    Given a tensordict retrieved after a step, returns the :obj:`"next"` indexed-tensordict.
    The arguments allow for precise control over what should be kept and what
    should be copied from the ``"next"`` entry. The default behavior is:
    move the observation entries, reward, and done states to the root, exclude
    the current action, and keep all extra keys (non-action, non-done, non-reward).

    Args:
        tensordict (TensorDictBase): The tensordict with keys to be renamed.
        next_tensordict (TensorDictBase, optional): The destination tensordict. If `None`, a new tensordict is created.
        keep_other (bool, optional): If ``True``, all keys that do not start with :obj:`'next_'` will be kept.
            Default is ``True``.
        exclude_reward (bool, optional): If ``True``, the :obj:`"reward"` key will be discarded
            from the resulting tensordict. If ``False``, it will be copied (and replaced)
            from the ``"next"`` entry (if present). Default is ``True``.
        exclude_done (bool, optional): If ``True``, the :obj:`"done"` key will be discarded
            from the resulting tensordict. If ``False``, it will be copied (and replaced)
            from the ``"next"`` entry (if present). Default is ``False``.
        exclude_action (bool, optional): If ``True``, the :obj:`"action"` key will
            be discarded from the resulting tensordict. If ``False``, it will
            be kept in the root tensordict (since it should not be present in
            the ``"next"`` entry). Default is ``True``.
        reward_keys (NestedKey or list of NestedKey, optional): The keys where the reward is written. Defaults
            to "reward".
        done_keys (NestedKey or list of NestedKey, optional): The keys where the done is written. Defaults
            to "done".
        action_keys (NestedKey or list of NestedKey, optional): The keys where the action is written. Defaults
            to "action".

    Returns:
        TensorDictBase: A new tensordict (or `next_tensordict` if provided) containing the tensors of the t+1 step.

    .. seealso:: :meth:`EnvBase.step_mdp` is the class-based version of this free function. It will attempt to cache the
        key values to reduce the overhead of making a step in the MDP.

    Examples:
        >>> from tensordict import TensorDict
        >>> import torch
        >>> td = TensorDict({
        ...     "done": torch.zeros((), dtype=torch.bool),
        ...     "reward": torch.zeros(()),
        ...     "extra": torch.zeros(()),
        ...     "next": TensorDict({
        ...         "done": torch.zeros((), dtype=torch.bool),
        ...         "reward": torch.zeros(()),
        ...         "obs": torch.zeros(()),
        ...     }, []),
        ...     "obs": torch.zeros(()),
        ...     "action": torch.zeros(()),
        ... }, [])
        >>> print(step_mdp(td))
        TensorDict(
            fields={
                done: Tensor(shape=torch.Size([]), device=cpu, dtype=torch.bool, is_shared=False),
                extra: Tensor(shape=torch.Size([]), device=cpu, dtype=torch.float32, is_shared=False),
                obs: Tensor(shape=torch.Size([]), device=cpu, dtype=torch.float32, is_shared=False)},
            batch_size=torch.Size([]),
            device=None,
            is_shared=False)
        >>> print(step_mdp(td, exclude_done=True))  # "done" is dropped
        TensorDict(
            fields={
                extra: Tensor(shape=torch.Size([]), device=cpu, dtype=torch.float32, is_shared=False),
                obs: Tensor(shape=torch.Size([]), device=cpu, dtype=torch.float32, is_shared=False)},
            batch_size=torch.Size([]),
            device=None,
            is_shared=False)
        >>> print(step_mdp(td, exclude_reward=False))  # "reward" is kept
        TensorDict(
            fields={
                done: Tensor(shape=torch.Size([]), device=cpu, dtype=torch.bool, is_shared=False),
                extra: Tensor(shape=torch.Size([]), device=cpu, dtype=torch.float32, is_shared=False),
                obs: Tensor(shape=torch.Size([]), device=cpu, dtype=torch.float32, is_shared=False),
                reward: Tensor(shape=torch.Size([]), device=cpu, dtype=torch.float32, is_shared=False)},
            batch_size=torch.Size([]),
            device=None,
            is_shared=False)
        >>> print(step_mdp(td, exclude_action=False))  # "action" persists at the root
        TensorDict(
            fields={
                action: Tensor(shape=torch.Size([]), device=cpu, dtype=torch.float32, is_shared=False),
                done: Tensor(shape=torch.Size([]), device=cpu, dtype=torch.bool, is_shared=False),
                extra: Tensor(shape=torch.Size([]), device=cpu, dtype=torch.float32, is_shared=False),
                obs: Tensor(shape=torch.Size([]), device=cpu, dtype=torch.float32, is_shared=False)},
            batch_size=torch.Size([]),
            device=None,
            is_shared=False)
        >>> print(step_mdp(td, keep_other=False))  # "extra" is missing
        TensorDict(
            fields={
                done: Tensor(shape=torch.Size([]), device=cpu, dtype=torch.bool, is_shared=False),
                obs: Tensor(shape=torch.Size([]), device=cpu, dtype=torch.float32, is_shared=False)},
            batch_size=torch.Size([]),
            device=None,
            is_shared=False)

    .. warning:: This function will not work properly if the reward key is also part of the input key when
        the reward keys are excluded. This is why the :class:`~torchrl.envs.RewardSum` transform registers
        the episode reward in the observation and not the reward spec by default.
        When using the fast, cached version of this function (``_StepMDP``), this issue should not
        be observed.

    """
    if isinstance(tensordict, LazyStackedTensorDict):
        if next_tensordict is not None:
            next_tensordicts = next_tensordict.unbind(tensordict.stack_dim)
        else:
            next_tensordicts = [None] * len(tensordict.tensordicts)
        out = LazyStackedTensorDict.lazy_stack(
            [
                step_mdp(
                    td,
                    next_tensordict=ntd,
                    keep_other=keep_other,
                    exclude_reward=exclude_reward,
                    exclude_done=exclude_done,
                    exclude_action=exclude_action,
                    reward_keys=reward_keys,
                    done_keys=done_keys,
                    action_keys=action_keys,
                )
                for td, ntd in zip(tensordict.tensordicts, next_tensordicts)
            ],
            tensordict.stack_dim,
        )
        if next_tensordict is not None:
            next_tensordict.update(out)
            return next_tensordict
        return out

    if not isinstance(action_keys, list):
        action_keys = [action_keys]
    if not isinstance(done_keys, list):
        done_keys = [done_keys]
    if not isinstance(reward_keys, list):
        reward_keys = [reward_keys]

    excluded = set()
    if exclude_reward:
        excluded = excluded.union(reward_keys)
    if exclude_done:
        excluded = excluded.union(done_keys)
    if exclude_action:
        excluded = excluded.union(action_keys)
    next_td = tensordict.get("next")
    out = next_td.empty()

    total_key = ()
    if keep_other:
        for key in tensordict.keys():
            if key != "next":
                _set(tensordict, out, key, total_key, excluded)
    elif not exclude_action:
        for action_key in action_keys:
            _set_single_key(tensordict, out, action_key)
    for key in next_td.keys():
        _set(next_td, out, key, total_key, excluded)
    if next_tensordict is not None:
        return next_tensordict.update(out)
    else:
        return out


def _set_single_key(
    source: TensorDictBase,
    dest: TensorDictBase,
    key: str | tuple,
    clone: bool = False,
    device=None,
):
    # key should be already unraveled
    if isinstance(key, str):
        key = (key,)
    for k in key:
        try:
            val = source._get_str(k, None)
            if is_tensor_collection(val):
                new_val = dest._get_str(k, None)
                if new_val is None:
                    new_val = val.empty()
                    dest._set_str(
                        k, new_val, inplace=False, validated=True, non_blocking=False
                    )
                source = val
                dest = new_val
            else:
                if device is not None and val.device != device:
                    val = val.to(device, non_blocking=True)
                elif clone:
                    val = val.clone()
                dest._set_str(k, val, inplace=False, validated=True, non_blocking=False)
        # This is a temporary solution to understand if a key is heterogeneous
        # while not having performance impact when the exception is not raised
        except RuntimeError as err:
            if re.match(r"Found more than one unique shape in the tensors", str(err)):
                # this is a het key
                for s_td, d_td in zip(source.tensordicts, dest.tensordicts):
                    _set_single_key(s_td, d_td, k, clone=clone, device=device)
                break
            else:
                raise err


def _set(source, dest, key, total_key, excluded):
    total_key = total_key + (key,)
    non_empty = False
    if unravel_key(total_key) not in excluded:
        try:
            val = source.get(key)
            if is_tensor_collection(val) and not isinstance(
                val, (NonTensorData, NonTensorStack)
            ):
                # if val is a tensordict we need to copy the structure
                new_val = dest.get(key, None)
                if new_val is None:
                    new_val = val.empty()
                non_empty_local = False
                for subkey in val.keys():
                    non_empty_local = (
                        _set(val, new_val, subkey, total_key, excluded)
                        or non_empty_local
                    )
                if non_empty_local:
                    # dest.set(key, new_val)
                    dest._set_str(
                        key, new_val, inplace=False, validated=True, non_blocking=False
                    )
                non_empty = non_empty_local
            else:
                non_empty = True
                # dest.set(key, val)
                dest._set_str(
                    key, val, inplace=False, validated=True, non_blocking=False
                )
        # This is a temporary solution to understand if a key is heterogeneous
        # while not having performance impact when the exception is not raised
        except RuntimeError as err:
            if re.match(r"Found more than one unique shape in the tensors", str(err)):
                # this is a het key
                non_empty_local = False
                for s_td, d_td in zip(source.tensordicts, dest.tensordicts):
                    non_empty_local = (
                        _set(s_td, d_td, key, total_key, excluded) or non_empty_local
                    )
                non_empty = non_empty_local
            else:
                raise err

    return non_empty


def get_available_libraries():
    """Returns all the supported libraries."""
    return SUPPORTED_LIBRARIES


def _check_gym():
    """Returns True if the gym library is installed."""
    return importlib.util.find_spec("gym") is not None


def _check_gym_atari():
    """Returns True if the gym library is installed and atari envs can be found."""
    if not _check_gym():
        return False
    return importlib.util.find_spec("atari-py") is not None


def _check_mario():
    """Returns True if the "gym-super-mario-bros" library is installed."""
    return importlib.util.find_spec("gym-super-mario-bros") is not None


def _check_dmcontrol():
    """Returns True if the "dm-control" library is installed."""
    return importlib.util.find_spec("dm_control") is not None


def _check_dmlab():
    """Returns True if the "deepmind-lab" library is installed."""
    return importlib.util.find_spec("deepmind_lab") is not None


SUPPORTED_LIBRARIES = {
    "gym": _check_gym(),  # OpenAI
    "gym[atari]": _check_gym_atari(),  #
    "dm_control": _check_dmcontrol(),
    "habitat": None,
    "gym-super-mario-bros": _check_mario(),
    # "vizdoom": None,  # gym based, https://github.com/mwydmuch/ViZDoom
    # "openspiel": None,  # DM, https://github.com/deepmind/open_spiel
    # "pysc2": None,  # DM, https://github.com/deepmind/pysc2
    # "deepmind_lab": _check_dmlab(),
    # DM, https://github.com/deepmind/lab, https://github.com/deepmind/lab/tree/master/python/pip_package
    # "serpent.ai": None,  # https://github.com/SerpentAI/SerpentAI
    # "gfootball": None,  # 2.8k G, https://github.com/google-research/football
    # DM, https://github.com/deepmind/dm_control
    # FB, https://github.com/facebookresearch/habitat-sim
    # "meta-world": None,  # https://github.com/rlworkgroup/metaworld
    # "minerl": None,  # https://github.com/minerllabs/minerl
    # "multi-agent-emergence-environments": None,
    # OpenAI, https://github.com/openai/multi-agent-emergence-environments
    # "procgen": None,  # OpenAI, https://github.com/openai/procgen
    # "pybullet": None,  # https://github.com/benelot/pybullet-gym
    # "realworld_rl_suite": None,
    # G, https://github.com/google-research/realworldrl_suite
    # "rlcard": None,  # https://github.com/datamllab/rlcard
    # "screeps": None,  # https://github.com/screeps/screeps
    # "ml-agents": None,
}


def _per_level_env_check(data0, data1, check_dtype):
    """Checks shape and dtype of two tensordicts, accounting for lazy stacks."""
    if isinstance(data0, LazyStackedTensorDict):
        for _data0, _data1 in zip(data0.tensordicts, data1.unbind(data0.stack_dim)):
            _per_level_env_check(_data0, _data1, check_dtype=check_dtype)
        return
    if isinstance(data1, LazyStackedTensorDict):
        for _data0, _data1 in zip(data0.unbind(data1.stack_dim), data1.tensordicts):
            _per_level_env_check(_data0, _data1, check_dtype=check_dtype)
        return
    else:
        keys0 = set(data0.keys())
        keys1 = set(data1.keys())
        if keys0 != keys1:
            raise AssertionError(f"Keys mismatch: {keys0} vs {keys1}")
        for key in keys0:
            _data0 = data0[key]
            _data1 = data1[key]
            if _data0.shape != _data1.shape:
                raise AssertionError(
                    f"The shapes of the real and fake tensordict don't match for key {key}. "
                    f"Got fake={_data0.shape} and real={_data1.shape}."
                )
            if isinstance(_data0, TensorDictBase):
                _per_level_env_check(_data0, _data1, check_dtype=check_dtype)
            else:
                if check_dtype and (_data0.dtype != _data1.dtype):
                    raise AssertionError(
                        f"The dtypes of the real and fake tensordict don't match for key {key}. "
                        f"Got fake={_data0.dtype} and real={_data1.dtype}."
                    )


def check_env_specs(
    env: torchrl.envs.EnvBase,  # noqa
    return_contiguous: bool | None = None,
    check_dtype=True,
    seed: int | None = None,
    tensordict: TensorDictBase | None = None,
    break_when_any_done: bool | str = None,
):
    """Tests an environment specs against the results of short rollout.

    This test function should be used as a sanity check for an env wrapped with
    torchrl's EnvBase subclasses: any discrepancy between the expected data and
    the data collected should raise an assertion error.

    A broken environment spec will likely make it impossible to use parallel
    environments.

    Args:
        env (EnvBase): the env for which the specs have to be checked against data.
        return_contiguous (bool, optional): if ``True``, the random rollout will be called with
            return_contiguous=True. This will fail in some cases (e.g. heterogeneous shapes
            of inputs/outputs). Defaults to ``None`` (determined by the presence of dynamic specs).
        check_dtype (bool, optional): if False, dtype checks will be skipped.
            Defaults to True.
        seed (int, optional): for reproducibility, a seed can be set.
            The seed will be set in pytorch temporarily, then the RNG state will
            be reverted to what it was before. For the env, we set the seed but since
            setting the rng state back to what is was isn't a feature of most environment,
            we leave it to the user to accomplish that.
            Defaults to ``None``.
        tensordict (TensorDict, optional): an optional tensordict instance to use for reset.
        break_when_any_done (bool or str, optional): value for ``break_when_any_done`` in :meth:`~torchrl.envs.EnvBase.rollout`.
            If ``"both"``, the test is run on both `True` and `False`.

    Caution: this function resets the env seed. It should be used "offline" to
    check that an env is adequately constructed, but it may affect the seeding
    of an experiment and as such should be kept out of training scripts.

    """
    if return_contiguous is None:
        return_contiguous = not env._has_dynamic_specs
    if break_when_any_done == "both":
        check_env_specs(
            env,
            return_contiguous=return_contiguous,
            check_dtype=check_dtype,
            seed=seed,
            tensordict=tensordict,
            break_when_any_done=True,
        )
        return check_env_specs(
            env,
            return_contiguous=return_contiguous,
            check_dtype=check_dtype,
            seed=seed,
            tensordict=tensordict,
            break_when_any_done=False,
        )
    if seed is not None:
        device = (
            env.device if env.device is not None and env.device.type == "cuda" else None
        )
        with _rng_decorator(seed, device=device):
            env.set_seed(seed)
            return check_env_specs(
                env, return_contiguous=return_contiguous, check_dtype=check_dtype
            )

    fake_tensordict = env.fake_tensordict()
    if not env.batch_locked and tensordict is not None:
        shape = torch.broadcast_shapes(fake_tensordict.shape, tensordict.shape)
        fake_tensordict = fake_tensordict.expand(shape)
        tensordict = tensordict.expand(shape)
    real_tensordict = env.rollout(
        3,
        return_contiguous=return_contiguous,
        tensordict=tensordict,
        auto_reset=tensordict is None,
        break_when_any_done=break_when_any_done,
    )

    if return_contiguous:
        fake_tensordict = fake_tensordict.unsqueeze(real_tensordict.batch_dims - 1)
        fake_tensordict = fake_tensordict.expand(*real_tensordict.shape)
    else:
        fake_tensordict = LazyStackedTensorDict.lazy_stack(
            [fake_tensordict.clone() for _ in range(3)], -1
        )
    # eliminate empty containers
    fake_tensordict_select = fake_tensordict.select(
        *fake_tensordict.keys(True, True, is_leaf=_default_is_leaf)
    )
    real_tensordict_select = real_tensordict.select(
        *real_tensordict.keys(True, True, is_leaf=_default_is_leaf)
    )
    # check keys
    fake_tensordict_keys = set(
        fake_tensordict.keys(True, True, is_leaf=_is_leaf_nontensor)
    )
    real_tensordict_keys = set(
        real_tensordict.keys(True, True, is_leaf=_is_leaf_nontensor)
    )
    if fake_tensordict_keys != real_tensordict_keys:
        raise AssertionError(
            f"""The keys of the specs and data do not match:
    - List of keys present in real but not in fake: {real_tensordict_keys-fake_tensordict_keys},
    - List of keys present in fake but not in real: {fake_tensordict_keys-real_tensordict_keys}.
"""
        )

    def zeroing_err_msg():
        return (
            "zeroing the two tensordicts did not make them identical. "
            f"Check for discrepancies:\nFake=\n{fake_tensordict}\nReal=\n{real_tensordict}"
        )

    from torchrl.envs.common import _has_dynamic_specs

    if _has_dynamic_specs(env.specs):
        for real, fake in zip(
            real_tensordict_select.filter_non_tensor_data().unbind(-1),
            fake_tensordict_select.filter_non_tensor_data().unbind(-1),
        ):
            fake = fake.apply(lambda x, y: x.expand_as(y), real)
            if (torch.zeros_like(real) != torch.zeros_like(fake)).any():
                raise AssertionError(zeroing_err_msg())

            # Checks shapes and eventually dtypes of keys at all nesting levels
            _per_level_env_check(fake, real, check_dtype=check_dtype)

    else:
        if (
            torch.zeros_like(fake_tensordict_select)
            != torch.zeros_like(real_tensordict_select)
        ).any():
            raise AssertionError(zeroing_err_msg())

        # Checks shapes and eventually dtypes of keys at all nesting levels
        _per_level_env_check(
            fake_tensordict_select, real_tensordict_select, check_dtype=check_dtype
        )

    # Check specs
    last_td = real_tensordict[..., -1]
    last_td = env.rand_action(last_td)
    full_action_spec = env.input_spec["full_action_spec"]
    full_state_spec = env.input_spec["full_state_spec"]
    full_observation_spec = env.output_spec["full_observation_spec"]
    full_reward_spec = env.output_spec["full_reward_spec"]
    full_done_spec = env.output_spec["full_done_spec"]
    for name, spec in (
        ("action", full_action_spec),
        ("state", full_state_spec),
        ("done", full_done_spec),
        ("obs", full_observation_spec),
    ):
        if not check_no_exclusive_keys(spec):
            raise AssertionError(
                "It appears you are using some LazyStackedCompositeSpecs with exclusive keys "
                "(keys present in some but not all of the stacked specs). To use such heterogeneous specs, "
                "you will need to first pass your stack through `torchrl.data.consolidate_spec`."
            )
        if spec is None:
            spec = Composite(shape=env.batch_size, device=env.device)
        td = last_td.select(*spec.keys(True, True), strict=True)
        if not spec.contains(td):
            raise AssertionError(
                f"spec check failed at root for spec {name}={spec} and data {td}."
            )
    for name, spec in (
        ("reward", full_reward_spec),
        ("done", full_done_spec),
        ("obs", full_observation_spec),
    ):
        if spec is None:
            spec = Composite(shape=env.batch_size, device=env.device)
        td = last_td.get("next").select(*spec.keys(True, True), strict=True)
        if not spec.contains(td):
            raise AssertionError(
                f"spec check failed at root for spec {name}={spec} and data {td}."
            )

    torchrl_logger.info("check_env_specs succeeded!")


def _selective_unsqueeze(tensor: torch.Tensor, batch_size: torch.Size, dim: int = -1):
    shape_len = len(tensor.shape)

    if shape_len < len(batch_size):
        raise RuntimeError(
            f"Tensor has less dims than batch_size. shape:{tensor.shape}, batch_size: {batch_size}"
        )
    if tensor.shape[: len(batch_size)] != batch_size:
        raise RuntimeError(
            f"Tensor does not have given batch_size. shape:{tensor.shape}, batch_size: {batch_size}"
        )

    if shape_len == len(batch_size):
        return tensor.unsqueeze(dim=dim)
    return tensor


def _sort_keys(element):
    if isinstance(element, tuple):
        element = unravel_key(element)
        return "_-|-_".join(element)
    return element


def make_composite_from_td(
    data, *, unsqueeze_null_shapes: bool = True, dynamic_shape: bool = False
):
    """Creates a Composite instance from a tensordict, assuming all values are unbounded.

    Args:
        data (tensordict.TensorDict): a tensordict to be mapped onto a Composite.

    Keyword Args:
        unsqueeze_null_shapes (bool, optional): if ``True``, every empty shape will be
            unsqueezed to (1,). Defaults to ``True``.
        dynamic_shape (bool, optional): if ``True``, all tensors will be assumed to have a dynamic shape
            along the last dimension. Defaults to ``False``.

    Examples:
        >>> from tensordict import TensorDict
        >>> data = TensorDict({
        ...     "obs": torch.randn(3),
        ...     "action": torch.zeros(2, dtype=torch.int),
        ...     "next": {"obs": torch.randn(3), "reward": torch.randn(1)}
        ... }, [])
        >>> spec = make_composite_from_td(data)
        >>> print(spec)
        Composite(
            obs: UnboundedContinuous(
                 shape=torch.Size([3]), space=None, device=cpu, dtype=torch.float32, domain=continuous),
            action: UnboundedContinuous(
                 shape=torch.Size([2]), space=None, device=cpu, dtype=torch.int32, domain=continuous),
            next: Composite(
                obs: UnboundedContinuous(
                     shape=torch.Size([3]), space=None, device=cpu, dtype=torch.float32, domain=continuous),
                reward: UnboundedContinuous(
                     shape=torch.Size([1]), space=ContinuousBox(low=Tensor(shape=torch.Size([]), device=cpu, dtype=torch.float32, contiguous=True), high=Tensor(shape=torch.Size([]), device=cpu, dtype=torch.float32, contiguous=True)), device=cpu, dtype=torch.float32, domain=continuous), device=cpu, shape=torch.Size([])), device=cpu, shape=torch.Size([]))
        >>> assert (spec.zero() == data.zero_()).all()
    """
    # custom function to convert a tensordict in a similar spec structure
    # of unbounded values.
    def make_shape(shape):
        if shape or not unsqueeze_null_shapes:
            if dynamic_shape:
                return shape[:-1] + (-1,)
            else:
                return shape
        return torch.Size([1])

    composite = Composite(
        {
            key: make_composite_from_td(
                tensor,
                unsqueeze_null_shapes=unsqueeze_null_shapes,
                dynamic_shape=dynamic_shape,
            )
<<<<<<< HEAD
            if isinstance(tensor, TensorDictBase)
            else NonTensor(
                shape=data.shape, example_data=data.data, device=tensor.device
=======
            if is_tensor_collection(tensor) and not is_non_tensor(tensor)
            else NonTensor(
                shape=tensor.shape, example_data=tensor.data, device=tensor.device
>>>>>>> f67cbc7e
            )
            if is_non_tensor(tensor)
            else Unbounded(
                dtype=tensor.dtype, device=tensor.device, shape=make_shape(tensor.shape)
            )
            for key, tensor in data.items()
        },
        shape=data.shape,
        data_cls=type(data),
    )
    return composite


@contextlib.contextmanager
def clear_mpi_env_vars():
    """Clears the MPI of environment variables.

    `from mpi4py import MPI` will call `MPI_Init` by default.
    If the child process has MPI environment variables, MPI will think that the child process
    is an MPI process just like the parent and do bad things such as hang.

    This context manager is a hacky way to clear those environment variables
    temporarily such as when we are starting multiprocessing Processes.

    Yields:
        Yields for the context manager
    """
    removed_environment = {}
    for k, v in list(os.environ.items()):
        for prefix in ["OMPI_", "PMI_"]:
            if k.startswith(prefix):
                removed_environment[k] = v
                del os.environ[k]
    try:
        yield
    finally:
        os.environ.update(removed_environment)


class MarlGroupMapType(Enum):
    """Marl Group Map Type.

    As a feature of torchrl multiagent, you are able to control the grouping of agents in your environment.
    You can group agents together (stacking their tensors) to leverage vectorization when passing them through the same
    neural network. You can split agents in different groups where they are heterogenous or should be processed by
    different neural networks. To group, you just need to pass a ``group_map`` at env constructiuon time.

    Otherwise, you can choose one of the premade grouping strategies from this class.

    - With ``group_map=MarlGroupMapType.ALL_IN_ONE_GROUP`` and
      agents ``["agent_0", "agent_1", "agent_2", "agent_3"]``,
      the tensordicts coming and going from your environment will look
      something like:

        >>> print(env.rand_action(env.reset()))
        TensorDict(
            fields={
                agents: TensorDict(
                    fields={
                        action: Tensor(shape=torch.Size([4, 9]), device=cpu, dtype=torch.int64, is_shared=False),
                        done: Tensor(shape=torch.Size([4, 1]), device=cpu, dtype=torch.bool, is_shared=False),
                        observation: Tensor(shape=torch.Size([4, 3, 3, 2]), device=cpu, dtype=torch.int8, is_shared=False)},
                    batch_size=torch.Size([4]))},
            batch_size=torch.Size([]))
        >>> print(env.group_map)
        {"agents": ["agent_0", "agent_1", "agent_2", "agent_3]}

    - With ``group_map=MarlGroupMapType.ONE_GROUP_PER_AGENT`` and
      agents ``["agent_0", "agent_1", "agent_2", "agent_3"]``,
      the tensordicts coming and going from your environment will look
      something like:

        >>> print(env.rand_action(env.reset()))
        TensorDict(
            fields={
                agent_0: TensorDict(
                    fields={
                        action: Tensor(shape=torch.Size([9]), device=cpu, dtype=torch.int64, is_shared=False),
                        done: Tensor(shape=torch.Size([1]), device=cpu, dtype=torch.bool, is_shared=False),
                        observation: Tensor(shape=torch.Size([3, 3, 2]), device=cpu, dtype=torch.int8, is_shared=False)},
                    batch_size=torch.Size([]))},
                agent_1: TensorDict(
                    fields={
                        action: Tensor(shape=torch.Size([9]), device=cpu, dtype=torch.int64, is_shared=False),
                        done: Tensor(shape=torch.Size([1]), device=cpu, dtype=torch.bool, is_shared=False),
                        observation: Tensor(shape=torch.Size([3, 3, 2]), device=cpu, dtype=torch.int8, is_shared=False)},
                    batch_size=torch.Size([]))},
                agent_2: TensorDict(
                    fields={
                        action: Tensor(shape=torch.Size([9]), device=cpu, dtype=torch.int64, is_shared=False),
                        done: Tensor(shape=torch.Size([1]), device=cpu, dtype=torch.bool, is_shared=False),
                        observation: Tensor(shape=torch.Size([3, 3, 2]), device=cpu, dtype=torch.int8, is_shared=False)},
                    batch_size=torch.Size([]))},
                agent_3: TensorDict(
                    fields={
                        action: Tensor(shape=torch.Size([9]), device=cpu, dtype=torch.int64, is_shared=False),
                        done: Tensor(shape=torch.Size([1]), device=cpu, dtype=torch.bool, is_shared=False),
                        observation: Tensor(shape=torch.Size([3, 3, 2]), device=cpu, dtype=torch.int8, is_shared=False)},
                    batch_size=torch.Size([]))},
            batch_size=torch.Size([]))
        >>> print(env.group_map)
        {"agent_0": ["agent_0"], "agent_1": ["agent_1"], "agent_2": ["agent_2"], "agent_3": ["agent_3"]}
    """

    ALL_IN_ONE_GROUP = 1
    ONE_GROUP_PER_AGENT = 2

    def get_group_map(self, agent_names: list[str]):
        if self == MarlGroupMapType.ALL_IN_ONE_GROUP:
            return {"agents": agent_names}
        elif self == MarlGroupMapType.ONE_GROUP_PER_AGENT:
            return {agent_name: [agent_name] for agent_name in agent_names}


def check_marl_grouping(group_map: dict[str, list[str]], agent_names: list[str]):
    """Check MARL group map.

    Performs checks on the group map of a marl environment to assess its validity.
    Raises an error in cas of an invalid group_map.

    Args:
        group_map (Dict[str, List[str]]): the group map mapping group names to list of agent names in the group
        agent_names (List[str]): a list of all the agent names in the environment4

    Examples:
        >>> from torchrl.envs.utils import MarlGroupMapType, check_marl_grouping
        >>> agent_names = ["agent_0", "agent_1", "agent_2"]
        >>> check_marl_grouping(MarlGroupMapType.ALL_IN_ONE_GROUP.get_group_map(agent_names), agent_names)

    """
    n_agents = len(agent_names)
    if n_agents == 0:
        raise ValueError("No agents passed")
    if len(set(agent_names)) != n_agents:
        raise ValueError("There are agents with the same name")
    if len(group_map.keys()) > n_agents:
        raise ValueError(
            f"Number of groups {len(group_map.keys())} greater than number of agents {n_agents}"
        )
    found_agents = {agent_name: False for agent_name in agent_names}
    for group_name, group in group_map.items():
        if not len(group):
            raise ValueError(f"Group {group_name} is empty")
        for agent_name in group:
            if agent_name not in found_agents:
                raise ValueError(f"Agent {agent_name} not present in environment")
            if not found_agents[agent_name]:
                found_agents[agent_name] = True
            else:
                raise ValueError(f"Agent {agent_name} present more than once")
    for agent_name, found in found_agents.items():
        if not found:
            raise ValueError(f"Agent {agent_name} not found in any group")


def _terminated_or_truncated(
    data: TensorDictBase,
    full_done_spec: TensorSpec | None = None,
    key: str | None = "_reset",
    write_full_false: bool = False,
) -> bool:
    """Reads the done / terminated / truncated keys within a tensordict, and writes a new tensor where the values of both signals are aggregated.

    The modification occurs in-place within the TensorDict instance provided.
    This function can be used to compute the `"_reset"` signals in batched
    or multiagent settings, hence the default name of the output key.

    Args:
        data (TensorDictBase): the input data, generally resulting from a call
            to :meth:`~torchrl.envs.EnvBase.step`.
        full_done_spec (TensorSpec, optional): the done_spec from the env,
            indicating where the done leaves have to be found.
            If not provided, the default
            ``"done"``, ``"terminated"`` and ``"truncated"`` entries will be
            searched for in the data.
        key (NestedKey, optional): where the aggregated result should be written.
            If ``None``, then the function will not write any key but just output
            whether any of the done values was true.
            .. note:: if a value is already present for the ``key`` entry,
                the previous value will prevail and no update will be achieved.
        write_full_false (bool, optional): if ``True``, the reset keys will be
            written even if the output is ``False`` (ie, no done is ``True``
            in the provided data structure).
            Defaults to ``False``.

    Returns: a boolean value indicating whether any of the done states found in the data
        contained a ``True``.

    Examples:
        >>> from torchrl.data.tensor_specs import Categorical
        >>> from tensordict import TensorDict
        >>> spec = Composite(
        ...     done=Categorical(2, dtype=torch.bool),
        ...     truncated=Categorical(2, dtype=torch.bool),
        ...     nested=Composite(
        ...         done=Categorical(2, dtype=torch.bool),
        ...         truncated=Categorical(2, dtype=torch.bool),
        ...     )
        ... )
        >>> data = TensorDict({
        ...     "done": True, "truncated": False,
        ...     "nested": {"done": False, "truncated": True}},
        ...     batch_size=[]
        ... )
        >>> data = _terminated_or_truncated(data, spec)
        >>> print(data["_reset"])
        tensor(True)
        >>> print(data["nested", "_reset"])
        tensor(True)
    """
    list_of_keys = []

    def inner_terminated_or_truncated(data, full_done_spec, key, curr_done_key=()):
        any_eot = False
        aggregate = None
        if full_done_spec is None:
            tds = {}
            found_leaf = 0
            for eot_key, item in data.items():
                if eot_key in ("terminated", "truncated", "done"):
                    done = item
                    if aggregate is None:
                        aggregate = False
                    aggregate = aggregate | done
                    found_leaf += 1
                elif isinstance(item, TensorDictBase):
                    tds[eot_key] = item
            # The done signals in a root td prevail over done in the leaves
            if tds:
                for eot_key, item in tds.items():
                    any_eot_td = inner_terminated_or_truncated(
                        data=item,
                        full_done_spec=None,
                        key=key,
                        curr_done_key=curr_done_key + (eot_key,),
                    )
                    if not found_leaf:
                        any_eot = any_eot | any_eot_td
        else:
            composite_spec = {}
            found_leaf = 0
            for eot_key, item in full_done_spec.items():
                if isinstance(item, Composite):
                    composite_spec[eot_key] = item
                else:
                    found_leaf += 1
                    stop = data.get(eot_key, None)
                    if stop is None:
                        stop = torch.zeros(
                            (*data.shape, 1), dtype=torch.bool, device=data.device
                        )
                    if aggregate is None:
                        aggregate = False
                    aggregate = aggregate | stop
            # The done signals in a root td prevail over done in the leaves
            if composite_spec:
                for eot_key, item in composite_spec.items():
                    any_eot_td = inner_terminated_or_truncated(
                        data=data.get(eot_key),
                        full_done_spec=item,
                        key=key,
                        curr_done_key=curr_done_key + (eot_key,),
                    )
                    if not found_leaf:
                        any_eot = any_eot_td | any_eot

        if aggregate is not None:
            if key is not None:
                data.set(key, aggregate)
                list_of_keys.append(curr_done_key + (key,))
            any_eot = any_eot | aggregate.any()
        return any_eot

    any_eot = inner_terminated_or_truncated(data, full_done_spec, key)
    if not any_eot and not write_full_false:
        # remove the list of reset keys
        data.exclude(*list_of_keys, inplace=True)
    return any_eot


def terminated_or_truncated(
    data: TensorDictBase,
    full_done_spec: TensorSpec | None = None,
    key: str = "_reset",
    write_full_false: bool = False,
) -> bool:
    """Reads the done / terminated / truncated keys within a tensordict, and writes a new tensor where the values of both signals are aggregated.

    The modification occurs in-place within the TensorDict instance provided.
    This function can be used to compute the `"_reset"` signals in batched
    or multiagent settings, hence the default name of the output key.

    Args:
        data (TensorDictBase): the input data, generally resulting from a call
            to :meth:`~torchrl.envs.EnvBase.step`.
        full_done_spec (TensorSpec, optional): the done_spec from the env,
            indicating where the done leaves have to be found.
            If not provided, the default
            ``"done"``, ``"terminated"`` and ``"truncated"`` entries will be
            searched for in the data.
        key (NestedKey, optional): where the aggregated result should be written.
            If ``None``, then the function will not write any key but just output
            whether any of the done values was true.
            .. note:: if a value is already present for the ``key`` entry,
                the previous value will prevail and no update will be achieved.
        write_full_false (bool, optional): if ``True``, the reset keys will be
            written even if the output is ``False`` (ie, no done is ``True``
            in the provided data structure).
            Defaults to ``False``.

    Returns: a boolean value indicating whether any of the done states found in the data
        contained a ``True``.

    Examples:
        >>> from torchrl.data.tensor_specs import Categorical
        >>> from tensordict import TensorDict
        >>> spec = Composite(
        ...     done=Categorical(2, dtype=torch.bool),
        ...     truncated=Categorical(2, dtype=torch.bool),
        ...     nested=Composite(
        ...         done=Categorical(2, dtype=torch.bool),
        ...         truncated=Categorical(2, dtype=torch.bool),
        ...     )
        ... )
        >>> data = TensorDict({
        ...     "done": True, "truncated": False,
        ...     "nested": {"done": False, "truncated": True}},
        ...     batch_size=[]
        ... )
        >>> data = _terminated_or_truncated(data, spec)
        >>> print(data["_reset"])
        tensor(True)
        >>> print(data["nested", "_reset"])
        tensor(True)
    """
    list_of_keys = []

    def inner_terminated_or_truncated(data, full_done_spec, key, curr_done_key=()):
        any_eot = False
        aggregate = None
        if full_done_spec is None:
            for eot_key, item in data.items():
                if eot_key == "done":
                    done = data.get(eot_key, None)
                    if done is None:
                        done = torch.zeros(
                            (*data.shape, 1), dtype=torch.bool, device=data.device
                        )
                    if aggregate is None:
                        aggregate = torch.tensor(False, device=done.device)
                    aggregate = aggregate | done
                elif eot_key in ("terminated", "truncated"):
                    done = data.get(eot_key, None)
                    if done is None:
                        done = torch.zeros(
                            (*data.shape, 1), dtype=torch.bool, device=data.device
                        )
                    if aggregate is None:
                        aggregate = torch.tensor(False, device=done.device)
                    aggregate = aggregate | done
                elif isinstance(item, TensorDictBase):
                    any_eot = any_eot | inner_terminated_or_truncated(
                        data=item,
                        full_done_spec=None,
                        key=key,
                        curr_done_key=curr_done_key + (eot_key,),
                    )
        else:
            for eot_key, item in full_done_spec.items():
                if isinstance(item, Composite):
                    any_eot = any_eot | inner_terminated_or_truncated(
                        data=data.get(eot_key),
                        full_done_spec=item,
                        key=key,
                        curr_done_key=curr_done_key + (eot_key,),
                    )
                else:
                    sop = data.get(eot_key, None)
                    if sop is None:
                        sop = torch.zeros(
                            (*data.shape, 1), dtype=torch.bool, device=data.device
                        )
                    if aggregate is None:
                        aggregate = torch.tensor(False, device=sop.device)
                    aggregate = aggregate | sop
        if aggregate is not None:
            if key is not None:
                data.set(key, aggregate)
                list_of_keys.append(curr_done_key + (key,))
            any_eot = any_eot | aggregate.any()
        return any_eot

    any_eot = inner_terminated_or_truncated(data, full_done_spec, key)
    if not any_eot and not write_full_false:
        # remove the list of reset keys
        data.exclude(*list_of_keys, inplace=True)
    return any_eot


PARTIAL_MISSING_ERR = "Some reset keys were present but not all. Either all the `'_reset'` entries must be present, or none."


def _aggregate_end_of_traj(
    data: TensorDictBase, reset_keys=None, done_keys=None
) -> torch.Tensor:
    # goes through the tensordict and brings the _reset information to
    # a boolean tensor of the shape of the tensordict.
    batch_size = data.batch_size
    n = len(batch_size)
    if done_keys is not None and reset_keys is None:
        reset_keys = {_replace_last(key, "done") for key in done_keys}
    if reset_keys is not None:
        reset = False
        has_missing = None
        for key in reset_keys:
            local_reset = data.get(key, None)
            if local_reset is None:
                if has_missing is False:
                    raise ValueError(PARTIAL_MISSING_ERR)
                has_missing = True
                continue
            elif has_missing:
                raise ValueError(PARTIAL_MISSING_ERR)
            has_missing = False
            if local_reset.ndim > n:
                local_reset = local_reset.flatten(n, local_reset.ndim - 1)
                local_reset = local_reset.any(-1)
            reset = reset | local_reset
        if has_missing:
            return torch.ones(batch_size, dtype=torch.bool, device=data.device)
        return reset

    reset = torch.tensor(False, device=data.device)

    def skim_through(td, reset=reset):
        for key in td.keys():
            if key == "_reset":
                local_reset = td.get(key)
                if local_reset.ndim > n:
                    local_reset = local_reset.flatten(n, local_reset.ndim - 1)
                    local_reset = local_reset.any(-1)
                reset = reset | local_reset
            # we need to check the entry class without getting the value,
            # because some lazy tensordicts may prevent calls to items().
            # This introduces some slight overhead as when we encounter a
            # tensordict item, we'll need to get it twice.
            elif is_tensor_collection(td.entry_class(key)):
                value = td.get(key)
                reset = skim_through(value, reset=reset)
        return reset

    reset = skim_through(data)
    return reset


def _update_during_reset(
    tensordict_reset: TensorDictBase,
    tensordict: TensorDictBase,
    reset_keys: list[NestedKey],
):
    """Updates the input tensordict with the reset data, based on the reset keys."""
    if not reset_keys:
        return tensordict.update(tensordict_reset)
    roots = set()
    for reset_key in reset_keys:
        # get the node of the reset key
        if isinstance(reset_key, tuple):
            # the reset key *must* have gone through unravel_key
            # we don't test it to avoid induced overhead
            node_key = reset_key[:-1]
            node_reset = tensordict_reset.get(node_key)
            node = tensordict.get(node_key)
            reset_key_tuple = reset_key
        else:
            node_reset = tensordict_reset.exclude(reset_key)
            node = tensordict
            reset_key_tuple = (reset_key,)
        # get the reset signal
        reset = tensordict.pop(reset_key, None)

        # check if this reset should be ignored -- this happens whenever the
        # root node has already been updated
        root = () if isinstance(reset_key, str) else reset_key[:-1]
        processed = any(reset_key_tuple[: len(x)] == x for x in roots)
        roots.add(root)
        if processed:
            continue

        if reset is None or reset.all():
            # perform simple update, at a single level.
            # by contract, a reset signal at one level cannot
            # be followed by other resets at nested levels, so it's safe to
            # simply update
            node.update(node_reset, update_batch_size=True)
        else:
            # there can be two cases: (1) the key is present in both tds,
            # in which case we use the reset mask to update
            # (2) the key is not present in the input tensordict, in which
            # case we just return the data

            # empty tensordicts won't be returned
            if reset.ndim > node.ndim:
                reset = reset.flatten(node.ndim, reset.ndim - 1)
                reset = reset.any(-1)
            reset = reset.reshape(node.shape)
            # node.update(node.where(~reset, other=node_reset, pad=0))
            node.where(~reset, other=node_reset, out=node, pad=0)
            # node = node.clone()
            # idx = reset.nonzero(as_tuple=True)[0]
            # node[idx].update(node_reset[idx])
            # node["done"] = torch.zeros((*node.shape, 1), dtype=torch.bool)

    return tensordict


def _repr_by_depth(key):
    """Used to sort keys based on nesting level."""
    key = unravel_key(key)
    if isinstance(key, str):
        return (0, key)
    else:
        return (len(key) - 1, ".".join(key))


def _make_compatible_policy(
    policy,
    observation_spec,
    env=None,
    fast_wrap=False,
    trust_policy=False,
    env_maker=None,
    env_maker_kwargs=None,
):
    if trust_policy or isinstance(policy, torch._dynamo.eval_frame.OptimizedModule):
        return policy
    if policy is None:
        input_spec = None
        if env_maker is not None:
            from torchrl.envs import EnvBase, EnvCreator

            if isinstance(env_maker, EnvBase):
                env = env_maker
                input_spec = env.input_spec["full_action_spec"]
            elif isinstance(env_maker, EnvCreator):
                input_spec = env_maker._meta_data.specs[
                    "input_spec", "full_action_spec"
                ]
            else:
                env = env_maker(**env_maker_kwargs)
                input_spec = env.full_action_spec
        if input_spec is None:
            if env is not None:
                input_spec = env.input_spec["full_action_spec"]
            else:
                raise ValueError(
                    "env must be provided to _get_policy_and_device if policy is None"
                )

        policy = RandomPolicy(input_spec)

    # make sure policy is an nn.Module - this will return the same policy if conditions are met
    # policy = CloudpickleWrapper(policy)

    caller = getattr(policy, "forward", policy)

    if not _policy_is_tensordict_compatible(policy):
        if observation_spec is None:
            if env is not None:
                observation_spec = env.observation_spec
            elif env_maker is not None:
                from torchrl.envs import EnvBase, EnvCreator

                if isinstance(env_maker, EnvBase):
                    observation_spec = env_maker.observation_spec
                elif isinstance(env_maker, EnvCreator):
                    observation_spec = env_maker._meta_data.specs[
                        "output_spec", "full_observation_spec"
                    ]
                else:
                    observation_spec = env_maker(**env_maker_kwargs).observation_spec

        # policy is a nn.Module that doesn't operate on tensordicts directly
        # so we attempt to auto-wrap policy with TensorDictModule
        if observation_spec is None:
            raise ValueError(
                "Unable to read observation_spec from the environment. This is "
                "required to check compatibility of the environment and policy "
                "since the policy is a nn.Module that operates on tensors "
                "rather than a TensorDictModule or a nn.Module that accepts a "
                "TensorDict as input and defines in_keys and out_keys. "
                "If your policy is compatible with the environment, you can solve this warning by setting "
                "trust_policy=True in the constructor."
            )

        try:
            sig = caller.__signature__
        except AttributeError:
            sig = inspect.signature(caller)
        # we check if all the mandatory params are there
        params = list(sig.parameters.keys())
        if (
            set(sig.parameters) == {"tensordict"}
            or set(sig.parameters) == {"td"}
            or (
                len(params) == 1
                and is_tensor_collection(sig.parameters[params[0]].annotation)
            )
        ):
            return policy
        if fast_wrap:
            in_keys = list(observation_spec.keys())
            out_keys = list(env.action_keys)
            return TensorDictModule(policy, in_keys=in_keys, out_keys=out_keys)

        required_kwargs = {
            str(k) for k, p in sig.parameters.items() if p.default is inspect._empty
        }
        next_observation = {
            key: value for key, value in observation_spec.rand().items()
        }
        if not required_kwargs.difference(set(next_observation)):
            in_keys = [str(k) for k in sig.parameters if k in next_observation]
            if env is None:
                out_keys = ["action"]
            else:
                out_keys = list(env.action_keys)
            for p in getattr(policy, "parameters", list)():
                policy_device = p.device
                break
            else:
                policy_device = None
            if policy_device:
                next_observation = tree_map(
                    lambda x: x.to(policy_device), next_observation
                )

            output = policy(**next_observation)

            if isinstance(output, tuple):
                out_keys.extend(f"output{i + 1}" for i in range(len(output) - 1))

            policy = TensorDictModule(policy, in_keys=in_keys, out_keys=out_keys)
        else:
            raise TypeError(
                f"""Arguments to policy.forward are incompatible with entries in
    env.observation_spec (got incongruent signatures: fun signature is {set(sig.parameters)} vs specs {set(next_observation)}).
    If you want TorchRL to automatically wrap your policy with a TensorDictModule
    then the arguments to policy.forward must correspond one-to-one with entries
    in env.observation_spec.
    For more complex behavior and more control you can consider writing your
    own TensorDictModule.
    Check the collector documentation to know more about accepted policies.
    """
            )
    return policy


def _policy_is_tensordict_compatible(policy: nn.Module):
    def is_compatible(policy):
        return isinstance(policy, (RandomPolicy, TensorDictModuleBase))

    if (
        is_compatible(policy)
        or (
            isinstance(policy, _NonParametricPolicyWrapper)
            and is_compatible(policy.policy)
        )
        or (isinstance(policy, CloudpickleWrapper) and is_compatible(policy.fn))
    ):
        return True

    sig = inspect.signature(getattr(policy, "forward", policy))

    if (
        len(sig.parameters) == 1
        and hasattr(policy, "in_keys")
        and hasattr(policy, "out_keys")
    ):
        raise RuntimeError(
            "Passing a policy that is not a tensordict.nn.TensorDictModuleBase subclass but has in_keys and out_keys "
            "is deprecated. Users should inherit from this class (which "
            "has very few restrictions) to make the experience smoother. "
            "Simply change your policy from `class Policy(nn.Module)` to `Policy(tensordict.nn.TensorDictModuleBase)` "
            "and this error should disappear.",
        )
    elif not hasattr(policy, "in_keys") and not hasattr(policy, "out_keys"):
        # if it's not a TensorDictModule, and in_keys and out_keys are not defined then
        # we assume no TensorDict compatibility and will try to wrap it.
        return False

    # if in_keys or out_keys were defined but policy is not a TensorDictModule or
    # accepts multiple arguments then it's likely the user is trying to do something
    # that will have undetermined behavior, we raise an error
    raise TypeError(
        "Received a policy that defines in_keys or out_keys and also expects multiple "
        "arguments to policy.forward. If the policy is compatible with TensorDict, it "
        "should take a single argument of type TensorDict to policy.forward and define "
        "both in_keys and out_keys. Alternatively, policy.forward can accept "
        "arbitrarily many tensor inputs and leave in_keys and out_keys undefined and "
        "TorchRL will attempt to automatically wrap the policy with a TensorDictModule."
    )


class RandomPolicy:
    """A random policy for data collectors.

    This is a wrapper around the action_spec.rand method.

    Args:
        action_spec: TensorSpec object describing the action specs

    Examples:
        >>> from tensordict import TensorDict
        >>> from torchrl.data.tensor_specs import Bounded
        >>> action_spec = Bounded(-torch.ones(3), torch.ones(3))
        >>> actor = RandomPolicy(action_spec=action_spec)
        >>> td = actor(TensorDict()) # selects a random action in the cube [-1; 1]
    """

    def __init__(self, action_spec: TensorSpec, action_key: NestedKey = "action"):
        super().__init__()
        self.action_spec = action_spec.clone()
        self.action_key = action_key

    def __call__(self, td: TensorDictBase) -> TensorDictBase:
        if isinstance(self.action_spec, Composite):
            return td.update(self.action_spec.rand())
        else:
            return td.set(self.action_key, self.action_spec.rand())


class _PolicyMetaClass(abc.ABCMeta):
    def __call__(cls, *args, **kwargs):
        # no kwargs
        if isinstance(args[0], nn.Module):
            return args[0]
        return super().__call__(*args)


class _NonParametricPolicyWrapper(nn.Module, metaclass=_PolicyMetaClass):
    """A wrapper for non-parametric policies."""

    def __init__(self, policy):
        super().__init__()
        functools.update_wrapper(self, policy)
        self.policy = CloudpickleWrapper(policy)
        if hasattr(policy, "forward"):
            self.forward = self.policy.forward

    def __getattr__(self, attr: str) -> Any:
        if attr in self.__dir__():
            return self.__getattribute__(
                attr
            )  # make sure that appropriate exceptions are raised

        elif attr.startswith("__"):
            raise AttributeError(
                "passing built-in private methods is "
                f"not permitted with type {type(self)}. "
                f"Got attribute {attr}."
            )

        elif "policy" in self.__dir__():
            policy = self.__getattribute__("policy")
            return getattr(policy, attr)
        try:
            super().__getattr__(attr)
        except Exception:
            raise AttributeError(
                f"policy not set in {self.__class__.__name__}, cannot access {attr}."
            )<|MERGE_RESOLUTION|>--- conflicted
+++ resolved
@@ -940,15 +940,9 @@
                 unsqueeze_null_shapes=unsqueeze_null_shapes,
                 dynamic_shape=dynamic_shape,
             )
-<<<<<<< HEAD
-            if isinstance(tensor, TensorDictBase)
-            else NonTensor(
-                shape=data.shape, example_data=data.data, device=tensor.device
-=======
             if is_tensor_collection(tensor) and not is_non_tensor(tensor)
             else NonTensor(
-                shape=tensor.shape, example_data=tensor.data, device=tensor.device
->>>>>>> f67cbc7e
+                shape=tensor.shape, example_data=tensor.data, example_data=data.data, device=tensor.device
             )
             if is_non_tensor(tensor)
             else Unbounded(
