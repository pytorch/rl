# Copyright (c) Meta Platforms, Inc. and affiliates.
#
# This source code is licensed under the MIT license found in the
# LICENSE file in the root directory of this source tree.

from __future__ import annotations

import abc
import itertools
import warnings
from typing import Any, Dict, List, Optional, Sequence, Tuple, Union

import numpy as np
import torch
from tensordict import TensorDict
from tensordict.tensordict import TensorDictBase

from torchrl.data.tensor_specs import TensorSpec, UnboundedContinuousTensorSpec
from torchrl.envs.common import _EnvWrapper


class BaseInfoDictReader(metaclass=abc.ABCMeta):
    """Base class for info-readers."""

    @abc.abstractmethod
    def __call__(
        self, info_dict: Dict[str, Any], tensordict: TensorDictBase
    ) -> TensorDictBase:
        raise NotImplementedError

    @abc.abstractproperty
    def info_spec(self) -> Dict[str, TensorSpec]:
        raise NotImplementedError


class default_info_dict_reader(BaseInfoDictReader):
    """Default info-key reader.

    In cases where keys can be directly written to a tensordict (mostly if they abide to the
    tensordict shape), one simply needs to indicate the keys to be registered during
    instantiation.

    Examples:
        >>> from torchrl.envs.libs.gym import GymWrapper
        >>> from torchrl.envs import default_info_dict_reader
        >>> reader = default_info_dict_reader(["my_info_key"])
        >>> # assuming "some_env-v0" returns a dict with a key "my_info_key"
        >>> env = GymWrapper(gym.make("some_env-v0"))
        >>> env.set_info_dict_reader(info_dict_reader=reader)
        >>> tensordict = env.reset()
        >>> tensordict = env.rand_step(tensordict)
        >>> assert "my_info_key" in tensordict.keys()

    """

    def __init__(
        self,
        keys: List[str] = None,
        spec: Union[Sequence[TensorSpec], Dict[str, TensorSpec]] = None,
    ):
        if keys is None:
            keys = []
        self.keys = keys

        if isinstance(spec, Sequence):
            if len(spec) != len(self.keys):
                raise ValueError(
                    "If specifying specs for info keys with a sequence, the "
                    "length of the sequence must match the number of keys"
                )
            self._info_spec = dict(zip(self.keys, spec))
        else:
            if spec is None:
                spec = {}

            self._info_spec = {
                key: spec.get(key, UnboundedContinuousTensorSpec()) for key in self.keys
            }

    def __call__(
        self, info_dict: Dict[str, Any], tensordict: TensorDictBase
    ) -> TensorDictBase:
        if not isinstance(info_dict, dict) and len(self.keys):
            warnings.warn(
                f"Found an info_dict of type {type(info_dict)} "
                f"but expected type or subtype `dict`."
            )
        for key in self.keys:
            if key in info_dict:
                tensordict[key] = info_dict[key]
        return tensordict

    @property
    def info_spec(self) -> Dict[str, TensorSpec]:
        return self._info_spec


class GymLikeEnv(_EnvWrapper):
    """A gym-like env is an environment.

    Its behaviour is similar to gym environments in what common methods (specifically reset and step) are expected to do.

    A :obj:`GymLikeEnv` has a :obj:`.step()` method with the following signature:

        ``env.step(action: np.ndarray) -> Tuple[Union[np.ndarray, dict], double, bool, *info]``

    where the outputs are the observation, reward and done state respectively.
    In this implementation, the info output is discarded (but specific keys can be read
    by updating info_dict_reader, see :obj:`set_info_dict_reader` class method).

    By default, the first output is written at the "observation" key-value pair in the output tensordict, unless
    the first output is a dictionary. In that case, each observation output will be put at the corresponding
    :obj:`f"{key}"` location for each :obj:`f"{key}"` of the dictionary.

    It is also expected that env.reset() returns an observation similar to the one observed after a step is completed.
    """

    _info_dict_reader: BaseInfoDictReader

    @classmethod
    def __new__(cls, *args, **kwargs):
        cls._info_dict_reader = None
        return super().__new__(cls, *args, _batch_locked=True, **kwargs)

    def read_action(self, action):
        """Reads the action obtained from the input TensorDict and transforms it in the format expected by the contained environment.

        Args:
            action (Tensor or TensorDict): an action to be taken in the environment

        Returns: an action in a format compatible with the contained environment.

        """
        return self.action_spec.to_numpy(action, safe=False)

    def read_done(self, done):
        """Done state reader.

        Reads a done state and returns a tuple containing:
        - a done state to be set in the environment
        - a boolean value indicating whether the frame_skip loop should be broken

        Args:
            done (np.ndarray, boolean or other format): done state obtained from the environment

        """
        return done, done

    def read_reward(self, total_reward, step_reward):
        """Reads a reward and the total reward so far (in the frame skip loop) and returns a sum of the two.

        Args:
            total_reward (torch.Tensor or TensorDict): total reward so far in the step
            step_reward (reward in the format provided by the inner env): reward of this particular step

        """
        return total_reward + self.reward_spec.encode(step_reward)

    def read_obs(
        self, observations: Union[Dict[str, Any], torch.Tensor, np.ndarray]
    ) -> Dict[str, Any]:
        """Reads an observation from the environment and returns an observation compatible with the output TensorDict.

        Args:
            observations (observation under a format dictated by the inner env): observation to be read.

        """
        if isinstance(observations, dict):
            observations = {key: value for key, value in observations.items()}
        if not isinstance(observations, (TensorDict, dict)):
            (key,) = itertools.islice(self.observation_spec.keys(), 1)
            observations = {key: observations}
        observations = self.observation_spec.encode(observations)
        return observations

    def _step(self, tensordict: TensorDictBase) -> TensorDictBase:
        action = tensordict.get("action")
        action_np = self.read_action(action)

        reward = self.reward_spec.zero(self.batch_size)
        for _ in range(self.wrapper_frame_skip):
            obs, _reward, done, *info = self._output_transform(
                self._env.step(action_np)
            )
            if isinstance(obs, list) and len(obs) == 1:
                # Until gym 0.25.2 we had rendered frames returned in lists of length 1
                obs = obs[0]
            if len(info) == 2:
                # gym 0.26
                truncation, info = info
            elif len(info) == 1:
                info = info[0]
            elif len(info) == 0:
                info = None
            else:
                raise ValueError(
                    "the environment output is expected to be either"
                    "obs, reward, done, truncation, info (gym >= 0.26) or "
                    f"obs, reward, done, info. Got info with types = ({[type(x) for x in info]})"
                )

            if _reward is None:
                _reward = self.reward_spec.zero(self.batch_size)

            reward = self.read_reward(reward, _reward)

            if isinstance(done, bool) or (
                isinstance(done, np.ndarray) and not len(done)
            ):
                done = torch.tensor([done], device=self.device)

            done, do_break = self.read_done(done)
            if do_break:
                break

        obs_dict = self.read_obs(obs)

        if reward is None:
            reward = np.nan
        reward = self._to_tensor(reward, dtype=self.reward_spec.dtype)
        done = self._to_tensor(done, dtype=torch.bool)

        tensordict_out = TensorDict(
            obs_dict, batch_size=tensordict.batch_size, device=self.device
        )

        tensordict_out.set("reward", reward)
        tensordict_out.set("done", done)
        if self.info_dict_reader is not None and info is not None:
            self.info_dict_reader(info, tensordict_out)

        return tensordict_out

    def _reset(
        self, tensordict: Optional[TensorDictBase] = None, **kwargs
    ) -> TensorDictBase:
        reset_data = self._env.reset(**kwargs)
        if not isinstance(reset_data, tuple):
            reset_data = (reset_data,)
        obs, *_ = self._output_transform(reset_data)
        tensordict_out = TensorDict(
            source=self.read_obs(obs),
            batch_size=self.batch_size,
            device=self.device,
        )
<<<<<<< HEAD
        self._is_done = torch.zeros(*self.batch_size, 1, dtype=torch.bool)
        tensordict_out.set("done", self._is_done)
=======
        tensordict_out.set("done", torch.zeros(*self.batch_size, 1, dtype=torch.bool))
>>>>>>> c2b9f9ce
        return tensordict_out

    def _output_transform(self, step_outputs_tuple: Tuple) -> Tuple:
        """To be overwritten when step_outputs differ from Tuple[Observation: Union[np.ndarray, dict], reward: Number, done:Bool]."""
        if not isinstance(step_outputs_tuple, tuple):
            raise TypeError(
                f"Expected step_outputs_tuple type to be Tuple but got {type(step_outputs_tuple)}"
            )
        return step_outputs_tuple

    def set_info_dict_reader(self, info_dict_reader: BaseInfoDictReader) -> GymLikeEnv:
        """Sets an info_dict_reader function.

        This function should take as input an
        info_dict dictionary and the tensordict returned by the step function, and
        write values in an ad-hoc manner from one to the other.

        Args:
            info_dict_reader (callable): a callable taking a input dictionary and
                output tensordict as arguments. This function should modify the
                tensordict in-place.

        Returns: the same environment with the dict_reader registered.

        Examples:
            >>> from torchrl.envs import GymWrapper, default_info_dict_reader
            >>> reader = default_info_dict_reader(["my_info_key"])
            >>> # assuming "some_env-v0" returns a dict with a key "my_info_key"
            >>> env = GymWrapper(gym.make("some_env-v0")).set_info_dict_reader(info_dict_reader=reader)
            >>> tensordict = env.reset()
            >>> tensordict = env.rand_step(tensordict)
            >>> assert "my_info_key" in tensordict.keys()

        """
        self.info_dict_reader = info_dict_reader
        for info_key, spec in info_dict_reader.info_spec.items():
            self.observation_spec[info_key] = spec
        return self

    def __repr__(self) -> str:
        return (
            f"{self.__class__.__name__}(env={self._env}, batch_size={self.batch_size})"
        )

    @property
    def info_dict_reader(self):
        return self._info_dict_reader

    @info_dict_reader.setter
    def info_dict_reader(self, value: callable):
        self._info_dict_reader = value<|MERGE_RESOLUTION|>--- conflicted
+++ resolved
@@ -243,12 +243,7 @@
             batch_size=self.batch_size,
             device=self.device,
         )
-<<<<<<< HEAD
-        self._is_done = torch.zeros(*self.batch_size, 1, dtype=torch.bool)
-        tensordict_out.set("done", self._is_done)
-=======
         tensordict_out.set("done", torch.zeros(*self.batch_size, 1, dtype=torch.bool))
->>>>>>> c2b9f9ce
         return tensordict_out
 
     def _output_transform(self, step_outputs_tuple: Tuple) -> Tuple:
