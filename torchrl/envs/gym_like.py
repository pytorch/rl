# Copyright (c) Meta Platforms, Inc. and affiliates.
#
# This source code is licensed under the MIT license found in the
# LICENSE file in the root directory of this source tree.

from __future__ import annotations

import abc
import warnings
from typing import List, Optional, Sequence, Union, Tuple, Any, Dict

import numpy as np
import torch

from torchrl.data import TensorDict
from torchrl.data.tensor_specs import TensorSpec, UnboundedContinuousTensorSpec
from torchrl.data.tensordict.tensordict import TensorDictBase
from torchrl.envs.common import _EnvWrapper

__all__ = ["GymLikeEnv", "default_info_dict_reader"]


<<<<<<< HEAD
class default_info_dict_reader:
    """Default info-key reader.
=======
class BaseInfoDictReader(metaclass=abc.ABCMeta):
    """
    Base class for info-readers.
    """

    @abc.abstractmethod
    def __call__(
        self, info_dict: Dict[str, Any], tensordict: TensorDictBase
    ) -> TensorDictBase:
        raise NotImplementedError

    @abc.abstractproperty
    def info_spec(self) -> Dict[str, TensorSpec]:
        raise NotImplementedError


class default_info_dict_reader(BaseInfoDictReader):
    """
    Default info-key reader.
>>>>>>> 7dcb7fc2

    In cases where keys can be directly written to a tensordict (mostly if they abide to the
    tensordict shape), one simply needs to indicate the keys to be registered during
    instantiation.

    Examples:
        >>> from torchrl.envs.libs.gym import GymWrapper
        >>> from torchrl.envs import default_info_dict_reader
        >>> reader = default_info_dict_reader(["my_info_key"])
        >>> # assuming "some_env-v0" returns a dict with a key "my_info_key"
        >>> env = GymWrapper(gym.make("some_env-v0"))
        >>> env.set_info_dict_reader(info_dict_reader=reader)
        >>> tensordict = env.reset()
        >>> tensordict = env.rand_step(tensordict)
        >>> assert "my_info_key" in tensordict.keys()

    """

    def __init__(
        self,
        keys: List[str] = None,
        spec: Union[Sequence[TensorSpec], Dict[str, TensorSpec]] = None,
    ):
        if keys is None:
            keys = []
        self.keys = keys

        if isinstance(spec, Sequence):
            if len(spec) != len(self.keys):
                raise ValueError(
                    "If specifying specs for info keys with a sequence, the "
                    "length of the sequence must match the number of keys"
                )
            self._info_spec = dict(zip(self.keys, spec))
        else:
            if spec is None:
                spec = {}

            self._info_spec = {
                key: spec.get(key, UnboundedContinuousTensorSpec()) for key in self.keys
            }

    def __call__(
        self, info_dict: Dict[str, Any], tensordict: TensorDictBase
    ) -> TensorDictBase:
        if not isinstance(info_dict, dict) and len(self.keys):
            warnings.warn(
                f"Found an info_dict of type {type(info_dict)} "
                f"but expected type or subtype `dict`."
            )
        for key in self.keys:
            if key in info_dict:
                tensordict[key] = info_dict[key]
        return tensordict

    @property
    def info_spec(self) -> Dict[str, TensorSpec]:
        return self._info_spec


class GymLikeEnv(_EnvWrapper):
    _info_dict_reader: BaseInfoDictReader

    """
    A gym-like env is an environment whose behaviour is similar to gym environments in what
    common methods (specifically reset and step) are expected to do.


    A `GymLikeEnv` has a `.step()` method with the following signature:

        ``env.step(action: np.ndarray) -> Tuple[Union[np.ndarray, dict], double, bool, *info]``

    where the outputs are the observation, reward and done state respectively.
    In this implementation, the info output is discarded (but specific keys can be read
    by updating info_dict_reader, see `set_info_dict_reader` class method).

    By default, the first output is written at the "next_observation" key-value pair in the output tensordict, unless
    the first output is a dictionary. In that case, each observation output will be put at the corresponding
    "next_observation_{key}" location.

    It is also expected that env.reset() returns an observation similar to the one observed after a step is completed.
    """

    @classmethod
    def __new__(cls, *args, **kwargs):
        cls._info_dict_reader = None
        return super().__new__(cls, *args, _batch_locked=True, **kwargs)

    def read_action(self, action):
        """Reads the action obtained from the input TensorDict and transforms it
        in the format expected by the contained environment.

        Args:
            action (Tensor or TensorDict): an action to be taken in the environment

        Returns: an action in a format compatible with the contained environment.

        """
        return self.action_spec.to_numpy(action, safe=False)

    def read_done(self, done):
        """Reads a done state and returns a tuple containing:
        - a done state to be set in the environment
        - a boolean value indicating whether the frame_skip loop should be broken

        Args:
            done (np.ndarray, boolean or other format): done state obtained from the environment

        """
        return done, done

    def read_reward(self, total_reward, step_reward):
        """Reads a reward and the total reward so far (in the frame skip loop)
        and returns a sum of the two.

        Args:
            total_reward (torch.Tensor or TensorDict): total reward so far in the step
            step_reward (reward in the format provided by the inner env): reward of this particular step

        """
        return total_reward + self.reward_spec.encode(step_reward)

    def read_obs(
        self, observations: Union[Dict[str, Any], torch.Tensor, np.ndarray]
    ) -> Dict[str, Any]:
        """Reads an observation from the environment and returns an observation
        compatible with the output TensorDict.

        Args:
            observations (observation under a format dictated by the inner env): observation to be read.

        """
        if isinstance(observations, dict):
            observations = {"next_" + key: value for key, value in observations.items()}
        if not isinstance(observations, (TensorDict, dict)):
            key = list(self.observation_spec.keys())[0]
            observations = {key: observations}
        observations = self.observation_spec.encode(observations)
        return observations

    def _step(self, tensordict: TensorDictBase) -> TensorDictBase:
        action = tensordict.get("action")
        action_np = self.read_action(action)

        reward = self.reward_spec.zero(self.batch_size)
        for _ in range(self.wrapper_frame_skip):
            obs, _reward, done, *info = self._output_transform(
                self._env.step(action_np)
            )
            if isinstance(obs, list) and len(obs) == 1:
                # Until gym 0.25.2 we had rendered frames returned in lists of length 1
                obs = obs[0]
            if len(info) == 2:
                # gym 0.26
                truncation, info = info
            elif len(info) == 1:
                info = info[0]
            elif len(info) == 0:
                info = None
            else:
                raise ValueError(
                    "the environment output is expected to be either"
                    "obs, reward, done, truncation, info (gym >= 0.26) or "
                    f"obs, reward, done, info. Got info with types = ({[type(x) for x in info]})"
                )

            if _reward is None:
                _reward = self.reward_spec.zero(self.batch_size)

            reward = self.read_reward(reward, _reward)

            # TODO: check how to deal with np arrays
            done, do_break = self.read_done(done)
            if do_break:
                break

        obs_dict = self.read_obs(obs)

        if reward is None:
            reward = np.nan
        reward = self._to_tensor(reward, dtype=self.reward_spec.dtype)
        done = self._to_tensor(done, dtype=torch.bool)
        self.is_done = done

        tensordict_out = TensorDict(
            obs_dict, batch_size=tensordict.batch_size, device=self.device
        )
        tensordict_out.set("reward", reward)
        tensordict_out.set("done", done)
        if self.info_dict_reader is not None and info is not None:
            self.info_dict_reader(info, tensordict_out)

        return tensordict_out

    def _reset(
        self, tensordict: Optional[TensorDictBase] = None, **kwargs
    ) -> TensorDictBase:
        reset_data = self._env.reset(**kwargs)
        if not isinstance(reset_data, tuple):
            reset_data = (reset_data,)
        obs, *_ = self._output_transform(reset_data)
        tensordict_out = TensorDict(
            source=self.read_obs(obs),
            batch_size=self.batch_size,
            device=self.device,
        )
        self._is_done = torch.zeros(self.batch_size, dtype=torch.bool)
        tensordict_out.set("done", self._is_done)
        return tensordict_out

    def _output_transform(self, step_outputs_tuple: Tuple) -> Tuple:
        """To be overwritten when step_outputs differ from Tuple[Observation: Union[np.ndarray, dict], reward: Number, done:Bool]."""
        if not isinstance(step_outputs_tuple, tuple):
            raise TypeError(
                f"Expected step_outputs_tuple type to be Tuple but got {type(step_outputs_tuple)}"
            )
        return step_outputs_tuple

<<<<<<< HEAD
    def set_info_dict_reader(self, info_dict_reader: callable) -> GymLikeEnv:
        """Sets an info_dict_reader function.

        This function should take as input an
=======
    def set_info_dict_reader(self, info_dict_reader: BaseInfoDictReader) -> GymLikeEnv:
        """
        Sets an info_dict_reader function. This function should take as input an
>>>>>>> 7dcb7fc2
        info_dict dictionary and the tensordict returned by the step function, and
        write values in an ad-hoc manner from one to the other.

        Args:
            info_dict_reader (callable): a callable taking a input dictionary and
                output tensordict as arguments. This function should modify the
                tensordict in-place.

        Returns: the same environment with the dict_reader registered.

        Examples:
            >>> from torchrl.envs import default_info_dict_reader
            >>> from torchrl.envs.libs.gym import GymWrapper
            >>> import gym
            >>> reader = default_info_dict_reader(["my_info_key"])
            >>> # assuming "some_env-v0" returns a dict with a key "my_info_key"
            >>> env = GymWrapper(gym.make("some_env-v0")).set_info_dict_reader(info_dict_reader=reader)
            >>> tensordict = env.reset()
            >>> tensordict = env.rand_step(tensordict)
            >>> assert "my_info_key" in tensordict.keys()

        """
        self.info_dict_reader = info_dict_reader
        for info_key, spec in info_dict_reader.info_spec.items():
            self.observation_spec[info_key] = spec
        return self

    def __repr__(self) -> str:
        return (
            f"{self.__class__.__name__}(env={self._env}, batch_size={self.batch_size})"
        )

    @property
    def info_dict_reader(self):
        return self._info_dict_reader

    @info_dict_reader.setter
    def info_dict_reader(self, value: callable):
        self._info_dict_reader = value<|MERGE_RESOLUTION|>--- conflicted
+++ resolved
@@ -20,10 +20,6 @@
 __all__ = ["GymLikeEnv", "default_info_dict_reader"]
 
 
-<<<<<<< HEAD
-class default_info_dict_reader:
-    """Default info-key reader.
-=======
 class BaseInfoDictReader(metaclass=abc.ABCMeta):
     """
     Base class for info-readers.
@@ -43,7 +39,6 @@
 class default_info_dict_reader(BaseInfoDictReader):
     """
     Default info-key reader.
->>>>>>> 7dcb7fc2
 
     In cases where keys can be directly written to a tensordict (mostly if they abide to the
     tensordict shape), one simply needs to indicate the keys to be registered during
@@ -255,23 +250,16 @@
         return tensordict_out
 
     def _output_transform(self, step_outputs_tuple: Tuple) -> Tuple:
-        """To be overwritten when step_outputs differ from Tuple[Observation: Union[np.ndarray, dict], reward: Number, done:Bool]."""
+        """To be overwritten when step_outputs differ from Tuple[Observation: Union[np.ndarray, dict], reward: Number, done:Bool]"""
         if not isinstance(step_outputs_tuple, tuple):
             raise TypeError(
                 f"Expected step_outputs_tuple type to be Tuple but got {type(step_outputs_tuple)}"
             )
         return step_outputs_tuple
 
-<<<<<<< HEAD
-    def set_info_dict_reader(self, info_dict_reader: callable) -> GymLikeEnv:
-        """Sets an info_dict_reader function.
-
-        This function should take as input an
-=======
     def set_info_dict_reader(self, info_dict_reader: BaseInfoDictReader) -> GymLikeEnv:
         """
         Sets an info_dict_reader function. This function should take as input an
->>>>>>> 7dcb7fc2
         info_dict dictionary and the tensordict returned by the step function, and
         write values in an ad-hoc manner from one to the other.
 
@@ -283,9 +271,7 @@
         Returns: the same environment with the dict_reader registered.
 
         Examples:
-            >>> from torchrl.envs import default_info_dict_reader
-            >>> from torchrl.envs.libs.gym import GymWrapper
-            >>> import gym
+            >>> from torchrl.envs import GymWrapper, default_info_dict_reader
             >>> reader = default_info_dict_reader(["my_info_key"])
             >>> # assuming "some_env-v0" returns a dict with a key "my_info_key"
             >>> env = GymWrapper(gym.make("some_env-v0")).set_info_dict_reader(info_dict_reader=reader)
