--- conflicted
+++ resolved
@@ -86,11 +86,6 @@
 
     def _output_transform(self, output):
         obs, reward, done, info = output
-<<<<<<< HEAD
-        return obs, reward, done ^ done, done, done, info
-
-    def _reset_output_transform(self, reset_data):
-=======
         if self.from_pixels:
             obs["pixels"] = self._env.render(mode='rgb_array')
         return obs, reward, done ^ done, done, done, info
@@ -99,7 +94,6 @@
         reset_data.pop("reward", None)
         if self.from_pixels:
             reset_data["pixels"] = self._env.render(mode='rgb_array')
->>>>>>> 0c86ea65
         return reset_data, {}
 
     @classmethod
