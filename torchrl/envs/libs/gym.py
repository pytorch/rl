# Copyright (c) Meta Platforms, Inc. and affiliates.
#
# This source code is licensed under the MIT license found in the
# LICENSE file in the root directory of this source tree.
import abc
import importlib
import warnings
from copy import copy
from types import ModuleType
from typing import Dict, List, Optional
from warnings import warn

import numpy as np
import torch

<<<<<<< HEAD
from tensordict import TensorDictBase
from torchrl.envs.batched_envs import CloudpickleWrapper
=======
from torchrl.envs.utils import _classproperty
>>>>>>> 1182f46f

try:
    from torch.utils._contextlib import _DecoratorContextManager
except ModuleNotFoundError:
    from torchrl._utils import _DecoratorContextManager

from torchrl._utils import implement_for
from torchrl.data.tensor_specs import (
    BinaryDiscreteTensorSpec,
    BoundedTensorSpec,
    CompositeSpec,
    DiscreteTensorSpec,
    MultiDiscreteTensorSpec,
    MultiOneHotDiscreteTensorSpec,
    OneHotDiscreteTensorSpec,
    TensorSpec,
    UnboundedContinuousTensorSpec,
)
from torchrl.data.utils import numpy_to_torch_dtype_dict

<<<<<<< HEAD
from torchrl.envs.gym_like import (
    BaseInfoDictReader,
    default_info_dict_reader,
    GymLikeEnv,
)
from torchrl.envs.utils import _classproperty
=======
from torchrl.envs.gym_like import default_info_dict_reader, GymLikeEnv
>>>>>>> 1182f46f

DEFAULT_GYM = None
IMPORT_ERROR = None
# check gym presence without importing it
_has_gym = importlib.util.find_spec("gym") is not None
if not _has_gym:
    _has_gym = importlib.util.find_spec("gymnasium") is not None

_has_mo = importlib.util.find_spec("mo_gymnasium") is not None
_has_sb3 = importlib.util.find_spec("stable_baselines3") is not None


class set_gym_backend(_DecoratorContextManager):
    """Sets the gym-backend to a certain value.

    Args:
        backend (python module, string or callable returning a module): the
            gym backend to use. Use a string or callable whenever you wish to
            avoid importing gym at loading time.

    Examples:
        >>> import gym
        >>> import gymnasium
        >>> with set_gym_backend("gym"):
        ...     assert gym_backend() == gym
        >>> with set_gym_backend(lambda: gym):
        ...     assert gym_backend() == gym
        >>> with set_gym_backend(gym):
        ...     assert gym_backend() == gym
        >>> with set_gym_backend("gymnasium"):
        ...     assert gym_backend() == gymnasium
        >>> with set_gym_backend(lambda: gymnasium):
        ...     assert gym_backend() == gymnasium
        >>> with set_gym_backend(gymnasium):
        ...     assert gym_backend() == gymnasium

    This class can also be used as a function decorator.

    Examples:
        >>> @set_gym_backend("gym")
        ... def fun():
        ...     gym = gym_backend()
        ...     print(gym)
        >>> fun()
        <module 'gym' from '/path/to/env/site-packages/gym/__init__.py'>
        >>> @set_gym_backend("gymnasium")
        ... def fun():
        ...     gym = gym_backend()
        ...     print(gym)
        >>> fun()
        <module 'gymnasium' from '/path/to/env/site-packages/gymnasium/__init__.py'>


    """

    def __init__(self, backend):
        self.backend = backend

    def _call(self):
        global DEFAULT_GYM
        DEFAULT_GYM = self.backend
        # implement_for.reset()
        setters = copy(implement_for._setters)
        found_setter = False
        for setter in setters:
            check_module = (
                callable(setter.module_name)
                and setter.module_name.__name__ == self.backend.__name__
            ) or setter.module_name == self.backend.__name__
            check_version = setter.check_version(
                self.backend.__version__, setter.from_version, setter.to_version
            )
            if check_module and check_version:
                setter(setter.fn)
                found_setter = True
        if not found_setter:
            raise ImportError(
                f"could not set anything related to gym backend "
                f"{self.backend.__name__} with version={self.backend.__version__}."
            )

    def __enter__(self):
        self._setters = copy(implement_for._setters)
        self._call()

    def __exit__(self, exc_type, exc_val, exc_tb):
        implement_for.reset(setters=self._setters)
        delattr(self, "_setters")

    def clone(self):
        # override this method if your children class takes __init__ parameters
        return self.__class__(self.backend)

    @property
    def backend(self):
        if isinstance(self._backend, str):
            return importlib.import_module(self._backend)
        elif callable(self._backend):
            return self._backend()
        return self._backend

    @backend.setter
    def backend(self, value):
        self._backend = value


def gym_backend(submodule=None):
    """Returns the gym backend, or a sumbodule of it.

    Args:
        submodule (str): the submodule to import. If ``None``, the backend
            itself is returned.

    Examples:
        >>> import mo_gymnasium
        >>> with set_gym_backend("gym"):
        ...     wrappers = gym_backend('wrappers')
        ...     print(wrappers)
        >>> with set_gym_backend("gymnasium"):
        ...     wrappers = gym_backend('wrappers')
        ...     print(wrappers)
    """
    global IMPORT_ERROR
    global DEFAULT_GYM
    if DEFAULT_GYM is None:
        try:
            # rule of thumbs: gymnasium precedes
            import gymnasium as gym
        except ImportError as err:
            IMPORT_ERROR = err
            try:
                import gym as gym
            except ImportError as err:
                IMPORT_ERROR = err
                gym = None
        DEFAULT_GYM = gym
    if submodule is not None:
        if not submodule.startswith("."):
            submodule = "." + submodule
            submodule = importlib.import_module(submodule, package=DEFAULT_GYM.__name__)
            return submodule
    return DEFAULT_GYM


__all__ = ["GymWrapper", "GymEnv"]


def _gym_to_torchrl_spec_transform(
    spec,
    dtype=None,
    device="cpu",
    categorical_action_encoding=False,
    remap_state_to_observation: bool = True,
) -> TensorSpec:
    """Maps the gym specs to the TorchRL specs.

    Args:
        spec: the gym space to transform
        dtype: a dtype to use for the spec. Defaults to`spec.dtype`.
        device: the device for the spec. Defaults to "cpu".
        categorical_action_encoding: whether discrete spaces should be mapped to categorical or one-hot.
            Defaults to one-hot.
        remap_state_to_observation: whether to rename the 'state' key of Dict specs to "observation". Default is true.

    """
    gym = gym_backend()
    if isinstance(spec, gym.spaces.tuple.Tuple):
        return torch.stack(
            [
                _gym_to_torchrl_spec_transform(
                    s,
                    device=device,
                    categorical_action_encoding=categorical_action_encoding,
                    remap_state_to_observation=remap_state_to_observation,
                )
                for s in spec
            ],
            0,
        )
    if isinstance(spec, gym.spaces.discrete.Discrete):
        action_space_cls = (
            DiscreteTensorSpec
            if categorical_action_encoding
            else OneHotDiscreteTensorSpec
        )
        dtype = (
            numpy_to_torch_dtype_dict[spec.dtype]
            if categorical_action_encoding
            else torch.long
        )
        return action_space_cls(spec.n, device=device, dtype=dtype)
    elif isinstance(spec, gym.spaces.multi_binary.MultiBinary):
        return BinaryDiscreteTensorSpec(
            spec.n, device=device, dtype=numpy_to_torch_dtype_dict[spec.dtype]
        )
    elif isinstance(spec, gym.spaces.multi_discrete.MultiDiscrete):
        if len(spec.nvec.shape) == 1 and len(np.unique(spec.nvec)) > 1:
            dtype = (
                numpy_to_torch_dtype_dict[spec.dtype]
                if categorical_action_encoding
                else torch.long
            )

            return (
                MultiDiscreteTensorSpec(spec.nvec, device=device, dtype=dtype)
                if categorical_action_encoding
                else MultiOneHotDiscreteTensorSpec(
                    spec.nvec, device=device, dtype=dtype
                )
            )

        return torch.stack(
            [
                _gym_to_torchrl_spec_transform(
                    spec[i],
                    device=device,
                    categorical_action_encoding=categorical_action_encoding,
                    remap_state_to_observation=remap_state_to_observation,
                )
                for i in range(len(spec.nvec))
            ],
            0,
        )
    elif isinstance(spec, gym.spaces.Box):
        shape = spec.shape
        if not len(shape):
            shape = torch.Size([1])
        if dtype is None:
            dtype = numpy_to_torch_dtype_dict[spec.dtype]
        low = torch.tensor(spec.low, device=device, dtype=dtype)
        high = torch.tensor(spec.high, device=device, dtype=dtype)
        is_unbounded = low.isinf().all() and high.isinf().all()
        return (
            UnboundedContinuousTensorSpec(shape, device=device, dtype=dtype)
            if is_unbounded
            else BoundedTensorSpec(
                low,
                high,
                shape,
                dtype=dtype,
                device=device,
            )
        )
    elif isinstance(spec, (Dict,)):
        spec_out = {}
        for k in spec.keys():
            key = k
            if (
                remap_state_to_observation
                and k == "state"
                and "observation" not in spec.keys()
            ):
                # we rename "state" in "observation" as "observation" is the conventional name
                # for single observation in torchrl.
                # naming it 'state' will result in envs that have a different name for the state vector
                # when queried with and without pixels
                key = "observation"
            spec_out[key] = _gym_to_torchrl_spec_transform(
                spec[k],
                device=device,
                categorical_action_encoding=categorical_action_encoding,
                remap_state_to_observation=remap_state_to_observation,
            )
        return CompositeSpec(**spec_out)
    elif isinstance(spec, gym.spaces.dict.Dict):
        return _gym_to_torchrl_spec_transform(
            spec.spaces,
            device=device,
            categorical_action_encoding=categorical_action_encoding,
            remap_state_to_observation=remap_state_to_observation,
        )
    else:
        raise NotImplementedError(
            f"spec of type {type(spec).__name__} is currently unaccounted for"
        )


def _get_envs(to_dict=False) -> List:
    envs = _get_gym_envs()
    envs = list(envs)
    envs = sorted(envs)
    return envs


@implement_for("gym", None, "0.26.0")
def _get_gym_envs():  # noqa: F811
    gym = gym_backend()
    return gym.envs.registration.registry.env_specs.keys()


@implement_for("gym", "0.26.0", None)
def _get_gym_envs():  # noqa: F811
    gym = gym_backend()
    return gym.envs.registration.registry.keys()


@implement_for("gymnasium", "0.27.0", None)
def _get_gym_envs():  # noqa: F811
    gym = gym_backend()
    return gym.envs.registration.registry.keys()


def _is_from_pixels(env):
    gym = gym_backend()
    observation_spec = env.observation_space
    try:
        PixelObservationWrapper = gym_backend(
            "wrappers.pixel_observation.PixelObservationWrapper"
        )
    except ModuleNotFoundError:

        class PixelObservationWrapper:
            pass

    from torchrl.envs.libs.utils import (
        GymPixelObservationWrapper as LegacyPixelObservationWrapper,
    )

    if isinstance(observation_spec, (Dict,)):
        if "pixels" in set(observation_spec.keys()):
            return True
    if isinstance(observation_spec, (gym.spaces.dict.Dict,)):
        if "pixels" in set(observation_spec.spaces.keys()):
            return True
    elif (
        isinstance(observation_spec, gym.spaces.Box)
        and (observation_spec.low == 0).all()
        and (observation_spec.high == 255).all()
        and observation_spec.low.shape[-1] == 3
        and observation_spec.low.ndim == 3
    ):
        return True
    elif isinstance(env, (LegacyPixelObservationWrapper, PixelObservationWrapper)):
        return True
    return False


class _AsyncMeta(abc.ABCMeta):
    def __call__(cls, *args, **kwargs):
        instance: GymWrapper = super().__call__(*args, **kwargs)
        if instance._is_batched:
            from torchrl.envs.transforms.transforms import (
                TransformedEnv,
                VecGymEnvTransform,
            )

            if _has_sb3:
                from stable_baselines3.common.vec_env.base_vec_env import VecEnv

                if isinstance(instance._env, VecEnv):
                    backend = "sb3"
                else:
                    backend = "gym"
            else:
                backend = "gym"
            instance.set_info_dict_reader(
                terminal_obs_reader(instance.observation_spec, backend=backend)
            )
            return TransformedEnv(instance, VecGymEnvTransform())
        return instance


class GymWrapper(GymLikeEnv, metaclass=_AsyncMeta):
    """OpenAI Gym environment wrapper.

    Examples:
        >>> env = gym.make("Pendulum-v0")
        >>> env = GymWrapper(env)
        >>> td = env.rand_step()
        >>> print(td)
        >>> print(env.available_envs)

    """

    git_url = "https://github.com/openai/gym"
    libname = "gym"

    @staticmethod
    def get_library_name(env):
        # try gym
        try:
            import gym

            if isinstance(env.action_space, gym.spaces.space.Space):
                return gym
        except ImportError:
            pass
        try:
            import gymnasium

            if isinstance(env.action_space, gymnasium.spaces.space.Space):
                return gymnasium
        except ImportError:
            pass
        raise RuntimeError(
            f"Could not find the library of env {env}. Please file an issue on torchrl github repo."
        )

    def __init__(self, env=None, categorical_action_encoding=False, **kwargs):
        if env is not None:
            kwargs["env"] = env
        self._seed_calls_reset = None
        self._categorical_action_encoding = categorical_action_encoding
        if "env" in kwargs:
            with set_gym_backend(self.get_library_name(kwargs["env"])):
                super().__init__(**kwargs)
        else:
            super().__init__(**kwargs)

    @property
    def _is_batched(self):
        if _has_sb3:
            from stable_baselines3.common.vec_env.base_vec_env import VecEnv

            tuple_of_classes = (VecEnv,)
        else:
            tuple_of_classes = ()
        return isinstance(
            self._env, tuple_of_classes + (gym_backend("vector").VectorEnv,)
        )

    def _get_batch_size(self, env):
        if hasattr(env, "num_envs"):
            batch_size = torch.Size([env.num_envs, *self.batch_size])
        else:
            batch_size = self.batch_size
        return batch_size

    def _check_kwargs(self, kwargs: Dict):
        if "env" not in kwargs:
            raise TypeError("Could not find environment key 'env' in kwargs.")
        env = kwargs["env"]
        if not (hasattr(env, "action_space") and hasattr(env, "observation_space")):
            raise TypeError("env is not of type 'gym.Env'.")

    def _build_env(
        self,
        env,
        from_pixels: bool = False,
        pixels_only: bool = False,
    ) -> "gym.core.Env":  # noqa: F821
        env_from_pixels = _is_from_pixels(env)
        from_pixels = from_pixels or env_from_pixels
        self.from_pixels = from_pixels
        self.pixels_only = pixels_only
        if from_pixels and not env_from_pixels:
            try:
                PixelObservationWrapper = gym_backend(
                    "wrappers.pixel_observation.PixelObservationWrapper"
                )
                if isinstance(env, PixelObservationWrapper):
                    raise TypeError(
                        "PixelObservationWrapper cannot be used to wrap an environment"
                        "that is already a PixelObservationWrapper instance."
                    )
            except ModuleNotFoundError:
                pass
            env = self._build_gym_env(env, pixels_only)
        return env

    def read_action(self, action):
        action = super().read_action(action)
        if (
            isinstance(self.action_spec, (OneHotDiscreteTensorSpec, DiscreteTensorSpec))
            and action.size == 1
        ):
            # some envs require an integer for indexing
            action = int(action)
        return action

    @implement_for("gym", None, "0.19.0")
    def _build_gym_env(self, env, pixels_only):  # noqa: F811
        from .utils import GymPixelObservationWrapper as PixelObservationWrapper

        return PixelObservationWrapper(env, pixels_only=pixels_only)

    @implement_for("gym", "0.19.0", "0.26.0")
    def _build_gym_env(self, env, pixels_only):  # noqa: F811
        pixel_observation = gym_backend("wrappers.pixel_observation")
        return pixel_observation.PixelObservationWrapper(env, pixels_only=pixels_only)

    @implement_for("gym", "0.26.0", None)
    def _build_gym_env(self, env, pixels_only):  # noqa: F811
        compatibility = gym_backend("wrappers.compatibility")
        pixel_observation = gym_backend("wrappers.pixel_observation")

        if env.render_mode:
            return pixel_observation.PixelObservationWrapper(
                env, pixels_only=pixels_only
            )

        warnings.warn(
            "Environments provided to GymWrapper that need to be wrapped in PixelObservationWrapper "
            "should be created with `gym.make(env_name, render_mode=mode)` where possible,"
            'where mode is either "rgb_array" or any other supported mode.'
        )
        # resetting as 0.26 comes with a very 'nice' OrderEnforcing wrapper
        env = compatibility.EnvCompatibility(env)
        env.reset()
        from torchrl.envs.libs.utils import (
            GymPixelObservationWrapper as LegacyPixelObservationWrapper,
        )

        return LegacyPixelObservationWrapper(env, pixels_only=pixels_only)

    @implement_for("gymnasium", "0.27.0", None)
    def _build_gym_env(self, env, pixels_only):  # noqa: F811
        compatibility = gym_backend("wrappers.compatibility")
        pixel_observation = gym_backend("wrappers.pixel_observation")

        if env.render_mode:
            return pixel_observation.PixelObservationWrapper(
                env, pixels_only=pixels_only
            )

        warnings.warn(
            "Environments provided to GymWrapper that need to be wrapped in PixelObservationWrapper "
            "should be created with `gym.make(env_name, render_mode=mode)` where possible,"
            'where mode is either "rgb_array" or any other supported mode.'
        )
        # resetting as 0.26 comes with a very 'nice' OrderEnforcing wrapper
        env = compatibility.EnvCompatibility(env)
        env.reset()
        from torchrl.envs.libs.utils import (
            GymPixelObservationWrapper as LegacyPixelObservationWrapper,
        )

        return LegacyPixelObservationWrapper(env, pixels_only=pixels_only)

    @_classproperty
    def available_envs(cls):
        yield from _get_envs()

    @property
    def lib(self) -> ModuleType:
        return gym_backend()

    def _set_seed(self, seed: int) -> int:  # noqa: F811
        if self._seed_calls_reset is None:
            # Determine basing on gym version whether `reset` is called when setting seed.
            self._set_seed_initial(seed)
        elif self._seed_calls_reset:
            self.reset(seed=seed)
        else:
            self._env.seed(seed=seed)

        return seed

    @implement_for("gym", None, "0.19.0")
    def _set_seed_initial(self, seed: int) -> None:  # noqa: F811
        self._seed_calls_reset = False
        self._env.seed(seed=seed)

    @implement_for("gym", "0.19.0", None)
    def _set_seed_initial(self, seed: int) -> None:  # noqa: F811
        try:
            self.reset(seed=seed)
            self._seed_calls_reset = True
        except TypeError as err:
            warnings.warn(
                f"reset with seed kwarg returned an exception: {err}.\n"
                f"Calling env.seed from now on."
            )
            self._seed_calls_reset = False
            self._env.seed(seed=seed)

    @implement_for("gymnasium", "0.27.0", None)
    def _set_seed_initial(self, seed: int) -> None:  # noqa: F811
        try:
            self.reset(seed=seed)
            self._seed_calls_reset = True
        except TypeError as err:
            warnings.warn(
                f"reset with seed kwarg returned an exception: {err}.\n"
                f"Calling env.seed from now on."
            )
            self._seed_calls_reset = False
            self._env.seed(seed=seed)

    def _make_specs(self, env: "gym.Env", batch_size=None) -> None:  # noqa: F821
        action_spec = _gym_to_torchrl_spec_transform(
            env.action_space,
            device=self.device,
            categorical_action_encoding=self._categorical_action_encoding,
        )
        observation_spec = _gym_to_torchrl_spec_transform(
            env.observation_space,
            device=self.device,
            categorical_action_encoding=self._categorical_action_encoding,
        )
        if not isinstance(observation_spec, CompositeSpec):
            if self.from_pixels:
                observation_spec = CompositeSpec(
                    pixels=observation_spec, shape=self.batch_size
                )
            else:
                observation_spec = CompositeSpec(
                    observation=observation_spec, shape=self.batch_size
                )
        elif observation_spec.shape[: len(self.batch_size)] != self.batch_size:
            observation_spec.shape = self.batch_size

        if hasattr(env, "reward_space") and env.reward_space is not None:
            reward_spec = _gym_to_torchrl_spec_transform(
                env.reward_space,
                device=self.device,
                categorical_action_encoding=self._categorical_action_encoding,
            )
        else:
            reward_spec = UnboundedContinuousTensorSpec(
                shape=[1],
                device=self.device,
            )
        if batch_size is not None:
            action_spec = action_spec.expand(*batch_size, *action_spec.shape)
            reward_spec = reward_spec.expand(*batch_size, *reward_spec.shape)
            observation_spec = observation_spec.expand(
                *batch_size, *observation_spec.shape
            )
        self.action_spec = action_spec
        if reward_spec.shape[: len(self.batch_size)] != self.batch_size:
            self.reward_spec = reward_spec.expand(*self.batch_size, *reward_spec.shape)
        else:
            self.reward_spec = reward_spec
        self.observation_spec = observation_spec

    def _init_env(self):
        self.reset()

    def __repr__(self) -> str:
        return (
            f"{self.__class__.__name__}(env={self._env}, batch_size={self.batch_size})"
        )

    def rebuild_with_kwargs(self, **new_kwargs):
        self._constructor_kwargs.update(new_kwargs)
        self._env = self._build_env(**self._constructor_kwargs)
        self._make_specs(self._env)

    @property
    def info_dict_reader(self):
        if not self._info_dict_reader:
            self._info_dict_reader.append(default_info_dict_reader())
        return self._info_dict_reader

    @info_dict_reader.setter
    def info_dict_reader(self, value: callable):
        self._info_dict_reader = value

    def _reset(
        self, tensordict: Optional[TensorDictBase] = None, **kwargs
    ) -> TensorDictBase:
        if self._is_batched:
            if tensordict is None:
                return super()._reset(tensordict)
            reset = tensordict.get("_reset", None)
            if reset is None or reset.all():
                return super()._reset(tensordict)
            elif reset is not None:
                return tensordict.clone(False)
        return super()._reset(tensordict, **kwargs)


ACCEPTED_TYPE_ERRORS = {
    "render_mode": "__init__() got an unexpected keyword argument 'render_mode'",
    "frame_skip": "unexpected keyword argument 'frameskip'",
}


class GymEnv(GymWrapper):
    """OpenAI Gym environment wrapper.

    Examples:
        >>> env = GymEnv(env_name="Pendulum-v0", frame_skip=4)
        >>> td = env.rand_step()
        >>> print(td)
        >>> print(env.available_envs)

    """

    def __init__(self, env_name, **kwargs):
        kwargs["env_name"] = env_name
        self._set_gym_args(kwargs)
        super().__init__(**kwargs)

    @implement_for("gym", None, "0.24.0")
    def _set_gym_args(self, kwargs) -> None:  # noqa: F811
        disable_env_checker = kwargs.pop("disable_env_checker", None)
        if disable_env_checker is not None:
            raise RuntimeError(
                "disable_env_checker should only be set if gym version is > 0.24"
            )

    @implement_for("gym", "0.24.0", None)
    def _set_gym_args(  # noqa: F811
        self,
        kwargs,
    ) -> None:
        kwargs.setdefault("disable_env_checker", True)

    @implement_for("gymnasium", "0.27.0", None)
    def _set_gym_args(  # noqa: F811
        self,
        kwargs,
    ) -> None:
        kwargs.setdefault("disable_env_checker", True)

    def _async_env(self, *args, **kwargs):
        return gym_backend("vector").AsyncVectorEnv(*args, **kwargs)

    def _build_env(
        self,
        env_name: str,
        **kwargs,
    ) -> "gym.core.Env":  # noqa: F821
        if not _has_gym:
            raise RuntimeError(
                f"gym not found, unable to create {env_name}. "
                f"Consider downloading and installing gym from"
                f" {self.git_url}"
            )
        from_pixels = kwargs.pop("from_pixels", False)
        self._set_gym_default(kwargs, from_pixels)
        pixels_only = kwargs.pop("pixels_only", True)
        num_envs = kwargs.pop("num_envs", 0)
        made_env = False
        kwargs["frameskip"] = self.frame_skip
        self.wrapper_frame_skip = 1
        while not made_env:
            # env.__init__ may not be compatible with all the kwargs that
            # have been preset. We iterate through the various solutions
            # to find the config that works.
            try:
                with warnings.catch_warnings(record=True) as w:
                    # we catch warnings as they may cause silent bugs
                    env = self.lib.make(env_name, **kwargs)
                    if len(w) and "frameskip" in str(w[-1].message):
                        raise TypeError("unexpected keyword argument 'frameskip'")
                made_env = True
            except TypeError as err:
                if ACCEPTED_TYPE_ERRORS["frame_skip"] in str(err):
                    # we can disable this, not strictly indispensable to know
                    # warn(
                    #     "Discarding frameskip arg. This will be taken care of by TorchRL env wrapper."
                    # )
                    self.wrapper_frame_skip = kwargs.pop("frameskip")
                elif ACCEPTED_TYPE_ERRORS["render_mode"] in str(err):
                    warn("Discarding render_mode from the env constructor.")
                    kwargs.pop("render_mode")
                else:
                    raise err
        env = super()._build_env(env, pixels_only=pixels_only, from_pixels=from_pixels)
        if num_envs > 0:
            return self._async_env([CloudpickleWrapper(lambda: env)] * num_envs)
        else:
            return env

    @implement_for("gym", None, "0.25.1")
    def _set_gym_default(self, kwargs, from_pixels: bool) -> None:  # noqa: F811
        # Do nothing for older gym versions.
        pass

    @implement_for("gym", "0.25.1", None)
    def _set_gym_default(self, kwargs, from_pixels: bool) -> None:  # noqa: F811
        if from_pixels:
            kwargs.setdefault("render_mode", "rgb_array")

    @implement_for("gymnasium", "0.27.0", None)
    def _set_gym_default(self, kwargs, from_pixels: bool) -> None:  # noqa: F811
        if from_pixels:
            kwargs.setdefault("render_mode", "rgb_array")

    @property
    def env_name(self):
        return self._constructor_kwargs["env_name"]

    def _check_kwargs(self, kwargs: Dict):
        if "env_name" not in kwargs:
            raise TypeError("Expected 'env_name' to be part of kwargs")

    def __repr__(self) -> str:
        return f"{self.__class__.__name__}(env={self.env_name}, batch_size={self.batch_size}, device={self.device})"


class MOGymWrapper(GymWrapper):
    """FARAMA MO-Gymnasium environment wrapper.

    Examples:
        >>> import mo_gymnasium as mo_gym
        >>> env = MOGymWrapper(mo_gym.make('minecart-v0'), frame_skip=4)
        >>> td = env.rand_step()
        >>> print(td)
        >>> print(env.available_envs)

    """

    git_url = "https://github.com/Farama-Foundation/MO-Gymnasium"
    libname = "mo-gymnasium"

    _make_specs = set_gym_backend("gymnasium")(GymEnv._make_specs)


class MOGymEnv(GymEnv):
    """FARAMA MO-Gymnasium environment wrapper.

    Examples:
        >>> env = MOGymEnv(env_name="minecart-v0", frame_skip=4)
        >>> td = env.rand_step()
        >>> print(td)
        >>> print(env.available_envs)

    """

    git_url = "https://github.com/Farama-Foundation/MO-Gymnasium"
    libname = "mo-gymnasium"

    @property
    def lib(self) -> ModuleType:
        if _has_mo:
            import mo_gymnasium as mo_gym

            return mo_gym
        else:
            try:
                import mo_gymnasium  # noqa: F401
            except ImportError as err:
                raise ImportError("MO-gymnasium not found, check installation") from err

    _make_specs = set_gym_backend("gymnasium")(GymEnv._make_specs)


class terminal_obs_reader(BaseInfoDictReader):
    """Terminal observation reader for 'vectorized' gym environments.

    When running envs in parallel, Gym(nasium) writes the result of the true call
    to `step` in `"final_observation"` entry within the `info` dictionary.

    This breaks the natural flow and makes single-processed and multiprocessed envs
    incompatible.

    This class reads the info obs, removes the `"final_observation"` from
    the env and writes its content in the data.

    Next, a :class:`torchrl.envs.VecGymEnvTransform` transform will reorganise the
    data by caching the result of the (implicit) reset and swap the true next
    observation with the reset one. At reset time, the true reset data will be
    replaced.

    Args:
        observation_spec (CompositeSpec): The observation spec of the gym env.
        backend (str, optional): the backend of the env. One of `"sb3"` for
            stable-baselines3 or `"gym"` for gym/gymnasium.

    .. note:: In general, this class should not be handled directly. It is
        created whenever a vectorized environment is placed within a :class:`GymWrapper`.

    """

    backend_key = {
        "sb3": "terminal_observation",
        "gym": "final_observation",
    }

    def __init__(self, observation_spec: CompositeSpec, backend, name="final"):
        self.name = name
        self._info_spec = CompositeSpec(
            {(self.name, key): item.clone() for key, item in observation_spec.items()},
            shape=observation_spec.shape,
        )
        self.backend = backend

    @property
    def info_spec(self):
        return self._info_spec

    def _read_obs(self, obs, key, tensor, index):
        if obs is None:
            return
        if isinstance(obs, np.ndarray):
            # Simplest case: there is one observation,
            # presented as a np.ndarray. The key should be pixels or observation.
            # We just write that value at its location in the tensor
            tensor[index] = torch.as_tensor(obs, device=tensor.device)
        elif isinstance(obs, dict):
            if key not in obs:
                raise KeyError(
                    f"The observation {key} could not be found in the final observation dict."
                )
            subobs = obs[key]
            if subobs is not None:
                # if the obs is a dict, we expect that the key points also to
                # a value in the obs. We retrieve this value and write it in the
                # tensor
                tensor[index] = torch.as_tensor(subobs, device=tensor.device)

        elif isinstance(obs, (list, tuple)):
            # tuples are stacked along the first dimension when passing gym spaces
            # to torchrl specs. As such, we can simply stack the tuple and set it
            # at the relevant index (assuming stacking can be achieved)
            tensor[index] = torch.as_tensor(obs, device=tensor.device)
        else:
            raise NotImplementedError(
                f"Observations of type {type(obs)} are not supported yet."
            )

    def __call__(self, info_dict, tensordict):
        terminal_obs = info_dict.get(self.backend_key[self.backend], None)
        for key, item in self.info_spec.items(True, True):
            final_obs = item.zero()
            if terminal_obs is not None:
                for i, obs in enumerate(terminal_obs):
                    self._read_obs(obs, key[-1], final_obs, index=i)
            tensordict.set(key, final_obs)
        return tensordict<|MERGE_RESOLUTION|>--- conflicted
+++ resolved
@@ -13,17 +13,10 @@
 import numpy as np
 import torch
 
-<<<<<<< HEAD
 from tensordict import TensorDictBase
 from torchrl.envs.batched_envs import CloudpickleWrapper
-=======
+
 from torchrl.envs.utils import _classproperty
->>>>>>> 1182f46f
-
-try:
-    from torch.utils._contextlib import _DecoratorContextManager
-except ModuleNotFoundError:
-    from torchrl._utils import _DecoratorContextManager
 
 from torchrl._utils import implement_for
 from torchrl.data.tensor_specs import (
@@ -39,16 +32,18 @@
 )
 from torchrl.data.utils import numpy_to_torch_dtype_dict
 
-<<<<<<< HEAD
 from torchrl.envs.gym_like import (
     BaseInfoDictReader,
     default_info_dict_reader,
     GymLikeEnv,
 )
 from torchrl.envs.utils import _classproperty
-=======
 from torchrl.envs.gym_like import default_info_dict_reader, GymLikeEnv
->>>>>>> 1182f46f
+
+try:
+    from torch.utils._contextlib import _DecoratorContextManager
+except ModuleNotFoundError:
+    from torchrl._utils import _DecoratorContextManager
 
 DEFAULT_GYM = None
 IMPORT_ERROR = None
