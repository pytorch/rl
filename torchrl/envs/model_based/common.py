# Copyright (c) Meta Platforms, Inc. and affiliates.
#
# This source code is licensed under the MIT license found in the
# LICENSE file in the root directory of this source tree.

import abc
from copy import deepcopy
from typing import Optional, Union, List

import numpy as np
import torch

from torchrl.data import TensorDict
from torchrl.data.utils import DEVICE_TYPING
from torchrl.envs.common import EnvBase
from torchrl.modules.tensordict_module import TensorDictModule

__all__ = ["ModelBasedEnv"]


class ModelBasedEnv(EnvBase, metaclass=abc.ABCMeta):
    """
    Basic environnement for Model Based RL algorithms.

    This class is a wrapper around the model of the MBRL algorithm.
    This class is meant to give an env framework to a world model (including but not limited to observations, reward, done state and safety constraints models).
    It is meant to behave as a classical environment.

    This class is meant to be used as a base class for other environments. It is not meant to be used directly.

    Example:
    >>> import torch
    >>> class MyMBEnv(ModelBasedEnv):
    >>>     def __init__(self, world_model, device="cpu", dtype=None, batch_size=None):
    >>>         super(MyEnv, self).__init__(world_model, device=device, dtype=dtype, batch_size=batch_size)
    >>>     def _reset(self):
    >>>         td = TensorDict(
    >>>             {
    >>>                 "hidden_observation": torch.randn(*self.batch_size, 4),
    >>>                 "next_hidden_observation": torch.randn(*self.batch_size, 4),
    >>>                 "action": torch.randn(*self.batch_size, 1),
    >>>             },
    >>>             batch_size=self.batch_size,
    >>>         )
    >>>         return td
    >>>     def _set_seed(self, seed: int) -> int:
    >>>         return seed + 1

    Then, you can use this environment as follows:

    >>> from torchrl.modules import MLP, WorldModelWrapper
    >>> import torch.nn as nn
    >>> world_model = WorldModelWrapper(
    >>>     TensorDictModule(
    >>>         MLP(out_features=4, activation_class=nn.ReLU, activate_last_layer=True, depth=0),
    >>>         in_keys=["hidden_observation", "action"],
    >>>         out_keys=["next_hidden_observation"],
    >>>     ),
    >>>     TensorDictModule(
    >>>         nn.Linear(4, 1),
    >>>         in_keys=["hidden_observation"],
    >>>         out_keys=["reward"],
    >>>     ),
    >>> )
    >>> world_model = MyWorldModel()
    >>> env = MyMBEnv(world_model)
    >>> td = env.reset()
    >>> env.rollout(td, max_steps=10)
    ```


    Properties:
        - observation_spec (CompositeSpec): sampling spec of the observations;
        - action_spec (TensorSpec): sampling spec of the actions;
        - reward_spec (TensorSpec): sampling spec of the rewards;
        - batch_size (torch.Size): number of environments contained in the instance;
        - device (torch.device): device where the env input and output are expected to live
        - is_done (torch.Tensor): boolean value(s) indicating if the environment has reached a done state since the
            last reset

    Args:
        world_model (nn.Module): model that generates world states and its corresponding rewards;
        device (torch.device): device where the env input and output are expected to live
        dtype (torch.dtype): dtype of the env input and output
        batch_size (torch.Size): number of environments contained in the instance

    Methods:
        step (TensorDict -> TensorDict): step in the environment
        reset (TensorDict, optional -> TensorDict): reset the environment
        set_seed (int -> int): sets the seed of the environment
        rand_step (TensorDict, optional -> TensorDict): random step given the action spec
        rollout (Callable, ... -> TensorDict): executes a rollout in the environment with the given policy (or random
            steps if no policy is provided)

    """
    def __init__(
        self,
        world_model: TensorDictModule,
        params: Optional[List[torch.Tensor]] = None,
        buffers: Optional[List[torch.Tensor]] = None,
        device: DEVICE_TYPING = "cpu",
        dtype: Optional[Union[torch.dtype, np.dtype]] = None,
        batch_size: Optional[torch.Size] = None,
    ):
        super(ModelBasedEnv, self).__init__(
            device=device, dtype=dtype, batch_size=batch_size
        )
        self.world_model = world_model
        self.world_model_params = params
        self.world_model_buffers = buffers

    @classmethod
    def __new__(cls, *args, **kwargs):
<<<<<<< HEAD
        cls._inplace_update = False
        return super().__new__(cls, *args, _batch_locked=False, _run_checks=False, **kwargs)
=======
        return super().__new__(cls, *args,_inplace_update=False, _batch_locked=False, **kwargs)
>>>>>>> 66d5e9b6

    def set_specs_from_env(self, env: EnvBase):
        """
        Sets the specs of the environment from the specs of the given environment.
        """
        self.observation_spec = deepcopy(env.observation_spec)
        self.action_spec = deepcopy(env.action_spec)
        self.reward_spec = deepcopy(env.reward_spec)
        self.input_spec = deepcopy(env.input_spec)

    def _step(
        self,
        tensordict: TensorDict,
    ) -> TensorDict:
        # step method requires to be immutable
        tensordict_out = tensordict.clone(recurse=False)
        # Compute world state
        if self.world_model_params is not None:
            tensordict_out = self.world_model(
                tensordict_out,
                params=self.world_model_params,
                buffers=self.world_model_buffers,
            )
        else:
            tensordict_out = self.world_model(tensordict_out)
        # Step requires a done flag. No sense for MBRL so we set it to False
        if "done" not in self.world_model.out_keys:
            tensordict_out["done"] = torch.zeros(
                tensordict_out.shape,
                dtype=torch.bool,
                device=tensordict_out.device_safe(),
            )
        return tensordict_out

    @abc.abstractmethod
    def _reset(self, tensordict: TensorDict, **kwargs) -> TensorDict:
        raise NotImplementedError

    @abc.abstractmethod
    def _set_seed(self, seed: Optional[int]) -> int:
        raise NotImplementedError<|MERGE_RESOLUTION|>--- conflicted
+++ resolved
@@ -111,12 +111,7 @@
 
     @classmethod
     def __new__(cls, *args, **kwargs):
-<<<<<<< HEAD
-        cls._inplace_update = False
-        return super().__new__(cls, *args, _batch_locked=False, _run_checks=False, **kwargs)
-=======
         return super().__new__(cls, *args,_inplace_update=False, _batch_locked=False, **kwargs)
->>>>>>> 66d5e9b6
 
     def set_specs_from_env(self, env: EnvBase):
         """
