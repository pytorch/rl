--- conflicted
+++ resolved
@@ -26,11 +26,8 @@
     Resize,
     RewardClipping,
     RewardScaling,
-<<<<<<< HEAD
     RewardSum,
-=======
     StepCounter,
->>>>>>> 30175f04
     TensorDictPrimer,
     ToTensorImage,
     Transform,
