--- conflicted
+++ resolved
@@ -412,23 +412,12 @@
             policy (callable, optional): callable to be called to compute the desired action. If no policy is provided,
                 actions will be called using `env.rand_step()`
                 default = None
-<<<<<<< HEAD
-            callback (callable, optional): function to be called at each iteration with the given TensorDict.
-            auto_reset (bool, optional): if True, resets automatically the environment if it is in a done state when the rollout
-                is initiated.
-                default = True.
-=======
-            n_steps (int, optional): maximum number of steps to be executed. The actual
-                number of steps can be smaller if the environment reaches a done
-                state before n_steps have been executed.
-                Default is 1.
             callback (callable, optional): function to be called at each iteration with the given TensorDict.
             auto_reset (bool, optional): if True, resets automatically the environment
                 if it is in a done state when the rollout is initiated.
                 Default is `True`.
             auto_cast_to_device (bool, optional): if True, the device of the tensordict is automatically cast to the
                 policy device before the policy is used. Default is `False`.
->>>>>>> 5c51f157
 
         Returns:
             TensorDict object containing the resulting trajectory.
@@ -453,19 +442,12 @@
 
         tensordicts = []
         if not self.is_done:
-<<<<<<< HEAD
-            for i in range(max_steps):
-                td = tensordict.to(policy_device)
-                td = policy(td)
-                tensordict = td.to("cpu")
-=======
             for i in range(n_steps):
                 if auto_cast_to_device:
                     tensordicts = auto_cast_to_device.to(policy_device)
                 tensordict = policy(tensordict)
                 if auto_cast_to_device:
                     tensordict = tensordict.to(env_device)
->>>>>>> 5c51f157
                 tensordict = self.step(tensordict)
                 tensordicts.append(tensordict.clone())
                 if tensordict.get("done").all() or i == max_steps - 1:
