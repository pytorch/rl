--- conflicted
+++ resolved
@@ -2417,23 +2417,16 @@
         tensordicts = []
         for i in range(max_steps):
             if auto_cast_to_device:
-<<<<<<< HEAD
-                tensordict = tensordict.to(policy_device, non_blocking=False)
-            tensordict = policy(tensordict)
-            if auto_cast_to_device:
-                tensordict = tensordict.to(env_device, non_blocking=False)
-=======
                 if policy_device is not None:
-                    tensordict = tensordict.to(policy_device, non_blocking=True)
+                    tensordict = tensordict.to(policy_device, non_blocking=False)
                 else:
                     tensordict.clear_device_()
             tensordict = policy(tensordict)
             if auto_cast_to_device:
                 if env_device is not None:
-                    tensordict = tensordict.to(env_device, non_blocking=True)
+                    tensordict = tensordict.to(env_device, non_blocking=False)
                 else:
                     tensordict.clear_device_()
->>>>>>> b1cc7962
             tensordict = self.step(tensordict)
             tensordicts.append(tensordict.clone(False))
 
@@ -2478,23 +2471,16 @@
         tensordict_ = tensordict
         for i in range(max_steps):
             if auto_cast_to_device:
-<<<<<<< HEAD
-                tensordict_ = tensordict_.to(policy_device, non_blocking=False)
-            tensordict_ = policy(tensordict_)
-            if auto_cast_to_device:
-                tensordict_ = tensordict_.to(env_device, non_blocking=False)
-=======
                 if policy_device is not None:
-                    tensordict_ = tensordict_.to(policy_device, non_blocking=True)
+                    tensordict_ = tensordict_.to(policy_device, non_blocking=False)
                 else:
                     tensordict_.clear_device_()
             tensordict_ = policy(tensordict_)
             if auto_cast_to_device:
                 if env_device is not None:
-                    tensordict_ = tensordict_.to(env_device, non_blocking=True)
+                    tensordict_ = tensordict_.to(env_device, non_blocking=False)
                 else:
                     tensordict_.clear_device_()
->>>>>>> b1cc7962
             tensordict, tensordict_ = self.step_and_maybe_reset(tensordict_)
             tensordicts.append(tensordict)
             if i == max_steps - 1:
