# Copyright (c) Meta Platforms, Inc. and affiliates.
#
# This source code is licensed under the MIT license found in the
# LICENSE file in the root directory of this source tree.

from __future__ import annotations

import abc
from copy import deepcopy
from typing import Any, Callable, Dict, Iterator, List, Optional, Union

import numpy as np
import torch
import torch.nn as nn
from tensordict import unravel_key
from tensordict.tensordict import TensorDictBase
from tensordict.utils import NestedKey
from torchrl._utils import prod, seed_generator

from torchrl.data.tensor_specs import (
    CompositeSpec,
    DiscreteTensorSpec,
    TensorSpec,
    UnboundedContinuousTensorSpec,
)
from torchrl.data.utils import _check_only_one_entry, DEVICE_TYPING
from torchrl.envs.utils import (
    _replace_last,
    DONE_AFTER_RESET_ERROR,
    get_available_libraries,
    step_mdp,
)

LIBRARIES = get_available_libraries()


def _tensor_to_np(t):
    return t.detach().cpu().numpy()


dtype_map = {
    torch.float: np.float32,
    torch.double: np.float64,
    torch.bool: bool,
}


class EnvMetaData:
    """A class for environment meta-data storage and passing in multiprocessed settings."""

    def __init__(
        self,
        tensordict: TensorDictBase,
        specs: CompositeSpec,
        batch_size: torch.Size,
        env_str: str,
        device: torch.device,
        batch_locked: bool = True,
    ):
        self.device = device
        self.tensordict = tensordict
        self.specs = specs
        self.batch_size = batch_size
        self.env_str = env_str
        self.batch_locked = batch_locked

    @property
    def tensordict(self):
        return self._tensordict.to(self.device)

    @property
    def specs(self):
        return self._specs.to(self.device)

    @tensordict.setter
    def tensordict(self, value: TensorDictBase):
        self._tensordict = value.to("cpu")

    @specs.setter
    def specs(self, value: CompositeSpec):
        self._specs = value.to("cpu")

    @staticmethod
    def metadata_from_env(env) -> EnvMetaData:
        tensordict = env.fake_tensordict().clone()

        for done_key in env.done_keys:
            tensordict.set(
                _replace_last(done_key, "_reset"),
                torch.zeros_like(tensordict.get(("next", done_key))),
            )

        specs = env.specs.to("cpu")

        batch_size = env.batch_size
        env_str = str(env)
        device = env.device
        specs = specs.to("cpu")
        batch_locked = env.batch_locked
        return EnvMetaData(tensordict, specs, batch_size, env_str, device, batch_locked)

    def expand(self, *size: int) -> EnvMetaData:
        tensordict = self.tensordict.expand(*size).clone()
        batch_size = torch.Size(list(size))
        return EnvMetaData(
            tensordict,
            self.specs.expand(*size),
            batch_size,
            self.env_str,
            self.device,
            self.batch_locked,
        )

    def clone(self):
        return EnvMetaData(
            self.tensordict.clone(),
            self.specs.clone(),
            torch.Size([*self.batch_size]),
            deepcopy(self.env_str),
            self.device,
            self.batch_locked,
        )

    def to(self, device: DEVICE_TYPING) -> EnvMetaData:
        tensordict = self.tensordict.contiguous().to(device)
        specs = self.specs.to(device)
        return EnvMetaData(
            tensordict, specs, self.batch_size, self.env_str, device, self.batch_locked
        )


class EnvBase(nn.Module, metaclass=abc.ABCMeta):
    """Abstract environment parent class.

    Methods:
        step (TensorDictBase -> TensorDictBase): step in the environment
        reset (TensorDictBase, optional -> TensorDictBase): reset the environment
        set_seed (int -> int): sets the seed of the environment
        rand_step (TensorDictBase, optional -> TensorDictBase): random step given the action spec
        rollout (Callable, ... -> TensorDictBase): executes a rollout in the environment with the given policy (or random
            steps if no policy is provided)

    Examples:
        >>> from torchrl.envs.libs.gym import GymEnv
        >>> env = GymEnv("Pendulum-v1")
        >>> env.batch_size  # how many envs are run at once
        torch.Size([])
        >>> env.input_spec
        CompositeSpec(
            full_state_spec: None,
            full_action_spec: CompositeSpec(
                action: BoundedTensorSpec(
                    shape=torch.Size([1]),
                    space=ContinuousBox(
                        minimum=Tensor(shape=torch.Size([1]), device=cpu, dtype=torch.float32, contiguous=True),
                        maximum=Tensor(shape=torch.Size([1]), device=cpu, dtype=torch.float32, contiguous=True)),
                    device=cpu,
                    dtype=torch.float32,
                    domain=continuous), device=cpu, shape=torch.Size([])), device=cpu, shape=torch.Size([]))
        >>> env.action_spec
        BoundedTensorSpec(
            shape=torch.Size([1]),
            space=ContinuousBox(
                minimum=Tensor(shape=torch.Size([1]), device=cpu, dtype=torch.float32, contiguous=True),
                maximum=Tensor(shape=torch.Size([1]), device=cpu, dtype=torch.float32, contiguous=True)),
            device=cpu,
            dtype=torch.float32,
            domain=continuous)
        >>> env.observation_spec
        CompositeSpec(
            observation: BoundedTensorSpec(
                shape=torch.Size([3]),
                space=ContinuousBox(
                    minimum=Tensor(shape=torch.Size([3]), device=cpu, dtype=torch.float32, contiguous=True),
                    maximum=Tensor(shape=torch.Size([3]), device=cpu, dtype=torch.float32, contiguous=True)),
                device=cpu,
                dtype=torch.float32,
                domain=continuous), device=cpu, shape=torch.Size([]))
        >>> env.reward_spec
        UnboundedContinuousTensorSpec(
            shape=torch.Size([1]),
            space=None,
            device=cpu,
            dtype=torch.float32,
            domain=continuous)
        >>> env.done_spec
        DiscreteTensorSpec(
            shape=torch.Size([1]),
            space=DiscreteBox(n=2),
            device=cpu,
            dtype=torch.bool,
            domain=discrete)
        >>> # the output_spec contains all the expected outputs
        >>> env.output_spec
        CompositeSpec(
            full_reward_spec: CompositeSpec(
                reward: UnboundedContinuousTensorSpec(
                    shape=torch.Size([1]),
                    space=None,
                    device=cpu,
                    dtype=torch.float32,
                    domain=continuous), device=cpu, shape=torch.Size([])),
            full_observation_spec: CompositeSpec(
                observation: BoundedTensorSpec(
                    shape=torch.Size([3]),
                    space=ContinuousBox(
                        minimum=Tensor(shape=torch.Size([3]), device=cpu, dtype=torch.float32, contiguous=True),
                        maximum=Tensor(shape=torch.Size([3]), device=cpu, dtype=torch.float32, contiguous=True)),
                    device=cpu,
                    dtype=torch.float32,
                    domain=continuous), device=cpu, shape=torch.Size([])),
            full_done_spec: CompositeSpec(
                done: DiscreteTensorSpec(
                    shape=torch.Size([1]),
                    space=DiscreteBox(n=2),
                    device=cpu,
                    dtype=torch.bool,
                    domain=discrete), device=cpu, shape=torch.Size([])), device=cpu, shape=torch.Size([]))

    """

    def __init__(
        self,
        device: DEVICE_TYPING = "cpu",
        dtype: Optional[Union[torch.dtype, np.dtype]] = None,
        batch_size: Optional[torch.Size] = None,
        run_type_checks: bool = False,
    ):
        self.__dict__["_done_keys"] = None
        self.__dict__["_reward_keys"] = None
        self.__dict__["_action_keys"] = None
        if device is not None:
            self.__dict__["_device"] = torch.device(device)
            output_spec = self.__dict__.get("_output_spec", None)
            if output_spec is not None:
                self.__dict__["_output_spec"] = output_spec.to(self.device)
            input_spec = self.__dict__.get("_input_spec", None)
            if input_spec is not None:
                self.__dict__["_input_spec"] = input_spec.to(self.device)

        super().__init__()
        self.dtype = dtype_map.get(dtype, dtype)
        if "is_closed" not in self.__dir__():
            self.is_closed = True
        if batch_size is not None:
            # we want an error to be raised if we pass batch_size but
            # it's already been set
            self.batch_size = torch.Size(batch_size)
        self._run_type_checks = run_type_checks

    @classmethod
    def __new__(cls, *args, _inplace_update=False, _batch_locked=True, **kwargs):
        # inplace update will write tensors in-place on the provided tensordict.
        # This is risky, especially if gradients need to be passed (in-place copy
        # for tensors that are part of computational graphs will result in an error).
        # It can also lead to inconsistencies when calling rollout.
        cls._inplace_update = _inplace_update
        cls._batch_locked = _batch_locked
        cls._device = None
        # cached in_keys to be excluded from update when calling step
        cls._cache_in_keys = None

        # We may assign _input_spec to the cls, but it must be assigned to the instance
        # we pull it off, and place it back where it belongs
        _input_spec = None
        if hasattr(cls, "_input_spec"):
            _input_spec = cls._input_spec.clone()
            delattr(cls, "_input_spec")
        _output_spec = None
        if hasattr(cls, "_output_spec"):
            _output_spec = cls._output_spec.clone()
            delattr(cls, "_output_spec")
        env = super().__new__(cls)
        if _input_spec is not None:
            env.__dict__["_input_spec"] = _input_spec
        if _output_spec is not None:
            env.__dict__["_output_spec"] = _output_spec
        return env

        return super().__new__(cls)

    def __setattr__(self, key, value):
        if key in (
            "_input_spec",
            "_observation_spec",
            "_action_spec",
            "_reward_spec",
            "_output_spec",
            "_state_spec",
            "_done_spec",
        ):
            raise AttributeError(
                "To set an environment spec, please use `env.observation_spec = obs_spec` (without the leading"
                " underscore)."
            )
        return super().__setattr__(key, value)

    @property
    def batch_locked(self) -> bool:
        """Whether the environment can be used with a batch size different from the one it was initialized with or not.

        If True, the env needs to be used with a tensordict having the same batch size as the env.
        batch_locked is an immutable property.
        """
        return self._batch_locked

    @batch_locked.setter
    def batch_locked(self, value: bool) -> None:
        raise RuntimeError("batch_locked is a read-only property")

    @property
    def run_type_checks(self) -> bool:
        return self._run_type_checks

    @run_type_checks.setter
    def run_type_checks(self, run_type_checks: bool) -> None:
        self._run_type_checks = run_type_checks

    @property
    def batch_size(self) -> torch.Size:
        _batch_size = getattr(self, "_batch_size", None)
        if _batch_size is None:
            _batch_size = self._batch_size = torch.Size([])
        return _batch_size

    @batch_size.setter
    def batch_size(self, value: torch.Size) -> None:
        self._batch_size = torch.Size(value)
        if (
            hasattr(self, "output_spec")
            and self.output_spec.shape[: len(value)] != value
        ):
            self.output_spec.unlock_()
            self.output_spec.shape = value
            self.output_spec.lock_()
        if hasattr(self, "input_spec") and self.input_spec.shape[: len(value)] != value:
            self.input_spec.unlock_()
            self.input_spec.shape = value
            self.input_spec.lock_()

    @property
    def device(self) -> torch.device:
        device = self.__dict__.get("_device", None)
        if device is None:
            device = self.__dict__["_device"] = torch.device("cpu")
        return device

    @device.setter
    def device(self, value: torch.device) -> None:
        device = self.__dict__.get("_device", None)
        if device is None:
            self.__dict__["_device"] = value
            return
        raise RuntimeError("device cannot be set. Call env.to(device) instead.")

    def ndimension(self):
        return len(self.batch_size)

    @property
    def ndim(self):
        return self.ndimension()

    # Parent specs: input and output spec.
    @property
    def input_spec(self) -> TensorSpec:
        """Input spec.

        The composite spec containing all specs for data input to the environments.

        It contains:

        - "full_action_spec": the spec of the input actions
        - "full_state_spec": the spec of all other environment inputs

        This attibute is locked and should be read-only.
        Instead, to set the specs contained in it, use the respective properties.

        Examples:
            >>> from torchrl.envs.libs.gym import GymEnv
            >>> env = GymEnv("Pendulum-v1")
            >>> env.input_spec
            CompositeSpec(
                full_state_spec: None,
                full_action_spec: CompositeSpec(
                    action: BoundedTensorSpec(
                        shape=torch.Size([1]),
                        space=ContinuousBox(
                            minimum=Tensor(shape=torch.Size([1]), device=cpu, dtype=torch.float32, contiguous=True),
                            maximum=Tensor(shape=torch.Size([1]), device=cpu, dtype=torch.float32, contiguous=True)),
                        device=cpu,
                        dtype=torch.float32,
                        domain=continuous), device=cpu, shape=torch.Size([])), device=cpu, shape=torch.Size([]))


        """
        input_spec = self.__dict__.get("_input_spec", None)
        if input_spec is None:
            input_spec = CompositeSpec(
                full_state_spec=None,
                shape=self.batch_size,
                device=self.device,
            ).lock_()
            self.__dict__["_input_spec"] = input_spec
        return input_spec

    @input_spec.setter
    def input_spec(self, value: TensorSpec) -> None:
        raise RuntimeError("input_spec is protected.")

    @property
    def output_spec(self) -> TensorSpec:
        """Output spec.

        The composite spec containing all specs for data output from the environments.

        It contains:

        - "full_reward_spec": the spec of reward
        - "full_done_spec": the spec of done
        - "full_observation_spec": the spec of all other environment outputs

        This attibute is locked and should be read-only.
        Instead, to set the specs contained in it, use the respective properties.

        Examples:
            >>> from torchrl.envs.libs.gym import GymEnv
            >>> env = GymEnv("Pendulum-v1")
            >>> env.output_spec
            CompositeSpec(
                full_reward_spec: CompositeSpec(
                    reward: UnboundedContinuousTensorSpec(
                        shape=torch.Size([1]),
                        space=None,
                        device=cpu,
                        dtype=torch.float32,
                        domain=continuous), device=cpu, shape=torch.Size([])),
                full_observation_spec: CompositeSpec(
                    observation: BoundedTensorSpec(
                        shape=torch.Size([3]),
                        space=ContinuousBox(
                            minimum=Tensor(shape=torch.Size([3]), device=cpu, dtype=torch.float32, contiguous=True),
                            maximum=Tensor(shape=torch.Size([3]), device=cpu, dtype=torch.float32, contiguous=True)),
                        device=cpu,
                        dtype=torch.float32,
                        domain=continuous), device=cpu, shape=torch.Size([])),
                full_done_spec: CompositeSpec(
                    done: DiscreteTensorSpec(
                        shape=torch.Size([1]),
                        space=DiscreteBox(n=2),
                        device=cpu,
                        dtype=torch.bool,
                        domain=discrete), device=cpu, shape=torch.Size([])), device=cpu, shape=torch.Size([]))


        """
        output_spec = self.__dict__.get("_output_spec", None)
        if output_spec is None:
            output_spec = CompositeSpec(
                shape=self.batch_size,
                device=self.device,
            ).lock_()
            self.__dict__["_output_spec"] = output_spec
        return output_spec

    @output_spec.setter
    def output_spec(self, value: TensorSpec) -> None:
        raise RuntimeError("output_spec is protected.")

    # Action spec
    def _get_action_keys(self):
        keys = self.input_spec["full_action_spec"].keys(True, True)
        if not len(keys):
            raise AttributeError("Could not find action spec")
        keys = list(keys)
        self.__dict__["_action_keys"] = keys
        return keys

    @property
    def action_keys(self) -> List[NestedKey]:
        """The action keys of an environment.

        By default, there will only be one key named "action".
        """
        out = self._action_keys
        if out is None:
            out = self._get_action_keys()
        return out

    @property
    def action_key(self) -> NestedKey:
        """The action key of an environment.

        By default, this will be "action".

        If there is more than one action key in the environment, this function will raise an exception.
        """
        if len(self.action_keys) > 1:
            raise KeyError(
                "action_key requested but more than one key present in the environment"
            )
        return self.action_keys[0]

    # Action spec: action specs belong to input_spec
    @property
    def action_spec(self) -> TensorSpec:
        """The ``action`` spec.

        The ``action_spec`` is always stored as a composite spec.

        If the action spec is provided as a simple spec, this will be returned.

            >>> env.action_spec = UnboundedContinuousTensorSpec(1)
            >>> env.action_spec
            UnboundedContinuousTensorSpec(
                shape=torch.Size([1]),
                space=ContinuousBox(
                    minimum=Tensor(shape=torch.Size([]), device=cpu, dtype=torch.float32, contiguous=True),
                    maximum=Tensor(shape=torch.Size([]), device=cpu, dtype=torch.float32, contiguous=True)),
                device=cpu,
                dtype=torch.float32,
                domain=continuous)

        If the action spec is provided as a composite spec and contains only one leaf,
        this function will return just the leaf.

            >>> env.action_spec = CompositeSpec({"nested": {"action": UnboundedContinuousTensorSpec(1)}})
            >>> env.action_spec
            UnboundedContinuousTensorSpec(
                shape=torch.Size([1]),
                space=ContinuousBox(
                    minimum=Tensor(shape=torch.Size([]), device=cpu, dtype=torch.float32, contiguous=True),
                    maximum=Tensor(shape=torch.Size([]), device=cpu, dtype=torch.float32, contiguous=True)),
                device=cpu,
                dtype=torch.float32,
                domain=continuous)

        If the action spec is provided as a composite spec and has more than one leaf,
        this function will return the whole spec.

            >>> env.action_spec = CompositeSpec({"nested": {"action": UnboundedContinuousTensorSpec(1), "another_action": DiscreteTensorSpec(1)}})
            >>> env.action_spec
            CompositeSpec(
                nested: CompositeSpec(
                    action: UnboundedContinuousTensorSpec(
                        shape=torch.Size([1]),
                        space=ContinuousBox(
                            minimum=Tensor(shape=torch.Size([]), device=cpu, dtype=torch.float32, contiguous=True),
                            maximum=Tensor(shape=torch.Size([]), device=cpu, dtype=torch.float32, contiguous=True)),
                        device=cpu,
                        dtype=torch.float32,
                        domain=continuous),
                    another_action: DiscreteTensorSpec(
                        shape=torch.Size([]),
                        space=DiscreteBox(n=1),
                        device=cpu,
                        dtype=torch.int64,
                        domain=discrete), device=cpu, shape=torch.Size([])), device=cpu, shape=torch.Size([]))

        To retrieve the full spec passed, use:

            >>> env.input_spec["full_action_spec"]

        This property is mutable.

        Examples:
            >>> from torchrl.envs.libs.gym import GymEnv
            >>> env = GymEnv("Pendulum-v1")
            >>> env.action_spec
            BoundedTensorSpec(
                shape=torch.Size([1]),
                space=ContinuousBox(
                    minimum=Tensor(shape=torch.Size([1]), device=cpu, dtype=torch.float32, contiguous=True),
                    maximum=Tensor(shape=torch.Size([1]), device=cpu, dtype=torch.float32, contiguous=True)),
                device=cpu,
                dtype=torch.float32,
                domain=continuous)
        """
        try:
            action_spec = self.input_spec["full_action_spec"]
        except (KeyError, AttributeError):
            raise KeyError("Failed to find the action_spec.")

        if len(self.action_keys) > 1:
            out = action_spec
        else:
            try:
                out = action_spec[self.action_key]
            except KeyError:
                # the key may have changed
                raise KeyError(
                    "The action_key attribute seems to have changed. "
                    "This occurs when a action_spec is updated without "
                    "calling `env.action_spec = new_spec`. "
                    "Make sure you rely on this  type of command "
                    "to set the action and other specs."
                )

        return out

    @action_spec.setter
    def action_spec(self, value: TensorSpec) -> None:
        try:
            self.input_spec.unlock_()
            device = self.input_spec.device
            try:
                delattr(self, "_action_keys")
            except AttributeError:
                pass
            if not hasattr(value, "shape"):
                raise TypeError(
                    f"action_spec of type {type(value)} do not have a shape attribute."
                )
            if value.shape[: len(self.batch_size)] != self.batch_size:
                raise ValueError(
                    "The value of spec.shape must match the env batch size."
                )

            if isinstance(value, CompositeSpec):
                for _ in value.values(True, True):  # noqa: B007
                    break
                else:
                    raise RuntimeError(
                        "An empty CompositeSpec was passed for the action spec. "
                        "This is currently not permitted."
                    )
            else:
                value = CompositeSpec(
                    action=value.to(device), shape=self.batch_size, device=device
                )

            self.input_spec["full_action_spec"] = value.to(device)
            self._get_action_keys()
        finally:
            self.input_spec.lock_()

    # Reward spec
    def _get_reward_keys(self):
        keys = self.output_spec["full_reward_spec"].keys(True, True)
        if not len(keys):
            raise AttributeError("Could not find reward spec")
        keys = list(keys)
        self.__dict__["_reward_keys"] = keys
        return keys

    @property
    def reward_keys(self) -> List[NestedKey]:
        """The reward keys of an environment.

        By default, there will only be one key named "reward".
        """
        out = self._reward_keys
        if out is None:
            out = self._get_reward_keys()
        return out

    @property
    def reward_key(self):
        """The reward key of an environment.

        By default, this will be "reward".

        If there is more than one reward key in the environment, this function will raise an exception.
        """
        if len(self.reward_keys) > 1:
            raise KeyError(
                "reward_key requested but more than one key present in the environment"
            )
        return self.reward_keys[0]

    # Reward spec: reward specs belong to output_spec
    @property
    def reward_spec(self) -> TensorSpec:
        """The ``reward`` spec.

        The ``reward_spec`` is always stored as a composite spec.

        If the reward spec is provided as a simple spec, this will be returned.

            >>> env.reward_spec = UnboundedContinuousTensorSpec(1)
            >>> env.reward_spec
            UnboundedContinuousTensorSpec(
                shape=torch.Size([1]),
                space=ContinuousBox(
                    minimum=Tensor(shape=torch.Size([]), device=cpu, dtype=torch.float32, contiguous=True),
                    maximum=Tensor(shape=torch.Size([]), device=cpu, dtype=torch.float32, contiguous=True)),
                device=cpu,
                dtype=torch.float32,
                domain=continuous)

        If the reward spec is provided as a composite spec and contains only one leaf,
        this function will return just the leaf.

            >>> env.reward_spec = CompositeSpec({"nested": {"reward": UnboundedContinuousTensorSpec(1)}})
            >>> env.reward_spec
            UnboundedContinuousTensorSpec(
                shape=torch.Size([1]),
                space=ContinuousBox(
                    minimum=Tensor(shape=torch.Size([]), device=cpu, dtype=torch.float32, contiguous=True),
                    maximum=Tensor(shape=torch.Size([]), device=cpu, dtype=torch.float32, contiguous=True)),
                device=cpu,
                dtype=torch.float32,
                domain=continuous)

        If the reward spec is provided as a composite spec and has more than one leaf,
        this function will return the whole spec.

            >>> env.reward_spec = CompositeSpec({"nested": {"reward": UnboundedContinuousTensorSpec(1), "another_reward": DiscreteTensorSpec(1)}})
            >>> env.reward_spec
            CompositeSpec(
                nested: CompositeSpec(
                    reward: UnboundedContinuousTensorSpec(
                        shape=torch.Size([1]),
                        space=ContinuousBox(
                            minimum=Tensor(shape=torch.Size([]), device=cpu, dtype=torch.float32, contiguous=True),
                            maximum=Tensor(shape=torch.Size([]), device=cpu, dtype=torch.float32, contiguous=True)),
                        device=cpu,
                        dtype=torch.float32,
                        domain=continuous),
                    another_reward: DiscreteTensorSpec(
                        shape=torch.Size([]),
                        space=DiscreteBox(n=1),
                        device=cpu,
                        dtype=torch.int64,
                        domain=discrete), device=cpu, shape=torch.Size([])), device=cpu, shape=torch.Size([]))

        To retrieve the full spec passed, use:

            >>> env.output_spec["full_reward_spec"]

        This property is mutable.

        Examples:
            >>> from torchrl.envs.libs.gym import GymEnv
            >>> env = GymEnv("Pendulum-v1")
            >>> env.reward_spec
            UnboundedContinuousTensorSpec(
                shape=torch.Size([1]),
                space=None,
                device=cpu,
                dtype=torch.float32,
                domain=continuous)
        """
        try:
            reward_spec = self.output_spec["full_reward_spec"]
        except (KeyError, AttributeError):
            # populate the "reward" entry
            # this will be raised if there is not full_reward_spec (unlikely) or no reward_key
            # Since output_spec is lazily populated with an empty composite spec for
            # reward_spec, the second case is much more likely to occur.
            self.reward_spec = out = UnboundedContinuousTensorSpec(
                shape=(*self.batch_size, 1),
                device=self.device,
            )
            reward_spec = self.output_spec["full_reward_spec"]

        if len(self.reward_keys) > 1:
            out = reward_spec
        else:
            try:
                out = reward_spec[self.reward_key]
            except KeyError:
                # the key may have changed
                raise KeyError(
                    "The reward_key attribute seems to have changed. "
                    "This occurs when a reward_spec is updated without "
                    "calling `env.reward_spec = new_spec`. "
                    "Make sure you rely on this  type of command "
                    "to set the reward and other specs."
                )

        return out

    @reward_spec.setter
    def reward_spec(self, value: TensorSpec) -> None:
        try:
            self.output_spec.unlock_()
            device = self.output_spec.device
            try:
                delattr(self, "_reward_keys")
            except AttributeError:
                pass
            if not hasattr(value, "shape"):
                raise TypeError(
                    f"reward_spec of type {type(value)} do not have a shape "
                    f"attribute."
                )
            if value.shape[: len(self.batch_size)] != self.batch_size:
                raise ValueError(
                    "The value of spec.shape must match the env batch size."
                )
            if isinstance(value, CompositeSpec):
                for _ in value.values(True, True):  # noqa: B007
                    break
                else:
                    raise RuntimeError(
                        "An empty CompositeSpec was passed for the reward spec. "
                        "This is currently not permitted."
                    )
            else:
                value = CompositeSpec(
                    reward=value.to(device), shape=self.batch_size, device=device
                )
            for leaf in value.values(True, True):
                if len(leaf.shape) == 0:
                    raise RuntimeError(
                        "the reward_spec's leafs shape cannot be empty (this error"
                        " usually comes from trying to set a reward_spec"
                        " with a null number of dimensions. Try using a multidimensional"
                        " spec instead, for instance with a singleton dimension at the tail)."
                    )
            self.output_spec["full_reward_spec"] = value.to(device)
            self._get_reward_keys()
        finally:
            self.output_spec.lock_()

    # done spec
    def _get_done_keys(self):
        keys = self.output_spec["full_done_spec"].keys(True, True)
        if not len(keys):
            raise AttributeError("Could not find done spec")
        keys = list(keys)
        self.__dict__["_done_keys"] = keys
        return keys

    @property
    def reset_keys(self) -> List[NestedKey]:
        return [_replace_last(done_key, "_reset") for done_key in self.done_keys]

    @property
    def done_keys(self) -> List[NestedKey]:
        """The done keys of an environment.

        By default, there will only be one key named "done".
        """
        out = self._done_keys
        if out is None:
            out = self._get_done_keys()
        return out

    @property
    def done_key(self):
        """The done key of an environment.

        By default, this will be "done".

        If there is more than one done key in the environment, this function will raise an exception.
        """
        if len(self.done_keys) > 1:
            raise KeyError(
                "done_key requested but more than one key present in the environment"
            )
        return self.done_keys[0]

    # Done spec: done specs belong to output_spec
    @property
    def done_spec(self) -> TensorSpec:
        """The ``done`` spec.

        The ``done_spec`` is always stored as a composite spec.

        If the done spec is provided as a simple spec, this will be returned.

            >>> env.done_spec = DiscreteTensorSpec(2, dtype=torch.bool)
            >>> env.done_spec
            DiscreteTensorSpec(
                shape=torch.Size([]),
                space=DiscreteBox(n=2),
                device=cpu,
                dtype=torch.bool,
                domain=discrete)

        If the done spec is provided as a composite spec and contains only one leaf,
        this function will return just the leaf.

            >>> env.done_spec = CompositeSpec({"nested": {"done": DiscreteTensorSpec(2, dtype=torch.bool)}})
            >>> env.done_spec
            DiscreteTensorSpec(
                shape=torch.Size([]),
                space=DiscreteBox(n=2),
                device=cpu,
                dtype=torch.bool,
                domain=discrete)

        If the done spec is provided as a composite spec and has more than one leaf,
        this function will return the whole spec.

            >>> env.done_spec = CompositeSpec({"nested": {"done": DiscreteTensorSpec(2, dtype=torch.bool), "another_done": DiscreteTensorSpec(2, dtype=torch.bool)}})
            >>> env.done_spec
            CompositeSpec(
                nested: CompositeSpec(
                    done: DiscreteTensorSpec(
                        shape=torch.Size([]),
                        space=DiscreteBox(n=2),
                        device=cpu,
                        dtype=torch.bool,
                        domain=discrete),
                    another_done: DiscreteTensorSpec(
                        shape=torch.Size([]),
                        space=DiscreteBox(n=2),
                        device=cpu,
                        dtype=torch.bool,
                        domain=discrete), device=cpu, shape=torch.Size([])), device=cpu, shape=torch.Size([]))

        To always retrieve the full spec passed, use:

            >>> env.output_spec["full_done_spec"]

        This property is mutable.

        Examples:
            >>> from torchrl.envs.libs.gym import GymEnv
            >>> env = GymEnv("Pendulum-v1")
            >>> env.done_spec
            DiscreteTensorSpec(
                shape=torch.Size([1]),
                space=DiscreteBox(n=2),
                device=cpu,
                dtype=torch.bool,
                domain=discrete)
        """
        try:
            done_spec = self.output_spec["full_done_spec"]
        except (KeyError, AttributeError):
            # populate the "done" entry
            # this will be raised if there is not full_done_spec (unlikely) or no done_key
            # Since output_spec is lazily populated with an empty composite spec for
            # done_spec, the second case is much more likely to occur.
            self.done_spec = DiscreteTensorSpec(
                n=2, shape=(*self.batch_size, 1), dtype=torch.bool, device=self.device
            )
            done_spec = self.output_spec["full_done_spec"]
        if len(self.done_keys) > 1:
            out = done_spec
        else:
            try:
                out = done_spec[self.done_key]
            except KeyError:
                # the key may have changed
                raise KeyError(
                    "The done_key attribute seems to have changed. "
                    "This occurs when a done_spec is updated without "
                    "calling `env.done_spec = new_spec`. "
                    "Make sure you rely on this  type of command "
                    "to set the done and other specs."
                )

        return out

    @done_spec.setter
    def done_spec(self, value: TensorSpec) -> None:
        try:
            self.output_spec.unlock_()
            device = self.output_spec.device
            try:
                delattr(self, "_done_keys")
            except AttributeError:
                pass
            if not hasattr(value, "shape"):
                raise TypeError(
                    f"done_spec of type {type(value)} do not have a shape "
                    f"attribute."
                )
            if value.shape[: len(self.batch_size)] != self.batch_size:
                raise ValueError(
                    "The value of spec.shape must match the env batch size."
                )
            if isinstance(value, CompositeSpec):
                for _ in value.values(True, True):  # noqa: B007
                    break
                else:
                    raise RuntimeError(
                        "An empty CompositeSpec was passed for the done spec. "
                        "This is currently not permitted."
                    )
                _check_only_one_entry(
                    value,
                    error=RuntimeError(
                        "done_spec has more than one leaf entry for a CompositeSpec. "
                        "Only one leaf entry per composite spec is currently allowed"
                    ),
                )
            else:
                value = CompositeSpec(
                    done=value.to(device), shape=self.batch_size, device=device
                )
            for leaf in value.values(True, True):
                if len(leaf.shape) == 0:
                    raise RuntimeError(
                        "the done_spec's leafs shape cannot be empty (this error"
                        " usually comes from trying to set a reward_spec"
                        " with a null number of dimensions. Try using a multidimensional"
                        " spec instead, for instance with a singleton dimension at the tail)."
                    )
            self.output_spec["full_done_spec"] = value.to(device)
            self._get_done_keys()
        finally:
            self.output_spec.lock_()

    # observation spec: observation specs belong to output_spec
    @property
    def observation_spec(self) -> CompositeSpec:
        """Observation spec.

        Must be a :class:`torchrl.data.CompositeSpec` instance.
        The keys listed in the spec are directly accessible after reset and step.

        In TorchRL, even though they are not properly speaking "observations"
        all info, states, results of transforms etc. outputs from the environment are stored in the
        ``observation_spec``.

        Therefore, ``"observation_spec"`` should be thought as
        a generic data container for environment outputs that are not done or reward data.

        Examples:
            >>> from torchrl.envs.libs.gym import GymEnv
            >>> env = GymEnv("Pendulum-v1")
            >>> env.observation_spec
            CompositeSpec(
                observation: BoundedTensorSpec(
                    shape=torch.Size([3]),
                    space=ContinuousBox(
                        minimum=Tensor(shape=torch.Size([3]), device=cpu, dtype=torch.float32, contiguous=True),
                        maximum=Tensor(shape=torch.Size([3]), device=cpu, dtype=torch.float32, contiguous=True)),
                    device=cpu,
                    dtype=torch.float32,
                    domain=continuous), device=cpu, shape=torch.Size([]))

        """
        observation_spec = self.output_spec["full_observation_spec"]
        if observation_spec is None:
            observation_spec = CompositeSpec(shape=self.batch_size, device=self.device)
            self.output_spec.unlock_()
            self.output_spec["full_observation_spec"] = observation_spec
            self.output_spec.lock_()
        return observation_spec

    @observation_spec.setter
    def observation_spec(self, value: TensorSpec) -> None:
        try:
            self.output_spec.unlock_()
            device = self.output_spec.device
            if not isinstance(value, CompositeSpec):
                raise TypeError("The type of an observation_spec must be Composite.")
            elif value.shape[: len(self.batch_size)] != self.batch_size:
                raise ValueError(
                    f"The value of spec.shape ({value.shape}) must match the env batch size ({self.batch_size})."
                )
            if value.shape[: len(self.batch_size)] != self.batch_size:
                raise ValueError(
                    f"The value of spec.shape ({value.shape}) must match the env batch size ({self.batch_size})."
                )
            self.output_spec["full_observation_spec"] = value.to(device)
        finally:
            self.output_spec.lock_()

    # state spec: state specs belong to input_spec
    @property
    def state_spec(self) -> CompositeSpec:
        """State spec.

        Must be a :class:`torchrl.data.CompositeSpec` instance.
        The keys listed here should be provided as input alongside actions to the environment.

        In TorchRL, even though they are not properly speaking "state"
        all inputs to the environment that are not actions are stored in the
        ``state_spec``.

        Therefore, ``"state_spec"`` should be thought as
        a generic data container for environment inputs that are not action data.

        Examples:
            >>> from torchrl.envs.libs.gym import GymEnv
            >>> env = GymEnv("Pendulum-v1")
            >>> # Gym has not state input so this is empty
            >>> env.state_spec
            CompositeSpec(
            , device=cpu, shape=torch.Size([]))

        """
        state_spec = self.input_spec["full_state_spec"]
        if state_spec is None:
            state_spec = CompositeSpec(shape=self.batch_size, device=self.device)
            self.input_spec.unlock_()
            self.input_spec["full_state_spec"] = state_spec
            self.input_spec.lock_()
        return state_spec

    @state_spec.setter
    def state_spec(self, value: CompositeSpec) -> None:
        try:
            self.input_spec.unlock_()
            if value is None:
                self.input_spec["full_state_spec"] = CompositeSpec(
                    device=self.device, shape=self.batch_size
                )
            else:
                device = self.input_spec.device
                if not isinstance(value, CompositeSpec):
                    raise TypeError("The type of an state_spec must be Composite.")
                elif value.shape[: len(self.batch_size)] != self.batch_size:
                    raise ValueError(
                        f"The value of spec.shape ({value.shape}) must match the env batch size ({self.batch_size})."
                    )
                if value.shape[: len(self.batch_size)] != self.batch_size:
                    raise ValueError(
                        f"The value of spec.shape ({value.shape}) must match the env batch size ({self.batch_size})."
                    )
                self.input_spec["full_state_spec"] = value.to(device)
        finally:
            self.input_spec.lock_()

    def step(self, tensordict: TensorDictBase) -> TensorDictBase:
        """Makes a step in the environment.

        Step accepts a single argument, tensordict, which usually carries an 'action' key which indicates the action
        to be taken.
        Step will call an out-place private method, _step, which is the method to be re-written by EnvBase subclasses.

        Args:
            tensordict (TensorDictBase): Tensordict containing the action to be taken.

        Returns:
            the input tensordict, modified in place with the resulting observations, done state and reward
            (+ others if needed).

        """
        # sanity check
        self._assert_tensordict_shape(tensordict)
<<<<<<< HEAD
        next_preset = tensordict.get("next", None)
        tensordict_out = self._step(tensordict)
        # this tensordict should contain a "next" key
        try:
            next_tensordict_out = tensordict_out.get("next")
        except KeyError:
            raise RuntimeError(
                "The value returned by env._step must be a tensordict where the "
                "values at t+1 have been written under a 'next' entry. This "
                f"tensordict couldn't be found in the output, got: {tensordict_out}."
            )
        if next_preset is not None:
            next_tensordict_out.update(
                next_preset.exclude(*next_tensordict_out.keys(True, True))
            )
        if tensordict_out is tensordict:
            raise RuntimeError(
                "EnvBase._step should return outplace changes to the input "
                "tensordict. Consider emptying the TensorDict first (e.g. tensordict.empty() or "
                "tensordict.select()) inside _step before writing new tensors onto this new instance."
            )
=======

        next_tensordict = self._step(tensordict)
        next_tensordict = self._step_proc_data(next_tensordict)
        # tensordict could already have a "next" key
        tensordict.set("next", next_tensordict)
        return tensordict
>>>>>>> 45615c36

    def _step_proc_data(self, next_tensordict_out):
        # TODO: Refactor this using reward spec
        # unsqueeze rewards if needed
        # the input tensordict may have more leading dimensions than the batch_size
        # e.g. in model-based contexts.
        batch_size = self.batch_size
        dims = len(batch_size)
        leading_batch_size = (
            next_tensordict_out.batch_size[:-dims]
            if dims
            else next_tensordict_out.shape
        )
        for reward_key in self.reward_keys:
            reward = next_tensordict_out.get(reward_key)
            expected_reward_shape = torch.Size(
                [
                    *leading_batch_size,
                    *self.output_spec["full_reward_spec"][reward_key].shape,
                ]
            )
            actual_reward_shape = reward.shape
            if actual_reward_shape != expected_reward_shape:
                reward = reward.view(expected_reward_shape)
                next_tensordict_out.set(reward_key, reward)

        # TODO: Refactor this using done spec
        for done_key in self.done_keys:
            done = next_tensordict_out.get(done_key)
            expected_done_shape = torch.Size(
                [
                    *leading_batch_size,
                    *self.output_spec[unravel_key(("full_done_spec", done_key))].shape,
                ]
            )
            actual_done_shape = done.shape
            if actual_done_shape != expected_done_shape:
                done = done.view(expected_done_shape)
                next_tensordict_out.set(done_key, done)

        if self.run_type_checks:
            # TODO: check these errors
            for key in self._select_observation_keys(next_tensordict_out):
                obs = next_tensordict_out.get(key)
                self.observation_spec.type_check(obs, key)

            for reward_key in self.reward_keys:
                if (
                    next_tensordict_out.get(reward_key).dtype
                    is not self.output_spec[
                        unravel_key(("full_reward_spec", reward_key))
                    ].dtype
                ):
                    raise TypeError(
                        f"expected reward.dtype to be {self.output_spec[unravel_key(('full_reward_spec',reward_key))]} "
                        f"but got {next_tensordict_out.get(reward_key).dtype}"
                    )

            for done_key in self.done_keys:
                if (
                    next_tensordict_out.get(done_key).dtype
                    is not self.output_spec["full_done_spec"].get(done_key).dtype
                ):
                    raise TypeError(
                        f"expected done.dtype to be torch.bool but got {next_tensordict_out.get(done_key).dtype}"
                    )
        return next_tensordict_out

    def _get_in_keys_to_exclude(self, tensordict):
        if self._cache_in_keys is None:
            self._cache_in_keys = list(
                set(self.input_spec.keys(True)).intersection(
                    tensordict.keys(True, True)
                )
            )
        return self._cache_in_keys

    def forward(self, tensordict: TensorDictBase) -> TensorDictBase:
        raise NotImplementedError("EnvBase.forward is not implemented")

    @abc.abstractmethod
    def _step(
        self,
        tensordict: TensorDictBase,
    ) -> TensorDictBase:
        raise NotImplementedError

    @abc.abstractmethod
    def _reset(self, tensordict: TensorDictBase, **kwargs) -> TensorDictBase:
        raise NotImplementedError

    def reset(
        self,
        tensordict: Optional[TensorDictBase] = None,
        **kwargs,
    ) -> TensorDictBase:
        """Resets the environment.

        As for step and _step, only the private method :obj:`_reset` should be overwritten by EnvBase subclasses.

        Args:
            tensordict (TensorDictBase, optional): tensordict to be used to contain the resulting new observation.
                In some cases, this input can also be used to pass argument to the reset function.
            kwargs (optional): other arguments to be passed to the native
                reset function.

        Returns:
            a tensordict (or the input tensordict, if any), modified in place with the resulting observations.

        """
        if tensordict is not None:
            self._assert_tensordict_shape(tensordict)
            _reset_map = {}
            for done_key in self.done_keys:
                _reset_key = _replace_last(done_key, "_reset")
                _reset = tensordict.get(_reset_key, default=None)
                if _reset is None:
                    continue
                if (
                    _reset.shape[
                        -len(self.output_spec["full_done_spec"][done_key].shape) :
                    ]
                    != self.output_spec["full_done_spec"][done_key].shape
                ):
                    raise RuntimeError(
                        "_reset flag in tensordict should follow env.done_spec"
                    )
                _reset_map.update({done_key: _reset})
        else:
            _reset_map = {}

        tensordict_reset = self._reset(tensordict, **kwargs)
        #        We assume that this is done properly
        #        if tensordict_reset.device != self.device:
        #            tensordict_reset = tensordict_reset.to(self.device, non_blocking=True)
        if tensordict_reset is tensordict:
            raise RuntimeError(
                "EnvBase._reset should return outplace changes to the input "
                "tensordict. Consider emptying the TensorDict first (e.g. tensordict.empty() or "
                "tensordict.select()) inside _reset before writing new tensors onto this new instance."
            )
        if not isinstance(tensordict_reset, TensorDictBase):
            raise RuntimeError(
                f"env._reset returned an object of type {type(tensordict_reset)} but a TensorDict was expected."
            )

        if len(self.batch_size):
            leading_dim = tensordict_reset.shape[: -len(self.batch_size)]
        else:
            leading_dim = tensordict_reset.shape
        if self.done_spec is not None:
            td_reset_keys = tensordict_reset.keys(True, True)
            for done_key in self.done_keys:
                if done_key not in td_reset_keys:
                    tensordict_reset.set(
                        done_key,
                        self.output_spec["full_done_spec"][done_key].zero(leading_dim),
                    )

        for done_key in self.done_keys:
            if done_key not in _reset_map:
                if tensordict_reset.get(done_key).any():
                    raise DONE_AFTER_RESET_ERROR
            else:
                if tensordict_reset.get(done_key)[_reset_map[done_key]].any():
                    raise DONE_AFTER_RESET_ERROR

        if tensordict is not None:
            tensordict.update(tensordict_reset)
        else:
            tensordict = tensordict_reset
        return tensordict

    def numel(self) -> int:
        return prod(self.batch_size)

    def set_seed(
        self, seed: Optional[int] = None, static_seed: bool = False
    ) -> Optional[int]:
        """Sets the seed of the environment and returns the next seed to be used (which is the input seed if a single environment is present).

        Args:
            seed (int): seed to be set
            static_seed (bool, optional): if ``True``, the seed is not incremented.
                Defaults to False

        Returns:
            integer representing the "next seed": i.e. the seed that should be
            used for another environment if created concomittently to this environment.

        """
        if seed is not None:
            torch.manual_seed(seed)
        self._set_seed(seed)
        if seed is not None and not static_seed:
            new_seed = seed_generator(seed)
            seed = new_seed
        return seed

    @abc.abstractmethod
    def _set_seed(self, seed: Optional[int]):
        raise NotImplementedError

    def set_state(self):
        raise NotImplementedError

    def _assert_tensordict_shape(self, tensordict: TensorDictBase) -> None:
        if (
            self.batch_locked or self.batch_size != ()
        ) and tensordict.batch_size != self.batch_size:
            raise RuntimeError(
                f"Expected a tensordict with shape==env.shape, "
                f"got {tensordict.batch_size} and {self.batch_size}"
            )

    def rand_action(self, tensordict: Optional[TensorDictBase] = None):
        """Performs a random action given the action_spec attribute.

        Args:
            tensordict (TensorDictBase, optional): tensordict where the resulting action should be written.

        Returns:
            a tensordict object with the "action" entry updated with a random
            sample from the action-spec.

        """
        shape = torch.Size([])
        if not self.batch_locked and not self.batch_size and tensordict is not None:
            shape = tensordict.shape
        elif not self.batch_locked and not self.batch_size:
            shape = torch.Size([])
        elif not self.batch_locked and tensordict.shape != self.batch_size:
            raise RuntimeError(
                "The input tensordict and the env have a different batch size: "
                f"env.batch_size={self.batch_size} and tensordict.batch_size={tensordict.shape}. "
                f"Non batch-locked environment require the env batch-size to be either empty or to"
                f" match the tensordict one."
            )
        r = self.input_spec["full_action_spec"].rand(shape)
        if tensordict is None:
            return r
        tensordict.update(r)
        return tensordict

    def rand_step(self, tensordict: Optional[TensorDictBase] = None) -> TensorDictBase:
        """Performs a random step in the environment given the action_spec attribute.

        Args:
            tensordict (TensorDictBase, optional): tensordict where the resulting info should be written.

        Returns:
            a tensordict object with the new observation after a random step in the environment. The action will
            be stored with the "action" key.

        """
        tensordict = self.rand_action(tensordict)
        return self.step(tensordict)

    @property
    def specs(self) -> CompositeSpec:
        """Returns a Composite container where all the environment are present.

        This feature allows one to create an environment, retrieve all of the specs in a single data container and then
        erase the environment from the workspace.

        """
        return CompositeSpec(
            output_spec=self.output_spec,
            input_spec=self.input_spec,
            shape=self.batch_size,
        ).lock_()

    def rollout(
        self,
        max_steps: int,
        policy: Optional[Callable[[TensorDictBase], TensorDictBase]] = None,
        callback: Optional[Callable[[TensorDictBase, ...], TensorDictBase]] = None,
        auto_reset: bool = True,
        auto_cast_to_device: bool = False,
        break_when_any_done: bool = True,
        return_contiguous: bool = True,
        tensordict: Optional[TensorDictBase] = None,
    ):
        """Executes a rollout in the environment.

        The function will stop as soon as one of the contained environments
        returns done=True.

        Args:
            max_steps (int): maximum number of steps to be executed. The actual number of steps can be smaller if
                the environment reaches a done state before max_steps have been executed.
            policy (callable, optional): callable to be called to compute the desired action. If no policy is provided,
                actions will be called using :obj:`env.rand_step()`
                default = None
            callback (callable, optional): function to be called at each iteration with the given TensorDict.
            auto_reset (bool, optional): if ``True``, resets automatically the environment
                if it is in a done state when the rollout is initiated.
                Default is ``True``.
            auto_cast_to_device (bool, optional): if ``True``, the device of the tensordict is automatically cast to the
                policy device before the policy is used. Default is ``False``.
            break_when_any_done (bool): breaks if any of the done state is True. If False, a reset() is
                called on the sub-envs that are done. Default is True.
            return_contiguous (bool): if False, a LazyStackedTensorDict will be returned. Default is True.
            tensordict (TensorDict, optional): if auto_reset is False, an initial
                tensordict must be provided.

        Returns:
            TensorDict object containing the resulting trajectory.

        The data returned will be marked with a "time" dimension name for the last
        dimension of the tensordict (at the ``env.ndim`` index).

        Examples:
            >>> from torchrl.envs.libs.gym import GymEnv
            >>> from torchrl.envs.transforms import TransformedEnv, StepCounter
            >>> env = TransformedEnv(GymEnv("Pendulum-v1"), StepCounter(max_steps=20))
            >>> rollout = env.rollout(max_steps=1000)
            >>> print(rollout)
            TensorDict(
                fields={
                    action: Tensor(shape=torch.Size([20, 1]), device=cpu, dtype=torch.float32, is_shared=False),
                    done: Tensor(shape=torch.Size([20, 1]), device=cpu, dtype=torch.bool, is_shared=False),
                    next: TensorDict(
                        fields={
                            done: Tensor(shape=torch.Size([20, 1]), device=cpu, dtype=torch.bool, is_shared=False),
                            observation: Tensor(shape=torch.Size([20, 3]), device=cpu, dtype=torch.float32, is_shared=False),
                            reward: Tensor(shape=torch.Size([20, 1]), device=cpu, dtype=torch.float32, is_shared=False),
                            step_count: Tensor(shape=torch.Size([20, 1]), device=cpu, dtype=torch.int64, is_shared=False),
                            truncated: Tensor(shape=torch.Size([20, 1]), device=cpu, dtype=torch.bool, is_shared=False)},
                        batch_size=torch.Size([20]),
                        device=cpu,
                        is_shared=False),
                    observation: Tensor(shape=torch.Size([20, 3]), device=cpu, dtype=torch.float32, is_shared=False),
                    step_count: Tensor(shape=torch.Size([20, 1]), device=cpu, dtype=torch.int64, is_shared=False),
                    truncated: Tensor(shape=torch.Size([20, 1]), device=cpu, dtype=torch.bool, is_shared=False)},
                batch_size=torch.Size([20]),
                device=cpu,
                is_shared=False)
            >>> print(rollout.names)
            ['time']
            >>> # with envs that contain more dimensions
            >>> from torchrl.envs import SerialEnv
            >>> env = SerialEnv(3, lambda: TransformedEnv(GymEnv("Pendulum-v1"), StepCounter(max_steps=20)))
            >>> rollout = env.rollout(max_steps=1000)
            >>> print(rollout)
            TensorDict(
                fields={
                    action: Tensor(shape=torch.Size([3, 20, 1]), device=cpu, dtype=torch.float32, is_shared=False),
                    done: Tensor(shape=torch.Size([3, 20, 1]), device=cpu, dtype=torch.bool, is_shared=False),
                    next: TensorDict(
                        fields={
                            done: Tensor(shape=torch.Size([3, 20, 1]), device=cpu, dtype=torch.bool, is_shared=False),
                            observation: Tensor(shape=torch.Size([3, 20, 3]), device=cpu, dtype=torch.float32, is_shared=False),
                            reward: Tensor(shape=torch.Size([3, 20, 1]), device=cpu, dtype=torch.float32, is_shared=False),
                            step_count: Tensor(shape=torch.Size([3, 20, 1]), device=cpu, dtype=torch.int64, is_shared=False),
                            truncated: Tensor(shape=torch.Size([3, 20, 1]), device=cpu, dtype=torch.bool, is_shared=False)},
                        batch_size=torch.Size([3, 20]),
                        device=cpu,
                        is_shared=False),
                    observation: Tensor(shape=torch.Size([3, 20, 3]), device=cpu, dtype=torch.float32, is_shared=False),
                    step_count: Tensor(shape=torch.Size([3, 20, 1]), device=cpu, dtype=torch.int64, is_shared=False),
                    truncated: Tensor(shape=torch.Size([3, 20, 1]), device=cpu, dtype=torch.bool, is_shared=False)},
                batch_size=torch.Size([3, 20]),
                device=cpu,
                is_shared=False)
            >>> print(rollout.names)
            [None, 'time']

        In some instances, contiguous tensordict cannot be obtained because
        they cannot be stacked. This can happen when the data returned at
        each step may have a different shape, or when different environments
        are executed together. In that case, ``return_contiguous=False``
        will cause the returned tensordict to be a lazy stack of tensordicts:

        Examples:
            >>> rollout = env.rollout(4, return_contiguous=False)
            >>> print(rollout)
        LazyStackedTensorDict(
            fields={
                action: Tensor(shape=torch.Size([3, 4, 1]), device=cpu, dtype=torch.float32, is_shared=False),
                done: Tensor(shape=torch.Size([3, 4, 1]), device=cpu, dtype=torch.bool, is_shared=False),
                next: LazyStackedTensorDict(
                    fields={
                        done: Tensor(shape=torch.Size([3, 4, 1]), device=cpu, dtype=torch.bool, is_shared=False),
                        observation: Tensor(shape=torch.Size([3, 4, 3]), device=cpu, dtype=torch.float32, is_shared=False),
                        reward: Tensor(shape=torch.Size([3, 4, 1]), device=cpu, dtype=torch.float32, is_shared=False),
                        step_count: Tensor(shape=torch.Size([3, 4, 1]), device=cpu, dtype=torch.int64, is_shared=False),
                        truncated: Tensor(shape=torch.Size([3, 4, 1]), device=cpu, dtype=torch.bool, is_shared=False)},
                    batch_size=torch.Size([3, 4]),
                    device=cpu,
                    is_shared=False),
                observation: Tensor(shape=torch.Size([3, 4, 3]), device=cpu, dtype=torch.float32, is_shared=False),
                step_count: Tensor(shape=torch.Size([3, 4, 1]), device=cpu, dtype=torch.int64, is_shared=False),
                truncated: Tensor(shape=torch.Size([3, 4, 1]), device=cpu, dtype=torch.bool, is_shared=False)},
            batch_size=torch.Size([3, 4]),
            device=cpu,
            is_shared=False)
            >>> print(rollout.names)
            [None, 'time']

        """
        try:
            policy_device = next(policy.parameters()).device
        except (StopIteration, AttributeError):
            policy_device = self.device

        env_device = self.device

        if auto_reset:
            if tensordict is not None:
                raise RuntimeError(
                    "tensordict cannot be provided when auto_reset is True"
                )
            tensordict = self.reset()
        elif tensordict is None:
            raise RuntimeError("tensordict must be provided when auto_reset is False")
        if policy is None:

            def policy(td):
                self.rand_action(td)
                return td

        tensordicts = []
        for i in range(max_steps):
            if auto_cast_to_device:
                tensordict = tensordict.to(policy_device, non_blocking=True)
            tensordict = policy(tensordict)
            if auto_cast_to_device:
                tensordict = tensordict.to(env_device, non_blocking=True)
            print("before", tensordict["next", "recurrent_state_c"])
            tensordict = self.step(tensordict)
            print("after", tensordict["next", "recurrent_state_c"])

            tensordicts.append(tensordict.clone(False))

            any_done = False
            _reset_map = {}
            for done_key in self.done_keys:
                done = tensordict.get(("next", done_key))
                truncated = tensordict.get(
                    ("next", _replace_last(done_key, "truncated")),
                    default=torch.zeros((), device=done.device, dtype=torch.bool),
                )
                done = done | truncated
                any_sub_done = done.any().item()
                if any_sub_done and not break_when_any_done:
                    # Add this done to the map, we will need it to reset
                    _reset_map.update({_replace_last(done_key, "_reset"): done})
                any_done += any_sub_done

            if (break_when_any_done and any_done) or i == max_steps - 1:
                break
            tensordict = step_mdp(
                tensordict,
                keep_other=True,
                exclude_action=False,
                exclude_reward=True,
                reward_keys=self.reward_keys,
                action_keys=self.action_keys,
                done_keys=self.done_keys,
            )

            if not break_when_any_done and any_done:
                for _reset_key, done in _reset_map.items():
                    tensordict.set(_reset_key, done.clone())
                self.reset(tensordict)
                for _reset_key in _reset_map.keys():
                    del tensordict[_reset_key]

            if callback is not None:
                callback(self, tensordict)

        batch_size = self.batch_size if tensordict is None else tensordict.batch_size

        out_td = torch.stack(tensordicts, len(batch_size))
        if return_contiguous:
            out_td = out_td.contiguous()
        out_td.refine_names(..., "time")
        return out_td

    def _select_observation_keys(self, tensordict: TensorDictBase) -> Iterator[str]:
        for key in tensordict.keys():
            if key.rfind("observation") >= 0:
                yield key

    def close(self):
        self.is_closed = True

    def __del__(self):
        # if del occurs before env has been set up, we don't want a recursion
        # error
        if "is_closed" in self.__dict__ and not self.is_closed:
            try:
                self.close()
            except Exception:
                # a TypeError will typically be raised if the env is deleted when the program ends.
                # In the future, insignificant changes to the close method may change the error type.
                # We excplicitely assume that any error raised during closure in
                # __del__ will not affect the program.
                pass

    def to(self, device: DEVICE_TYPING) -> EnvBase:
        device = torch.device(device)
        if device == self.device:
            return self
        self.__dict__["_input_spec"] = self.input_spec.to(device).lock_()
        self.__dict__["_output_spec"] = self.output_spec.to(device).lock_()
        self._device = device
        return super().to(device)

    def fake_tensordict(self) -> TensorDictBase:
        """Returns a fake tensordict with key-value pairs that match in shape, device and dtype what can be expected during an environment rollout."""
        state_spec = self.state_spec
        observation_spec = self.observation_spec
        action_spec = self.input_spec["full_action_spec"]
        # instantiates reward_spec if needed
        _ = self.reward_spec
        reward_spec = self.output_spec["full_reward_spec"]
        # instantiates done_spec if needed
        _ = self.done_spec
        done_spec = self.output_spec["full_done_spec"]

        fake_obs = observation_spec.zero()

        fake_state = state_spec.zero()
        fake_action = action_spec.zero()
        fake_input = fake_state.update(fake_action)

        # the input and output key may match, but the output prevails
        # Hence we generate the input, and override using the output
        fake_in_out = fake_input.update(fake_obs)

        fake_reward = reward_spec.zero()
        fake_done = done_spec.zero()

        next_output = fake_obs.clone()
        next_output.update(fake_reward)
        next_output.update(fake_done)
        fake_in_out.update(fake_done.clone())
        if "next" not in fake_in_out.keys():
            fake_in_out.set("next", next_output)
        else:
            fake_in_out.get("next").update(next_output)

        fake_in_out.batch_size = self.batch_size
        fake_in_out = fake_in_out.to(self.device)
        return fake_in_out


class _EnvWrapper(EnvBase, metaclass=abc.ABCMeta):
    """Abstract environment wrapper class.

    Unlike EnvBase, _EnvWrapper comes with a :obj:`_build_env` private method that will be called upon instantiation.
    Interfaces with other libraries should be coded using _EnvWrapper.

    It is possible to directly query attributed from the nested environment it its name does not conflict with
    an attribute of the wrapper:
        >>> env = SomeWrapper(...)
        >>> custom_attribute0 = env._env.custom_attribute
        >>> custom_attribute1 = env.custom_attribute
        >>> assert custom_attribute0 is custom_attribute1  # should return True

    """

    git_url: str = ""
    available_envs: Dict[str, Any] = {}
    libname: str = ""

    def __init__(
        self,
        *args,
        dtype: Optional[np.dtype] = None,
        device: DEVICE_TYPING = "cpu",
        batch_size: Optional[torch.Size] = None,
        **kwargs,
    ):
        super().__init__(
            device=device,
            dtype=dtype,
            batch_size=batch_size,
        )
        if len(args):
            raise ValueError(
                "`_EnvWrapper.__init__` received a non-empty args list of arguments."
                "Make sure only keywords arguments are used when calling `super().__init__`."
            )

        frame_skip = kwargs.get("frame_skip", 1)
        if "frame_skip" in kwargs:
            del kwargs["frame_skip"]
        self.frame_skip = frame_skip
        # this value can be changed if frame_skip is passed during env construction
        self.wrapper_frame_skip = frame_skip

        self._constructor_kwargs = kwargs
        self._check_kwargs(kwargs)
        self._env = self._build_env(**kwargs)  # writes the self._env attribute
        self._make_specs(self._env)  # writes the self._env attribute
        self.is_closed = False
        self._init_env()  # runs all the steps to have a ready-to-use env

    @abc.abstractmethod
    def _check_kwargs(self, kwargs: Dict):
        raise NotImplementedError

    def __getattr__(self, attr: str) -> Any:
        if attr in self.__dir__():
            return self.__getattribute__(
                attr
            )  # make sure that appropriate exceptions are raised

        elif attr.startswith("__"):
            raise AttributeError(
                "passing built-in private methods is "
                f"not permitted with type {type(self)}. "
                f"Got attribute {attr}."
            )

        elif "_env" in self.__dir__():
            env = self.__getattribute__("_env")
            return getattr(env, attr)
        super().__getattr__(attr)

        raise AttributeError(
            f"env not set in {self.__class__.__name__}, cannot access {attr}"
        )

    @abc.abstractmethod
    def _init_env(self) -> Optional[int]:
        """Runs all the necessary steps such that the environment is ready to use.

        This step is intended to ensure that a seed is provided to the environment (if needed) and that the environment
        is reset (if needed). For instance, DMControl envs require the env to be reset before being used, but Gym envs
        don't.

        Returns:
            the resulting seed

        """
        raise NotImplementedError

    @abc.abstractmethod
    def _build_env(self, **kwargs) -> "gym.Env":  # noqa: F821
        """Creates an environment from the target library and stores it with the `_env` attribute.

        When overwritten, this function should pass all the required kwargs to the env instantiation method.

        """
        raise NotImplementedError

    @abc.abstractmethod
    def _make_specs(self, env: "gym.Env") -> None:  # noqa: F821
        raise NotImplementedError

    def close(self) -> None:
        """Closes the contained environment if possible."""
        self.is_closed = True
        try:
            self._env.close()
        except AttributeError:
            pass


def make_tensordict(
    env: _EnvWrapper,
    policy: Optional[Callable[[TensorDictBase, ...], TensorDictBase]] = None,
) -> TensorDictBase:
    """Returns a zeroed-tensordict with fields matching those required for a full step (action selection and environment step) in the environment.

    Args:
        env (_EnvWrapper): environment defining the observation, action and reward space;
        policy (Callable, optional): policy corresponding to the environment.

    """
    with torch.no_grad():
        tensordict = env.reset()
        if policy is not None:
            tensordict = policy(tensordict)
        else:
            tensordict.set("action", env.action_spec.rand(), inplace=False)
        tensordict = env.step(tensordict)
        return tensordict.zero_()<|MERGE_RESOLUTION|>--- conflicted
+++ resolved
@@ -1126,36 +1126,16 @@
         """
         # sanity check
         self._assert_tensordict_shape(tensordict)
-<<<<<<< HEAD
         next_preset = tensordict.get("next", None)
-        tensordict_out = self._step(tensordict)
-        # this tensordict should contain a "next" key
-        try:
-            next_tensordict_out = tensordict_out.get("next")
-        except KeyError:
-            raise RuntimeError(
-                "The value returned by env._step must be a tensordict where the "
-                "values at t+1 have been written under a 'next' entry. This "
-                f"tensordict couldn't be found in the output, got: {tensordict_out}."
-            )
-        if next_preset is not None:
-            next_tensordict_out.update(
-                next_preset.exclude(*next_tensordict_out.keys(True, True))
-            )
-        if tensordict_out is tensordict:
-            raise RuntimeError(
-                "EnvBase._step should return outplace changes to the input "
-                "tensordict. Consider emptying the TensorDict first (e.g. tensordict.empty() or "
-                "tensordict.select()) inside _step before writing new tensors onto this new instance."
-            )
-=======
 
         next_tensordict = self._step(tensordict)
         next_tensordict = self._step_proc_data(next_tensordict)
-        # tensordict could already have a "next" key
-        tensordict.set("next", next_tensordict)
+        if next_preset is not None:
+            next_preset.update(next_tensordict)
+        else:
+            # tensordict could already have a "next" key
+            tensordict.set("next", next_tensordict)
         return tensordict
->>>>>>> 45615c36
 
     def _step_proc_data(self, next_tensordict_out):
         # TODO: Refactor this using reward spec
