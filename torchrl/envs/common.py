--- conflicted
+++ resolved
@@ -453,13 +453,9 @@
 
         tensordict_reset.set_default(
             "done",
-<<<<<<< HEAD
-            torch.zeros(*self.batch_size, 1, dtype=torch.bool, device=self.device),
-=======
             torch.zeros(
                 *tensordict_reset.batch_size, 1, dtype=torch.bool, device=self.device
             ),
->>>>>>> c2b9f9ce
         )
         if tensordict_reset.get("done").any():
             raise RuntimeError(
