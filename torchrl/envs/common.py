--- conflicted
+++ resolved
@@ -226,17 +226,11 @@
         batch_size: Optional[torch.Size] = None,
         run_type_checks: bool = False,
     ):
-<<<<<<< HEAD
         if device is None:
             device = torch.device("cpu")
-        self.__dict__["_done_key"] = None
-        self.__dict__["_reward_key"] = None
-        self.__dict__["_action_key"] = None
-=======
         self.__dict__["_done_keys"] = None
         self.__dict__["_reward_keys"] = None
         self.__dict__["_action_keys"] = None
->>>>>>> 061a261d
         if device is not None:
             self.__dict__["_device"] = torch.device(device)
             output_spec = self.__dict__.get("_output_spec", None)
