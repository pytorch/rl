--- conflicted
+++ resolved
@@ -22,13 +22,7 @@
 from tensordict import TensorDict, unravel_key
 from tensordict.tensordict import LazyStackedTensorDict, TensorDictBase
 from torch import multiprocessing as mp
-<<<<<<< HEAD
-
-# from tensordict.utils import unravel_keys
-from torchrl._utils import _check_for_faulty_process, unravel_key, VERBOSE
-=======
 from torchrl._utils import _check_for_faulty_process, VERBOSE
->>>>>>> 13dcc552
 from torchrl.data.tensor_specs import (
     CompositeSpec,
     DiscreteTensorSpec,
@@ -431,7 +425,6 @@
                     raise RuntimeError("memmap_() failed")
 
             self.shared_tensordicts = self.shared_tensordict_parent.unbind(0)
-        self.shared_tensordict_parent.lock_()
         if self.pin_memory:
             self.shared_tensordict_parent.pin_memory()
 
@@ -1031,7 +1024,7 @@
             if initialized:
                 raise RuntimeError("worker already initialized")
             i = 0
-            shared_tensordict = data.lock_()
+            shared_tensordict = data
             next_shared_tensordict = shared_tensordict.get("next")
             if not (shared_tensordict.is_shared() or shared_tensordict.is_memmap()):
                 raise RuntimeError(
