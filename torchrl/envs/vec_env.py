--- conflicted
+++ resolved
@@ -583,11 +583,7 @@
 
         missing_reset = False
         if tensordict is not None:
-<<<<<<< HEAD
-            needs_resetting = [False for _ in range(self.num_workers)]
-=======
             needs_resetting = [False] * self.num_workers
->>>>>>> f8777a66
             for done_key in self.done_keys:
                 _reset_key = _replace_last(done_key, "_reset")
                 _reset = tensordict.get(_reset_key, default=None)
@@ -599,11 +595,7 @@
                     break
 
         if tensordict is None or missing_reset:
-<<<<<<< HEAD
-            needs_resetting = [True for _ in range(self.num_workers)]
-=======
             needs_resetting = [True] * self.num_workers
->>>>>>> f8777a66
 
         for i, _env in enumerate(self._envs):
             if tensordict is not None:
@@ -844,11 +836,7 @@
                     break
 
         if tensordict is None or missing_reset:
-<<<<<<< HEAD
-            needs_resetting = [True for _ in range(self.num_workers)]
-=======
             needs_resetting = [True] * self.num_workers
->>>>>>> f8777a66
 
         for i, channel in enumerate(self.parent_channels):
             if tensordict is not None:
