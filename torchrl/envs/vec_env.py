--- conflicted
+++ resolved
@@ -791,15 +791,10 @@
             return self
         super().to(device)
         if self._seeds is not None:
-<<<<<<< HEAD
-            warn("Sending a seeded ParallelEnv to another device requires "
-                 f"re-seeding it. Re-seeding envs to {self._seeds}.")
-=======
             warn(
                 "Sending a seeded ParallelEnv to another device requires "
                 f"re-seeding it. Re-seeding envs to {self._seeds}."
             )
->>>>>>> 1d225a0e
             self.set_seed(self._seeds[0])
         return self
 
