# Copyright (c) Meta Platforms, Inc. and affiliates.
#
# This source code is licensed under the MIT license found in the
# LICENSE file in the root directory of this source tree.
from __future__ import annotations

import abc
import multiprocessing
<<<<<<< HEAD

from collections.abc import Mapping
=======
from collections.abc import Callable, Sequence
>>>>>>> a1a9d721
from concurrent.futures import as_completed, ThreadPoolExecutor

# import queue
from multiprocessing import Queue
from queue import Empty
from typing import Literal

import torch
from tensordict import (
    lazy_stack,
    LazyStackedTensorDict,
    maybe_dense_stack,
    TensorDict,
    TensorDictBase,
)

from tensordict.tensorclass import NonTensorData, NonTensorStack
from tensordict.utils import _zip_strict, expand_as_right

from torchrl.data.tensor_specs import NonTensor
from torchrl.envs.common import _EnvPostInit, EnvBase


class _AsyncEnvMeta(_EnvPostInit):
    """A metaclass for asynchronous environment pools that determines the backend implementation to use based on the provided arguments.

    This class is responsible for instantiating the appropriate subclass of `AsyncEnvPool` based on the specified
    backend, such as threading or multiprocessing.
    """

    def __call__(cls, *args, **kwargs):
        backend = kwargs.get("backend", "threading")
        if cls is AsyncEnvPool:
            if backend == "threading":
                instance: ThreadingAsyncEnvPool = ThreadingAsyncEnvPool(*args, **kwargs)
            elif backend == "multiprocessing":
                instance: ProcessorAsyncEnvPool = ProcessorAsyncEnvPool(*args, **kwargs)
            elif backend == "asyncio":
                raise NotImplementedError
                # instance: AsyncioAsyncEnvPool = AsyncioAsyncEnvPool(*args, **kwargs)
            else:
                raise NotImplementedError
            return instance
        else:
            return super().__call__(*args, **kwargs)


class AsyncEnvPool(EnvBase, metaclass=_AsyncEnvMeta):
    """A base class for asynchronous environment pools, providing a common interface for managing multiple environments concurrently.

    This class supports different backends for parallel execution, such as threading
    and multiprocessing, and provides methods for asynchronous stepping and resetting
    of environments.

    .. note:: This class and its subclasses should work when nested in with :class:`~torchrl.envs.TransformedEnv` and
        batched environments, but users won't currently be able to use the async features of the base environment when
        it's nested in these classes. One should prefer nested transformed envs within an `AsyncEnvPool` instead.
        If this is not possible, please raise an issue.

    Args:
        env_makers (Callable[[], EnvBase] | EnvBase | list[EnvBase] | list[Callable[[], EnvBase]]):
            A callable or list of callables that create environment instances, or
            environment instances themselves.
        backend (Literal["threading", "multiprocessing", "asyncio"], optional):
            The backend to use for parallel execution. Defaults to `"threading"`.
        stack (Literal["dense", "maybe_dense", "lazy"], optional):
            The method to use for stacking environment outputs. Defaults to `"dense"`.
        create_env_kwargs (dict, optional):
            Keyword arguments to pass to the environment maker. Defaults to `{}`.

    Attributes:
        min_get (int): Minimum number of environments to process in a batch.
        env_makers (list): List of environment makers or environments.
        num_envs (int): Number of environments in the pool.
        backend (str): Backend used for parallel execution.
        stack (str): Method used for stacking environment outputs.

    Examples:
        >>> from functools import partial
        >>> from torchrl.envs import AsyncEnvPool, GymEnv
        >>> import torch
        >>> # Choose backend
        >>> backend = "threading"
        >>> env = AsyncEnvPool([partial(GymEnv, "Pendulum-v1"), partial(GymEnv, "CartPole-v1")], stack="lazy", backend=backend)
        >>> assert env.batch_size == (2,)
        >>> # Execute a sync reset
        >>> reset = env.reset()
        >>> print(reset)
        LazyStackedTensorDict(
            fields={
                done: Tensor(shape=torch.Size([2, 1]), device=cpu, dtype=torch.bool, is_shared=False),
                env_index: NonTensorStack(
                    [0, 1],
                    batch_size=torch.Size([2]),
                    device=None),
                observation: Tensor(shape=torch.Size([2, 3]), device=cpu, dtype=torch.float32, is_shared=False),
                terminated: Tensor(shape=torch.Size([2, 1]), device=cpu, dtype=torch.bool, is_shared=False),
                truncated: Tensor(shape=torch.Size([2, 1]), device=cpu, dtype=torch.bool, is_shared=False)},
            exclusive_fields={
            },
            batch_size=torch.Size([2]),
            device=None,
            is_shared=False,
            stack_dim=0)
        >>> # Execute a sync step
        >>> s = env.rand_step(reset)
        >>> print(s)
        LazyStackedTensorDict(
            fields={
                action: Tensor(shape=torch.Size([2, 1]), device=cpu, dtype=torch.float32, is_shared=False),
                done: Tensor(shape=torch.Size([2, 1]), device=cpu, dtype=torch.bool, is_shared=False),
                env_index: NonTensorStack(
                    [0, 1],
                    batch_size=torch.Size([2]),
                    device=None),
                next: LazyStackedTensorDict(
                    fields={
                        done: Tensor(shape=torch.Size([2, 1]), device=cpu, dtype=torch.bool, is_shared=False),
                        observation: Tensor(shape=torch.Size([2, 3]), device=cpu, dtype=torch.float32, is_shared=False),
                        reward: Tensor(shape=torch.Size([2, 1]), device=cpu, dtype=torch.float32, is_shared=False),
                        terminated: Tensor(shape=torch.Size([2, 1]), device=cpu, dtype=torch.bool, is_shared=False),
                        truncated: Tensor(shape=torch.Size([2, 1]), device=cpu, dtype=torch.bool, is_shared=False)},
                    exclusive_fields={
                    },
                    batch_size=torch.Size([2]),
                    device=None,
                    is_shared=False,
                    stack_dim=0),
                observation: Tensor(shape=torch.Size([2, 3]), device=cpu, dtype=torch.float32, is_shared=False),
                terminated: Tensor(shape=torch.Size([2, 1]), device=cpu, dtype=torch.bool, is_shared=False),
                truncated: Tensor(shape=torch.Size([2, 1]), device=cpu, dtype=torch.bool, is_shared=False)},
            exclusive_fields={
            },
            batch_size=torch.Size([2]),
            device=None,
            is_shared=False,
            stack_dim=0)
        >>> s = env.step_mdp(s)
        >>> # Execute an asynchronous step in env 0
        >>> s0 = s[0]
        >>> s0["action"] = torch.randn(1).clamp(-1, 1)
        >>> # We must tell the env which data this is from
        >>> s0["env_index"] = 0
        >>> env.async_step_send(s0)
        >>> # Receive data
        >>> s0_result = env.async_step_recv()
        >>> print('result', s0_result)
        result LazyStackedTensorDict(
            fields={
                action: Tensor(shape=torch.Size([1, 1]), device=cpu, dtype=torch.float32, is_shared=False),
                done: Tensor(shape=torch.Size([1, 1]), device=cpu, dtype=torch.bool, is_shared=False),
                env_index: NonTensorStack(
                    [0],
                    batch_size=torch.Size([1]),
                    device=None),
                next: LazyStackedTensorDict(
                    fields={
                        done: Tensor(shape=torch.Size([1, 1]), device=cpu, dtype=torch.bool, is_shared=False),
                        observation: Tensor(shape=torch.Size([1, 3]), device=cpu, dtype=torch.float32, is_shared=False),
                        reward: Tensor(shape=torch.Size([1, 1]), device=cpu, dtype=torch.float32, is_shared=False),
                        terminated: Tensor(shape=torch.Size([1, 1]), device=cpu, dtype=torch.bool, is_shared=False),
                        truncated: Tensor(shape=torch.Size([1, 1]), device=cpu, dtype=torch.bool, is_shared=False)},
                    exclusive_fields={
                    },
                    batch_size=torch.Size([1]),
                    device=None,
                    is_shared=False,
                    stack_dim=0),
                observation: Tensor(shape=torch.Size([1, 3]), device=cpu, dtype=torch.float32, is_shared=False),
                terminated: Tensor(shape=torch.Size([1, 1]), device=cpu, dtype=torch.bool, is_shared=False),
                truncated: Tensor(shape=torch.Size([1, 1]), device=cpu, dtype=torch.bool, is_shared=False)},
            exclusive_fields={
            },
            batch_size=torch.Size([1]),
            device=None,
            is_shared=False,
            stack_dim=0)
        >>> # Close env
        >>> env.close()


    """

    _env_idx_key = "env_index"

    def __init__(
        self,
        env_makers: Callable[[], EnvBase]
        | EnvBase
        | list[EnvBase]
        | list[Callable[[], EnvBase]],
        *,
        backend: Literal["threading", "multiprocessing", "asyncio"] = "threading",
        stack: Literal["dense", "maybe_dense", "lazy"] = "dense",
        create_env_kwargs: dict | list[dict] | None = None,
    ) -> None:
        if not isinstance(env_makers, Sequence):
            env_makers = [env_makers]
        self.min_get = 1
        self.env_makers = env_makers
        self.num_envs = len(env_makers)
        self.backend = backend
        if create_env_kwargs is None:
            create_env_kwargs = {}
        if isinstance(create_env_kwargs, Mapping):
            create_env_kwargs = [create_env_kwargs] * self.num_envs
        if len(create_env_kwargs) != self.num_envs:
            raise ValueError(
                f"create_env_kwargs must be a dict or a list of dicts with length {self.num_envs}"
            )
        self.create_env_kwargs = create_env_kwargs

        self.stack = stack
        if stack == "dense":
            self._stack_func = torch.stack
        elif stack == "maybe_dense":
            self._stack_func = maybe_dense_stack
        elif stack == "lazy":
            self._stack_func = lazy_stack
        else:
            raise NotImplementedError

        output_spec, input_spec = self._setup()
        input_spec["full_state_spec"].set(
            self._env_idx_key, NonTensor(example_data=0, shape=input_spec.shape)
        )
        self.__dict__["_output_spec"] = output_spec
        self.__dict__["_input_spec"] = input_spec
        super().__init__(batch_size=[self.num_envs])
        self._busy = set()

    @property
    def env_batch_sizes(self) -> list[torch.Size]:
        """Returns the batch-sizes of every env."""
        raise NotImplementedError

    def _reset(
        self,
        tensordict: TensorDictBase | None = None,
        **kwargs,
    ) -> TensorDictBase:
        if self._current_step > 0:
            raise RuntimeError("Some envs are still processing a step.")
        if tensordict is None:
            if self._stack_func in ("lazy_stack", "maybe_dense"):
                tensordict = LazyStackedTensorDict(
                    *[
                        TensorDict(batch_size=self.env_batch_sizes[i])
                        for i in range(self.num_envs)
                    ]
                )
            else:
                tensordict = TensorDict(
                    batch_size=(self.num_envs,) + self.env_batch_sizes[0]
                )
        env_idx_nt = NonTensorStack(*range(tensordict.shape[0]))
        while env_idx_nt.batch_dims < tensordict.batch_dims:
            env_idx_nt = expand_as_right(env_idx_nt, tensordict)
        tensordict[self._env_idx_key] = env_idx_nt
        self._async_private_reset_send(tensordict)
        tensordict = self._async_private_reset_recv(min_get=self.num_envs)
        return tensordict

    def _step(self, tensordict: TensorDictBase) -> TensorDictBase:
        if self._current_step > 0:
            raise RuntimeError("Some envs are still processing a step.")
        tensordict.set(self._env_idx_key, torch.arange(tensordict.shape[0]))
        self._async_private_step_send(tensordict)
        tensordict = self._async_private_step_recv(min_get=self.num_envs)
        # Using pop instead of del to account for tensorclasses
        tensordict.pop(self._env_idx_key)
        return tensordict

    def step_and_maybe_reset(
        self, tensordict: TensorDictBase
    ) -> tuple[TensorDictBase, TensorDictBase]:
        if self._current_step_reset > 0:
            raise RuntimeError("Some envs are still processing a step.")
        tensordict.set(self._env_idx_key, torch.arange(tensordict.shape[0]))
        self.async_step_and_maybe_reset_send(tensordict)
        tensordict, tensordict_ = self.async_step_and_maybe_reset_recv(
            min_get=self.num_envs
        )
        return tensordict, tensordict_

    def step(self, tensordict: TensorDictBase) -> TensorDictBase:
        if self._current_step > 0:
            raise RuntimeError("Some envs are still processing a step.")
        tensordict.set(self._env_idx_key, torch.arange(tensordict.shape[0]))
        self.async_step_send(tensordict)
        tensordict = self.async_step_recv(min_get=self.num_envs)
        return tensordict

    def reset(
        self,
        tensordict: TensorDictBase | None = None,
        **kwargs,
    ) -> TensorDictBase:
        if self._current_step > 0:
            raise RuntimeError("Some envs are still processing a step.")
        if tensordict is None:
            if self._stack_func in ("lazy_stack", "maybe_dense"):
                tensordict = LazyStackedTensorDict(
                    *[
                        TensorDict(batch_size=self.env_batch_sizes[i])
                        for i in range(self.num_envs)
                    ]
                )
            else:
                tensordict = TensorDict(
                    batch_size=(self.num_envs,) + self.env_batch_sizes[0]
                )
        indices = NonTensorStack(*range(tensordict.shape[0]))
        if indices.shape != tensordict.shape:
            indices = expand_as_right(indices, tensordict)
        tensordict[self._env_idx_key] = indices
        self.async_reset_send(tensordict)
        tensordict = self.async_reset_recv(min_get=self.num_envs)
        return tensordict

    def _sort_results(self, results, *other_results):
        idx = [int(r[self._env_idx_key]) for r in results]
        argsort = torch.argsort(torch.tensor(idx)).tolist()
        results = [results[i] for i in argsort]
        if other_results:
            other_results = [
                [other_results[i] for i in argsort] for other_results in other_results
            ]
            return results, *other_results, idx
        return results, idx

    def _set_seed(self, seed: int | None) -> None:
        raise NotImplementedError

    @abc.abstractmethod
    def _setup(self) -> None:
        raise NotImplementedError

    def _maybe_make_tensordict(self, tensordict, env_index, make_if_none):
        if env_index is None:
            env_idx = tensordict.view(-1)[self._env_idx_key]
            if isinstance(env_idx, torch.Tensor):
                env_idx = env_idx.tolist()
            if isinstance(env_idx, int):
                # If we squeezed a td with shape (1,) and got a NonTensorStack -> NonTensorData, then
                #  unsqueezed the NonTensorData, we'd still have a NonTensorData with shape (1,)
                #  This will give us an integer now, but we don't want to unsqueeze the full td because then
                #  we'd have a td with shape (1, 1)
                if tensordict.shape != (1, *self.env_batch_sizes[env_idx]):
                    tensordict = tensordict.unsqueeze(0)
                env_idx = [env_idx]
        elif isinstance(env_index, int):
            if make_if_none:
                if tensordict is None:
                    tensordict = TensorDict(
                        batch_size=self.env_batch_sizes[env_index], device=self.device
                    )
                if self.stack in ("lazy_stack", "maybe_dense"):
                    tensordict = tensordict.unsqueeze(0)
                else:
                    tensordict = lazy_stack([tensordict])
            tensordict[self._env_idx_key] = NonTensorStack(env_index)
            env_idx = [env_index]
        else:
            if make_if_none and tensordict is None:
                if self.stack in ("lazy_stack", "maybe_dense"):
                    tensordict = lazy_stack(
                        [TensorDict(device=self.device) for _ in env_index]
                    )
                else:
                    tensordict = TensorDict(
                        batch_size=(len(env_index),), device=self.device
                    )
            tensordict[self._env_idx_key] = NonTensorStack(*env_index)
            env_idx = env_index
        return tensordict, env_idx

    @abc.abstractmethod
    def async_step_send(
        self, tensordict: TensorDictBase, env_index: int | list[int] | None = None
    ) -> None:
        raise NotImplementedError

    @abc.abstractmethod
    def async_step_recv(self, min_get: int | None = None) -> TensorDictBase:
        raise NotImplementedError

    @abc.abstractmethod
    def async_step_and_maybe_reset_send(
        self, tensordict: TensorDictBase, env_index: int | list[int] | None = None
    ) -> None:
        raise NotImplementedError

    @abc.abstractmethod
    def async_step_and_maybe_reset_recv(
        self,
        min_get: int | None = None,
        env_index: int | list[int] | None = None,
    ) -> tuple[TensorDictBase, TensorDictBase]:
        raise NotImplementedError

    @abc.abstractmethod
    def async_reset_send(
        self,
        tensordict: TensorDictBase | None = None,
        env_index: int | list[int] | None = None,
    ) -> None:
        raise NotImplementedError

    @abc.abstractmethod
    def async_reset_recv(self, min_get: int | None = None) -> TensorDictBase:
        raise NotImplementedError

    def __del__(self):
        self._maybe_shutdown()

    def _maybe_shutdown(self):
        try:
            self.shutdown()
        except Exception:
            pass

    @abc.abstractmethod
    def shutdown(self):
        raise NotImplementedError

    def close(self, *, raise_if_closed: bool = True):
        if raise_if_closed:
            self.shutdown()
        else:
            self._maybe_shutdown()


class ProcessorAsyncEnvPool(AsyncEnvPool):
    """An implementation of `AsyncEnvPool` using multiprocessing for parallel execution of environments.

    This class manages a pool of environments, each running in its own process, and
    provides methods for asynchronous stepping and resetting of environments using
    inter-process communication.

    .. note:: This class and its subclasses should work when nested in with :class:`~torchrl.envs.TransformedEnv` and
        batched environments, but users won't currently be able to use the async features of the base environment when
        it's nested in these classes. One should prefer nested transformed envs within an `AsyncEnvPool` instead.
        If this is not possible, please raise an issue.

    Methods:
        _setup(): Initializes the multiprocessing queues and processes for each
            environment.
        async_step_send(tensordict): Sends a step command to the environments.
        async_step_recv(min_get): Receives the results of the step command.
        async_reset_send(tensordict): Sends a reset command to the environments.
        async_reset_recv(min_get): Receives the results of the reset command.
        shutdown(): Shuts down all environment processes.
    """

    def _setup(self) -> None:
        self.step_queue = Queue(maxsize=self.num_envs)
        self.reset_queue = Queue(maxsize=self.num_envs)
        self.step_reset_queue = Queue(maxsize=self.num_envs)
        self.input_queue = [Queue(maxsize=1) for _ in range(self.num_envs)]
        self.output_queue = [Queue(maxsize=1) for _ in range(self.num_envs)]
        self._current_reset = 0
        self._current_step = 0
        self._current_step_reset = 0

        num_threads = self.num_envs
        assert num_threads > 0
        self.threads = []
        for i in range(num_threads):
            # thread = threading.Thread(target=_env_exec, kwargs={"i": i, "env_or_factory": self.env_maker[i], "input_queue": self.input_queue[i], "step_queue": self.step_queue, "reset_queue": self.reset_queue})
            thread = multiprocessing.Process(
                target=self._env_exec,
                kwargs={
                    "i": i,
                    "env_or_factory": self.env_makers[i],
                    "create_env_kwargs": self.create_env_kwargs[i],
                    "input_queue": self.input_queue[i],
                    "output_queue": self.output_queue[i],
                    "step_reset_queue": self.step_reset_queue,
                    "step_queue": self.step_queue,
                    "reset_queue": self.reset_queue,
                },
            )
            self.threads.append(thread)
            thread.start()
        # Get specs
        for i in range(num_threads):
            self.input_queue[i].put(("get_specs", None))
        specs = []
        for i in range(num_threads):
            specs.append(self.output_queue[i].get())
        specs = torch.stack(list(specs))
        output_spec = specs["output_spec"]
        input_spec = specs["input_spec"]
        return output_spec, input_spec

    @property
    def env_batch_sizes(self) -> list[torch.Size]:
        batch_sizes = getattr(self, "_env_batch_sizes", [])
        if not batch_sizes:
            for _env_idx in range(self.num_envs):
                self.input_queue[_env_idx].put(("batch_size", None))
                batch_sizes.append(self.output_queue[_env_idx].get())
            self._env_batch_sizes = batch_sizes
        return batch_sizes

    def async_step_send(
        self, tensordict: TensorDictBase, env_index: int | list[int] | None = None
    ) -> None:
        # puts tds in a queue and ask for env.step
        tensordict, env_idx = self._maybe_make_tensordict(tensordict, env_index, False)

        if self._busy.intersection(env_idx):
            raise RuntimeError(
                f"Some envs are still processing a step: envs that are busy: {self._busy}, queried: {env_idx}."
            )
        self._busy.update(env_idx)

        local_tds = tensordict.unbind(0)
        for _env_idx, local_td in _zip_strict(env_idx, local_tds):
            self.input_queue[_env_idx].put(("step", local_td))
        self._current_step = self._current_step + len(env_idx)

    def async_step_recv(self, min_get: int = 1) -> TensorDictBase:
        # gets step results from the queue
        if min_get is None:
            min_get = self.min_get
        if min_get > self._current_step:
            raise RuntimeError(
                f"Cannot await {min_get} step when only {self._current_step} are being stepped."
            )
        r = self._wait_for_one_and_get(self.step_queue, min_get)
        self._current_step = self._current_step - len(r)
        assert self._current_step >= 0
        r, idx = self._sort_results(r)
        self._busy.difference_update(idx)
        return self._stack_func(r)

    def _async_private_step_send(
        self, tensordict: TensorDictBase, env_index: int | list[int] | None = None
    ) -> None:
        # puts tds in a queue and ask for env.step
        tensordict, env_idx = self._maybe_make_tensordict(tensordict, env_index, False)

        if self._busy.intersection(env_idx):
            raise RuntimeError(
                f"Some envs are still processing a step: envs that are busy: {self._busy}, queried: {env_idx}."
            )
        self._busy.update(env_idx)

        local_tds = tensordict.unbind(0)
        for _env_idx, local_td in _zip_strict(env_idx, local_tds):
            self.input_queue[_env_idx].put(("_step", local_td))
        self._current_step = self._current_step + len(env_idx)

    _async_private_step_recv = async_step_recv

    def async_step_and_maybe_reset_send(
        self, tensordict: TensorDictBase, env_index: int | list[int] | None = None
    ) -> None:
        # puts tds in a queue and ask for env.step
        tensordict, env_idx = self._maybe_make_tensordict(tensordict, env_index, False)

        if self._busy.intersection(env_idx):
            raise RuntimeError(
                f"Some envs are still processing a step: envs that are busy: {self._busy}, queried: {env_idx}."
            )
        self._busy.update(env_idx)
        local_tds = tensordict.unbind(0)
        for _env_idx, local_td in _zip_strict(env_idx, local_tds):
            self._current_step_reset = self._current_step_reset + 1
            self.input_queue[_env_idx].put(("step_and_maybe_reset", local_td))

    def async_step_and_maybe_reset_recv(self, min_get: int = 1) -> TensorDictBase:
        # gets step results from the queue
        if min_get is None:
            min_get = self.min_get
        if min_get > self._current_step_reset:
            raise RuntimeError(
                f"Cannot await {min_get} step_and_maybe_reset when only {self._current_step_reset} are being stepped."
            )
        r = self._wait_for_one_and_get(self.step_reset_queue, min_get)
        self._current_step_reset = self._current_step_reset - len(r)
        r, r_ = zip(*r)
        r, r_, idx = self._sort_results(r, r_)
        self._busy.difference_update(idx)
        return self._stack_func(r), self._stack_func(r_)

    def async_reset_send(
        self,
        tensordict: TensorDictBase | None = None,
        env_index: int | list[int] | None = None,
    ) -> None:
        # puts tds in a queue and ask for env.reset
        tensordict, env_idx = self._maybe_make_tensordict(tensordict, env_index, True)

        if self._busy.intersection(env_idx):
            raise RuntimeError(
                f"Some envs are still processing a step: envs that are busy: {self._busy}, queried: {env_idx}."
            )
        self._busy.update(env_idx)
        local_tds = tensordict.unbind(0)
        for _env_idx, local_td in _zip_strict(env_idx, local_tds):
            self._current_reset = self._current_reset + 1
            self.input_queue[_env_idx].put(("reset", local_td))

    def async_reset_recv(self, min_get: int | None = None) -> TensorDictBase:
        # gets reset results from the queue
        if min_get is None:
            min_get = self.min_get
        if min_get > self._current_reset:
            raise RuntimeError(
                f"Cannot await {min_get} reset when only {self._current_reset} are being reset."
            )
        r = self._wait_for_one_and_get(self.reset_queue, min_get)
        self._current_reset = self._current_reset - len(r)
        r, idx = self._sort_results(r)
        self._busy.difference_update(idx)
        return self._stack_func(r)

    def _async_private_reset_send(
        self,
        tensordict: TensorDictBase | None = None,
        env_index: int | list[int] | None = None,
    ) -> None:
        # puts tds in a queue and ask for env.reset
        tensordict, env_idx = self._maybe_make_tensordict(tensordict, env_index, True)

        if self._busy.intersection(env_idx):
            raise RuntimeError(
                f"Some envs are still processing a step: envs that are busy: {self._busy}, queried: {env_idx}."
            )
        self._busy.update(env_idx)
        local_tds = tensordict.unbind(0)
        for _env_idx, local_td in _zip_strict(env_idx, local_tds):
            self._current_reset = self._current_reset + 1
            self.input_queue[_env_idx].put(("_reset", local_td))

    _async_private_reset_recv = async_reset_recv

    def _wait_for_one_and_get(self, q, min_get):
        items = [q.get()]

        try:
            while True:
                item = q.get_nowait()
                items.append(item)
        except Empty:
            pass

        # Retrieve all other available items
        while len(items) < min_get:
            item = q.get()
            items.append(item)

        return items

    def shutdown(self):
        for env_id in range(self.num_envs):
            self.input_queue[env_id].put(("shutdown", None))

        for thread in self.threads:
            thread.join()

    @classmethod
    def _env_exec(
        cls,
        i,
        env_or_factory,
        create_env_kwargs,
        input_queue,
        output_queue,
        step_queue,
        step_reset_queue,
        reset_queue,
    ):
        if not isinstance(env_or_factory, EnvBase):
            env = env_or_factory(**create_env_kwargs)
        else:
            env = env_or_factory

        while True:
            msg_data = input_queue.get()
            msg, data = msg_data
            if msg == "get_specs":
                output_queue.put(env.specs)
            elif msg == "batch_size":
                output_queue.put(env.batch_size)
            elif msg == "reset":
                data = env.reset(data.copy())
                data.set(cls._env_idx_key, NonTensorData(i))
                reset_queue.put(data)
            elif msg == "_reset":
                data = env._reset(data.copy())
                data.set(cls._env_idx_key, NonTensorData(i))
                reset_queue.put(data)
            elif msg == "step_and_maybe_reset":
                data, data_ = env.step_and_maybe_reset(data.copy())
                data.set(cls._env_idx_key, NonTensorData(i))
                data_.set(cls._env_idx_key, NonTensorData(i))
                step_reset_queue.put((data, data_))
            elif msg == "step":
                data = env.step(data.copy())
                data.set(cls._env_idx_key, NonTensorData(i))
                step_queue.put(data)
            elif msg == "_step":
                data = env._step(data.copy())
                data.set(cls._env_idx_key, NonTensorData(i))
                step_queue.put(data)
            elif msg == "shutdown":
                env.close()
                break
            else:
                raise RuntimeError(f"Unknown msg {msg} for worker {i}")
        return


class ThreadingAsyncEnvPool(AsyncEnvPool):
    """An implementation of `AsyncEnvPool` using threading for parallel execution of environments.

    This class manages a pool of environments, each running in its own thread, and
    provides methods for asynchronous stepping and resetting of environments using
    a thread pool executor.

    .. note:: This class and its subclasses should work when nested in with :class:`~torchrl.envs.TransformedEnv` and
        batched environments, but users won't currently be able to use the async features of the base environment when
        it's nested in these classes. One should prefer nested transformed envs within an `AsyncEnvPool` instead.
        If this is not possible, please raise an issue.

    Methods:
        _setup(): Initializes the thread pool and environment instances.
        async_step_send(tensordict): Sends a step command to the environments.
        async_step_recv(min_get): Receives the results of the step command.
        async_reset_send(tensordict): Sends a reset command to the environments.
        async_reset_recv(min_get): Receives the results of the reset command.
        shutdown(): Shuts down the thread pool.

    """

    def _setup(self) -> None:
        self._pool = ThreadPoolExecutor(max_workers=self.num_envs)
        self.envs = [
            env_factory(**create_env_kwargs)
            if not isinstance(env_factory, EnvBase)
            else env_factory
            for env_factory, create_env_kwargs in zip(
                self.env_makers, self.create_env_kwargs
            )
        ]
        self._reset_futures = []
        self._private_reset_futures = []
        self._step_futures = []
        self._private_step_futures = []
        self._step_and_maybe_reset_futures = []
        self._current_step = 0
        self._current_step_reset = 0
        self._current_reset = 0

        # get specs
        specs = torch.stack([env.specs for env in self.envs])
        return specs["output_spec"].clone(), specs["input_spec"].clone()

    @property
    def env_batch_sizes(self) -> list[torch.Size]:
        return [env.batch_size for env in self.envs]

    @classmethod
    def _get_specs(cls, env: EnvBase):
        return env.specs

    @classmethod
    def _step_func(cls, env_td: tuple[EnvBase, TensorDictBase, int]):
        env, td, idx = env_td
        return env.step(td).set(cls._env_idx_key, NonTensorData(idx))

    @classmethod
    def _private_step_func(cls, env_td: tuple[EnvBase, TensorDictBase, int]):
        env, td, idx = env_td
        return env._step(td).set(cls._env_idx_key, NonTensorData(idx))

    @classmethod
    def _reset_func(cls, env_td: tuple[EnvBase, TensorDictBase]):
        env, td, idx = env_td
        return env.reset(td).set(cls._env_idx_key, NonTensorData(idx))

    @classmethod
    def _private_reset_func(cls, env_td: tuple[EnvBase, TensorDictBase]):
        env, td, idx = env_td
        return env._reset(td).set(cls._env_idx_key, NonTensorData(idx))

    @classmethod
    def _step_and_maybe_reset_func(cls, env_td: tuple[EnvBase, TensorDictBase]):
        env, td, idx = env_td
        td, td_ = env.step_and_maybe_reset(td)
        idx = NonTensorData(idx)
        return td.set(cls._env_idx_key, idx), td_.set(cls._env_idx_key, idx)

    def async_step_send(
        self, tensordict: TensorDictBase, env_index: int | list[int] | None = None
    ) -> None:
        tensordict, env_idx = self._maybe_make_tensordict(tensordict, env_index, False)
        if self._busy.intersection(env_idx):
            raise RuntimeError(
                f"Some envs are still processing a step: envs that are busy: {self._busy}, queried: {env_idx}."
            )
        self._busy.update(env_idx)

        tds = tensordict.unbind(0)
        envs = [self.envs[idx] for idx in env_idx]
        futures = [
            self._pool.submit(self._step_func, (env, td, idx))
            for env, td, idx in zip(envs, tds, env_idx)
        ]
        self._step_futures.extend(futures)
        self._current_step = self._current_step + len(futures)

    def async_step_recv(self, min_get: int | None = None) -> TensorDictBase:
        if min_get is None:
            min_get = self.min_get
        if min_get > self._current_step:
            raise RuntimeError(
                f"Cannot await {min_get} step when only {self._current_step_reset} are being stepped."
            )
        results = []
        futures = self._step_futures
        completed_futures = []
        for future in as_completed(futures):
            results.append(future.result())
            completed_futures.append(future)
            self._current_step = self._current_step - 1
            if len(results) >= min_get and sum([f.done() for f in futures]) == 0:
                break
        self._step_futures = [
            f for f in self._step_futures if f not in completed_futures
        ]
        results, idx = self._sort_results(results)
        self._busy.difference_update(idx)
        return self._stack_func(results)

    def _async_private_step_send(
        self, tensordict: TensorDictBase, env_index: int | list[int] | None = None
    ) -> None:
        tensordict, env_idx = self._maybe_make_tensordict(tensordict, env_index, False)

        if self._busy.intersection(env_idx):
            raise RuntimeError(
                f"Some envs are still processing a step: envs that are busy: {self._busy}, queried: {env_idx}."
            )
        self._busy.update(env_idx)

        tds = tensordict.unbind(0)
        envs = [self.envs[idx] for idx in env_idx]
        futures = [
            self._pool.submit(self._private_step_func, (env, td, idx))
            for env, td, idx in zip(envs, tds, env_idx)
        ]
        self._private_step_futures.extend(futures)
        self._current_step = self._current_step + len(futures)

    def _async_private_step_recv(self, min_get: int | None = None) -> TensorDictBase:
        if min_get is None:
            min_get = self.min_get
        if min_get > self._current_step:
            raise RuntimeError(
                f"Cannot await {min_get} step when only {self._current_step_reset} are being stepped."
            )
        results = []
        futures = self._private_step_futures
        completed_futures = []
        for future in as_completed(futures):
            results.append(future.result())
            completed_futures.append(future)
            self._current_step = self._current_step - 1
            if len(results) >= min_get and sum([f.done() for f in futures]) == 0:
                break
        self._private_step_futures = [
            f for f in self._private_step_futures if f not in completed_futures
        ]
        results, idx = self._sort_results(results)
        self._busy.difference_update(idx)
        return self._stack_func(results)

    def async_step_and_maybe_reset_send(
        self, tensordict: TensorDictBase, env_index: int | list[int] | None = None
    ) -> None:
        tensordict, env_idx = self._maybe_make_tensordict(tensordict, env_index, False)

        if self._busy.intersection(env_idx):
            raise RuntimeError(
                f"Some envs are still processing a step: envs that are busy: {self._busy}, queried: {env_idx}."
            )
        self._busy.update(env_idx)

        tds = tensordict.unbind(0)
        envs = [self.envs[idx] for idx in env_idx]
        futures = [
            self._pool.submit(self._step_and_maybe_reset_func, (env, td, idx))
            for env, td, idx in zip(envs, tds, env_idx)
        ]
        self._step_and_maybe_reset_futures.extend(futures)
        self._current_step_reset = self._current_step_reset + len(futures)

    def async_step_and_maybe_reset_recv(
        self, min_get: int | None = None
    ) -> TensorDictBase:
        if min_get is None:
            min_get = self.min_get
        if min_get > self._current_step_reset:
            raise RuntimeError(
                f"Cannot await {min_get} step_and_maybe_reset when only {self._current_step_reset} are being stepped."
            )
        results = []
        futures = self._step_and_maybe_reset_futures
        completed_futures = []
        for future in as_completed(futures):
            results.append(future.result())
            completed_futures.append(future)
            self._current_step_reset = self._current_step_reset - 1
            if len(results) >= min_get and sum([f.done() for f in futures]) == 0:
                break
        self._step_and_maybe_reset_futures = [
            f for f in self._step_and_maybe_reset_futures if f not in completed_futures
        ]
        results, results_ = zip(*results)
        results, results_, idx = self._sort_results(results, results_)
        self._busy.difference_update(idx)
        return self._stack_func(results), self._stack_func(results_)

    def async_reset_send(
        self,
        tensordict: TensorDictBase | None = None,
        env_index: int | list[int] | None = None,
    ) -> None:
        tensordict, env_idx = self._maybe_make_tensordict(tensordict, env_index, True)

        if self._busy.intersection(env_idx):
            raise RuntimeError(
                f"Some envs are still processing a step: envs that are busy: {self._busy}, queried: {env_idx}."
            )
        self._busy.update(env_idx)

        tds = tensordict.unbind(0)
        envs = [self.envs[idx] for idx in env_idx]
        futures = [
            self._pool.submit(self._reset_func, (env, td, idx))
            for env, td, idx in zip(envs, tds, env_idx)
        ]
        self._current_reset = self._current_reset + len(futures)
        self._reset_futures.extend(futures)

    def async_reset_recv(self, min_get: int | None = None) -> TensorDictBase:
        if min_get is None:
            min_get = self.min_get
        if min_get > self._current_reset:
            raise RuntimeError(
                f"Cannot await {min_get} reset when only {self._current_step_reset} are being reset."
            )
        results = []
        futures = self._reset_futures
        completed_futures = []
        for future in as_completed(futures):
            results.append(future.result())
            completed_futures.append(future)
            self._current_reset = self._current_reset - 1
            if len(results) >= min_get and sum([f.done() for f in futures]) == 0:
                break
        self._reset_futures = [
            f for f in self._reset_futures if f not in completed_futures
        ]
        results, idx = self._sort_results(results)
        self._busy.difference_update(idx)
        return self._stack_func(results)

    def _async_private_reset_send(
        self,
        tensordict: TensorDictBase | None = None,
        env_index: int | list[int] | None = None,
    ) -> None:
        tensordict, env_idx = self._maybe_make_tensordict(tensordict, env_index, True)

        if self._busy.intersection(env_idx):
            raise RuntimeError(
                f"Some envs are still processing a step: envs that are busy: {self._busy}, queried: {env_idx}."
            )
        self._busy.update(env_idx)

        tds = tensordict.unbind(0)
        envs = [self.envs[idx] for idx in env_idx]
        futures = [
            self._pool.submit(self._private_reset_func, (env, td, idx))
            for env, td, idx in zip(envs, tds, env_idx)
        ]
        self._current_reset = self._current_reset + len(futures)
        self._private_reset_futures.extend(futures)

    def _async_private_reset_recv(self, min_get: int | None = None) -> TensorDictBase:
        if min_get is None:
            min_get = self.min_get
        if min_get > self._current_reset:
            raise RuntimeError(
                f"Cannot await {min_get} reset when only {self._current_step_reset} are being reset."
            )
        results = []
        futures = self._private_reset_futures
        completed_futures = []
        for future in as_completed(futures):
            results.append(future.result())
            completed_futures.append(future)
            self._current_reset = self._current_reset - 1
            if len(results) >= min_get and sum([f.done() for f in futures]) == 0:
                break
        self._private_reset_futures = [
            f for f in self._private_reset_futures if f not in completed_futures
        ]
        results, idx = self._sort_results(results)
        self._busy.difference_update(idx)
        return self._stack_func(results)

    def shutdown(self):
        self._pool.shutdown()<|MERGE_RESOLUTION|>--- conflicted
+++ resolved
@@ -6,12 +6,8 @@
 
 import abc
 import multiprocessing
-<<<<<<< HEAD
-
-from collections.abc import Mapping
-=======
-from collections.abc import Callable, Sequence
->>>>>>> a1a9d721
+
+from collections.abc import Callable, Mapping, Sequence
 from concurrent.futures import as_completed, ThreadPoolExecutor
 
 # import queue
