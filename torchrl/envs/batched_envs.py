--- conflicted
+++ resolved
@@ -195,8 +195,6 @@
             one of the environment has dynamic specs.
 
               .. note:: Learn more about dynamic specs and environments :ref:`here <dynamic_envs>`.
-        batch_locked (bool, optional): if provided, will override the ``batch_locked`` attribute of the
-            nested environments. `batch_locked=False` may allow for partial steps.
 
     .. note::
         One can pass keyword arguments to each sub-environments using the following
@@ -311,11 +309,7 @@
         non_blocking: bool = False,
         mp_start_method: str = None,
         use_buffers: bool = None,
-<<<<<<< HEAD
-        batch_locked: bool | None = None,
-=======
         consolidate: bool = True,
->>>>>>> 93115f80
     ):
         super().__init__(device=device)
         self.serial_for_single = serial_for_single
@@ -356,7 +350,7 @@
 
         # if share_individual_td is None, we will assess later if the output can be stacked
         self.share_individual_td = share_individual_td
-        self._batch_locked = batch_locked
+        # self._batch_locked = batch_locked
         self._share_memory = shared_memory
         self._memmap = memmap
         self.allow_step_when_done = allow_step_when_done
@@ -633,8 +627,8 @@
                 self._env_tensordict.named_apply(
                     map_device, nested_keys=True, filter_empty=True
                 )
-            if self._batch_locked is None:
-                self._batch_locked = meta_data.batch_locked
+            # if self._batch_locked is None:
+            #     self._batch_locked = meta_data.batch_locked
         else:
             self._batch_size = torch.Size([self.num_workers, *meta_data[0].batch_size])
             devices = set()
@@ -675,8 +669,8 @@
                 self._env_tensordict = torch.stack(
                     [meta_data.tensordict for meta_data in meta_data], 0
                 )
-            if self._batch_locked is None:
-                self._batch_locked = meta_data[0].batch_locked
+            # if self._batch_locked is None:
+            #     self._batch_locked = meta_data[0].batch_locked
         self.has_lazy_inputs = contains_lazy_spec(self.input_spec)
 
     def state_dict(self) -> OrderedDict:
