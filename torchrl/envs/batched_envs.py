--- conflicted
+++ resolved
@@ -1146,18 +1146,12 @@
         if self.shared_tensordict_parent.device == device:
             next_td = next_td.clone()
             tensordict_ = tensordict_.clone()
-<<<<<<< HEAD
-        else:
+        elif device is not None:
             next_td = next_td.to(device, non_blocking=False)
             tensordict_ = tensordict_.to(device, non_blocking=False)
-=======
-        elif device is not None:
-            next_td = next_td.to(device, non_blocking=True)
-            tensordict_ = tensordict_.to(device, non_blocking=True)
         else:
             next_td = next_td.clone().clear_device_()
             tensordict_ = tensordict_.clone().clear_device_()
->>>>>>> b1cc7962
         tensordict.set("next", next_td)
         return tensordict, tensordict_
 
