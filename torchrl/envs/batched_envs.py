--- conflicted
+++ resolved
@@ -1690,13 +1690,8 @@
             shared_tensordict_parent = (
                 self.shared_tensordict_parent._get_sub_tensordict(partial_steps)
             )
-<<<<<<< HEAD
-            tensordict = tensordict[partial_steps]
+            tensordict = tensordict._fast_apply(lambda x, y: x[partial_steps].to(y.device), shared_tensordict_parent)
             workers_range = partial_steps.nonzero(as_tuple=True)[0].tolist()
-=======
-            tensordict = tensordict._fast_apply(lambda x, y: x[partial_steps].to(y.device), shared_tensordict_parent)
-            workers_range = partial_steps.nonzero().squeeze().tolist()
->>>>>>> d0a2c839
         else:
             workers_range = range(self.num_workers)
             shared_tensordict_parent = self.shared_tensordict_parent
