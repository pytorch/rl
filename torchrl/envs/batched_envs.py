# Copyright (c) Meta Platforms, Inc. and affiliates.
#
# This source code is licensed under the MIT license found in the
# LICENSE file in the root directory of this source tree.

from __future__ import annotations

import functools

import gc

import os
import weakref
from collections import OrderedDict
from copy import copy, deepcopy
from functools import wraps
from multiprocessing import connection
from multiprocessing.synchronize import Lock as MpLock
from typing import Any, Callable, Dict, List, Optional, Sequence, Tuple, Union
from warnings import warn

import torch

from tensordict import (
    is_tensor_collection,
    LazyStackedTensorDict,
    TensorDict,
    TensorDictBase,
    unravel_key,
)
from torch import multiprocessing as mp
from torchrl._utils import (
    _check_for_faulty_process,
    _make_ordinal_device,
    _ProcessNoWarn,
    logger as torchrl_logger,
    VERBOSE,
)
from torchrl.data.tensor_specs import Composite, NonTensor
from torchrl.data.utils import CloudpickleWrapper, contains_lazy_spec, DEVICE_TYPING
from torchrl.envs.common import _do_nothing, _EnvPostInit, EnvBase, EnvMetaData
from torchrl.envs.env_creator import get_env_metadata

# legacy
from torchrl.envs.libs.envpool import (  # noqa: F401
    MultiThreadedEnv,
    MultiThreadedEnvWrapper,
)

from torchrl.envs.utils import (
    _aggregate_end_of_traj,
    _sort_keys,
    _update_during_reset,
    clear_mpi_env_vars,
)


def _check_start(fun):
    def decorated_fun(self: BatchedEnvBase, *args, **kwargs):
        if self.is_closed:
            self._create_td()
            self._start_workers()
        else:
            if isinstance(self, ParallelEnv):
                _check_for_faulty_process(self._workers)
        return fun(self, *args, **kwargs)

    return decorated_fun


class _dispatch_caller_parallel:
    def __init__(self, attr, parallel_env):
        self.attr = attr
        self.parallel_env = parallel_env

    def __call__(self, *args, **kwargs):
        # remove self from args
        args = [_arg if _arg is not self.parallel_env else "_self" for _arg in args]
        for channel in self.parallel_env.parent_channels:
            channel.send((self.attr, (args, kwargs)))

        results = []
        for channel in self.parallel_env.parent_channels:
            msg, result = channel.recv()
            results.append(result)

        return results

    def __iter__(self):
        # if the object returned is not a callable
        return iter(self.__call__())


class _dispatch_caller_serial:
    def __init__(self, list_callable: List[Callable, Any]):
        self.list_callable = list_callable

    def __call__(self, *args, **kwargs):
        return [_callable(*args, **kwargs) for _callable in self.list_callable]


def lazy_property(prop: property):
    """Converts a property in a lazy property, that will call _set_properties when queried the first time."""
    return property(fget=lazy(prop.fget), fset=prop.fset)


def lazy(fun):
    """Converts a fun in a lazy fun, that will call _set_properties when queried the first time."""

    @wraps(fun)
    def new_fun(self, *args, **kwargs):
        if not self._properties_set:
            self._set_properties()
        return fun(self, *args, **kwargs)

    return new_fun


class _PEnvMeta(_EnvPostInit):
    def __call__(cls, *args, **kwargs):
        serial_for_single = kwargs.pop("serial_for_single", False)
        if serial_for_single:
            num_workers = kwargs.get("num_workers")
            # Remove start method from kwargs
            kwargs.pop("mp_start_method", None)
            if num_workers is None:
                num_workers = args[0]
            if num_workers == 1:
                # We still use a serial to keep the shape unchanged
                return SerialEnv(*args, **kwargs)
        return super().__call__(*args, **kwargs)


class BatchedEnvBase(EnvBase):
    """Batched environments allow the user to query an arbitrary method / attribute of the environment running remotely.

    Those queries will return a list of length equal to the number of workers containing the
    values resulting from those queries.
        >>> env = ParallelEnv(3, my_env_fun)
        >>> custom_attribute_list = env.custom_attribute
        >>> custom_method_list = env.custom_method(*args)

    Args:
        num_workers: number of workers (i.e. env instances) to be deployed simultaneously;
        create_env_fn (callable or list of callables): function (or list of functions) to be used for the environment
            creation.
            If a single task is used, a callable should be used and not a list of identical callables:
            if a list of callable is provided, the environment will be executed as if multiple, diverse tasks were
            needed, which comes with a slight compute overhead;

    Keyword Args:
        create_env_kwargs (dict or list of dicts, optional): kwargs to be used with the environments being created;
        share_individual_td (bool, optional): if ``True``, a different tensordict is created for every process/worker and a lazy
            stack is returned.
            default = None (False if single task);
        shared_memory (bool): whether the returned tensordict will be placed in shared memory;
        memmap (bool): whether the returned tensordict will be placed in memory map.
        policy_proof (callable, optional): if provided, it'll be used to get the list of
            tensors to return through the :obj:`step()` and :obj:`reset()` methods, such as :obj:`"hidden"` etc.
        device (str, int, torch.device): The device of the batched environment can be passed.
            If not, it is inferred from the env. In this case, it is assumed that
            the device of all environments match. If it is provided, it can differ
            from the sub-environment device(s). In that case, the data will be
            automatically cast to the appropriate device during collection.
            This can be used to speed up collection in case casting to device
            introduces an overhead (eg, numpy-based environents etc.): by using
            a ``"cuda"`` device for the batched environment but a ``"cpu"``
            device for the nested environments, one can keep the overhead to a
            minimum.
        num_threads (int, optional): number of threads for this process.
            Should be equal to one plus the number of processes launched within
            each subprocess (or one if a single process is launched).
            Defaults to the number of workers + 1.
            This parameter has no effect for the :class:`~SerialEnv` class.
        num_sub_threads (int, optional): number of threads of the subprocesses.
            Defaults to 1 for safety: if none is indicated, launching multiple
            workers may charge the cpu load too much and harm performance.
            This parameter has no effect for the :class:`~SerialEnv` class.
        serial_for_single (bool, optional): if ``True``, creating a parallel environment
            with a single worker will return a :class:`~SerialEnv` instead.
            This option has no effect with :class:`~SerialEnv`. Defaults to ``False``.
        non_blocking (bool, optional): if ``True``, device moves will be done using the
            ``non_blocking=True`` option. Defaults to ``True``.
        mp_start_method (str, optional): the multiprocessing start method.
            Uses the default start method if not indicated ('spawn' by default in
            TorchRL if not initiated differently before first import).
            To be used only with :class:`~torchrl.envs.ParallelEnv` subclasses.
        use_buffers (bool, optional): whether communication between workers should
            occur via circular preallocated memory buffers. Defaults to ``True`` unless
            one of the environment has dynamic specs.

              .. note:: Learn more about dynamic specs and environments :ref:`here <dynamic_envs>`.

    .. note::
        One can pass keyword arguments to each sub-environments using the following
        technique: every keyword argument in :meth:`~.reset` will be passed to each
        environment except for the ``list_of_kwargs`` argument which, if present,
        should contain a list of the same length as the number of workers with the
        worker-specific keyword arguments stored in a dictionary.
        If a partial reset is queried, the element of ``list_of_kwargs`` corresponding
        to sub-environments that are not reset will be ignored.

    Examples:
        >>> from torchrl.envs import GymEnv, ParallelEnv, SerialEnv, EnvCreator
        >>> make_env = EnvCreator(lambda: GymEnv("Pendulum-v1")) # EnvCreator ensures that the env is sharable. Optional in most cases.
        >>> env = SerialEnv(2, make_env)  # Makes 2 identical copies of the Pendulum env, runs them on the same process serially
        >>> env = ParallelEnv(2, make_env)  # Makes 2 identical copies of the Pendulum env, runs them on dedicated processes
        >>> from torchrl.envs import DMControlEnv
        >>> env = ParallelEnv(2, [
        ...     lambda: DMControlEnv("humanoid", "stand"),
        ...     lambda: DMControlEnv("humanoid", "walk")])  # Creates two independent copies of Humanoid, one that walks one that stands
        >>> rollout = env.rollout(10)  # executes 10 random steps in the environment
        >>> rollout[0]  # data for Humanoid stand
        TensorDict(
            fields={
                action: Tensor(shape=torch.Size([10, 21]), device=cpu, dtype=torch.float64, is_shared=False),
                com_velocity: Tensor(shape=torch.Size([10, 3]), device=cpu, dtype=torch.float64, is_shared=False),
                done: Tensor(shape=torch.Size([10, 1]), device=cpu, dtype=torch.bool, is_shared=False),
                extremities: Tensor(shape=torch.Size([10, 12]), device=cpu, dtype=torch.float64, is_shared=False),
                head_height: Tensor(shape=torch.Size([10, 1]), device=cpu, dtype=torch.float64, is_shared=False),
                joint_angles: Tensor(shape=torch.Size([10, 21]), device=cpu, dtype=torch.float64, is_shared=False),
                next: TensorDict(
                    fields={
                        com_velocity: Tensor(shape=torch.Size([10, 3]), device=cpu, dtype=torch.float64, is_shared=False),
                        done: Tensor(shape=torch.Size([10, 1]), device=cpu, dtype=torch.bool, is_shared=False),
                        extremities: Tensor(shape=torch.Size([10, 12]), device=cpu, dtype=torch.float64, is_shared=False),
                        head_height: Tensor(shape=torch.Size([10, 1]), device=cpu, dtype=torch.float64, is_shared=False),
                        joint_angles: Tensor(shape=torch.Size([10, 21]), device=cpu, dtype=torch.float64, is_shared=False),
                        reward: Tensor(shape=torch.Size([10, 1]), device=cpu, dtype=torch.float64, is_shared=False),
                        terminated: Tensor(shape=torch.Size([10, 1]), device=cpu, dtype=torch.bool, is_shared=False),
                        torso_vertical: Tensor(shape=torch.Size([10, 3]), device=cpu, dtype=torch.float64, is_shared=False),
                        truncated: Tensor(shape=torch.Size([10, 1]), device=cpu, dtype=torch.bool, is_shared=False),
                        velocity: Tensor(shape=torch.Size([10, 27]), device=cpu, dtype=torch.float64, is_shared=False)},
                    batch_size=torch.Size([10]),
                    device=cpu,
                    is_shared=False),
                terminated: Tensor(shape=torch.Size([10, 1]), device=cpu, dtype=torch.bool, is_shared=False),
                torso_vertical: Tensor(shape=torch.Size([10, 3]), device=cpu, dtype=torch.float64, is_shared=False),
                truncated: Tensor(shape=torch.Size([10, 1]), device=cpu, dtype=torch.bool, is_shared=False),
                velocity: Tensor(shape=torch.Size([10, 27]), device=cpu, dtype=torch.float64, is_shared=False)},
            batch_size=torch.Size([10]),
            device=cpu,
            is_shared=False)
        >>> rollout[1]  # data for Humanoid walk
        TensorDict(
            fields={
                action: Tensor(shape=torch.Size([10, 21]), device=cpu, dtype=torch.float64, is_shared=False),
                com_velocity: Tensor(shape=torch.Size([10, 3]), device=cpu, dtype=torch.float64, is_shared=False),
                done: Tensor(shape=torch.Size([10, 1]), device=cpu, dtype=torch.bool, is_shared=False),
                extremities: Tensor(shape=torch.Size([10, 12]), device=cpu, dtype=torch.float64, is_shared=False),
                head_height: Tensor(shape=torch.Size([10, 1]), device=cpu, dtype=torch.float64, is_shared=False),
                joint_angles: Tensor(shape=torch.Size([10, 21]), device=cpu, dtype=torch.float64, is_shared=False),
                next: TensorDict(
                    fields={
                        com_velocity: Tensor(shape=torch.Size([10, 3]), device=cpu, dtype=torch.float64, is_shared=False),
                        done: Tensor(shape=torch.Size([10, 1]), device=cpu, dtype=torch.bool, is_shared=False),
                        extremities: Tensor(shape=torch.Size([10, 12]), device=cpu, dtype=torch.float64, is_shared=False),
                        head_height: Tensor(shape=torch.Size([10, 1]), device=cpu, dtype=torch.float64, is_shared=False),
                        joint_angles: Tensor(shape=torch.Size([10, 21]), device=cpu, dtype=torch.float64, is_shared=False),
                        reward: Tensor(shape=torch.Size([10, 1]), device=cpu, dtype=torch.float64, is_shared=False),
                        terminated: Tensor(shape=torch.Size([10, 1]), device=cpu, dtype=torch.bool, is_shared=False),
                        torso_vertical: Tensor(shape=torch.Size([10, 3]), device=cpu, dtype=torch.float64, is_shared=False),
                        truncated: Tensor(shape=torch.Size([10, 1]), device=cpu, dtype=torch.bool, is_shared=False),
                        velocity: Tensor(shape=torch.Size([10, 27]), device=cpu, dtype=torch.float64, is_shared=False)},
                    batch_size=torch.Size([10]),
                    device=cpu,
                    is_shared=False),
                terminated: Tensor(shape=torch.Size([10, 1]), device=cpu, dtype=torch.bool, is_shared=False),
                torso_vertical: Tensor(shape=torch.Size([10, 3]), device=cpu, dtype=torch.float64, is_shared=False),
                truncated: Tensor(shape=torch.Size([10, 1]), device=cpu, dtype=torch.bool, is_shared=False),
                velocity: Tensor(shape=torch.Size([10, 27]), device=cpu, dtype=torch.float64, is_shared=False)},
            batch_size=torch.Size([10]),
            device=cpu,
            is_shared=False)
        >>> # serial_for_single to avoid creating parallel envs if not necessary
        >>> env = ParallelEnv(1, make_env, serial_for_single=True)
        >>> assert isinstance(env, SerialEnv)  # serial_for_single allows you to avoid creating parallel envs when not necessary
    """

    _verbose: bool = VERBOSE
    _excluded_wrapped_keys = [
        "is_closed",
        "parent_channels",
        "batch_size",
        "_dummy_env_str",
    ]

    def __init__(
        self,
        num_workers: int,
        create_env_fn: Union[Callable[[], EnvBase], Sequence[Callable[[], EnvBase]]],
        *,
        create_env_kwargs: Union[dict, Sequence[dict]] = None,
        pin_memory: bool = False,
        share_individual_td: Optional[bool] = None,
        shared_memory: bool = True,
        memmap: bool = False,
        policy_proof: Optional[Callable] = None,
        device: Optional[DEVICE_TYPING] = None,
        allow_step_when_done: bool = False,
        num_threads: int = None,
        num_sub_threads: int = 1,
        serial_for_single: bool = False,
        non_blocking: bool = False,
        mp_start_method: str = None,
        use_buffers: bool = None,
    ):
        super().__init__(device=device)
        self.serial_for_single = serial_for_single
        self.is_closed = True
        self.num_sub_threads = num_sub_threads
        self.num_threads = num_threads
        self._cache_in_keys = None
        self._use_buffers = use_buffers

        self._single_task = callable(create_env_fn) or (len(set(create_env_fn)) == 1)
        if callable(create_env_fn):
            create_env_fn = [create_env_fn for _ in range(num_workers)]
        elif len(create_env_fn) != num_workers:
            raise RuntimeError(
                f"num_workers and len(create_env_fn) mismatch, "
                f"got {len(create_env_fn)} and {num_workers}"
            )
        create_env_kwargs = {} if create_env_kwargs is None else create_env_kwargs
        if isinstance(create_env_kwargs, dict):
            create_env_kwargs = [
                deepcopy(create_env_kwargs) for _ in range(num_workers)
            ]

        self.policy_proof = policy_proof
        self.num_workers = num_workers
        self.create_env_fn = create_env_fn
        self.create_env_kwargs = create_env_kwargs
        self.pin_memory = pin_memory
        if pin_memory:
            raise ValueError("pin_memory for batched envs is deprecated")

        # if share_individual_td is None, we will assess later if the output can be stacked
        self.share_individual_td = share_individual_td
        self._share_memory = shared_memory
        self._memmap = memmap
        self.allow_step_when_done = allow_step_when_done
        if allow_step_when_done:
            raise ValueError("allow_step_when_done is deprecated")
        if self._share_memory and self._memmap:
            raise RuntimeError(
                "memmap and shared memory are mutually exclusive features."
            )
        self._batch_size = None
        self._device = (
            _make_ordinal_device(torch.device(device)) if device is not None else device
        )
        self._dummy_env_str = None
        self._seeds = None
        self.__dict__["_input_spec"] = None
        self.__dict__["_output_spec"] = None
        # self._prepare_dummy_env(create_env_fn, create_env_kwargs)
        self._properties_set = False
        self._get_metadata(create_env_fn, create_env_kwargs)
        self._non_blocking = non_blocking
        if mp_start_method is not None and not isinstance(self, ParallelEnv):
            raise TypeError(
                f"Cannot use mp_start_method={mp_start_method} with envs of type {type(self)}."
            )
        self._mp_start_method = mp_start_method

    @property
    def non_blocking(self):
        nb = self._non_blocking
        if nb is None:
            nb = True
            self._non_blocking = nb
        return nb

    @property
    def _sync_m2w(self) -> Callable:
        sync_func = self.__dict__.get("_sync_m2w_value")
        if sync_func is None:
            sync_m2w, sync_w2m = self._find_sync_values()
            self.__dict__["_sync_m2w_value"] = sync_m2w
            self.__dict__["_sync_w2m_value"] = sync_w2m
            return sync_m2w
        return sync_func

    @property
    def _sync_w2m(self) -> Callable:
        sync_func = self.__dict__.get("_sync_w2m_value")
        if sync_func is None:
            sync_m2w, sync_w2m = self._find_sync_values()
            self.__dict__["_sync_m2w_value"] = sync_m2w
            self.__dict__["_sync_w2m_value"] = sync_w2m
            return sync_w2m
        return sync_func

    def _find_sync_values(self):
        """Returns the m2w and w2m sync values, in that order."""
        if not self._use_buffers:
            return _do_nothing, _do_nothing
        # Simplest case: everything is on the same device
        worker_device = self.shared_tensordict_parent.device
        self_device = self.device
        if not self.non_blocking or (
            worker_device == self_device or self_device is None
        ):
            # even if they're both None, there is no device-to-device movement
            return _do_nothing, _do_nothing

        if worker_device is None:
            worker_not_main = False

            def find_all_worker_devices(item):
                nonlocal worker_not_main
                if hasattr(item, "device"):
                    worker_not_main = worker_not_main or (item.device != self_device)

            for td in self.shared_tensordicts:
                td.apply(find_all_worker_devices, filter_empty=True)
            if worker_not_main:
                if torch.cuda.is_available():
                    worker_device = (
                        torch.device("cuda")
                        if self_device.type != "cuda"
                        else torch.device("cpu")
                    )
                elif torch.backends.mps.is_available():
                    worker_device = (
                        torch.device("mps")
                        if self_device.type != "mps"
                        else torch.device("cpu")
                    )
                else:
                    raise RuntimeError("Did not find a valid worker device")
            else:
                worker_device = self_device

        if (
            worker_device is not None
            and worker_device.type == "cuda"
            and self_device is not None
            and self_device.type == "cpu"
        ):
            return _do_nothing, _cuda_sync(worker_device)
        if (
            worker_device is not None
            and worker_device.type == "mps"
            and self_device is not None
            and self_device.type == "cpu"
        ):
            return _mps_sync(worker_device), _mps_sync(worker_device)
        if (
            worker_device is not None
            and worker_device.type == "cpu"
            and self_device is not None
            and self_device.type == "cuda"
        ):
            return _cuda_sync(self_device), _do_nothing
        if (
            worker_device is not None
            and worker_device.type == "cpu"
            and self_device is not None
            and self_device.type == "mps"
        ):
            return _mps_sync(self_device), _mps_sync(self_device)
        return _do_nothing, _do_nothing

    def __getstate__(self):
        out = copy(self.__dict__)
        out["_sync_m2w_value"] = None
        out["_sync_w2m_value"] = None
        return out

    @property
    def _has_dynamic_specs(self):
        return not self._use_buffers

    def _get_metadata(
        self, create_env_fn: List[Callable], create_env_kwargs: List[Dict]
    ):
        if self._single_task:
            # if EnvCreator, the metadata are already there
            meta_data: EnvMetaData = get_env_metadata(
                create_env_fn[0], create_env_kwargs[0]
            )
            self.meta_data = meta_data.expand(
                *(self.num_workers, *meta_data.batch_size)
            )
            if self._use_buffers is not False:
                _use_buffers = not self.meta_data.has_dynamic_specs
                if self._use_buffers and not _use_buffers:
                    warn(
                        "A value of use_buffers=True was passed but this is incompatible "
                        "with the list of environments provided. Turning use_buffers to False."
                    )
                self._use_buffers = _use_buffers
            if self.share_individual_td is None:
                self.share_individual_td = False
        else:
            n_tasks = len(create_env_fn)
            self.meta_data: List[EnvMetaData] = []
            for i in range(n_tasks):
                self.meta_data.append(
                    get_env_metadata(create_env_fn[i], create_env_kwargs[i]).clone()
                )
            if self.share_individual_td is not True:
                share_individual_td = not _stackable(
                    *[meta_data.tensordict for meta_data in self.meta_data]
                )
                if share_individual_td and self.share_individual_td is False:
                    raise ValueError(
                        "share_individual_td=False was provided but share_individual_td must "
                        "be True to accommodate non-stackable tensors."
                    )
                self.share_individual_td = share_individual_td
            _use_buffers = all(
                not metadata.has_dynamic_specs for metadata in self.meta_data
            )
            if self._use_buffers and not _use_buffers:
                warn(
                    "A value of use_buffers=True was passed but this is incompatible "
                    "with the list of environments provided. Turning use_buffers to False."
                )
            self._use_buffers = _use_buffers

        self._set_properties()

    def update_kwargs(self, kwargs: Union[dict, List[dict]]) -> None:
        """Updates the kwargs of each environment given a dictionary or a list of dictionaries.

        Args:
            kwargs (dict or list of dict): new kwargs to use with the environments

        """
        if isinstance(kwargs, dict):
            for _kwargs in self.create_env_kwargs:
                _kwargs.update(kwargs)
        else:
            for _kwargs, _new_kwargs in zip(self.create_env_kwargs, kwargs):
                _kwargs.update(_new_kwargs)

    def _get_in_keys_to_exclude(self, tensordict):
        if self._cache_in_keys is None:
            self._cache_in_keys = list(
                set(self.input_spec.keys(True)).intersection(
                    tensordict.keys(True, True)
                )
            )
        return self._cache_in_keys

    def _set_properties(self):

        cls = type(self)

        def _check_for_empty_spec(specs: Composite):
            for subspec in (
                "full_state_spec",
                "full_action_spec",
                "full_done_spec",
                "full_reward_spec",
                "full_observation_spec",
            ):
                for key, spec in reversed(
                    list(specs.get(subspec, default=Composite()).items(True))
                ):
                    if isinstance(spec, Composite) and spec.is_empty():
                        raise RuntimeError(
                            f"The environment passed to {cls.__name__} has empty specs in {key}. Consider using "
                            f"torchrl.envs.transforms.RemoveEmptySpecs to remove the empty specs."
                        )
            return specs

        meta_data = self.meta_data
        self._properties_set = True
        if self._single_task:
            self._batch_size = meta_data.batch_size
            device = meta_data.device
            if self._device is None:
                self._device = device

            input_spec = _check_for_empty_spec(meta_data.specs["input_spec"].to(device))
            output_spec = _check_for_empty_spec(
                meta_data.specs["output_spec"].to(device)
            )

            self.action_spec = input_spec["full_action_spec"]
            self.state_spec = input_spec["full_state_spec"]
            self.observation_spec = output_spec["full_observation_spec"]
            self.reward_spec = output_spec["full_reward_spec"]
            self.done_spec = output_spec["full_done_spec"]

            self._dummy_env_str = meta_data.env_str
            self._env_tensordict = meta_data.tensordict
            if device is None:  # In other cases, the device will be mapped later
                self._env_tensordict.clear_device_()
                device_map = meta_data.device_map

                def map_device(key, value, device_map=device_map):
                    return value.to(device_map[key])

                self._env_tensordict.named_apply(
                    map_device, nested_keys=True, filter_empty=True
                )

            self._batch_locked = meta_data.batch_locked
        else:
            self._batch_size = torch.Size([self.num_workers, *meta_data[0].batch_size])
            devices = set()
            for _meta_data in meta_data:
                device = _meta_data.device
                devices.add(device)
            if self._device is None:
                if len(devices) > 1:
                    raise ValueError(
                        f"The device wasn't passed to {type(self)}, but more than one device was found in the sub-environments. "
                        f"Please indicate a device to be used for collection."
                    )
                device = list(devices)[0]
                self._device = device

            input_spec = []
            for md in meta_data:
                input_spec.append(_check_for_empty_spec(md.specs["input_spec"]))
            input_spec = torch.stack(input_spec, 0)
            output_spec = []
            for md in meta_data:
                output_spec.append(_check_for_empty_spec(md.specs["output_spec"]))
            output_spec = torch.stack(output_spec, 0)

            self.action_spec = input_spec["full_action_spec"]
            self.state_spec = input_spec["full_state_spec"]

            self.observation_spec = output_spec["full_observation_spec"]
            self.reward_spec = output_spec["full_reward_spec"]
            self.done_spec = output_spec["full_done_spec"]

            self._dummy_env_str = str(meta_data[0])
            if self.share_individual_td:
                self._env_tensordict = LazyStackedTensorDict.lazy_stack(
                    [meta_data.tensordict for meta_data in meta_data], 0
                )
            else:
                self._env_tensordict = torch.stack(
                    [meta_data.tensordict for meta_data in meta_data], 0
                )
            self._batch_locked = meta_data[0].batch_locked
        self.has_lazy_inputs = contains_lazy_spec(self.input_spec)

    def state_dict(self) -> OrderedDict:
        raise NotImplementedError

    def load_state_dict(self, state_dict: OrderedDict) -> None:
        raise NotImplementedError

    batch_size = lazy_property(EnvBase.batch_size)
    device = lazy_property(EnvBase.device)
    input_spec = lazy_property(EnvBase.input_spec)
    output_spec = lazy_property(EnvBase.output_spec)

    def _create_td(self) -> None:
        """Creates self.shared_tensordict_parent, a TensorDict used to store the most recent observations."""
        if not self._use_buffers:
            return
        shared_tensordict_parent = self._env_tensordict.clone()
        if self._env_tensordict.shape[0] != self.num_workers:
            raise RuntimeError(
                "batched environment base tensordict has the wrong shape"
            )

        # Non-tensor keys
        non_tensor_keys = []
        for spec in (
            self.full_action_spec,
            self.full_state_spec,
            self.full_observation_spec,
            self.full_reward_spec,
            self.full_done_spec,
        ):
            for key, _spec in spec.items(True, True):
                if isinstance(_spec, NonTensor):
                    non_tensor_keys.append(key)
        self._non_tensor_keys = non_tensor_keys

        if self._single_task:
            self._env_input_keys = sorted(
                list(self.input_spec["full_action_spec"].keys(True, True))
                + list(self.state_spec.keys(True, True)),
                key=_sort_keys,
            )
            self._env_output_keys = []
            self._env_obs_keys = []
            for key in self.output_spec["full_observation_spec"].keys(True, True):
                self._env_output_keys.append(key)
                self._env_obs_keys.append(key)
            self._env_output_keys += self.reward_keys + self.done_keys
        else:
            # this is only possible if _single_task=False
            env_input_keys = set()
            for meta_data in self.meta_data:
                if meta_data.specs["input_spec", "full_state_spec"] is not None:
                    env_input_keys = env_input_keys.union(
                        meta_data.specs["input_spec", "full_state_spec"].keys(
                            True, True
                        )
                    )
                env_input_keys = env_input_keys.union(
                    meta_data.specs["input_spec", "full_action_spec"].keys(True, True)
                )
            env_output_keys = set()
            env_obs_keys = set()
            for meta_data in self.meta_data:
                env_obs_keys = env_obs_keys.union(
                    key
                    for key in meta_data.specs["output_spec"][
                        "full_observation_spec"
                    ].keys(True, True)
                )
                env_output_keys = env_output_keys.union(
                    meta_data.specs["output_spec"]["full_observation_spec"].keys(
                        True, True
                    )
                )
            env_output_keys = env_output_keys.union(self.reward_keys + self.done_keys)
            env_obs_keys = [
                key for key in env_obs_keys if key not in self._non_tensor_keys
            ]
            env_input_keys = [
                key for key in env_input_keys if key not in self._non_tensor_keys
            ]
            env_output_keys = [
                key for key in env_output_keys if key not in self._non_tensor_keys
            ]
            self._env_obs_keys = sorted(env_obs_keys, key=_sort_keys)
            self._env_input_keys = sorted(env_input_keys, key=_sort_keys)
            self._env_output_keys = sorted(env_output_keys, key=_sort_keys)

        reset_keys = self.reset_keys
        self._selected_keys = (
            set(self._env_output_keys)
            .union(self._env_input_keys)
            .union(self._env_obs_keys)
            .union(set(self.done_keys))
        )
        self._selected_keys = self._selected_keys.union(reset_keys)

        # input keys
        self._selected_input_keys = {unravel_key(key) for key in self._env_input_keys}
        # output keys after reset
        self._selected_reset_keys = {
            unravel_key(key) for key in self._env_obs_keys + self.done_keys + reset_keys
        }
        # output keys after reset, filtered
        self._selected_reset_keys_filt = {
            unravel_key(key) for key in self._env_obs_keys + self.done_keys
        }
        # output keys after step
        self._selected_step_keys = {unravel_key(key) for key in self._env_output_keys}

        if not self.share_individual_td:
            shared_tensordict_parent = shared_tensordict_parent.filter_non_tensor_data()
            shared_tensordict_parent = shared_tensordict_parent.select(
                *self._selected_keys,
                *(unravel_key(("next", key)) for key in self._env_output_keys),
                strict=False,
            )
            self.shared_tensordict_parent = shared_tensordict_parent
        else:
            # Multi-task: we share tensordict that *may* have different keys
            shared_tensordict_parent = [
                tensordict.select(
                    *self._selected_keys,
                    *(unravel_key(("next", key)) for key in self._env_output_keys),
                    strict=False,
                ).filter_non_tensor_data()
                for tensordict in shared_tensordict_parent
            ]
            shared_tensordict_parent = LazyStackedTensorDict.lazy_stack(
                shared_tensordict_parent,
                0,
            )
            self.shared_tensordict_parent = shared_tensordict_parent

        if self.share_individual_td:
            if not isinstance(self.shared_tensordict_parent, LazyStackedTensorDict):
                self.shared_tensordicts = [
                    td.clone() for td in self.shared_tensordict_parent.unbind(0)
                ]
                self.shared_tensordict_parent = LazyStackedTensorDict.lazy_stack(
                    self.shared_tensordicts, 0
                )
            else:
                # Multi-task: we share tensordict that *may* have different keys
                # LazyStacked already stores this so we don't need to do anything
                self.shared_tensordicts = self.shared_tensordict_parent
            if self._share_memory:
                self.shared_tensordict_parent.share_memory_()
            elif self._memmap:
                self.shared_tensordict_parent.memmap_()
        else:
            if self._share_memory:
                self.shared_tensordict_parent.share_memory_()
                if not self.shared_tensordict_parent.is_shared():
                    raise RuntimeError("share_memory_() failed")
            elif self._memmap:
                self.shared_tensordict_parent.memmap_()
                if not self.shared_tensordict_parent.is_memmap():
                    raise RuntimeError("memmap_() failed")
            self.shared_tensordicts = self.shared_tensordict_parent.unbind(0)
            for td in self.shared_tensordicts:
                td.lock_()

        # we cache all the keys of the shared parent td for future use. This is
        # safe since the td is locked.
        self._cache_shared_keys = set(self.shared_tensordict_parent.keys(True, True))

        self._shared_tensordict_parent_next = self.shared_tensordict_parent.get("next")
        self._shared_tensordict_parent_root = self.shared_tensordict_parent.exclude(
            "next", *self.reset_keys
        )

    def _start_workers(self) -> None:
        """Starts the various envs."""
        raise NotImplementedError

    def __repr__(self) -> str:
        if self._dummy_env_str is None:
            self._dummy_env_str = self._set_properties()
        return (
            f"{self.__class__.__name__}("
            f"\n\tenv={self._dummy_env_str}, "
            f"\n\tbatch_size={self.batch_size})"
        )

    def close(self) -> None:
        if self.is_closed:
            raise RuntimeError("trying to close a closed environment")
        if self._verbose:
            torchrl_logger.info(f"closing {self.__class__.__name__}")

        self.__dict__["_input_spec"] = None
        self.__dict__["_output_spec"] = None
        self._properties_set = False

        self._shutdown_workers()
        self.is_closed = True
        import torchrl

        num_threads = min(
            torchrl._THREAD_POOL_INIT, torch.get_num_threads() + self.num_workers
        )
        torch.set_num_threads(num_threads)

    def _shutdown_workers(self) -> None:
        raise NotImplementedError

    def _set_seed(self, seed: Optional[int]):
        """This method is not used in batched envs."""
        pass

    @lazy
    def start(self) -> None:
        if not self.is_closed:
            raise RuntimeError("trying to start a environment that is not closed.")
        self._create_td()
        self._start_workers()

    def to(self, device: DEVICE_TYPING):
        self._non_blocking = None
        device = _make_ordinal_device(torch.device(device))
        if device == self.device:
            return self
        self._device = device
        self.__dict__["_sync_m2w_value"] = None
        self.__dict__["_sync_w2m_value"] = None
        if self.__dict__["_input_spec"] is not None:
            self.__dict__["_input_spec"] = self.__dict__["_input_spec"].to(device)
        if self.__dict__["_output_spec"] is not None:
            self.__dict__["_output_spec"] = self.__dict__["_output_spec"].to(device)
        return self

    def _reset_proc_data(self, tensordict, tensordict_reset):
        # since we call `reset` directly, all the postproc has been completed
        if tensordict is not None:
            if isinstance(tensordict_reset, LazyStackedTensorDict) and not isinstance(
                tensordict, LazyStackedTensorDict
            ):
                tensordict = LazyStackedTensorDict(*tensordict.unbind(0))
            return _update_during_reset(tensordict_reset, tensordict, self.reset_keys)
        return tensordict_reset

    def add_truncated_keys(self):
        raise RuntimeError(
            "Cannot add truncated keys to a batched environment. Please add these entries to "
            "the nested environments by calling sub_env.add_truncated_keys()"
        )


class SerialEnv(BatchedEnvBase):
    """Creates a series of environments in the same process."""

    __doc__ += BatchedEnvBase.__doc__

    _share_memory = False

    def _start_workers(self) -> None:
        _num_workers = self.num_workers

        self._envs = []
        weakref_set = set()
        for idx in range(_num_workers):
            env = self.create_env_fn[idx](**self.create_env_kwargs[idx])
            # We want to avoid having the same env multiple times
            # so we try to deepcopy it if needed. If we can't, we make
            # the user aware that this isn't a very good idea
            wr = weakref.ref(env)
            if wr in weakref_set:
                try:
                    env = deepcopy(env)
                except Exception:
                    warn(
                        "Deepcopying the env failed within SerialEnv "
                        "but more than one copy of the same env was found. "
                        "This is a dangerous situation if your env keeps track "
                        "of some variables (e.g., state) in-place. "
                        "We'll use the same copy of the environment be beaware that "
                        "this may have important, unwanted issues for stateful "
                        "environments!"
                    )
            weakref_set.add(wr)
            self._envs.append(env)
        self.is_closed = False

    @_check_start
    def state_dict(self) -> OrderedDict:
        state_dict = OrderedDict()
        for idx, env in enumerate(self._envs):
            state_dict[f"worker{idx}"] = env.state_dict()

        return state_dict

    @_check_start
    def load_state_dict(self, state_dict: OrderedDict) -> None:
        if "worker0" not in state_dict:
            state_dict = OrderedDict(
                **{f"worker{idx}": state_dict for idx in range(self.num_workers)}
            )
        for idx, env in enumerate(self._envs):
            env.load_state_dict(state_dict[f"worker{idx}"])

    def _shutdown_workers(self) -> None:
        if not self.is_closed:
            for env in self._envs:
                env.close()
            del self._envs

    @_check_start
    def set_seed(
        self, seed: Optional[int] = None, static_seed: bool = False
    ) -> Optional[int]:
        for env in self._envs:
            new_seed = env.set_seed(seed, static_seed=static_seed)
            seed = new_seed
        return seed

    @_check_start
    def _reset(self, tensordict: TensorDictBase, **kwargs) -> TensorDictBase:
        list_of_kwargs = kwargs.pop("list_of_kwargs", [kwargs] * self.num_workers)
        if kwargs is not list_of_kwargs[0] and kwargs:
            # this means that kwargs had more than one element and that a list was provided
            for elt in list_of_kwargs:
                elt.update(kwargs)
        if tensordict is not None:
            needs_resetting = _aggregate_end_of_traj(
                tensordict, reset_keys=self.reset_keys
            )
            if needs_resetting.ndim > 2:
                needs_resetting = needs_resetting.flatten(1, needs_resetting.ndim - 1)
            if needs_resetting.ndim > 1:
                needs_resetting = needs_resetting.any(-1)
            elif not needs_resetting.ndim:
                needs_resetting = needs_resetting.expand((self.num_workers,))
            tensordict = tensordict.unbind(0)
        else:
            needs_resetting = torch.ones(
                (self.num_workers,), device=self.device, dtype=torch.bool
            )

        out_tds = None
        if not self._use_buffers or self._non_tensor_keys:
            out_tds = [None] * self.num_workers

        tds = []
        for i, _env in enumerate(self._envs):
            if not needs_resetting[i]:
                if out_tds is not None and tensordict is not None:
                    out_tds[i] = tensordict[i].exclude(*self._envs[i].reset_keys)
                continue
            if tensordict is not None:
                tensordict_ = tensordict[i]
                if tensordict_.is_empty():
                    tensordict_ = None
                else:
                    env_device = _env.device
                    if env_device != self.device and env_device is not None:
                        tensordict_ = tensordict_.to(
                            env_device, non_blocking=self.non_blocking
                        )
                    else:
                        tensordict_ = tensordict_.clone(False)
            else:
                tensordict_ = None
            tds.append((i, tensordict_))

        self._sync_m2w()
        for i, tensordict_ in tds:
            _env = self._envs[i]
            _td = _env.reset(tensordict=tensordict_, **list_of_kwargs[i])
            if self._use_buffers:
                try:
                    self.shared_tensordicts[i].update_(
                        _td,
                        keys_to_update=list(self._selected_reset_keys_filt),
                        non_blocking=self.non_blocking,
                    )
                except RuntimeError as err:
                    if "no_grad mode" in str(err):
                        raise RuntimeError(
                            "Cannot update a view of a tensordict when gradients are required. "
                            "To collect gradient across sub-environments, please set the "
                            "share_individual_td argument to True."
                        )
                    raise
            if out_tds is not None:
                out_tds[i] = _td

        device = self.device
        if not self._use_buffers:
            result = LazyStackedTensorDict.maybe_dense_stack(out_tds)
            if result.device != device:
                if device is None:
                    result = result.clear_device_()
                else:
                    result = result.to(device, non_blocking=self.non_blocking)
                    self._sync_w2m()
            return result

        selected_output_keys = self._selected_reset_keys_filt

        # select + clone creates 2 tds, but we can create one only
        def select_and_clone(name, tensor):
            if name in selected_output_keys:
                return tensor.clone()

        out = self.shared_tensordict_parent.named_apply(
            select_and_clone,
            nested_keys=True,
            filter_empty=True,
        )
        if out_tds is not None:
            out.update(
                LazyStackedTensorDict(*out_tds), keys_to_update=self._non_tensor_keys
            )

        if out.device != device:
            if device is None:
                out = out.clear_device_()
            else:
                out = out.to(device, non_blocking=self.non_blocking)
                self._sync_w2m()
        return out

    @_check_start
    def _step(
        self,
        tensordict: TensorDict,
    ) -> TensorDict:
        partial_steps = tensordict.get("_step", None)
        tensordict_save = tensordict
        if partial_steps is not None and partial_steps.all():
            partial_steps = None
        if partial_steps is not None:
            partial_steps = partial_steps.view(tensordict.shape)
            tensordict = tensordict[partial_steps]
            workers_range = partial_steps.nonzero(as_tuple=True)[0].tolist()
            tensordict_in = tensordict
            # if self._use_buffers:
            #     shared_tensordict_parent = (
            #         self.shared_tensordict_parent._get_sub_tensordict(partial_steps)
            #     )
        else:
            workers_range = range(self.num_workers)
            tensordict_in = tensordict.clone(False)
            # if self._use_buffers:
            #     shared_tensordict_parent = self.shared_tensordict_parent

        data_in = []
        for i, td_ in zip(workers_range, tensordict_in):
            # shared_tensordicts are locked, and we need to select the keys since we update in-place.
            # There may be unexpected keys, such as "_reset", that we should comfortably ignore here.
            env_device = self._envs[i].device
            if env_device != self.device and env_device is not None:
                data_in.append(td_.to(env_device, non_blocking=self.non_blocking))
            else:
                data_in.append(td_)

        self._sync_m2w()
        out_tds = None
        if not self._use_buffers or self._non_tensor_keys:
            out_tds = []

        if self._use_buffers:
            next_td = self.shared_tensordict_parent.get("next")
            for i, _data_in in zip(workers_range, data_in):
                out_td = self._envs[i]._step(_data_in)
                next_td[i].update_(
                    out_td,
                    keys_to_update=list(self._env_output_keys),
                    non_blocking=self.non_blocking,
                )
                if out_tds is not None:
                    out_tds.append(out_td)

            # We must pass a clone of the tensordict, as the values of this tensordict
            # will be modified in-place at further steps
            device = self.device

            def select_and_clone(name, tensor):
                if name in self._selected_step_keys:
                    return tensor.clone()

            if partial_steps is not None:
                next_td = next_td._get_sub_tensordict(partial_steps)
            out = next_td.named_apply(
                select_and_clone, nested_keys=True, filter_empty=True
            )
            if out_tds is not None:
                out.update(
                    LazyStackedTensorDict(*out_tds),
                    keys_to_update=self._non_tensor_keys,
                )

            if out.device != device:
                if device is None:
                    out = out.clear_device_()
                elif out.device != device:
                    out = out.to(device, non_blocking=self.non_blocking)
                    self._sync_w2m()
        else:
            for i, _data_in in zip(workers_range, data_in):
                out_td = self._envs[i]._step(_data_in)
                out_tds.append(out_td)
            out = LazyStackedTensorDict.maybe_dense_stack(out_tds)

        if partial_steps is not None:
            result = out.new_zeros(tensordict_save.shape)
            result[partial_steps] = out
            return result

        return out

    def __getattr__(self, attr: str) -> Any:
        if attr in self.__dir__():
            return super().__getattr__(
                attr
            )  # make sure that appropriate exceptions are raised
        elif attr.startswith("__"):
            raise AttributeError(
                "dispatching built-in private methods is "
                f"not permitted with type {type(self)}. "
                f"Got attribute {attr}."
            )
        else:
            if attr in self._excluded_wrapped_keys:
                raise AttributeError(f"Getting {attr} resulted in an exception")
            try:
                # determine if attr is a callable
                list_attr = [getattr(env, attr) for env in self._envs]
                callable_attr = callable(list_attr[0])
                if callable_attr:
                    if self.is_closed:
                        raise RuntimeError(
                            "Trying to access attributes of closed/non started "
                            "environments. Check that the batched environment "
                            "has been started (e.g. by calling env.reset)"
                        )
                    return _dispatch_caller_serial(list_attr)
                else:
                    return list_attr
            except AttributeError:
                raise AttributeError(
                    f"attribute {attr} not found in " f"{self._dummy_env_str}"
                )

    def to(self, device: DEVICE_TYPING):
        device = _make_ordinal_device(torch.device(device))
        if device == self.device:
            return self
        super().to(device)
        if not self.is_closed:
            self._envs = [env.to(device) for env in self._envs]
        return self


class ParallelEnv(BatchedEnvBase, metaclass=_PEnvMeta):
    """Creates one environment per process.

    TensorDicts are passed via shared memory or memory map.

    """

    __doc__ += BatchedEnvBase.__doc__
    __doc__ += """

    .. warning::
      TorchRL's ParallelEnv is quite stringent when it comes to env specs, since
      these are used to build shared memory buffers for inter-process communication.
      As such, we encourage users to first run a check of the env specs with
      :func:`~torchrl.envs.utils.check_env_specs`:

        >>> from torchrl.envs import check_env_specs
        >>> env = make_env()
        >>> check_env_specs(env) # if this passes without error you're good to go!
        >>> penv = ParallelEnv(2, make_env)

      In particular, gym-like envs with info-dict readers may be difficult to
      share across processes if the spec is not properly set, which is hard to
      do automatically. Check :meth:`~torchrl.envs.GymLikeEnv.set_info_dict_reader`
      for more information. Here is a short example:

        >>> from torchrl.envs import GymEnv, set_gym_backend, check_env_specs, TransformedEnv, TensorDictPrimer
        >>> import torch
        >>> env = GymEnv("HalfCheetah-v4")
        >>> env.rollout(3)  # no info registered, this env passes check_env_specs
        TensorDict(
            fields={
                action: Tensor(shape=torch.Size([10, 6]), device=cpu, dtype=torch.float32, is_shared=False),
                done: Tensor(shape=torch.Size([10, 1]), device=cpu, dtype=torch.bool, is_shared=False),
                next: TensorDict(
                    fields={
                        done: Tensor(shape=torch.Size([10, 1]), device=cpu, dtype=torch.bool, is_shared=False),
                        observation: Tensor(shape=torch.Size([10, 17]), device=cpu, dtype=torch.float64, is_shared=False),
                        reward: Tensor(shape=torch.Size([10, 1]), device=cpu, dtype=torch.float32, is_shared=False),
                        terminated: Tensor(shape=torch.Size([10, 1]), device=cpu, dtype=torch.bool, is_shared=False),
                        truncated: Tensor(shape=torch.Size([10, 1]), device=cpu, dtype=torch.bool, is_shared=False)},
                    batch_size=torch.Size([10]),
                    device=cpu,
                    is_shared=False),
                observation: Tensor(shape=torch.Size([10, 17]), device=cpu, dtype=torch.float64, is_shared=False),
                terminated: Tensor(shape=torch.Size([10, 1]), device=cpu, dtype=torch.bool, is_shared=False),
                truncated: Tensor(shape=torch.Size([10, 1]), device=cpu, dtype=torch.bool, is_shared=False)},
            batch_size=torch.Size([10]),
            device=cpu,
            is_shared=False)
        >>> check_env_specs(env)  # succeeds!
        >>> env.set_info_dict_reader()  # sets the default info_dict reader
        >>> env.rollout(10)  # because the info_dict is empty at reset time, we're missing the root infos!
        TensorDict(
            fields={
                action: Tensor(shape=torch.Size([10, 6]), device=cpu, dtype=torch.float32, is_shared=False),
                done: Tensor(shape=torch.Size([10, 1]), device=cpu, dtype=torch.bool, is_shared=False),
                next: TensorDict(
                    fields={
                        done: Tensor(shape=torch.Size([10, 1]), device=cpu, dtype=torch.bool, is_shared=False),
                        observation: Tensor(shape=torch.Size([10, 17]), device=cpu, dtype=torch.float64, is_shared=False),
                        reward: Tensor(shape=torch.Size([10, 1]), device=cpu, dtype=torch.float32, is_shared=False),
                        reward_ctrl: Tensor(shape=torch.Size([10]), device=cpu, dtype=torch.float64, is_shared=False),
                        reward_run: Tensor(shape=torch.Size([10]), device=cpu, dtype=torch.float64, is_shared=False),
                        terminated: Tensor(shape=torch.Size([10, 1]), device=cpu, dtype=torch.bool, is_shared=False),
                        truncated: Tensor(shape=torch.Size([10, 1]), device=cpu, dtype=torch.bool, is_shared=False),
                        x_position: Tensor(shape=torch.Size([10]), device=cpu, dtype=torch.float64, is_shared=False),
                        x_velocity: Tensor(shape=torch.Size([10]), device=cpu, dtype=torch.float64, is_shared=False)},
                    batch_size=torch.Size([10]),
                    device=cpu,
                    is_shared=False),
                observation: Tensor(shape=torch.Size([10, 17]), device=cpu, dtype=torch.float64, is_shared=False),
                terminated: Tensor(shape=torch.Size([10, 1]), device=cpu, dtype=torch.bool, is_shared=False),
                truncated: Tensor(shape=torch.Size([10, 1]), device=cpu, dtype=torch.bool, is_shared=False)},
            batch_size=torch.Size([10]),
            device=cpu,
            is_shared=False)
        >>> check_env_specs(env)  # This check now fails! We should not use an env constructed like this in a parallel env
        >>> # This ad-hoc fix registers the info-spec for reset. It is wrapped inside `env.auto_register_info_dict()`
        >>> env_fixed = TransformedEnv(env, TensorDictPrimer(env.info_dict_reader[0].info_spec))
        >>> env_fixed.rollout(10)
        TensorDict(
            fields={
                action: Tensor(shape=torch.Size([10, 6]), device=cpu, dtype=torch.float32, is_shared=False),
                done: Tensor(shape=torch.Size([10, 1]), device=cpu, dtype=torch.bool, is_shared=False),
                next: TensorDict(
                    fields={
                        done: Tensor(shape=torch.Size([10, 1]), device=cpu, dtype=torch.bool, is_shared=False),
                        observation: Tensor(shape=torch.Size([10, 17]), device=cpu, dtype=torch.float64, is_shared=False),
                        reward: Tensor(shape=torch.Size([10, 1]), device=cpu, dtype=torch.float32, is_shared=False),
                        reward_ctrl: Tensor(shape=torch.Size([10]), device=cpu, dtype=torch.float64, is_shared=False),
                        reward_run: Tensor(shape=torch.Size([10]), device=cpu, dtype=torch.float64, is_shared=False),
                        terminated: Tensor(shape=torch.Size([10, 1]), device=cpu, dtype=torch.bool, is_shared=False),
                        truncated: Tensor(shape=torch.Size([10, 1]), device=cpu, dtype=torch.bool, is_shared=False),
                        x_position: Tensor(shape=torch.Size([10]), device=cpu, dtype=torch.float64, is_shared=False),
                        x_velocity: Tensor(shape=torch.Size([10]), device=cpu, dtype=torch.float64, is_shared=False)},
                    batch_size=torch.Size([10]),
                    device=cpu,
                    is_shared=False),
                observation: Tensor(shape=torch.Size([10, 17]), device=cpu, dtype=torch.float64, is_shared=False),
                reward_ctrl: Tensor(shape=torch.Size([10]), device=cpu, dtype=torch.float64, is_shared=False),
                reward_run: Tensor(shape=torch.Size([10]), device=cpu, dtype=torch.float64, is_shared=False),
                terminated: Tensor(shape=torch.Size([10, 1]), device=cpu, dtype=torch.bool, is_shared=False),
                truncated: Tensor(shape=torch.Size([10, 1]), device=cpu, dtype=torch.bool, is_shared=False),
                x_position: Tensor(shape=torch.Size([10]), device=cpu, dtype=torch.float64, is_shared=False),
                x_velocity: Tensor(shape=torch.Size([10]), device=cpu, dtype=torch.float64, is_shared=False)},
            batch_size=torch.Size([10]),
            device=cpu,
            is_shared=False)
        >>> check_env_specs(env_fixed)  # Succeeds! This env can be used within a parallel env!

        Related classes and methods: :meth:`~torchrl.envs.GymLikeEnv.auto_register_info_dict`
        and :class:`~torchrl.envs.gym_like.default_info_dict_reader`.

    .. warning::
      The choice of the devices where ParallelEnv needs to be executed can
      drastically influence its performance. The rule of thumbs is:

        - If the base environment (backend, e.g., Gym) is executed on CPU, the
          sub-environments should be executed on CPU and the data should be
          passed via shared physical memory.
        - If the base environment is (or can be) executed on CUDA, the sub-environments
          should be placed on CUDA too.
        - If a CUDA device is available and the policy is to be executed on CUDA,
          the ParallelEnv device should be set to CUDA.

      Therefore, supposing a CUDA device is available, we have the following scenarios:

        >>> # The sub-envs are executed on CPU, but the policy is on GPU
        >>> env = ParallelEnv(N, MyEnv(..., device="cpu"), device="cuda")
        >>> # The sub-envs are executed on CUDA
        >>> env = ParallelEnv(N, MyEnv(..., device="cuda"), device="cuda")
        >>> # this will create the exact same environment
        >>> env = ParallelEnv(N, MyEnv(..., device="cuda"))
        >>> # If no cuda device is available
        >>> env = ParallelEnv(N, MyEnv(..., device="cpu"))

    .. warning::
      ParallelEnv disable gradients in all operations (:meth:`~.step`,
      :meth:`~.reset` and :meth:`~.step_and_maybe_reset`) because gradients
      cannot be passed through :class:`multiprocessing.Pipe` objects.
      Only :class:`~torchrl.envs.SerialEnv` will support backpropagation.

    """

    def _start_workers(self) -> None:
        self._timeout = 10.0

        from torchrl.envs.env_creator import EnvCreator

        if self.num_threads is None:
            self.num_threads = max(
                1, torch.get_num_threads() - self.num_workers
            )  # 1 more thread for this proc

        torch.set_num_threads(self.num_threads)

        if self._mp_start_method is not None:
            ctx = mp.get_context(self._mp_start_method)
            proc_fun = ctx.Process
            num_sub_threads = self.num_sub_threads
        else:
            ctx = mp.get_context("spawn")
            proc_fun = functools.partial(
                _ProcessNoWarn,
                num_threads=self.num_sub_threads,
                _start_method=self._mp_start_method,
            )
            num_sub_threads = None

        _num_workers = self.num_workers

        self.parent_channels = []
        self._workers = []
        if self._use_buffers:
            func = _run_worker_pipe_shared_mem
        else:
            func = _run_worker_pipe_direct
        # We look for cuda tensors through the leaves
        # because the shared tensordict could be partially on cuda
        # and some leaves may be inaccessible through get (e.g., LazyStacked)
        has_cuda = [False]

        def look_for_cuda(tensor, has_cuda=has_cuda):
            has_cuda[0] = has_cuda[0] or tensor.is_cuda

        if self._use_buffers:
            self.shared_tensordict_parent.apply(look_for_cuda, filter_empty=True)
        has_cuda = has_cuda[0]
        if has_cuda:
            self.event = torch.cuda.Event()
        else:
            self.event = None
        self._events = [ctx.Event() for _ in range(_num_workers)]
        kwargs = [{"mp_event": self._events[i]} for i in range(_num_workers)]
        with clear_mpi_env_vars():
            for idx in range(_num_workers):
                if self._verbose:
                    torchrl_logger.info(f"initiating worker {idx}")
                # No certainty which module multiprocessing_context is
                parent_pipe, child_pipe = ctx.Pipe()
                env_fun = self.create_env_fn[idx]
                if not isinstance(env_fun, EnvCreator):
                    env_fun = CloudpickleWrapper(env_fun)
                kwargs[idx].update(
                    {
                        "parent_pipe": parent_pipe,
                        "child_pipe": child_pipe,
                        "env_fun": env_fun,
                        "env_fun_kwargs": self.create_env_kwargs[idx],
                        "has_lazy_inputs": self.has_lazy_inputs,
                        "num_threads": num_sub_threads,
                        "non_blocking": self.non_blocking,
                    }
                )
                if self._use_buffers:
                    kwargs[idx].update(
                        {
                            "shared_tensordict": self.shared_tensordicts[idx],
                            "_selected_input_keys": self._selected_input_keys,
                            "_selected_reset_keys": self._selected_reset_keys,
                            "_selected_step_keys": self._selected_step_keys,
                            "_non_tensor_keys": self._non_tensor_keys,
                        }
                    )
                process = proc_fun(target=func, kwargs=kwargs[idx])
                process.daemon = True
                process.start()
                child_pipe.close()
                self.parent_channels.append(parent_pipe)
                self._workers.append(process)

        for parent_pipe in self.parent_channels:
            # use msg as sync point
            parent_pipe.recv()

        # send shared tensordict to workers
        for channel in self.parent_channels:
            channel.send(("init", None))
        self.is_closed = False

    @_check_start
    def state_dict(self) -> OrderedDict:
        state_dict = OrderedDict()
        for channel in self.parent_channels:
            channel.send(("state_dict", None))
        for idx, channel in enumerate(self.parent_channels):
            msg, _state_dict = channel.recv()
            if msg != "state_dict":
                raise RuntimeError(f"Expected 'state_dict' but received {msg}")
            state_dict[f"worker{idx}"] = _state_dict

        return state_dict

    @_check_start
    def load_state_dict(self, state_dict: OrderedDict) -> None:
        if "worker0" not in state_dict:
            state_dict = OrderedDict(
                **{f"worker{idx}": state_dict for idx in range(self.num_workers)}
            )
        for i, channel in enumerate(self.parent_channels):
            channel.send(("load_state_dict", state_dict[f"worker{i}"]))
        for event in self._events:
            event.wait(self._timeout)
            event.clear()

    def _step_and_maybe_reset_no_buffers(
        self, tensordict: TensorDictBase
    ) -> Tuple[TensorDictBase, TensorDictBase]:
        partial_steps = tensordict.get("_step", None)
        tensordict_save = tensordict
        if partial_steps is not None and partial_steps.all():
            partial_steps = None
        if partial_steps is not None:
            partial_steps = partial_steps.view(tensordict.shape)
            tensordict = tensordict[partial_steps]
            workers_range = partial_steps.nonzero(as_tuple=True)[0].tolist()
        else:
            workers_range = range(self.num_workers)

        td = tensordict.consolidate(share_memory=True, inplace=True, num_threads=1)
        for i in workers_range:
            # We send the same td multiple times as it is in shared mem and we just need to index it
            # in each process.
            # If we don't do this, we need to unbind it but then the custom pickler will require
            # some extra metadata to be collected.
            self.parent_channels[i].send(("step_and_maybe_reset", (td, i)))

        results = [None] * len(workers_range)

        consumed_indices = []
        events = set(workers_range)
        while len(consumed_indices) < len(workers_range):
            for i in list(events):
                if self._events[i].is_set():
                    results[i] = self.parent_channels[i].recv()
                    self._events[i].clear()
                    consumed_indices.append(i)
                    events.discard(i)

        out_next, out_root = zip(*(future for future in results))
        out = TensorDict.maybe_dense_stack(out_next), TensorDict.maybe_dense_stack(
            out_root
        )
        if partial_steps is not None:
            result = out.new_zeros(tensordict_save.shape)
            result[partial_steps] = out
            return result
        return out

    @torch.no_grad()
    @_check_start
    def step_and_maybe_reset(
        self, tensordict: TensorDictBase
    ) -> Tuple[TensorDictBase, TensorDictBase]:
        if not self._use_buffers:
            # Simply dispatch the input to the workers
            # return self._step_and_maybe_reset_no_buffers(tensordict)
            return super().step_and_maybe_reset(tensordict)

        partial_steps = tensordict.get("_step", None)
        tensordict_save = tensordict
        if partial_steps is not None and partial_steps.all():
            partial_steps = None
        if partial_steps is not None:
            partial_steps = partial_steps.view(tensordict.shape)
            shared_tensordict_parent = (
                self.shared_tensordict_parent._get_sub_tensordict(partial_steps)
            )
            next_td = self._shared_tensordict_parent_next._get_sub_tensordict(
                partial_steps
            )
            tensordict_ = self._shared_tensordict_parent_root._get_sub_tensordict(
                partial_steps
            )
            tensordict = tensordict[partial_steps]
            workers_range = partial_steps.nonzero(as_tuple=True)[0].tolist()
        else:
            workers_range = range(self.num_workers)
            shared_tensordict_parent = self.shared_tensordict_parent
            next_td = self._shared_tensordict_parent_next
            tensordict_ = self._shared_tensordict_parent_root

        # We must use the in_keys and nothing else for the following reasons:
        # - efficiency: copying all the keys will in practice mean doing a lot
        #   of writing operations since the input tensordict may (and often will)
        #   contain all the previous output data.
        # - value mismatch: if the batched env is placed within a transform
        #   and this transform overrides an observation key (eg, CatFrames)
        #   the shape, dtype or device may not necessarily match and writing
        #   the value in-place will fail.
        shared_tensordict_parent.update_(
            tensordict,
            keys_to_update=self._env_input_keys,
            non_blocking=self.non_blocking,
        )
        next_td_passthrough = tensordict.get("next", default=None)
        if next_td_passthrough is not None:
            # if we have input "next" data (eg, RNNs which pass the next state)
            # the sub-envs will need to process them through step_and_maybe_reset.
            # We keep track of which keys are present to let the worker know what
            # should be passed to the env (we don't want to pass done states for instance)
            next_td_keys = list(next_td_passthrough.keys(True, True))
            data = [{"next_td_passthrough_keys": next_td_keys} for _ in workers_range]
            shared_tensordict_parent.get("next").update_(
                next_td_passthrough, non_blocking=self.non_blocking
            )
        else:
            # next_td_keys = None
            data = [{} for _ in workers_range]

        if self._non_tensor_keys:
            for i in workers_range:
                data[i]["non_tensor_data"] = tensordict[i].select(
                    *self._non_tensor_keys, strict=False
                )

        self._sync_m2w()
        for i, _data in zip(workers_range, data):
            self.parent_channels[i].send(("step_and_maybe_reset", _data))

        for i in workers_range:
            event = self._events[i]
            event.wait(self._timeout)
            event.clear()

        if self._non_tensor_keys:
            non_tensor_tds = []
            for i in workers_range:
                msg, non_tensor_td = self.parent_channels[i].recv()
                non_tensor_tds.append(non_tensor_td)

        # We must pass a clone of the tensordict, as the values of this tensordict
        # will be modified in-place at further steps
        device = self.device
        if shared_tensordict_parent.device == device:
            next_td = next_td.clone()
            tensordict_ = tensordict_.clone()
        elif device is not None:
            next_td = next_td._fast_apply(
                lambda x: x.to(device, non_blocking=self.non_blocking)
                if x.device != device
                else x.clone(),
                device=device,
                filter_empty=True,
            )
            tensordict_ = tensordict_._fast_apply(
                lambda x: x.to(device, non_blocking=self.non_blocking)
                if x.device != device
                else x.clone(),
                device=device,
                filter_empty=True,
            )
            self._sync_w2m()
        else:
            next_td = next_td.clone().clear_device_()
            tensordict_ = tensordict_.clone().clear_device_()
        tensordict.set("next", next_td)
        if self._non_tensor_keys:
            non_tensor_tds = LazyStackedTensorDict(*non_tensor_tds)
            tensordict.update(
                non_tensor_tds,
                keys_to_update=[("next", key) for key in self._non_tensor_keys],
            )
            tensordict_.update(non_tensor_tds, keys_to_update=self._non_tensor_keys)

        if partial_steps is not None:
            result = tensordict.new_zeros(tensordict_save.shape)
            result_ = tensordict_.new_zeros(tensordict_save.shape)
            result[partial_steps] = tensordict
            result_[partial_steps] = tensordict_
            return result, result_

        return tensordict, tensordict_

    def _step_no_buffers(
        self, tensordict: TensorDictBase
    ) -> Tuple[TensorDictBase, TensorDictBase]:
        partial_steps = tensordict.get("_step", None)
        tensordict_save = tensordict
        if partial_steps is not None and partial_steps.all():
            partial_steps = None
        if partial_steps is not None:
            partial_steps = partial_steps.view(tensordict.shape)
            tensordict = tensordict[partial_steps]
            workers_range = partial_steps.nonzero(as_tuple=True)[0].tolist()
        else:
            workers_range = range(self.num_workers)

        data = tensordict.consolidate(share_memory=True, inplace=True, num_threads=1)
        for i, local_data in zip(workers_range, data.unbind(0)):
            self.parent_channels[i].send(("step", local_data))
        # for i in range(data.shape[0]):
        #     self.parent_channels[i].send(("step", (data, i)))
        out_tds = []
        for i in workers_range:
            channel = self.parent_channels[i]
            self._events[i].wait()
            td = channel.recv()
            out_tds.append(td)
        out = LazyStackedTensorDict.maybe_dense_stack(out_tds)
        if self.device is not None and out.device != self.device:
            out = out.to(self.device, non_blocking=self.non_blocking)
        if partial_steps is not None:
            result = out.new_zeros(tensordict_save.shape)
            result[partial_steps] = out
            return result
        return out

    @torch.no_grad()
    @_check_start
    def _step(self, tensordict: TensorDictBase) -> TensorDictBase:
        if not self._use_buffers:
            return self._step_no_buffers(tensordict)
        # We must use the in_keys and nothing else for the following reasons:
        # - efficiency: copying all the keys will in practice mean doing a lot
        #   of writing operations since the input tensordict may (and often will)
        #   contain all the previous output data.
        # - value mismatch: if the batched env is placed within a transform
        #   and this transform overrides an observation key (eg, CatFrames)
        #   the shape, dtype or device may not necessarily match and writing
        #   the value in-place will fail.
        partial_steps = tensordict.get("_step", None)
        tensordict_save = tensordict
        if partial_steps is not None and partial_steps.all():
            partial_steps = None
        if partial_steps is not None:
            partial_steps = partial_steps.view(tensordict.shape)
            shared_tensordict_parent = (
                self.shared_tensordict_parent._get_sub_tensordict(partial_steps)
            )
<<<<<<< HEAD
            tensordict = tensordict._fast_apply(lambda x, y: x[partial_steps].to(y.device), shared_tensordict_parent)
            workers_range = partial_steps.nonzero(as_tuple=True)[0].tolist()
=======
            tensordict = tensordict._fast_apply(
                lambda x, y: x[partial_steps].to(y.device)
                if y is not None
                else x[partial_steps],
                shared_tensordict_parent,
                default=None,
                device=shared_tensordict_parent.device,
            )
            workers_range = partial_steps.nonzero().squeeze().tolist()
>>>>>>> 488b1250
        else:
            workers_range = range(self.num_workers)
            shared_tensordict_parent = self.shared_tensordict_parent

        shared_tensordict_parent.update_(
            tensordict,
            keys_to_update=list(self._env_input_keys),
            non_blocking=self.non_blocking,
        )
        next_td_passthrough = tensordict.get("next", None)
        if next_td_passthrough is not None:
            # if we have input "next" data (eg, RNNs which pass the next state)
            # the sub-envs will need to process them through step_and_maybe_reset.
            # We keep track of which keys are present to let the worker know what
            # should be passed to the env (we don't want to pass done states for instance)
            next_td_keys = list(next_td_passthrough.keys(True, True))
            data = [
                {"next_td_passthrough_keys": next_td_keys}
                for _ in range(self.num_workers)
            ]
            shared_tensordict_parent.get("next").update_(
                next_td_passthrough, non_blocking=self.non_blocking
            )
        else:
            data = [{} for _ in range(self.num_workers)]

        if self._non_tensor_keys:
            for i in workers_range:
                data[i]["non_tensor_data"] = tensordict[i].select(
                    *self._non_tensor_keys, strict=False
                )

        self._sync_m2w()

        if self.event is not None:
            self.event.record()
            self.event.synchronize()
        for i in workers_range:
            self.parent_channels[i].send(("step", data[i]))

        for i in workers_range:
            event = self._events[i]
            event.wait(self._timeout)
            event.clear()

        if self._non_tensor_keys:
            non_tensor_tds = []
            for i in workers_range:
                msg, non_tensor_td = self.parent_channels[i].recv()
                non_tensor_tds.append(non_tensor_td)

        # We must pass a clone of the tensordict, as the values of this tensordict
        # will be modified in-place at further steps
        next_td = shared_tensordict_parent.get("next")
        device = self.device

        if next_td.device != device and device is not None:

            def select_and_clone(name, tensor):
                if name in self._selected_step_keys:
                    return tensor.to(device, non_blocking=self.non_blocking)

        else:

            def select_and_clone(name, tensor):
                if name in self._selected_step_keys:
                    return tensor.clone()

        out = next_td.named_apply(
            select_and_clone,
            nested_keys=True,
            filter_empty=True,
            device=device,
        )
        if self._non_tensor_keys:
            out.update(
                LazyStackedTensorDict(*non_tensor_tds),
                keys_to_update=self._non_tensor_keys,
            )
        self._sync_w2m()
        if partial_steps is not None:
            result = out.new_zeros(tensordict_save.shape)
            result[partial_steps] = out
            return result
        return out

    def _reset_no_buffers(
        self,
        tensordict: TensorDictBase,
        reset_kwargs_list,
        needs_resetting,
    ) -> Tuple[TensorDictBase, TensorDictBase]:
        if is_tensor_collection(tensordict):
            # tensordict = tensordict.consolidate(share_memory=True, num_threads=1)
            tensordict = tensordict.consolidate(
                share_memory=True, num_threads=1
            ).unbind(0)
        else:
            tensordict = [None] * self.num_workers
        out_tds = [None] * self.num_workers
        for i, (local_data, reset_kwargs) in enumerate(
            zip(tensordict, reset_kwargs_list)
        ):
            if not needs_resetting[i]:
                localtd = local_data
                if localtd is not None:
                    localtd = localtd.exclude(*self.reset_keys)
                out_tds[i] = localtd
                continue
            self.parent_channels[i].send(("reset", (local_data, reset_kwargs)))

        for i, channel in enumerate(self.parent_channels):
            if not needs_resetting[i]:
                continue
            self._events[i].wait()
            td = channel.recv()
            out_tds[i] = td
        result = LazyStackedTensorDict.maybe_dense_stack(out_tds)
        device = self.device
        if device is not None and result.device != device:
            return result.to(self.device, non_blocking=self.non_blocking)
        return result

    @torch.no_grad()
    @_check_start
    def _reset(self, tensordict: TensorDictBase, **kwargs) -> TensorDictBase:

        list_of_kwargs = kwargs.pop("list_of_kwargs", [kwargs] * self.num_workers)
        if kwargs is not list_of_kwargs[0] and kwargs:
            # this means that kwargs had more than one element and that a list was provided
            for elt in list_of_kwargs:
                elt.update(kwargs)

        if tensordict is not None:
            needs_resetting = _aggregate_end_of_traj(
                tensordict, reset_keys=self.reset_keys
            )
            if needs_resetting.ndim > 2:
                needs_resetting = needs_resetting.flatten(1, needs_resetting.ndim - 1)
            if needs_resetting.ndim > 1:
                needs_resetting = needs_resetting.any(-1)
            elif not needs_resetting.ndim:
                needs_resetting = needs_resetting.expand((self.num_workers,))
        else:
            needs_resetting = torch.ones(
                (self.num_workers,), device=self.device, dtype=torch.bool
            )

        if not self._use_buffers:
            return self._reset_no_buffers(tensordict, list_of_kwargs, needs_resetting)

        outs = []
        for i in range(self.num_workers):
            if tensordict is not None:
                tensordict_ = tensordict[i]
                if tensordict_.is_empty():
                    tensordict_ = None
                elif self.device is not None and self.device.type == "mps":
                    # copy_ fails when moving mps->cpu using copy_
                    # in some cases when a view of an mps tensor is used.
                    # We know the shared tensors are not MPS, so we can
                    # safely assume that the shared tensors are on cpu
                    tensordict_ = tensordict_.to("cpu")
            else:
                tensordict_ = None
            if not needs_resetting[i]:
                # We update the stored tensordict with the value of the "next"
                # key as one may be surprised to receive data that is not up-to-date
                # If we don't do this, the result of calling reset and skipping one env
                # will be that the env will have the data from the previous
                # step at the root (since the shared_tensordict did not go through
                # step_mdp).
                self.shared_tensordicts[i].update_(
                    self.shared_tensordicts[i].get("next"),
                    keys_to_update=list(self._selected_reset_keys),
                    non_blocking=self.non_blocking,
                )
                if tensordict_ is not None:
                    self.shared_tensordicts[i].update_(
                        tensordict_,
                        keys_to_update=list(self._selected_reset_keys),
                        non_blocking=self.non_blocking,
                    )
                continue
            if tensordict_ is not None:
                tdkeys = list(tensordict_.keys(True, True))

                # This way we can avoid calling select over all the keys in the shared tensordict
                def tentative_update(val, other):
                    if other is not None:
                        val.copy_(other, non_blocking=self.non_blocking)
                    return val

                self.shared_tensordicts[i].apply_(
                    tentative_update, tensordict_, default=None
                )
                out = ("reset", (tdkeys, list_of_kwargs[i]))
            else:
                out = ("reset", (False, list_of_kwargs[i]))
            outs.append((i, out))

        self._sync_m2w()

        for i, out in outs:
            self.parent_channels[i].send(out)

        for i, _ in outs:
            event = self._events[i]
            event.wait(self._timeout)
            event.clear()

        workers_nontensor = []
        if self._non_tensor_keys:
            for i, _ in outs:
                msg, non_tensor_td = self.parent_channels[i].recv()
                workers_nontensor.append((i, non_tensor_td))

        selected_output_keys = self._selected_reset_keys_filt
        device = self.device

        if self.shared_tensordict_parent.device != device and device is not None:

            def select_and_clone(name, tensor):
                if name in selected_output_keys:
                    return tensor.to(device, non_blocking=self.non_blocking)

        else:

            def select_and_clone(name, tensor):
                if name in selected_output_keys:
                    return tensor.clone()

        out = self.shared_tensordict_parent.named_apply(
            select_and_clone,
            nested_keys=True,
            filter_empty=True,
            device=device,
        )
        if self._non_tensor_keys:
            workers, nontensor = zip(*workers_nontensor)
            out[torch.tensor(workers)] = LazyStackedTensorDict(*nontensor).select(
                *self._non_tensor_keys
            )
        self._sync_w2m()
        return out

    @_check_start
    def _shutdown_workers(self) -> None:
        try:
            if self.is_closed:
                raise RuntimeError(
                    "calling {self.__class__.__name__}._shutdown_workers only allowed when env.is_closed = False"
                )
            for i, channel in enumerate(self.parent_channels):
                if self._verbose:
                    torchrl_logger.info(f"closing {i}")
                channel.send(("close", None))
            for i in range(self.num_workers):
                self._events[i].wait(self._timeout)
                self._events[i].clear()
            if self._use_buffers:
                del self.shared_tensordicts, self.shared_tensordict_parent

            for channel in self.parent_channels:
                channel.close()
            for proc in self._workers:
                proc.join(timeout=1.0)
        finally:
            for proc in self._workers:
                if proc.is_alive():
                    proc.terminate()
        del self._workers
        del self.parent_channels
        self._cuda_events = None
        self._events = None
        self.event = None

    @_check_start
    def set_seed(
        self, seed: Optional[int] = None, static_seed: bool = False
    ) -> Optional[int]:
        self._seeds = []
        for channel in self.parent_channels:
            channel.send(("seed", (seed, static_seed)))
            self._seeds.append(seed)
            msg, new_seed = channel.recv()
            if msg != "seeded":
                raise RuntimeError(f"Expected 'seeded' but received {msg}")
            seed = new_seed
        return seed

    def __reduce__(self):
        if not self.is_closed:
            # ParallelEnv contains non-instantiated envs, thus it can be
            # closed and serialized if the environment building functions
            # permit it
            self.close()
        return super().__reduce__()

    def __getattr__(self, attr: str) -> Any:
        if attr in self.__dir__():
            return super().__getattr__(
                attr
            )  # make sure that appropriate exceptions are raised
        elif attr.startswith("__"):
            raise AttributeError(
                "dispatching built-in private methods is not permitted."
            )
        else:
            if attr in self._excluded_wrapped_keys:
                raise AttributeError(f"Getting {attr} resulted in an exception")
            try:
                # _ = getattr(self._dummy_env, attr)
                if self.is_closed:
                    self.start()
                    raise RuntimeError(
                        "Trying to access attributes of closed/non started "
                        "environments. Check that the batched environment "
                        "has been started (e.g. by calling env.reset)"
                    )
                # dispatch to workers
                return _dispatch_caller_parallel(attr, self)
            except AttributeError:
                raise AttributeError(
                    f"attribute {attr} not found in " f"{self._dummy_env_str}"
                )

    def to(self, device: DEVICE_TYPING):
        device = _make_ordinal_device(torch.device(device))
        if device == self.device:
            return self
        super().to(device)
        if self._seeds is not None:
            warn(
                "Sending a seeded ParallelEnv to another device requires "
                f"re-seeding it. Re-seeding envs to {self._seeds}."
            )
            self.set_seed(self._seeds[0])
        return self


def _recursively_strip_locks_from_state_dict(state_dict: OrderedDict) -> OrderedDict:
    return OrderedDict(
        **{
            k: _recursively_strip_locks_from_state_dict(item)
            if isinstance(item, OrderedDict)
            else None
            if isinstance(item, MpLock)
            else item
            for k, item in state_dict.items()
        }
    )


def _run_worker_pipe_shared_mem(
    parent_pipe: connection.Connection,
    child_pipe: connection.Connection,
    env_fun: Union[EnvBase, Callable],
    env_fun_kwargs: Dict[str, Any],
    mp_event: mp.Event = None,
    shared_tensordict: TensorDictBase = None,
    _selected_input_keys=None,
    _selected_reset_keys=None,
    _selected_step_keys=None,
    _non_tensor_keys=None,
    non_blocking: bool = False,
    has_lazy_inputs: bool = False,
    verbose: bool = False,
    num_threads: int | None = None,  # for fork start method
) -> None:
    if num_threads is not None:
        torch.set_num_threads(num_threads)
    device = shared_tensordict.device
    if device is None or device.type != "cuda":
        # Check if some tensors are shared on cuda
        has_cuda = [False]

        def look_for_cuda(tensor, has_cuda=has_cuda):
            has_cuda[0] = has_cuda[0] or tensor.is_cuda

        shared_tensordict.apply(look_for_cuda, filter_empty=True)
        has_cuda = has_cuda[0]
    else:
        has_cuda = device.type == "cuda"
    if has_cuda:
        event = torch.cuda.Event()
    else:
        event = None
    parent_pipe.close()
    pid = os.getpid()
    if not isinstance(env_fun, EnvBase):
        env = env_fun(**env_fun_kwargs)
    else:
        if env_fun_kwargs:
            raise RuntimeError(
                "env_fun_kwargs must be empty if an environment is passed to a process."
            )
        env = env_fun
    del env_fun

    i = -1
    import torchrl

    _timeout = torchrl._utils.BATCHED_PIPE_TIMEOUT

    initialized = False

    child_pipe.send("started")
    next_shared_tensordict, root_shared_tensordict = (None,) * 2
    while True:
        try:
            if child_pipe.poll(_timeout):
                cmd, data = child_pipe.recv()
            else:
                raise TimeoutError(
                    f"Worker timed out after {_timeout}s, "
                    f"increase timeout if needed throught the BATCHED_PIPE_TIMEOUT environment variable."
                )
        except EOFError as err:
            raise EOFError(f"proc {pid} failed, last command: {cmd}.") from err
        if cmd == "seed":
            if not initialized:
                raise RuntimeError("call 'init' before closing")
            torch.manual_seed(data[0])
            new_seed = env.set_seed(data[0], static_seed=data[1])
            child_pipe.send(("seeded", new_seed))

        elif cmd == "init":
            if verbose:
                torchrl_logger.info(f"initializing {pid}")
            if initialized:
                raise RuntimeError("worker already initialized")
            i = 0
            next_shared_tensordict = shared_tensordict.get("next")
            root_shared_tensordict = shared_tensordict.exclude("next")
            # TODO: restore this
            # if not (shared_tensordict.is_shared() or shared_tensordict.is_memmap()):
            #     raise RuntimeError(
            #         "tensordict must be placed in shared memory (share_memory_() or memmap_())"
            #     )
            shared_tensordict = shared_tensordict.clone(False).unlock_()

            initialized = True

        elif cmd == "reset":
            if verbose:
                torchrl_logger.info(f"resetting worker {pid}")
            if not initialized:
                raise RuntimeError("call 'init' before resetting")
            # we use 'data' to pass the keys that we need to pass to reset,
            # because passing the entire buffer may have unwanted consequences
            selected_reset_keys, reset_kwargs = data
            cur_td = env.reset(
                tensordict=root_shared_tensordict.select(
                    *selected_reset_keys, strict=False
                )
                if selected_reset_keys
                else None,
                **reset_kwargs,
            )
            shared_tensordict.update_(
                cur_td,
                keys_to_update=list(_selected_reset_keys),
                non_blocking=non_blocking,
            )
            if event is not None:
                event.record()
                event.synchronize()
            mp_event.set()

            if _non_tensor_keys:
                child_pipe.send(
                    ("non_tensor", cur_td.select(*_non_tensor_keys, strict=False))
                )

            del cur_td

        elif cmd == "step":
            if not initialized:
                raise RuntimeError("called 'init' before step")
            i += 1
            # No need to copy here since we don't write in-place
            input = root_shared_tensordict
            if data:
                next_td_passthrough_keys = data.get("next_td_passthrough_keys")
                if next_td_passthrough_keys is not None:
                    input = input.set(
                        "next", next_shared_tensordict.select(*next_td_passthrough_keys)
                    )
                non_tensor_data = data.get("non_tensor_data")
                if non_tensor_data is not None:
                    input.update(non_tensor_data)

            next_td = env._step(input)
            next_shared_tensordict.update_(next_td, non_blocking=non_blocking)
            if event is not None:
                event.record()
                event.synchronize()
            mp_event.set()

            if _non_tensor_keys:
                child_pipe.send(
                    ("non_tensor", next_td.select(*_non_tensor_keys, strict=False))
                )

            del next_td

        elif cmd == "step_and_maybe_reset":
            if not initialized:
                raise RuntimeError("called 'init' before step")
            i += 1
            # We must copy the root shared td here, or at least get rid of done:
            # if we don't `td is root_shared_tensordict`
            # which means that root_shared_tensordict will carry the content of next
            # in the next iteration. When using StepCounter, it will look for an
            # existing done state, find it and consider the env as done by input (not
            # by output) of the step!
            # Caveat: for RNN we may need some keys of the "next" TD so we pass the list
            # through data
            input = root_shared_tensordict
            if data:
                next_td_passthrough_keys = data.get("next_td_passthrough_keys", None)
                if next_td_passthrough_keys is not None:
                    input = input.set(
                        "next", next_shared_tensordict.select(*next_td_passthrough_keys)
                    )
                non_tensor_data = data.get("non_tensor_data", None)
                if non_tensor_data is not None:
                    input.update(non_tensor_data)
            td, root_next_td = env.step_and_maybe_reset(input)
            td_next = td.pop("next")
            next_shared_tensordict.update_(td_next, non_blocking=non_blocking)
            root_shared_tensordict.update_(root_next_td, non_blocking=non_blocking)

            if event is not None:
                event.record()
                event.synchronize()
            mp_event.set()

            if _non_tensor_keys:
                ntd = root_next_td.select(*_non_tensor_keys)
                ntd.set("next", td_next.select(*_non_tensor_keys))
                child_pipe.send(("non_tensor", ntd))

            del td, root_next_td

        elif cmd == "close":
            if not initialized:
                raise RuntimeError("call 'init' before closing")
            env.close()
            del (
                env,
                shared_tensordict,
                data,
                next_shared_tensordict,
                root_shared_tensordict,
            )
            mp_event.set()
            child_pipe.close()
            if verbose:
                torchrl_logger.info(f"{pid} closed")
            gc.collect()
            break

        elif cmd == "load_state_dict":
            env.load_state_dict(data)
            mp_event.set()

        elif cmd == "state_dict":
            state_dict = _recursively_strip_locks_from_state_dict(env.state_dict())
            msg = "state_dict"
            child_pipe.send((msg, state_dict))
            del state_dict

        else:
            err_msg = f"{cmd} from env"
            try:
                attr = getattr(env, cmd)
                if callable(attr):
                    args, kwargs = data
                    args_replace = []
                    for _arg in args:
                        if isinstance(_arg, str) and _arg == "_self":
                            continue
                        else:
                            args_replace.append(_arg)
                    result = attr(*args_replace, **kwargs)
                else:
                    result = attr
            except Exception as err:
                raise AttributeError(
                    f"querying {err_msg} resulted in an error."
                ) from err
            if cmd not in ("to"):
                child_pipe.send(("_".join([cmd, "done"]), result))
            else:
                # don't send env through pipe
                child_pipe.send(("_".join([cmd, "done"]), None))


def _run_worker_pipe_direct(
    parent_pipe: connection.Connection,
    child_pipe: connection.Connection,
    env_fun: Union[EnvBase, Callable],
    env_fun_kwargs: Dict[str, Any],
    mp_event: mp.Event = None,
    non_blocking: bool = False,
    has_lazy_inputs: bool = False,
    verbose: bool = False,
    num_threads: int | None = None,  # for fork start method
) -> None:
    if num_threads is not None:
        torch.set_num_threads(num_threads)

    parent_pipe.close()
    pid = os.getpid()
    if not isinstance(env_fun, EnvBase):
        env = env_fun(**env_fun_kwargs)
    else:
        if env_fun_kwargs:
            raise RuntimeError(
                "env_fun_kwargs must be empty if an environment is passed to a process."
            )
        env = env_fun
    del env_fun
    for spec in env.output_spec.values(True, True):
        if spec.device is not None and spec.device.type == "cuda":
            has_cuda = True
            break
    else:
        for spec in env.input_spec.values(True, True):
            if spec.device is not None and spec.device.type == "cuda":
                has_cuda = True
                break
        else:
            has_cuda = False
    if has_cuda:
        event = torch.cuda.Event()
    else:
        event = None

    i = -1
    import torchrl

    _timeout = torchrl._utils.BATCHED_PIPE_TIMEOUT

    initialized = False

    child_pipe.send("started")
    while True:
        try:
            if child_pipe.poll(_timeout):
                cmd, data = child_pipe.recv()
            else:
                raise TimeoutError(
                    f"Worker timed out after {_timeout}s, "
                    f"increase timeout if needed throught the BATCHED_PIPE_TIMEOUT environment variable."
                )
        except EOFError as err:
            raise EOFError(f"proc {pid} failed, last command: {cmd}.") from err
        if cmd == "seed":
            if not initialized:
                raise RuntimeError("call 'init' before closing")
            # torch.manual_seed(data)
            # np.random.seed(data)
            new_seed = env.set_seed(data[0], static_seed=data[1])
            child_pipe.send(("seeded", new_seed))

        elif cmd == "init":
            if verbose:
                torchrl_logger.info(f"initializing {pid}")
            if initialized:
                raise RuntimeError("worker already initialized")
            i = 0

            initialized = True

        elif cmd == "reset":
            if verbose:
                torchrl_logger.info(f"resetting worker {pid}")
            if not initialized:
                raise RuntimeError("call 'init' before resetting")
            # we use 'data' to pass the keys that we need to pass to reset,
            # because passing the entire buffer may have unwanted consequences
            # data, idx, reset_kwargs = data
            # data = data[idx]
            data, reset_kwargs = data
            if data is not None:
                data._fast_apply(
                    lambda x: x.clone() if x.device.type == "cuda" else x, out=data
                )
            cur_td = env.reset(
                tensordict=data,
                **reset_kwargs,
            )
            if event is not None:
                event.record()
                event.synchronize()
            mp_event.set()
            child_pipe.send(
                cur_td.consolidate(share_memory=True, inplace=True, num_threads=1)
            )
            del cur_td

        elif cmd == "step":
            if not initialized:
                raise RuntimeError("called 'init' before step")
            i += 1
            # data, idx = data
            # data = data[idx]
            next_td = env._step(data)
            if event is not None:
                event.record()
                event.synchronize()
            mp_event.set()
            child_pipe.send(
                next_td.consolidate(share_memory=True, inplace=True, num_threads=1)
            )
            del next_td

        elif cmd == "step_and_maybe_reset":
            if not initialized:
                raise RuntimeError("called 'init' before step")
            i += 1
            # data, idx = data
            # data = data[idx]
            data._fast_apply(
                lambda x: x.clone() if x.device.type == "cuda" else x, out=data
            )
            td, root_next_td = env.step_and_maybe_reset(data)

            if event is not None:
                event.record()
                event.synchronize()
            child_pipe.send((td, root_next_td))
            mp_event.set()
            del td, root_next_td

        elif cmd == "close":
            if not initialized:
                raise RuntimeError("call 'init' before closing")
            env.close()
            del (
                env,
                data,
            )
            mp_event.set()
            child_pipe.close()
            if verbose:
                torchrl_logger.info(f"{pid} closed")
            gc.collect()
            break

        elif cmd == "load_state_dict":
            env.load_state_dict(data)
            mp_event.set()

        elif cmd == "state_dict":
            state_dict = _recursively_strip_locks_from_state_dict(env.state_dict())
            msg = "state_dict"
            child_pipe.send((msg, state_dict))
            del state_dict

        else:
            err_msg = f"{cmd} from env"
            try:
                attr = getattr(env, cmd)
                if callable(attr):
                    args, kwargs = data
                    args_replace = []
                    for _arg in args:
                        if isinstance(_arg, str) and _arg == "_self":
                            continue
                        else:
                            args_replace.append(_arg)
                    result = attr(*args_replace, **kwargs)
                else:
                    result = attr
            except Exception as err:
                raise AttributeError(
                    f"querying {err_msg} resulted in an error."
                ) from err
            if cmd not in ("to"):
                child_pipe.send(("_".join([cmd, "done"]), result))
            else:
                # don't send env through pipe
                child_pipe.send(("_".join([cmd, "done"]), None))


def _filter_empty(tensordict):
    return tensordict.select(*tensordict.keys(True, True))


def _stackable(*tensordicts):
    try:
        ls = LazyStackedTensorDict(*tensordicts, stack_dim=0)
        ls.contiguous()
        return not ls._has_exclusive_keys
    except RuntimeError:
        return False


def _cuda_sync(device):
    return functools.partial(torch.cuda.synchronize, device=device)


def _mps_sync(device):
    return torch.mps.synchronize


# Create an alias for possible imports
_BatchedEnv = BatchedEnvBase<|MERGE_RESOLUTION|>--- conflicted
+++ resolved
@@ -1690,10 +1690,6 @@
             shared_tensordict_parent = (
                 self.shared_tensordict_parent._get_sub_tensordict(partial_steps)
             )
-<<<<<<< HEAD
-            tensordict = tensordict._fast_apply(lambda x, y: x[partial_steps].to(y.device), shared_tensordict_parent)
-            workers_range = partial_steps.nonzero(as_tuple=True)[0].tolist()
-=======
             tensordict = tensordict._fast_apply(
                 lambda x, y: x[partial_steps].to(y.device)
                 if y is not None
@@ -1702,8 +1698,7 @@
                 default=None,
                 device=shared_tensordict_parent.device,
             )
-            workers_range = partial_steps.nonzero().squeeze().tolist()
->>>>>>> 488b1250
+            workers_range = partial_steps.nonzero(as_tuple=True)[0].tolist()
         else:
             workers_range = range(self.num_workers)
             shared_tensordict_parent = self.shared_tensordict_parent
