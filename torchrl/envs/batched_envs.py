--- conflicted
+++ resolved
@@ -1477,10 +1477,7 @@
                 env_fun = self.create_env_fn[idx]
                 if not isinstance(env_fun, (EnvCreator, CloudpickleWrapper)):
                     env_fun = CloudpickleWrapper(env_fun)
-<<<<<<< HEAD
-
-=======
->>>>>>> fd843d04
+
                 kwargs[idx].update(
                     {
                         "parent_pipe": parent_pipe,
@@ -1490,7 +1487,7 @@
                         "has_lazy_inputs": self.has_lazy_inputs,
                         "num_threads": num_sub_threads,
                         "non_blocking": self.non_blocking,
-                        "filter_warnings": self._filter_warnings_subprocess,
+                        "filter_warnings": self._filter_warnings_subprocess(),
                     }
                 )
                 if self._use_buffers:
