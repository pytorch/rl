--- conflicted
+++ resolved
@@ -91,17 +91,6 @@
                 raise TypeError(
                     "model must be a TensorDictModule, a list of TensorDictModule or a TensorDictSequence"
                 )
-<<<<<<< HEAD
-            else:
-                modules = model
-        else:
-            raise TypeError(
-                "model must be a TensorDictModule, a list of TensorDictModule or a TensorDictSequence"
-            )
-
-        self.module = TensorDictSequence(*modules)
-=======
->>>>>>> a4e687f0
 
         if in_keys_train is None:
             self.in_keys_train = self.module.in_keys
