# Copyright (c) Meta Platforms, Inc. and affiliates.
#
# This source code is licensed under the MIT license found in the
# LICENSE file in the root directory of this source tree.
from __future__ import annotations

from typing import Any, Callable, Literal

import torch

from tensordict import NestedKey, TensorDict, TensorDictBase, unravel_key
from tensordict.tensorclass import NonTensorData, NonTensorStack
from tensordict.utils import _zip_strict
from torch.utils.data import DataLoader
from torchrl.data.map.hash import SipHash
from torchrl.data.tensor_specs import (
    Bounded,
    Categorical as CategoricalSpec,
    Composite,
    NonTensor,
    TensorSpec,
    Unbounded,
)
from torchrl.envs import EnvBase
from torchrl.envs.utils import _StepMDP


class LLMEnv(EnvBase):
    """A text generation environment.

    This environment is designed to work with language models, where the observation is a string or a tensor of
    integers representing a sequence of tokens.
    The action is also a string or a tensor of integers, which is concatenated to the previous observation to form the
    new observation.

    By default, this environment is meant to track history for a prompt. Users can append transforms to tailor
    this to their use case, such as Chain of Thought (CoT) reasoning or other custom processing.

    Users must append a transform to set the "done" condition, which would trigger the loading of the next prompt.

    Prompts to the language model can be loaded when the environment is ``reset`` if the environment is created via :meth:`~from_dataloader`

    Keyword Args:
        token_key (NestedKey, optional): The key in the tensordict where the tokens are stored (when `str2str=False`).
            Defaults to ``"tokens"``.
        str_key (NestedKey, optional): The key in the tensordict where the string input is stored (when `str2str=True`).
            Defaults to ``"text"``.
        attention_key (NestedKey, optional): The key in the tensordict where the attention mask is stored.
            Defaults to ``"attention_mask"``.
        action_key (NestedKey, optional): The key in the tensordict where the action is stored. Defaults to
            ``tokens_response`` or ``"text_response"``.
        reward_key (NestedKey, optional): The key in the tensordict where the reward is stored if `assign_reward=True`.
            Defaults to  ``"reward"``.
        str2str (bool, optional): Whether the environment should expect strings as input and output. Defaults to ``False``.
        device (torch.device | None, optional): The device on which the environment should run. Defaults to ``None``.
        vocab_size (int | None, optional): The size of the vocabulary. If None, the environment will assume an
            unbounded vocabulary. Defaults to ``None``.
        no_stack (bool, optional): If ``False`` (default), the environment should stack the action with the past
            observation, each action being a new, unseen part of a conversation. Otherwise, the action is assumed
            to be the plain output of the LLM, including the input tokens / strings.
        has_attention (bool, optional): if ``True``, an attention mask is to be used under the key indicated by
            :attr:`attention_key`. Defaults to ``True``.
        assign_reward (bool, optional): if ``True``, a zero-valued reward of shape equal to to the action shape
            is written during calls to `step()`. Defaults to ``False``.
        assign_done (bool, optional): if ``True``, a zero-valued done and terminated state of shape equal to to the
            action shape is written during calls to `step()`. Defaults to ``False``.

            .. note:: regardless of the value assigned to `assign_done`, a done state will be written at the root
                as it is a requirement for all TorchRL environments.

        batch_size (int or torch.Size, optional): Batch size of the environment. If left empty, the environment
            is batchless (or batch-unlocked), meaning that it can accept tensordicts of any batch size.
            Defaults to ``None`` (batch-unlocked).
        as_llm_data (bool, optional): If ``True``, the data will be of type :class:`~torchrl.data.LLMData`.
            Defaults to ``False``.

    .. seealso:: :class:`~torchrl.envs.DataLoadingPrimer` for examples.

    Methods:
        from_dataloader: Creates an LLMEnv instance from a dataloader.

    """

    _DEFAULT_TOKEN_KEY = "tokens"
    _DEFAULT_STR_KEY = "text"
    _DEFAULT_ATTENTION_KEY = "attention_mask"
    _DEFAULT_ACTION_TOKENS_KEY = "tokens_response"
    _DEFAULT_ACTION_STR_KEY = "text_response"

    def __init__(
        self,
        *,
        token_key: NestedKey | None = None,
        str_key: NestedKey | None = None,
        attention_key: NestedKey | None = None,
        action_key: NestedKey | None = None,
        reward_key: NestedKey = "reward",
        str2str: bool = False,
        device: torch.device | None = None,
        vocab_size: int | None = None,
        no_stack: bool = True,
        assign_reward: bool = False,
        assign_done: bool = False,
        batch_size: int | torch.Size | None = None,
        has_attention: bool = True,
        as_llm_data: bool = False,
    ) -> None:
        self.as_llm_data = as_llm_data
        if token_key is None:
            token_key = self._DEFAULT_TOKEN_KEY
        if str_key is None:
            str_key = self._DEFAULT_STR_KEY
        if attention_key is None:
            attention_key = self._DEFAULT_ATTENTION_KEY
        if action_key is None:
            if str2str:
                action_key = self._DEFAULT_ACTION_STR_KEY
            else:
                action_key = self._DEFAULT_ACTION_TOKENS_KEY
        if batch_size is None:
            self._batch_locked = False
            batch_size = ()
        else:
            self._batch_locked = True
<<<<<<< HEAD
            if not isinstance(batch_size, (tuple, list)):
                batch_size = (batch_size,)
        super().__init__(
            device=device,
            batch_size=batch_size,
        )
        self.has_attention = has_attention
        self.str2str = str2str
        self.vocab_size = vocab_size
        self.token_key = unravel_key(token_key)
        self.str_key = unravel_key(str_key)
        self.attention_key = unravel_key(attention_key)
=======
        super().__init__(
            device=device, batch_size=() if batch_size is None else (batch_size,)
        )
        self.str2str = str2str
        self.vocab_size = vocab_size
        self.observation_key = unravel_key(token_key)
        if attention_key is not None:
            attention_key = unravel_key(attention_key)
        self.attention_key = attention_key
>>>>>>> 5bb33342
        self.no_stack = no_stack
        self.assign_reward = assign_reward
        self.assign_done = assign_done

        # self.action_key = unravel_key(action_key)
        if str2str:
            self.full_observation_spec_unbatched = Composite(
<<<<<<< HEAD
                {
                    self.str_key: NonTensor(
                        example_data="a string", batched=True, shape=()
                    )
                }
=======
                {token_key: NonTensor(example_data="a string", batched=True, shape=())}
>>>>>>> 5bb33342
            )
            self.full_action_spec_unbatched = Composite(
                {action_key: NonTensor(example_data="a string", batched=True, shape=())}
            )
        else:
            if vocab_size is None:
                observation_spec = {
                    token_key: Unbounded(shape=(-1,), dtype=torch.int64, device=device)
                }
<<<<<<< HEAD
                if self.has_attention:
=======
                if attention_key is not None:
>>>>>>> 5bb33342
                    observation_spec[attention_key] = Unbounded(
                        shape=(-1,), dtype=torch.int64, device=device
                    )
                self.full_observation_spec_unbatched = Composite(observation_spec)
                self.full_action_spec_unbatched = Composite(
                    {
                        action_key: Unbounded(
                            shape=(-1,), dtype=torch.int64, device=device
                        )
                    }
                )
            else:
                self.full_observation_spec_unbatched = Composite(
                    {
                        token_key: Bounded(
                            shape=(-1,),
                            dtype=torch.int64,
                            low=0,
                            high=vocab_size,
                            device=device,
                        )
                    }
                )
                self.full_action_spec_unbatched = Composite(
                    {
                        action_key: Bounded(
                            shape=(-1,),
                            dtype=torch.int64,
                            low=0,
                            high=vocab_size,
                            device=device,
                        )
                    }
                )
        STR2STR_ERR = ValueError(
            "str2str cannot be True when either of assign_reward / assign_done are True. "
            "Tokens are required to compute the reward shape."
        )
        if self.assign_reward:
            if self.str2str:
                raise STR2STR_ERR
            self.full_reward_spec_unbatched = Composite(
                {reward_key: Unbounded(shape=(-1,), device=device)}
            )
        else:
            self.full_reward_spec_unbatched = Composite(device=device)

        if not self.assign_done:
            # Use single done
            self.full_done_spec_unbatched = Composite(
                done=Unbounded(shape=(1,), dtype=torch.bool),
                terminated=Unbounded(shape=(1,), dtype=torch.bool),
            )
        elif self.str2str:
            raise STR2STR_ERR
        else:
            # Use single done
            self.full_done_spec_unbatched = Composite(
                tokens_data=Composite(
                    done=Unbounded(shape=(-1,), dtype=torch.bool),
                    terminated=Unbounded(shape=(-1,), dtype=torch.bool),
                ),
                done=Unbounded(shape=(1,), dtype=torch.bool),
                terminated=Unbounded(shape=(1,), dtype=torch.bool),
            )

    @classmethod
    def from_dataloader(
        cls,
        dataloader: DataLoader,
        *,
        token_key: NestedKey | None = None,
        str_key: NestedKey | None = None,
        attention_key: NestedKey | None = None,
        action_key: NestedKey | None = None,
        reward_key: NestedKey = "reward",
        str2str: bool = False,
        device: torch.device | None = None,
        vocab_size: int | None = None,
        no_stack: bool = False,
        as_llm_data: bool = False,
        batch_size: int | torch.Size | None = None,
        has_attention: bool = True,
        assign_reward: bool = False,
        assign_done: bool = False,
        primers: Composite | None = None,
        data_keys: list[NestedKey] | None = None,
        data_specs: list[TensorSpec] | None = None,
        example_data: Any = None,
        stack_method: Callable[[Any], Any]
        | Literal["as_nested_tensor", "as_padded_tensor"] = None,
        repeats: int | None = None,
    ) -> LLMEnv:
        """Creates an LLMEnv instance from a dataloader.

        This method creates an LLMEnv instance and appends a DataLoadingPrimer to it, which populates ``data_keys`` (by default ``observation_key``) with data from the provided dataloader when the environment is reset.

        Args:
            dataloader (DataLoader): The dataloader to load data from.
            token_key (NestedKey, optional): The key in the tensordict where the tokens are stored (when `str2str=False`).
                Defaults to ``("tokens_in", "input_ids")``.
            str_key (NestedKey, optional): The key in the tensordict where the string input is stored (when `str2str=True`).
                Defaults to ``"test"``.
            attention_key (NestedKey, optional): The key in the tensordict where the attention mask is stored.
                Defaults to ``("tokens_in", "input_ids")``
            action_key (NestedKey, optional): The key in the tensordict where the action is stored. Defaults to
                ``("tokens_out", "sequences")``.
            reward_key (NestedKey, optional): The key in the tensordict where the reward is stored if `assign_reward=True`.
                Defaults to  ``"reward"``.
            str2str (bool, optional): Whether the environment should expect strings as input and output. Defaults to ``False``.
            device (torch.device | None, optional): The device on which the environment should run. Defaults to ``None``.
            vocab_size (int | None, optional): The size of the vocabulary. If None, the environment will assume an
                unbounded vocabulary. Defaults to ``None``.
            no_stack (bool, optional): If ``False`` (default), the environment should stack the action with the past
                observation, each action being a new, unseen part of a conversation. Otherwise, the action is assumed
                to be the plain output of the LLM, including the input tokens / strings.
            has_attention (bool, optional): if ``True``, an attention mask is to be used under the key indicated by
                :attr:`attention_key`. Defaults to ``True``.
            assign_reward (bool, optional): if ``True``, a zero-valued reward of shape equal to to the action shape
                is written during calls to `step()`. Defaults to ``False``.
            assign_done (bool, optional): if ``True``, a zero-valued done and terminated state of shape equal to to the
                action shape is written during calls to `step()`. Defaults to ``False``.

                .. note:: regardless of the value assigned to `assign_done`, a done state will be written at the root
                    as it is a requirement for all TorchRL environments.

            batch_size (int or torch.Size, optional): Batch size of the environment. If left empty, the environment
                is batchless (or batch-unlocked), meaning that it can accept tensordicts of any batch size.
                Defaults to ``None`` (batch-unlocked).
            primers (Composite | None, optional): The primers to use for each key in the dataloader.
                Defaults to ``None``.
            data_keys (list[NestedKey] | None, optional): The keys to use for each item in the dataloader. If not passed ``observation_key`` will be populated with the data.
                Defaults to ``None``.
            data_specs (list[TensorSpec] | None, optional): The specs to use for each item in the dataloader.
                Defaults to ``None``.
            example_data (Any, optional): Example data to use for initializing the primer. Defaults to ``None``.
            stack_method (Callable[[Any], Any] | Literal["as_nested_tensor", "as_padded_tensor"], optional): The
                method to use for stacking the data. Defaults to ``None``.
            repeats (int, optional): How many times the same sample needs to appear successively. This can be useful in
                situations like GRPO where a single prompt is used multiple times to estimate the advantage using Monte-Carlo
                samples (rather than an advantage module).
            as_llm_data (bool, optional): If ``True``, the data will be of type :class:`~torchrl.data.LLMData`.
                Defaults to ``False``.

        Returns:
            LLMEnv: The created LLMEnv instance.
        """
        from torchrl.envs import DataLoadingPrimer

        if data_keys is None:
            if str2str:
                if str_key is None:
                    data_keys = [LLMEnv._DEFAULT_STR_KEY]
                else:
                    data_keys = [str_key]
            else:
                if token_key is None:
                    data_keys = [LLMEnv._DEFAULT_TOKEN_KEY]
                else:
                    data_keys = [token_key]
                if has_attention:
                    if attention_key is None:
                        data_keys.append(LLMEnv._DEFAULT_ATTENTION_KEY)
                    else:
                        data_keys.append(attention_key)

        primer = DataLoadingPrimer(
            dataloader=dataloader,
            primers=primers,
            data_keys=data_keys,
            data_specs=data_specs,
            example_data=example_data,
            stack_method=stack_method,
            repeats=repeats,
        )
        env = LLMEnv(
            str2str=str2str,
            device=device,
            token_key=token_key,
            str_key=str_key,
            attention_key=attention_key,
            action_key=action_key,
            reward_key=reward_key,
            vocab_size=vocab_size,
            no_stack=no_stack,
            assign_reward=assign_reward,
            assign_done=assign_done,
            batch_size=batch_size,
            has_attention=has_attention,
            as_llm_data=as_llm_data,
        )
        return env.append_transform(primer)

    @staticmethod
    def _check_obs_act_and_cat(obs, action):
        if not isinstance(obs, str):
            raise TypeError(f"Observation must be a string, got {type(obs)}.")
        if not isinstance(action, str):
            raise TypeError(f"Action must be a string, got {type(action)}.")
        return obs + action

    def _step(
        self,
        tensordict: TensorDictBase,
    ) -> TensorDictBase:
        next_td = tensordict.empty()
        self._make_next_obs(tensordict, next_td)
        self._maybe_make_reward(tensordict, next_td)
        self._maybe_make_done(tensordict, next_td)
        if self.as_llm_data:
            raise NotImplementedError()
        return next_td

    def _maybe_make_reward(
        self, tensordict: TensorDictBase, next_td: TensorDictBase
    ) -> TensorDictBase:
        if self.assign_reward:
            next_td.set(
                self.reward_key,
                torch.zeros_like(
                    tensordict.get(self.action_key), dtype=self.reward_spec.dtype
                ),
            )
        return next_td

    def _maybe_make_done(
        self, tensordict: TensorDictBase, next_td: TensorDictBase
    ) -> TensorDictBase:
        if self.assign_done:
            action = tensordict.get(self.action_key)
            if action is None:
                done = torch.zeros(
                    tensordict.shape + (1,), dtype=torch.bool, device=self.device
                )
            else:
                done = torch.zeros_like(action, dtype=torch.bool)
            next_td.set(("tokens_data", "terminated"), done)
            next_td.set(("tokens_data", "done"), done.clone())
            next_td.set(
                "terminated", next_td.get(("tokens_data", "done")).any(-1, keepdim=True)
            )
            next_td.set(
                "terminated",
                next_td.get(("tokens_data", "terminated")).any(-1, keepdim=True),
            )
        return next_td

    def _make_next_obs(
        self, tensordict: TensorDictBase, nex_td: TensorDictBase
    ) -> TensorDictBase:
        if self.no_stack:
            if self.str2str:
                raise NotImplementedError
            action = tensordict.get(self.action_key)
            nex_td.set(self.token_key, action)
            if self.has_attention:
                attention_mask = tensordict.get(self.attention_key)
                n = action.shape[-1] - attention_mask.shape[-1]
                if n > 0:
                    # It can happen that there's only one action (eg rand_action)
                    attention_mask = torch.cat(
                        [
                            attention_mask,
                            attention_mask.new_ones(attention_mask.shape[:-1] + (n,)),
                        ],
                        -1,
                    )
                nex_td.set(self.attention_key, attention_mask)
            return nex_td

        # Cat action entry with prev obs
        if self.str2str:
            obs = tensordict[self.str_key]
            action = tensordict[self.action_key]
            if not tensordict.batch_size:
                if not isinstance(obs, str) or not isinstance(action, str):
                    raise TypeError(
                        "The tensordict is batchless, yet the action and/or observations are not "
                        f"strings but {type(action)} and {type(obs)}, respectivly."
                    )
                observation = self._check_obs_act_and_cat(obs, action)
            else:
                observation = NonTensorStack(
                    *[
                        self._check_obs_act_and_cat(_obs, _action)
                        for (_obs, _action) in _zip_strict(obs, action)
                    ]
                )
            return nex_td.set(self.str_key, observation)
        else:
            try:
                obs: torch.Tensor = tensordict.get(self.token_key)
                action = tensordict.get(self.action_key)
                if getattr(obs, "is_nested", False):
                    observation = torch.nested.as_nested_tensor(
                        [
                            torch.cat([_obs, _action], -1)
                            for _obs, _action in _zip_strict(
                                obs.unbind(0), action.unbind(0)
                            )
                        ],
                        layout=obs.layout,
                    )
                else:
                    observation = torch.cat([obs, action], -1)
            except TypeError:
                raise TypeError(
                    "Failed to cat action and observation tensors. Check that str2str argument is correctly "
                    f"set in {type(self).__name__}."
                )
            return nex_td.set(self.token_key, observation)

    def _reset(self, tensordict: TensorDictBase, **kwargs) -> TensorDictBase:
        # We should have an observation by this time, if not raise an exception
<<<<<<< HEAD
        def check_token():
            return not self.str2str and (
                self.token_key not in tensordict.keys(isinstance(self.token_key, tuple))
            )

        def check_str():
            return self.str2str and (
                self.str_key not in tensordict.keys(isinstance(self.str_key, tuple))
            )

        if tensordict is None or check_token() or check_str():
=======
        if tensordict is None or self.observation_key not in tensordict.keys(
            isinstance(self.observation_key, tuple)
        ):
>>>>>>> 5bb33342
            raise KeyError(
                f"Observation key {self.token_key} is not defined. Make sure a TensorDictPrimer (eg, "
                f"torchrl.envs.DataLoadingPrimer) is appended to the env transforms."
            )
        td_reset = tensordict.copy()
        tensordict = self._maybe_make_done(tensordict, td_reset)
        if self.as_llm_data:
            raise NotImplementedError()
        return tensordict

    def _set_seed(self, seed: int | None):
        return seed


class LLMHashingEnv(EnvBase):
    """A text generation environment that uses a hashing module to identify unique observations.

    The primary goal of this environment is to identify token chains using a hashing function.
    This allows the data to be stored in a :class:`~torchrl.data.MCTSForest` using nothing but hashes as node
    identifiers, or easily prune repeated token chains in a data structure.
    The following figure gives an overview of this workflow:

    .. figure:: /_static/img/rollout-llm.png
        :alt: Data collection loop with our LLM environment.

    Args:
        vocab_size (int): The size of the vocabulary. Can be omitted if the tokenizer is passed.

    Keyword Args:
        hashing_module (Callable[[torch.Tensor], torch.Tensor], optional):
            A hashing function that takes a tensor as input and returns a hashed tensor.
            Defaults to :class:`~torchrl.data.SipHash` if not provided.
        observation_key (NestedKey, optional): The key for the observation in the TensorDict.
            Defaults to "observation".
        text_output (bool, optional): Whether to include the text output in the observation.
            Defaults to True.
        tokenizer (transformers.Tokenizer | None, optional):
            A tokenizer function that converts text to tensors.
            Only used when `text_output` is `True`.
            Must implement the following methods: `decode` and `batch_decode`.
            Defaults to ``None``.
        text_key (NestedKey | None, optional): The key for the text output in the TensorDict.
            Defaults to "text".

    Examples:
        >>> from tensordict import TensorDict
        >>> from torchrl.envs import LLMHashingEnv
        >>> from transformers import GPT2Tokenizer
        >>> tokenizer = GPT2Tokenizer.from_pretrained("openai-community/gpt2")
        >>> x = tokenizer(["Check out TorchRL!"])["input_ids"]
        >>> env = LLMHashingEnv(tokenizer=tokenizer)
        >>> td = TensorDict(observation=x, batch_size=[1])
        >>> td = env.reset(td)
        >>> print(td)
        TensorDict(
            fields={
                done: Tensor(shape=torch.Size([1, 1]), device=cpu, dtype=torch.bool, is_shared=False),
                hash: Tensor(shape=torch.Size([1, 1]), device=cpu, dtype=torch.int64, is_shared=False),
                observation: Tensor(shape=torch.Size([1, 5]), device=cpu, dtype=torch.int64, is_shared=False),
                terminated: Tensor(shape=torch.Size([1, 1]), device=cpu, dtype=torch.bool, is_shared=False),
                text: NonTensorStack(
                    ['Check out TorchRL!'],
                    batch_size=torch.Size([1]),
                    device=None)},
            batch_size=torch.Size([1]),
            device=None,
            is_shared=False)

    """

    def __init__(
        self,
        vocab_size: int | None = None,
        *,
        hashing_module: Callable[[torch.Tensor], torch.Tensor] = None,
        observation_key: NestedKey = "observation",
        text_output: bool = True,
        tokenizer: Callable[[str | list[str]], torch.Tensor] | None = None,
        text_key: NestedKey | None = "text",
    ):
        super().__init__()
        if vocab_size is None:
            if tokenizer is None:
                raise TypeError(
                    "You must provide a vocab_size integer if tokenizer is `None`."
                )
            vocab_size = tokenizer.vocab_size
        self._batch_locked = False
        if hashing_module is None:
            hashing_module = SipHash()

        self._hashing_module = hashing_module
        self._tokenizer = tokenizer
        self.observation_key = observation_key
        observation_spec = {
            observation_key: CategoricalSpec(n=vocab_size, shape=(-1,)),
            "hashing": Unbounded(shape=(1,), dtype=torch.int64),
        }
        self.text_output = text_output
        if not text_output:
            text_key = None
        elif text_key is None:
            text_key = "text"
        if text_key is not None:
            observation_spec[text_key] = NonTensor(shape=())
            self.text_key = text_key
        self.observation_spec = Composite(observation_spec)
        self.action_spec = Composite(action=CategoricalSpec(vocab_size, shape=(1,)))
        _StepMDP(self)

    def make_tensordict(self, input: str | list[str]) -> TensorDict:
        """Converts a string or list of strings in a TensorDict with appropriate shape and device."""
        list_len = len(input) if isinstance(input, list) else 0
        tensordict = TensorDict(
            {self.observation_key: self._tokenizer(input)}, device=self.device
        )
        if list_len:
            tensordict.batch_size = [list_len]
        return self.reset(tensordict)

    def _reset(self, tensordict: TensorDictBase):
        """Initializes the environment with a given observation.

        Args:
            tensordict (TensorDictBase): A TensorDict containing the initial observation.

        Returns:
            A TensorDict containing the initial observation, its hash, and other relevant information.

        """
        out = tensordict.empty()
        obs = tensordict.get(self.observation_key, None)
        if obs is None:
            raise RuntimeError(
                f"Resetting the {type(self).__name__} environment requires a prompt."
            )
        if self.text_output:
            if obs.ndim > 1:
                text = self._tokenizer.batch_decode(obs)
                text = NonTensorStack.from_list(text)
            else:
                text = self._tokenizer.decode(obs)
                text = NonTensorData(text)
            out.set(self.text_key, text)

        if obs.ndim > 1:
            out.set("hashing", self._hashing_module(obs).unsqueeze(-1))
        else:
            out.set("hashing", self._hashing_module(obs.unsqueeze(0)).transpose(0, -1))

        if not self.full_done_spec.is_empty():
            out.update(self.full_done_spec.zero(tensordict.shape))
        else:
            out.set("done", torch.zeros((*tensordict.batch_size, 1), dtype=torch.bool))
            out.set(
                "terminated", torch.zeros((*tensordict.batch_size, 1), dtype=torch.bool)
            )
        return out

    def _step(self, tensordict):
        """Takes an action (i.e., the next token to generate) and returns the next observation and reward.

        Args:
            tensordict: A TensorDict containing the current observation and action.

        Returns:
            A TensorDict containing the next observation, its hash, and other relevant information.
        """
        out = tensordict.empty()
        action = tensordict.get("action")
        obs = torch.cat([tensordict.get(self.observation_key), action], -1)
        kwargs = {self.observation_key: obs}

        catval = torch.cat([tensordict.get("hashing"), action], -1)
        if obs.ndim > 1:
            new_hash = self._hashing_module(catval).unsqueeze(-1)
        else:
            new_hash = self._hashing_module(catval.unsqueeze(0)).transpose(0, -1)

        if self.text_output:
            if obs.ndim > 1:
                text = self._tokenizer.batch_decode(obs)
                text = NonTensorStack.from_list(text)
            else:
                text = self._tokenizer.decode(obs)
                text = NonTensorData(text)
            kwargs[self.text_key] = text
        kwargs.update(
            {
                "hashing": new_hash,
                "done": torch.zeros((*tensordict.batch_size, 1), dtype=torch.bool),
                "terminated": torch.zeros(
                    (*tensordict.batch_size, 1), dtype=torch.bool
                ),
            }
        )
        return out.update(kwargs)

    def _set_seed(self, *args):
        """Sets the seed for the environment's randomness.

        .. note:: This environment has no randomness, so this method does nothing.
        """<|MERGE_RESOLUTION|>--- conflicted
+++ resolved
@@ -122,7 +122,6 @@
             batch_size = ()
         else:
             self._batch_locked = True
-<<<<<<< HEAD
             if not isinstance(batch_size, (tuple, list)):
                 batch_size = (batch_size,)
         super().__init__(
@@ -134,18 +133,9 @@
         self.vocab_size = vocab_size
         self.token_key = unravel_key(token_key)
         self.str_key = unravel_key(str_key)
-        self.attention_key = unravel_key(attention_key)
-=======
-        super().__init__(
-            device=device, batch_size=() if batch_size is None else (batch_size,)
-        )
-        self.str2str = str2str
-        self.vocab_size = vocab_size
-        self.observation_key = unravel_key(token_key)
         if attention_key is not None:
             attention_key = unravel_key(attention_key)
         self.attention_key = attention_key
->>>>>>> 5bb33342
         self.no_stack = no_stack
         self.assign_reward = assign_reward
         self.assign_done = assign_done
@@ -153,15 +143,7 @@
         # self.action_key = unravel_key(action_key)
         if str2str:
             self.full_observation_spec_unbatched = Composite(
-<<<<<<< HEAD
-                {
-                    self.str_key: NonTensor(
-                        example_data="a string", batched=True, shape=()
-                    )
-                }
-=======
-                {token_key: NonTensor(example_data="a string", batched=True, shape=())}
->>>>>>> 5bb33342
+                {self.str_key: NonTensor(example_data="a string", batched=True, shape=())}
             )
             self.full_action_spec_unbatched = Composite(
                 {action_key: NonTensor(example_data="a string", batched=True, shape=())}
@@ -171,11 +153,7 @@
                 observation_spec = {
                     token_key: Unbounded(shape=(-1,), dtype=torch.int64, device=device)
                 }
-<<<<<<< HEAD
                 if self.has_attention:
-=======
-                if attention_key is not None:
->>>>>>> 5bb33342
                     observation_spec[attention_key] = Unbounded(
                         shape=(-1,), dtype=torch.int64, device=device
                     )
@@ -490,7 +468,6 @@
 
     def _reset(self, tensordict: TensorDictBase, **kwargs) -> TensorDictBase:
         # We should have an observation by this time, if not raise an exception
-<<<<<<< HEAD
         def check_token():
             return not self.str2str and (
                 self.token_key not in tensordict.keys(isinstance(self.token_key, tuple))
@@ -502,11 +479,6 @@
             )
 
         if tensordict is None or check_token() or check_str():
-=======
-        if tensordict is None or self.observation_key not in tensordict.keys(
-            isinstance(self.observation_key, tuple)
-        ):
->>>>>>> 5bb33342
             raise KeyError(
                 f"Observation key {self.token_key} is not defined. Make sure a TensorDictPrimer (eg, "
                 f"torchrl.envs.DataLoadingPrimer) is appended to the env transforms."
