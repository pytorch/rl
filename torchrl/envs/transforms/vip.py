--- conflicted
+++ resolved
@@ -91,11 +91,7 @@
 
         for out_key in self.out_keys:
             observation_spec[out_key] = NdUnboundedContinuousTensorSpec(
-<<<<<<< HEAD
                 shape=torch.Size([*dim, self.outdim]), device=device
-=======
-                shape=torch.Size([self.outdim]), device=device
->>>>>>> fbfd47c4
             )
 
         return observation_spec
@@ -229,15 +225,9 @@
         # VIP
         if out_keys is None:
             if stack_images:
-<<<<<<< HEAD
                 out_keys = ["vip_vec"]
             else:
                 out_keys = [f"vip_vec_{i}" for i in range(len(in_keys))]
-=======
-                out_keys = ["next_vip_vec"]
-            else:
-                out_keys = [f"next_vip_vec_{i}" for i in range(len(in_keys))]
->>>>>>> fbfd47c4
         elif stack_images and len(out_keys) != 1:
             raise ValueError(
                 f"out_key must be of length 1 if stack_images is True. Got out_keys={out_keys}"
@@ -350,13 +340,7 @@
     def _step(self, tensordict: TensorDictBase) -> TensorDictBase:
         if "goal_embedding" not in tensordict.keys():
             tensordict = self._embed_goal(tensordict)
-<<<<<<< HEAD
         last_embedding_key = self.out_keys[0]
-=======
-        tensordict = super().forward(tensordict)
-        cur_embedding = tensordict.get(self.out_keys[0])
-        last_embedding_key = self.out_keys[0].split("next_")[1]
->>>>>>> fbfd47c4
         last_embedding = tensordict.get(last_embedding_key, None)
         tensordict = super()._step(tensordict)
         cur_embedding = tensordict.get(self.out_keys[0])
