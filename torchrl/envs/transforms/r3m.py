--- conflicted
+++ resolved
@@ -15,12 +15,8 @@
     CompositeSpec,
     NdUnboundedContinuousTensorSpec,
 )
-<<<<<<< HEAD
 from torchrl.data.utils import DEVICE_TYPING
-from torchrl.envs.transforms import (
-=======
 from torchrl.envs.transforms.transforms import (
->>>>>>> d9b6ed93
     ToTensorImage,
     Compose,
     ObservationNorm,
