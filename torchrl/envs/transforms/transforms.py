# Copyright (c) Meta Plobs_dictnc. and affiliates.
#
# This source code is licensed under the MIT license found in the
# LICENSE file in the root directory of this source tree.

from __future__ import annotations

import collections
import multiprocessing as mp
import warnings
from copy import copy, deepcopy
from textwrap import indent
from typing import Any, List, Optional, OrderedDict, Sequence, Tuple, Union

import torch
from tensordict import unravel_key_list
from tensordict.nn import dispatch
from tensordict.tensordict import TensorDict, TensorDictBase
<<<<<<< HEAD
from tensordict.utils import expand_as_right, NestedKey, unravel_key
=======
from tensordict.utils import expand_as_right
>>>>>>> f9f975c8
from torch import nn, Tensor

from torchrl._utils import unravel_key, unravel_key_list

from torchrl.data.tensor_specs import (
    BinaryDiscreteTensorSpec,
    BoundedTensorSpec,
    CompositeSpec,
    ContinuousBox,
    DEVICE_TYPING,
    DiscreteTensorSpec,
    OneHotDiscreteTensorSpec,
    TensorSpec,
    UnboundedContinuousTensorSpec,
    UnboundedDiscreteTensorSpec,
)
from torchrl.envs.common import EnvBase, make_tensordict
from torchrl.envs.transforms import functional as F
from torchrl.envs.transforms.utils import check_finite
from torchrl.envs.utils import _sort_keys, step_mdp
from torchrl.objectives.value.functional import reward2go

try:
    from torchvision.transforms.functional import center_crop

    try:
        from torchvision.transforms.functional import InterpolationMode, resize

        def interpolation_fn(interpolation):  # noqa: D103
            return InterpolationMode(interpolation)

    except ImportError:

        def interpolation_fn(interpolation):  # noqa: D103
            return interpolation

        from torchvision.transforms.functional_tensor import resize

    _has_tv = True
except ImportError:
    _has_tv = False

IMAGE_KEYS = ["pixels"]
_MAX_NOOPS_TRIALS = 10

FORWARD_NOT_IMPLEMENTED = "class {} cannot be executed without a parent" "environment."


def _apply_to_composite(function):
    def new_fun(self, observation_spec):
        if isinstance(observation_spec, CompositeSpec):
            d = observation_spec._specs
            for in_key, out_key in zip(self.in_keys, self.out_keys):
                if in_key in observation_spec.keys(True, True):
                    d[out_key] = function(self, observation_spec[in_key].clone())
            return CompositeSpec(
                d, shape=observation_spec.shape, device=observation_spec.device
            )
        else:
            return function(self, observation_spec)

    return new_fun


def _apply_to_composite_inv(function):
    # Changes the input_spec following a transform function.
    # The usage is: if an env expects a certain input (e.g. a double tensor)
    # but the input has to be transformed (e.g. it is float), this function will
    # modify the spec to get a spec that from the outside matches what is given
    # (ie a float).
    # Now since EnvBase.step ignores new inputs (ie the root level of the
    # tensor is not updated) an out_key that does not match the in_key has
    # no effect on the spec.
    def new_fun(self, input_spec):
        action_spec = input_spec["_action_spec"].clone()
        state_spec = input_spec["_state_spec"]
        if state_spec is None:
            state_spec = CompositeSpec(shape=input_spec.shape, device=input_spec.device)
        else:
            state_spec = state_spec.clone()
        for in_key, out_key in zip(self.in_keys_inv, self.out_keys_inv):
            if in_key != out_key:
                # we only change the input spec if the key is the same
                continue
            if in_key in action_spec.keys(True, True):
                action_spec[out_key] = function(self, action_spec[in_key].clone())
            elif in_key in state_spec.keys(True, True):
                state_spec[out_key] = function(self, state_spec[in_key].clone())
        return CompositeSpec(
            _state_spec=state_spec,
            _action_spec=action_spec,
            shape=input_spec.shape,
            device=input_spec.device,
        )

    return new_fun


class Transform(nn.Module):
    """Environment transform parent class.

    In principle, a transform receives a tensordict as input and returns (
    the same or another) tensordict as output, where a series of values have
    been modified or created with a new key. When instantiating a new
    transform, the keys that are to be read from are passed to the
    constructor via the :obj:`keys` argument.

    Transforms are to be combined with their target environments with the
    TransformedEnv class, which takes as arguments an :obj:`EnvBase` instance
    and a transform. If multiple transforms are to be used, they can be
    concatenated using the :obj:`Compose` class.
    A transform can be stateless or stateful (e.g. CatTransform). Because of
    this, Transforms support the :obj:`reset` operation, which should reset the
    transform to its initial state (such that successive trajectories are kept
    independent).

    Notably, :obj:`Transform` subclasses take care of transforming the affected
    specs from an environment: when querying
    `transformed_env.observation_spec`, the resulting objects will describe
    the specs of the transformed_in tensors.

    """

    invertible = False

    def __init__(
        self,
        in_keys: Sequence[NestedKey],
        out_keys: Optional[Sequence[NestedKey]] = None,
        in_keys_inv: Optional[Sequence[NestedKey]] = None,
        out_keys_inv: Optional[Sequence[NestedKey]] = None,
    ):
        super().__init__()
        if isinstance(in_keys, str):
            in_keys = [in_keys]

        self.in_keys = in_keys
        if out_keys is None:
            out_keys = copy(self.in_keys)
        self.out_keys = out_keys
        if in_keys_inv is None:
            in_keys_inv = []
        self.in_keys_inv = in_keys_inv
        if out_keys_inv is None:
            out_keys_inv = copy(self.in_keys_inv)
        self.out_keys_inv = out_keys_inv
        self._missing_tolerance = False
        self.__dict__["_container"] = None
        self.__dict__["_parent"] = None

    def reset(self, tensordict: TensorDictBase) -> TensorDictBase:
        """Resets a tranform if it is stateful."""
        return tensordict

    def init(self, tensordict) -> None:
        pass

    def _apply_transform(self, obs: torch.Tensor) -> None:
        """Applies the transform to a tensor.

        This operation can be called multiple times (if multiples keys of the
        tensordict match the keys of the transform).

        """
        raise NotImplementedError(
            f"{self.__class__.__name__}_apply_transform is not coded. If the transform is coded in "
            "transform._call, make sure that this method is called instead of"
            "transform.forward, which is reserved for usage inside nn.Modules"
            "or appended to a replay buffer."
        )

    def _call(self, tensordict: TensorDictBase) -> TensorDictBase:
        """Reads the input tensordict, and for the selected keys, applies the transform.

        For any operation that relates exclusively to the parent env (e.g. FrameSkip),
        modify the _step method instead. :meth:`~._call` should only be overwritten
        if a modification of the input tensordict is needed.

        :meth:`~._call` will be called by :meth:`TransformedEnv.step` and
        :meth:`TransformedEnv.reset`.

        """
        for in_key, out_key in zip(self.in_keys, self.out_keys):
            if in_key in tensordict.keys(include_nested=True):
                observation = self._apply_transform(tensordict.get(in_key))
                tensordict.set(
                    out_key,
                    observation,
                )
            elif not self.missing_tolerance:
                raise KeyError(
                    f"{self}: '{in_key}' not found in tensordict {tensordict}"
                )
        return tensordict

    @dispatch(source="in_keys", dest="out_keys")
    def forward(self, tensordict: TensorDictBase) -> TensorDictBase:
        """Reads the input tensordict, and for the selected keys, applies the transform."""
        for in_key, out_key in zip(self.in_keys, self.out_keys):
            if in_key in tensordict.keys(include_nested=True):
                observation = self._apply_transform(tensordict.get(in_key))
                tensordict.set(
                    out_key,
                    observation,
                )
            elif not self.missing_tolerance:
                raise KeyError(f"'{in_key}' not found in tensordict {tensordict}")
        return tensordict

    def _step(self, tensordict: TensorDictBase) -> TensorDictBase:
        """The parent method of a transform during the ``env.step`` execution.

        This method should be overwritten whenever the :meth:`~._step` needs to be
        adapted. Unlike :meth:`~._call`, it is assumed that :meth:`~._step`
        will execute some operation with the parent env or that it requires
        access to the content of the tensordict at time ``t`` and not only
        ``t+1`` (the ``"next"`` entry in the input tensordict).

        :meth:`~._step` will only be called by :meth:`TransformedEnv.step` and
        not by :meth:`TransformedEnv.reset`.

        """
        next_tensordict = tensordict.get("next")
        next_tensordict = self._call(next_tensordict)
        tensordict.set("next", next_tensordict)
        return tensordict

    def _inv_apply_transform(self, obs: torch.Tensor) -> torch.Tensor:
        if self.invertible:
            raise NotImplementedError
        else:
            return obs

    def _inv_call(self, tensordict: TensorDictBase) -> TensorDictBase:
        # # We create a shallow copy of the tensordict to avoid that changes are
        # # exposed to the user: we'd like that the input keys remain unchanged
        # # in the originating script if they're being transformed.
        for in_key, out_key in zip(self.in_keys_inv, self.out_keys_inv):
            if in_key in tensordict.keys(include_nested=True):
                item = self._inv_apply_transform(tensordict.get(in_key))
                tensordict.set(
                    out_key,
                    item,
                )
            elif not self.missing_tolerance:
                raise KeyError(f"'{in_key}' not found in tensordict {tensordict}")

        return tensordict

    @dispatch(source="in_keys_inv", dest="out_keys_inv")
    def inv(self, tensordict: TensorDictBase) -> TensorDictBase:
        out = self._inv_call(tensordict.clone(False))
        return out

    def transform_output_spec(self, output_spec: CompositeSpec) -> CompositeSpec:
        """Transforms the output spec such that the resulting spec matches transform mapping.

        This method should generally be left untouched. Changes should be implemented using
        :meth:`~.transform_observation_spec`, :meth:`~.transform_reward_spec` and :meth:`~.transform_done_spec`.
        Args:
            output_spec (TensorSpec): spec before the transform

        Returns:
            expected spec after the transform

        """
        output_spec = output_spec.clone()
        output_spec["_observation_spec"] = self.transform_observation_spec(
            output_spec["_observation_spec"]
        )
        if "_reward_spec" in output_spec.keys():
            output_spec["_reward_spec"] = self.transform_reward_spec(
                output_spec["_reward_spec"]
            )
        if "_done_spec" in output_spec.keys():
            output_spec["_done_spec"] = self.transform_done_spec(
                output_spec["_done_spec"]
            )
        return output_spec

    def transform_input_spec(self, input_spec: TensorSpec) -> TensorSpec:
        """Transforms the input spec such that the resulting spec matches transform mapping.

        Args:
            input_spec (TensorSpec): spec before the transform

        Returns:
            expected spec after the transform

        """
        return input_spec

    def transform_observation_spec(self, observation_spec: TensorSpec) -> TensorSpec:
        """Transforms the observation spec such that the resulting spec matches transform mapping.

        Args:
            observation_spec (TensorSpec): spec before the transform

        Returns:
            expected spec after the transform

        """
        return observation_spec

    def transform_reward_spec(self, reward_spec: TensorSpec) -> TensorSpec:
        """Transforms the reward spec such that the resulting spec matches transform mapping.

        Args:
            reward_spec (TensorSpec): spec before the transform

        Returns:
            expected spec after the transform

        """
        return reward_spec

    def transform_done_spec(self, done_spec: TensorSpec) -> TensorSpec:
        """Transforms the done spec such that the resulting spec matches transform mapping.

        Args:
            done_spec (TensorSpec): spec before the transform

        Returns:
            expected spec after the transform

        """
        return done_spec

    def dump(self, **kwargs) -> None:
        pass

    def __repr__(self) -> str:
        return f"{self.__class__.__name__}(keys={self.in_keys})"

    def set_container(self, container: Union[Transform, EnvBase]) -> None:
        if self.parent is not None:
            raise AttributeError(
                f"parent of transform {type(self)} already set. "
                "Call `transform.clone()` to get a similar transform with no parent set."
            )
        self.__dict__["_container"] = container

    def reset_parent(self) -> None:
        self.__dict__["_container"] = None
        self.__dict__["_parent"] = None

    def clone(self):
        self_copy = copy(self)
        state = copy(self.__dict__)
        state["_container"] = None
        state["_parent"] = None
        self_copy.__dict__.update(state)
        return self_copy

    @property
    def parent(self) -> Optional[EnvBase]:
        if self.__dict__.get("_parent", None) is None:
            if "_container" not in self.__dict__:
                raise AttributeError("transform parent uninitialized")
            container = self.__dict__["_container"]
            if container is None:
                return container
            out = None
            if not isinstance(container, EnvBase):
                # if it's not an env, it should be a Compose transform
                if not isinstance(container, Compose):
                    raise ValueError(
                        "A transform parent must be either another Compose transform or an environment object."
                    )
                compose = container
                if compose.__dict__["_container"]:
                    # the parent of the compose must be a TransformedEnv
                    compose_parent = TransformedEnv(
                        compose.__dict__["_container"].base_env
                    )
                    if compose_parent.transform is not compose:
                        comp_parent_trans = compose_parent.transform.clone()
                    else:
                        comp_parent_trans = None
                    out = TransformedEnv(
                        compose_parent.base_env,
                        transform=comp_parent_trans,
                    )
                    for orig_trans in compose.transforms:
                        if orig_trans is self:
                            break
                        transform = orig_trans.clone()
                        transform.reset_parent()
                        out.append_transform(transform)
            elif isinstance(container, TransformedEnv):
                out = TransformedEnv(container.base_env)
            else:
                raise ValueError(f"container is of type {type(container)}")
            self.__dict__["_parent"] = out
        return self.__dict__["_parent"]

    def empty_cache(self):
        self.__dict__["_parent"] = None

    def set_missing_tolerance(self, mode=False):
        self._missing_tolerance = mode

    @property
    def missing_tolerance(self):
        return self._missing_tolerance

    def to(self, *args, **kwargs):
        self.empty_cache()
        return super().to(*args, **kwargs)


class TransformedEnv(EnvBase):
    """A transformed_in environment.

    Args:
        env (EnvBase): original environment to be transformed_in.
        transform (Transform, optional): transform to apply to the tensordict resulting
            from :obj:`env.step(td)`. If none is provided, an empty Compose
            placeholder in an eval mode is used.
        cache_specs (bool, optional): if ``True``, the specs will be cached once
            and for all after the first call (i.e. the specs will be
            transformed_in only once). If the transform changes during
            training, the original spec transform may not be valid anymore,
            in which case this value should be set  to `False`. Default is
            `True`.

    Examples:
        >>> env = GymEnv("Pendulum-v0")
        >>> transform = RewardScaling(0.0, 1.0)
        >>> transformed_env = TransformedEnv(env, transform)

    """

    def __init__(
        self,
        env: EnvBase,
        transform: Optional[Transform] = None,
        cache_specs: bool = True,
        **kwargs,
    ):
        self._transform = None
        device = kwargs.pop("device", None)
        if device is not None:
            env = env.to(device)
        else:
            device = env.device
        super().__init__(device=None, **kwargs)

        if isinstance(env, TransformedEnv):
            self._set_env(env.base_env, device)
            if type(transform) is not Compose:
                # we don't use isinstance as some transforms may be subclassed from
                # Compose but with other features that we don't want to loose.
                if transform is not None:
                    transform = [transform]
                else:
                    transform = []
            else:
                for t in transform:
                    t.reset_parent()
            env_transform = env.transform.clone()
            if type(env_transform) is not Compose:
                env_transform = [env_transform]
            else:
                for t in env_transform:
                    t.reset_parent()
            transform = Compose(*env_transform, *transform).to(device)
        else:
            self._set_env(env, device)
            if transform is None:
                transform = Compose()
            else:
                transform = transform.to(device)
        self.transform = transform

        self._last_obs = None
        self.cache_specs = cache_specs
        self.__dict__["_input_spec"] = None
        self.__dict__["_output_spec"] = None

    @property
    def batch_size(self) -> torch.Size:
        try:
            return self.base_env.batch_size
        except AttributeError:
            # during init, the base_env is not yet defined
            return torch.Size([])

    @batch_size.setter
    def batch_size(self, value: torch.Size) -> None:
        raise RuntimeError(
            "Cannot modify the batch-size of a transformed env. Change the batch size of the base_env instead."
        )

    def _set_env(self, env: EnvBase, device) -> None:
        if device != env.device:
            env = env.to(device)
        self.base_env = env
        # updates need not be inplace, as transforms may modify values out-place
        self.base_env._inplace_update = False

    @property
    def transform(self) -> Transform:
        return self._transform

    @transform.setter
    def transform(self, transform: Transform):
        if not isinstance(transform, Transform):
            raise ValueError(
                f"""Expected a transform of type torchrl.envs.transforms.Transform,
but got an object of type {type(transform)}."""
            )
        prev_transform = self.transform
        if prev_transform is not None:
            prev_transform.empty_cache()
            prev_transform.__dict__["_container"] = None
        transform.set_container(self)
        transform.eval()
        self._transform = transform

    @property
    def device(self) -> bool:
        return self.base_env.device

    @device.setter
    def device(self, value):
        raise RuntimeError("device is a read-only property")

    @property
    def batch_locked(self) -> bool:
        return self.base_env.batch_locked

    @batch_locked.setter
    def batch_locked(self, value):
        raise RuntimeError("batch_locked is a read-only property")

    @property
    def run_type_checks(self) -> bool:
        return self.base_env.run_type_checks

    @run_type_checks.setter
    def run_type_checks(self, value):
        raise RuntimeError(
            "run_type_checks is a read-only property for TransformedEnvs"
        )

    @property
    def _inplace_update(self):
        return self.base_env._inplace_update

    @property
    def output_spec(self) -> TensorSpec:
        """Observation spec of the transformed environment."""
        if self.__dict__.get("_output_spec", None) is None or not self.cache_specs:
            output_spec = self.base_env.output_spec.clone()
            output_spec.unlock_()
            output_spec = self.transform.transform_output_spec(output_spec)
            output_spec.lock_()
            if self.cache_specs:
                self.__dict__["_output_spec"] = output_spec
        else:
            output_spec = self.__dict__.get("_output_spec", None)
        return output_spec

    @property
    def action_spec(self) -> TensorSpec:
        """Action spec of the transformed environment."""
        return self.input_spec[("_action_spec", *self.action_key)]

    @property
    def input_spec(self) -> TensorSpec:
        """Action spec of the transformed environment."""
        if self.__dict__.get("_input_spec", None) is None or not self.cache_specs:
            input_spec = self.base_env.input_spec.clone()
            input_spec.unlock_()
            input_spec = self.transform.transform_input_spec(input_spec)
            input_spec.lock_()
            if self.cache_specs:
                self.__dict__["_input_spec"] = input_spec
        else:
            input_spec = self.__dict__.get("_input_spec", None)
        return input_spec

    @property
    def reward_spec(self) -> TensorSpec:
        """Reward spec of the transformed environment."""
        return self.output_spec[("_reward_spec", *self.reward_key)]

    @property
    def observation_spec(self) -> TensorSpec:
        """Observation spec of the transformed environment."""
        observation_spec = self.output_spec["_observation_spec"]
        if observation_spec is None:
            observation_spec = CompositeSpec(device=self.device, shape=self.batch_size)
        return observation_spec

    @property
    def state_spec(self) -> TensorSpec:
        """State spec of the transformed environment."""
        state_spec = self.input_spec["_state_spec"]
        if state_spec is None:
            state_spec = CompositeSpec(device=self.device, shape=self.batch_size)
        return state_spec

    @property
    def done_spec(self) -> TensorSpec:
        """Done spec of the transformed environment."""
        return self.output_spec[("_done_spec", *self.done_key)]

    def _step(self, tensordict: TensorDictBase) -> TensorDictBase:
        tensordict = tensordict.clone(False)
        tensordict_in = self.transform.inv(tensordict)
        tensordict_out = self.base_env._step(tensordict_in)
        # we want the input entries to remain unchanged
        tensordict_out = tensordict.update(tensordict_out)
        tensordict_out = self.transform._step(tensordict_out)
        return tensordict_out

    def set_seed(
        self, seed: Optional[int] = None, static_seed: bool = False
    ) -> Optional[int]:
        """Set the seeds of the environment."""
        return self.base_env.set_seed(seed, static_seed=static_seed)

    def _set_seed(self, seed: Optional[int]):
        """This method is not used in transformed envs."""
        pass

    def _reset(self, tensordict: Optional[TensorDictBase] = None, **kwargs):
        if tensordict is not None:
            tensordict = tensordict.clone(recurse=False)
        out_tensordict = self.base_env.reset(tensordict=tensordict, **kwargs)
        out_tensordict = self.transform.reset(out_tensordict)

        mt_mode = self.transform.missing_tolerance
        self.set_missing_tolerance(True)
        out_tensordict = self.transform._call(out_tensordict)
        self.set_missing_tolerance(mt_mode)
        return out_tensordict

    def state_dict(self, *args, **kwargs) -> OrderedDict:
        state_dict = self.transform.state_dict(*args, **kwargs)
        return state_dict

    def load_state_dict(self, state_dict: OrderedDict, **kwargs) -> None:
        self.transform.load_state_dict(state_dict, **kwargs)

    def eval(self) -> TransformedEnv:
        if "transform" in self.__dir__():
            # when calling __init__, eval() is called but transforms are not set
            # yet.
            self.transform.eval()
        return self

    def train(self, mode: bool = True) -> TransformedEnv:
        self.transform.train(mode)
        return self

    @property
    def is_closed(self) -> bool:
        return self.base_env.is_closed

    @is_closed.setter
    def is_closed(self, value: bool):
        self.base_env.is_closed = value

    def close(self):
        self.base_env.close()
        self.is_closed = True

    def empty_cache(self):
        self.__dict__["_output_spec"] = None
        self.__dict__["_input_spec"] = None
        self.__dict__["_cache_in_keys"] = None

    def append_transform(self, transform: Transform) -> None:
        self._erase_metadata()
        if not isinstance(transform, Transform):
            raise ValueError(
                "TransformedEnv.append_transform expected a transform but received an object of "
                f"type {type(transform)} instead."
            )
        transform = transform.to(self.device)
        if not isinstance(self.transform, Compose):
            prev_transform = self.transform
            prev_transform.reset_parent()
            self.transform = Compose()
            self.transform.append(prev_transform)

        self.transform.append(transform)

    def insert_transform(self, index: int, transform: Transform) -> None:
        if not isinstance(transform, Transform):
            raise ValueError(
                "TransformedEnv.insert_transform expected a transform but received an object of "
                f"type {type(transform)} instead."
            )
        transform = transform.to(self.device)
        if not isinstance(self.transform, Compose):
            compose = Compose(self.transform.clone())
            self.transform = compose  # parent set automatically

        self.transform.insert(index, transform)
        self._erase_metadata()

    def __getattr__(self, attr: str) -> Any:
        if attr in self.__dir__():
            return super().__getattr__(
                attr
            )  # make sure that appropriate exceptions are raised
        elif attr.startswith("__"):
            raise AttributeError(
                "passing built-in private methods is "
                f"not permitted with type {type(self)}. "
                f"Got attribute {attr}."
            )
        elif "base_env" in self.__dir__():
            base_env = self.__getattr__("base_env")
            return getattr(base_env, attr)

        raise AttributeError(
            f"env not set in {self.__class__.__name__}, cannot access {attr}"
        )

    def __repr__(self) -> str:
        env_str = indent(f"env={self.base_env}", 4 * " ")
        t_str = indent(f"transform={self.transform}", 4 * " ")
        return f"TransformedEnv(\n{env_str},\n{t_str})"

    def _erase_metadata(self):
        if self.cache_specs:
            self.__dict__["_input_spec"] = None
            self.__dict__["_output_spec"] = None
            self.__dict__["_cache_in_keys"] = None

    def to(self, device: DEVICE_TYPING) -> TransformedEnv:
        self.base_env.to(device)
        self.transform = self.transform.to(device)

        if self.cache_specs:
            self.__dict__["_input_spec"] = None
            self.__dict__["_output_spec"] = None
        return self

    def __setattr__(self, key, value):
        propobj = getattr(self.__class__, key, None)

        if isinstance(propobj, property):
            ancestors = list(__class__.__mro__)[::-1]
            while isinstance(propobj, property):
                if propobj.fset is not None:
                    return propobj.fset(self, value)
                propobj = getattr(ancestors.pop(), key, None)
            else:
                raise AttributeError(f"can't set attribute {key}")
        else:
            return super().__setattr__(key, value)

    def __del__(self):
        # we may delete a TransformedEnv that contains an env contained by another
        # transformed env and that we don't want to close
        pass

    def set_missing_tolerance(self, mode=False):
        """Indicates if an KeyError should be raised whenever an in_key is missing from the input tensordict."""
        self.transform.set_missing_tolerance(mode)


class ObservationTransform(Transform):
    """Abstract class for transformations of the observations."""

    def __init__(
        self,
        in_keys: Optional[Sequence[NestedKey]] = None,
        out_keys: Optional[Sequence[NestedKey]] = None,
        in_keys_inv: Optional[Sequence[NestedKey]] = None,
        out_keys_inv: Optional[Sequence[NestedKey]] = None,
    ):
        if in_keys is None:
            in_keys = [
                "observation",
                "pixels",
            ]
        super(ObservationTransform, self).__init__(
            in_keys=in_keys,
            out_keys=out_keys,
            in_keys_inv=in_keys_inv,
            out_keys_inv=out_keys_inv,
        )


class Compose(Transform):
    """Composes a chain of transforms.

    Examples:
        >>> env = GymEnv("Pendulum-v0")
        >>> transforms = [RewardScaling(1.0, 1.0), RewardClipping(-2.0, 2.0)]
        >>> transforms = Compose(*transforms)
        >>> transformed_env = TransformedEnv(env, transforms)

    """

    def __init__(self, *transforms: Transform):
        super().__init__(in_keys=[])
        self.transforms = nn.ModuleList(transforms)
        for t in transforms:
            t.set_container(self)

    def to(self, *args, **kwargs):
        # because Module.to(...) does not call to(...) on sub-modules, we have
        # manually call it:
        for t in self.transforms:
            t.to(*args, **kwargs)
        return super().to(*args, **kwargs)

    def _call(self, tensordict: TensorDictBase) -> TensorDictBase:
        for t in self.transforms:
            tensordict = t._call(tensordict)
        return tensordict

    def forward(self, tensordict: TensorDictBase) -> TensorDictBase:
        for t in self.transforms:
            tensordict = t(tensordict)
        return tensordict

    def _step(self, tensordict: TensorDictBase) -> TensorDictBase:
        for t in self.transforms:
            tensordict = t._step(tensordict)
        return tensordict

    def _inv_call(self, tensordict: TensorDictBase) -> TensorDictBase:
        for t in reversed(self.transforms):
            tensordict = t._inv_call(tensordict)
        return tensordict

    def transform_input_spec(self, input_spec: TensorSpec) -> TensorSpec:
        for t in self.transforms[::-1]:
            input_spec = t.transform_input_spec(input_spec)
        return input_spec

    def transform_observation_spec(self, observation_spec: TensorSpec) -> TensorSpec:
        for t in self.transforms:
            observation_spec = t.transform_observation_spec(observation_spec)
        return observation_spec

    def transform_output_spec(self, output_spec: TensorSpec) -> TensorSpec:
        for t in self.transforms:
            output_spec = t.transform_output_spec(output_spec)
        return output_spec

    def transform_reward_spec(self, reward_spec: TensorSpec) -> TensorSpec:
        for t in self.transforms:
            reward_spec = t.transform_reward_spec(reward_spec)
        return reward_spec

    def __getitem__(self, item: Union[int, slice, List]) -> Union:
        transform = self.transforms
        transform = transform[item]
        if not isinstance(transform, Transform):
            out = Compose(*(t.clone() for t in self.transforms[item]))
            out.set_container(self.parent)
            return out
        return transform

    def dump(self, **kwargs) -> None:
        for t in self:
            t.dump(**kwargs)

    def reset(self, tensordict: TensorDictBase) -> TensorDictBase:
        for t in self.transforms:
            tensordict = t.reset(tensordict)
        return tensordict

    def init(self, tensordict: TensorDictBase) -> None:
        for t in self.transforms:
            t.init(tensordict)

    def append(self, transform):
        self.empty_cache()
        if not isinstance(transform, Transform):
            raise ValueError(
                "Compose.append expected a transform but received an object of "
                f"type {type(transform)} instead."
            )
        transform.eval()
        self.transforms.append(transform)
        transform.set_container(self)

    def insert(self, index: int, transform: Transform) -> None:
        if not isinstance(transform, Transform):
            raise ValueError(
                "Compose.append expected a transform but received an object of "
                f"type {type(transform)} instead."
            )

        if abs(index) > len(self.transforms):
            raise ValueError(
                f"Index expected to be between [-{len(self.transforms)}, {len(self.transforms)}] got index={index}"
            )

        # empty cache of all transforms to reset parents and specs
        self.empty_cache()
        if index < 0:
            index = index + len(self.transforms)
        transform.eval()
        self.transforms.insert(index, transform)
        transform.set_container(self)

    def __iter__(self):
        yield from self.transforms

    def __len__(self):
        return len(self.transforms)

    def __repr__(self) -> str:
        layers_str = ",\n".join(
            [indent(str(trsf), 4 * " ") for trsf in self.transforms]
        )
        return f"{self.__class__.__name__}(\n{indent(layers_str, 4 * ' ')})"

    def empty_cache(self):
        for t in self.transforms:
            t.empty_cache()
        super().empty_cache()

    def reset_parent(self):
        for t in self.transforms:
            t.reset_parent()
        super().reset_parent()

    def clone(self):
        transforms = []
        for t in self.transforms:
            transforms.append(t.clone())
        return Compose(*transforms)

    def set_missing_tolerance(self, mode=False):
        for t in self.transforms:
            t.set_missing_tolerance(mode)
        super().set_missing_tolerance(mode)


class ToTensorImage(ObservationTransform):
    """Transforms a numpy-like image (W x H x C) to a pytorch image (C x W x H).

    Transforms an observation image from a (... x W x H x C) tensor to a
    (... x C x W x H) tensor. Optionally, scales the input tensor from the range
    [0, 255] to the range [0.0, 1.0] (see ``from_int`` for more details).

    In the other cases, tensors are returned without scaling.

    Args:
        from_int (bool, optional): if ``True``, the tensor will be scaled from
            the range [0, 255] to the range [0.0, 1.0]. if `False``, the tensor
            will not be scaled. if `None`, the tensor will be scaled if
            it's a floating-point tensor. default=None.
        unsqueeze (bool): if ``True``, the observation tensor is unsqueezed
            along the first dimension. default=False.
        dtype (torch.dtype, optional): dtype to use for the resulting
            observations.

    Examples:
        >>> transform = ToTensorImage(in_keys=["pixels"])
        >>> ri = torch.randint(0, 255, (1,1,10,11,3), dtype=torch.uint8)
        >>> td = TensorDict(
        ...     {"pixels": ri},
        ...     [1, 1])
        >>> _ = transform(td)
        >>> obs = td.get("pixels")
        >>> print(obs.shape, obs.dtype)
        torch.Size([1, 1, 3, 10, 11]) torch.float32
    """

    def __init__(
        self,
        from_int: Optional[bool] = None,
        unsqueeze: bool = False,
        dtype: Optional[torch.device] = None,
        in_keys: Optional[Sequence[NestedKey]] = None,
        out_keys: Optional[Sequence[NestedKey]] = None,
    ):
        if in_keys is None:
            in_keys = IMAGE_KEYS  # default
        super().__init__(in_keys=in_keys, out_keys=out_keys)
        self.from_int = from_int
        self.unsqueeze = unsqueeze
        self.dtype = dtype if dtype is not None else torch.get_default_dtype()

    def _apply_transform(self, observation: torch.FloatTensor) -> torch.Tensor:
        observation = observation.permute(
            *list(range(observation.ndimension() - 3)), -1, -3, -2
        )
        if self.from_int or (
            self.from_int is None and not torch.is_floating_point(observation)
        ):
            observation = observation.div(255)
        observation = observation.to(self.dtype)
        if self._should_unsqueeze(observation):
            observation = observation.unsqueeze(0)
        return observation

    @_apply_to_composite
    def transform_observation_spec(self, observation_spec: TensorSpec) -> TensorSpec:
        observation_spec = self._pixel_observation(observation_spec)
        unsqueeze_dim = [1] if self._should_unsqueeze(observation_spec) else []
        observation_spec.shape = torch.Size(
            [
                *unsqueeze_dim,
                *observation_spec.shape[:-3],
                observation_spec.shape[-1],
                observation_spec.shape[-3],
                observation_spec.shape[-2],
            ]
        )
        observation_spec.dtype = self.dtype
        return observation_spec

    def _should_unsqueeze(self, observation_like: torch.FloatTensor | TensorSpec):
        has_3_dimensions = False
        if isinstance(observation_like, torch.FloatTensor):
            has_3_dimensions = observation_like.ndimension() == 3
        else:
            has_3_dimensions = len(observation_like.shape) == 3
        return has_3_dimensions and self.unsqueeze

    def _pixel_observation(self, spec: TensorSpec) -> None:
        if isinstance(spec.space, ContinuousBox):
            spec.space.maximum = self._apply_transform(spec.space.maximum)
            spec.space.minimum = self._apply_transform(spec.space.minimum)
        return spec


class TargetReturn(Transform):
    """Sets a target return for the agent to achieve in the environment.

    In goal-conditioned RL, the :class:`~.TargetReturn` is defined as the
    expected cumulative reward obtained from the current state to the goal state
    or the end of the episode. It is used as input for the policy to guide its behaviour.
    For a trained policy typically the maximum return in the environment is
    chosen as the target return.
    However, as it is used as input to the policy module, it should be scaled
    accordingly.
    With the :class:`~.TargetReturn` transform, the tensordict can be updated
    to include the
    user-specified target return. The mode parameter can be used to specify
    whether the target return gets updated at every step by subtracting the
    reward achieved at each step or remains constant.
    :class:`~.TargetReturn` should be only used during inference when
    interacting with the environment as the actual
    return received by the environment might be different from the target
    return. Therefore, to have the correct
    return labels for training the policy, the :class:`~.TargetReturn`
    transform should be used in conjunction with
    for example hindsight return relabeling like the
    :class:`~.Reward2GoTransform` to update the return label for the
    actually achieved return.

    Args:
        target_return (float): target return to be achieved by the agent.
        mode (str): mode to be used to update the target return. Can be either "reduce" or "constant". Default: "reduce".

    Examples:
        >>> transform = TargetReturn(10.0, mode="reduce")
        >>> td = TensorDict({}, [10])
        >>> td = transform.reset(td)
        >>> td["target_return"]
        tensor([[10.],
                [10.],
                [10.],
                [10.],
                [10.],
                [10.],
                [10.],
                [10.],
                [10.],
                [10.]])
        >>> # take a step with mode "reduce"
        >>> # target return is updated by subtracting the reward
        >>> reward = torch.ones((10,1))
        >>> td.set(("next", "reward"), reward)
        >>> td = transform._step(td)
        >>> td["next", "target_return"]
        tensor([[9.],
                [9.],
                [9.],
                [9.],
                [9.],
                [9.],
                [9.],
                [9.],
                [9.],
                [9.]])

    """

    MODES = ["reduce", "constant"]
    MODE_ERR = "Mode can only be 'reduce' or 'constant'."

    def __init__(
        self,
        target_return: float,
        mode: str = "reduce",
        in_keys: Optional[Sequence[NestedKey]] = None,
        out_keys: Optional[Sequence[NestedKey]] = None,
    ):
        if in_keys is None:
            in_keys = ["reward"]
        if out_keys is None:
            out_keys = ["target_return"]
        if mode not in self.MODES:
            raise ValueError(self.MODE_ERR)

        super().__init__(in_keys=in_keys, out_keys=out_keys)
        self.target_return = target_return
        self.mode = mode

    def reset(self, tensordict: TensorDict):
        init_target_return = torch.full(
            size=(*tensordict.batch_size, 1),
            fill_value=self.target_return,
            dtype=torch.float32,
            device=tensordict.device,
        )

        for out_key in self.out_keys:
            target_return = tensordict.get(out_key, default=None)

            if target_return is None:
                target_return = init_target_return

            tensordict.set(
                out_key,
                target_return,
            )
        return tensordict

    def _call(self, tensordict: TensorDict) -> TensorDict:
        for in_key, out_key in zip(self.in_keys, self.out_keys):
            if in_key in tensordict.keys(include_nested=True):
                target_return = self._apply_transform(
                    tensordict.get(in_key), tensordict.get(out_key)
                )
                tensordict.set(out_key, target_return)
            elif not self.missing_tolerance:
                raise KeyError(f"'{in_key}' not found in tensordict {tensordict}")
        return tensordict

    def _step(self, tensordict: TensorDictBase) -> TensorDictBase:
        for out_key in self.out_keys:
            tensordict.set(("next", out_key), tensordict.get(out_key))
        return super()._step(tensordict)

    def _apply_transform(
        self, reward: torch.Tensor, target_return: torch.Tensor
    ) -> torch.Tensor:
        if self.mode == "reduce":
            target_return = target_return - reward
            return target_return
        elif self.mode == "constant":
            return target_return
        else:
            raise ValueError("Unknown mode: {}".format(self.mode))

    def forward(self, tensordict: TensorDictBase) -> TensorDictBase:
        raise NotImplementedError(
            FORWARD_NOT_IMPLEMENTED.format(self.__class__.__name__)
        )

    def transform_observation_spec(
        self, observation_spec: CompositeSpec
    ) -> CompositeSpec:
        if not isinstance(observation_spec, CompositeSpec):
            raise ValueError(
                f"observation_spec was expected to be of type CompositeSpec. Got {type(observation_spec)} instead."
            )

        target_return_spec = BoundedTensorSpec(
            minimum=-float("inf"),
            maximum=self.target_return,
            shape=self.parent.reward_spec.shape,
            dtype=self.parent.reward_spec.dtype,
            device=self.parent.reward_spec.device,
        )
        observation_spec[self.out_keys[0]] = target_return_spec

        return observation_spec


class RewardClipping(Transform):
    """Clips the reward between `clamp_min` and `clamp_max`.

    Args:
        clip_min (scalar): minimum value of the resulting reward.
        clip_max (scalar): maximum value of the resulting reward.

    """

    def __init__(
        self,
        clamp_min: float = None,
        clamp_max: float = None,
        in_keys: Optional[Sequence[NestedKey]] = None,
        out_keys: Optional[Sequence[NestedKey]] = None,
    ):
        if in_keys is None:
            in_keys = ["reward"]
        super().__init__(in_keys=in_keys, out_keys=out_keys)
        clamp_min_tensor = (
            clamp_min if isinstance(clamp_min, Tensor) else torch.tensor(clamp_min)
        )
        clamp_max_tensor = (
            clamp_max if isinstance(clamp_max, Tensor) else torch.tensor(clamp_max)
        )
        self.register_buffer("clamp_min", clamp_min_tensor)
        self.register_buffer("clamp_max", clamp_max_tensor)

    def _apply_transform(self, reward: torch.Tensor) -> torch.Tensor:
        if self.clamp_max is not None and self.clamp_min is not None:
            reward = reward.clamp(self.clamp_min, self.clamp_max)
        elif self.clamp_min is not None:
            reward = reward.clamp_min(self.clamp_min)
        elif self.clamp_max is not None:
            reward = reward.clamp_max(self.clamp_max)
        return reward

    @_apply_to_composite
    def transform_reward_spec(self, reward_spec: TensorSpec) -> TensorSpec:
        if isinstance(reward_spec, UnboundedContinuousTensorSpec):
            return BoundedTensorSpec(
                self.clamp_min,
                self.clamp_max,
                shape=reward_spec.shape,
                device=reward_spec.device,
                dtype=reward_spec.dtype,
            )
        else:
            raise NotImplementedError(
                f"{self.__class__.__name__}.transform_reward_spec not "
                f"implemented for tensor spec of type"
                f" {type(reward_spec).__name__}"
            )

    def __repr__(self) -> str:
        return (
            f"{self.__class__.__name__}("
            f"clamp_min={float(self.clamp_min):4.4f}, clamp_max"
            f"={float(self.clamp_max):4.4f}, keys={self.in_keys})"
        )


class BinarizeReward(Transform):
    """Maps the reward to a binary value (0 or 1) if the reward is null or non-null, respectively."""

    def __init__(
        self,
        in_keys: Optional[Sequence[NestedKey]] = None,
        out_keys: Optional[Sequence[NestedKey]] = None,
    ):
        if in_keys is None:
            in_keys = ["reward"]
        super().__init__(in_keys=in_keys, out_keys=out_keys)

    def _apply_transform(self, reward: torch.Tensor) -> torch.Tensor:
        if not reward.shape or reward.shape[-1] != 1:
            raise RuntimeError(
                f"Reward shape last dimension must be singleton, got reward of shape {reward.shape}"
            )
        return (reward > 0.0).to(torch.long)

    @_apply_to_composite
    def transform_reward_spec(self, reward_spec: TensorSpec) -> TensorSpec:
        return BinaryDiscreteTensorSpec(
            n=1, device=reward_spec.device, shape=reward_spec.shape
        )


class Resize(ObservationTransform):
    """Resizes a pixel observation.

    Args:
        w (int): resulting width
        h (int): resulting height
        interpolation (str): interpolation method
    """

    def __init__(
        self,
        w: int,
        h: int,
        interpolation: str = "bilinear",
        in_keys: Optional[Sequence[NestedKey]] = None,
        out_keys: Optional[Sequence[NestedKey]] = None,
    ):
        if not _has_tv:
            raise ImportError(
                "Torchvision not found. The Resize transform relies on "
                "torchvision implementation. "
                "Consider installing this dependency."
            )
        if in_keys is None:
            in_keys = IMAGE_KEYS  # default
        super().__init__(in_keys=in_keys, out_keys=out_keys)
        self.w = int(w)
        self.h = int(h)
        self.interpolation = interpolation_fn(interpolation)

    def _apply_transform(self, observation: torch.Tensor) -> torch.Tensor:
        # flatten if necessary
        if observation.shape[-2:] == torch.Size([self.w, self.h]):
            return observation
        ndim = observation.ndimension()
        if ndim > 4:
            sizes = observation.shape[:-3]
            observation = torch.flatten(observation, 0, ndim - 4)
        observation = resize(
            observation,
            [self.w, self.h],
            interpolation=self.interpolation,
            antialias=True,
        )
        if ndim > 4:
            observation = observation.unflatten(0, sizes)

        return observation

    @_apply_to_composite
    def transform_observation_spec(self, observation_spec: TensorSpec) -> TensorSpec:
        space = observation_spec.space
        if isinstance(space, ContinuousBox):
            space.minimum = self._apply_transform(space.minimum)
            space.maximum = self._apply_transform(space.maximum)
            observation_spec.shape = space.minimum.shape
        else:
            observation_spec.shape = self._apply_transform(
                torch.zeros(observation_spec.shape)
            ).shape

        return observation_spec

    def __repr__(self) -> str:
        return (
            f"{self.__class__.__name__}("
            f"w={int(self.w)}, h={int(self.h)}, "
            f"interpolation={self.interpolation}, keys={self.in_keys})"
        )


class CenterCrop(ObservationTransform):
    """Crops the center of an image.

    Args:
        w (int): resulting width
        h (int, optional): resulting height. If None, then w is used (square crop).
        in_keys (sequence of NestedKey, optional): the entries to crop. If none is provided,
            :obj:`["pixels"]` is assumed.
        out_keys (sequence of NestedKey, optional): the cropped images keys. If none is
            provided, :obj:`in_keys` is assumed.

    """

    def __init__(
        self,
        w: int,
        h: int = None,
        in_keys: Optional[Sequence[NestedKey]] = None,
        out_keys: Optional[Sequence[NestedKey]] = None,
    ):
        if in_keys is None:
            in_keys = IMAGE_KEYS  # default
        super().__init__(in_keys=in_keys, out_keys=out_keys)
        self.w = w
        self.h = h if h else w

    def _apply_transform(self, observation: torch.Tensor) -> torch.Tensor:
        observation = center_crop(observation, [self.w, self.h])
        return observation

    @_apply_to_composite
    def transform_observation_spec(self, observation_spec: TensorSpec) -> TensorSpec:
        space = observation_spec.space
        if isinstance(space, ContinuousBox):
            space.minimum = self._apply_transform(space.minimum)
            space.maximum = self._apply_transform(space.maximum)
            observation_spec.shape = space.minimum.shape
        else:
            observation_spec.shape = self._apply_transform(
                torch.zeros(observation_spec.shape)
            ).shape
        return observation_spec

    def __repr__(self) -> str:
        return (
            f"{self.__class__.__name__}("
            f"w={float(self.w):4.4f}, h={float(self.h):4.4f}, "
        )


class FlattenObservation(ObservationTransform):
    """Flatten adjacent dimensions of a tensor.

    Args:
        first_dim (int): first dimension of the dimensions to flatten.
        last_dim (int): last dimension of the dimensions to flatten.
        in_keys (sequence of NestedKey, optional): the entries to flatten. If none is provided,
            :obj:`["pixels"]` is assumed.
        out_keys (sequence of NestedKey, optional): the flatten observation keys. If none is
            provided, :obj:`in_keys` is assumed.
        allow_positive_dim (bool, optional): if ``True``, positive dimensions are accepted.
            :obj:`FlattenObservation` will map these to the n^th feature dimension
            (ie n^th dimension after batch size of parent env) of the input tensor.
            Defaults to False, ie. non-negative dimensions are not permitted.
    """

    def __init__(
        self,
        first_dim: int,
        last_dim: int,
        in_keys: Optional[Sequence[NestedKey]] = None,
        out_keys: Optional[Sequence[NestedKey]] = None,
        allow_positive_dim: bool = False,
    ):
        if in_keys is None:
            in_keys = IMAGE_KEYS  # default
        super().__init__(in_keys=in_keys, out_keys=out_keys)
        if not allow_positive_dim and first_dim >= 0:
            raise ValueError(
                "first_dim should be smaller than 0 to accomodate for "
                "envs of different batch_sizes."
            )
        if not allow_positive_dim and last_dim >= 0:
            raise ValueError(
                "last_dim should be smaller than 0 to accomodate for "
                "envs of different batch_sizes."
            )
        self._first_dim = first_dim
        self._last_dim = last_dim

    @property
    def first_dim(self):
        if self._first_dim >= 0 and self.parent is not None:
            return len(self.parent.batch_size) + self._first_dim
        return self._first_dim

    @property
    def last_dim(self):
        if self._last_dim >= 0 and self.parent is not None:
            return len(self.parent.batch_size) + self._last_dim
        return self._last_dim

    def _apply_transform(self, observation: torch.Tensor) -> torch.Tensor:
        observation = torch.flatten(observation, self.first_dim, self.last_dim)
        return observation

    forward = ObservationTransform._call

    @_apply_to_composite
    def transform_observation_spec(self, observation_spec: TensorSpec) -> TensorSpec:
        space = observation_spec.space

        if isinstance(space, ContinuousBox):
            space.minimum = self._apply_transform(space.minimum)
            space.maximum = self._apply_transform(space.maximum)
            observation_spec.shape = space.minimum.shape
        else:
            observation_spec.shape = self._apply_transform(
                torch.zeros(observation_spec.shape)
            ).shape
        return observation_spec

    def __repr__(self) -> str:
        return (
            f"{self.__class__.__name__}("
            f"first_dim={int(self.first_dim)}, last_dim={int(self.last_dim)}, in_keys={self.in_keys}, out_keys={self.out_keys})"
        )


class UnsqueezeTransform(Transform):
    """Inserts a dimension of size one at the specified position.

    Args:
        unsqueeze_dim (int): dimension to unsqueeze. Must be negative (or allow_positive_dim
            must be turned on).
        allow_positive_dim (bool, optional): if ``True``, positive dimensions are accepted.
            :obj:`UnsqueezeTransform` will map these to the n^th feature dimension
            (ie n^th dimension after batch size of parent env) of the input tensor,
            independently from the tensordict batch size (ie positive dims may be
            dangerous in contexts where tensordict of different batch dimension
            are passed).
            Defaults to False, ie. non-negative dimensions are not permitted.
    """

    invertible = True

    @classmethod
    def __new__(cls, *args, **kwargs):
        cls._unsqueeze_dim = None
        return super().__new__(cls)

    def __init__(
        self,
        unsqueeze_dim: int,
        allow_positive_dim: bool = False,
        in_keys: Optional[Sequence[NestedKey]] = None,
        out_keys: Optional[Sequence[NestedKey]] = None,
        in_keys_inv: Optional[Sequence[NestedKey]] = None,
        out_keys_inv: Optional[Sequence[NestedKey]] = None,
    ):
        if in_keys is None:
            in_keys = []  # default
        super().__init__(
            in_keys=in_keys,
            out_keys=out_keys,
            in_keys_inv=in_keys_inv,
            out_keys_inv=out_keys_inv,
        )
        self.allow_positive_dim = allow_positive_dim
        if unsqueeze_dim >= 0 and not allow_positive_dim:
            raise RuntimeError(
                "unsqueeze_dim should be smaller than 0 to accomodate for "
                "envs of different batch_sizes. Turn allow_positive_dim to accomodate "
                "for positive unsqueeze_dim."
            )
        self._unsqueeze_dim = unsqueeze_dim

    @property
    def unsqueeze_dim(self):
        if self._unsqueeze_dim >= 0 and self.parent is not None:
            return len(self.parent.batch_size) + self._unsqueeze_dim
        return self._unsqueeze_dim

    def _apply_transform(self, observation: torch.Tensor) -> torch.Tensor:
        observation = observation.unsqueeze(self.unsqueeze_dim)
        return observation

    def _inv_apply_transform(self, observation: torch.Tensor) -> torch.Tensor:
        observation = observation.squeeze(self.unsqueeze_dim)
        return observation

    def _transform_spec(self, spec: TensorSpec):
        space = spec.space
        if isinstance(space, ContinuousBox):
            space.minimum = self._apply_transform(space.minimum)
            space.maximum = self._apply_transform(space.maximum)
            spec.shape = space.minimum.shape
        else:
            spec.shape = self._apply_transform(torch.zeros(spec.shape)).shape
        return spec

    def _inv_transform_spec(self, spec: TensorSpec) -> None:
        space = spec.space
        if isinstance(space, ContinuousBox):
            space.minimum = self._inv_apply_transform(space.minimum)
            space.maximum = self._inv_apply_transform(space.maximum)
            spec.shape = space.minimum.shape
        else:
            spec.shape = self._inv_apply_transform(torch.zeros(spec.shape)).shape
        return spec

    @_apply_to_composite_inv
    def transform_input_spec(self, input_spec: TensorSpec) -> TensorSpec:
        return self._inv_transform_spec(input_spec)

    @_apply_to_composite
    def transform_reward_spec(self, reward_spec: TensorSpec) -> TensorSpec:
        reward_key = self.parent.reward_key if self.parent is not None else "reward"
        if reward_key in self.in_keys:
            reward_spec = self._transform_spec(reward_spec)
        return reward_spec

    @_apply_to_composite
    def transform_observation_spec(self, observation_spec: TensorSpec) -> TensorSpec:
        return self._transform_spec(observation_spec)

    def __repr__(self) -> str:
        s = (
            f"{self.__class__.__name__}(unsqueeze_dim={self.unsqueeze_dim}, in_keys={self.in_keys}, out_keys={self.out_keys},"
            f" in_keys_inv={self.in_keys_inv}, out_keys_inv={self.out_keys_inv})"
        )
        return s


class SqueezeTransform(UnsqueezeTransform):
    """Removes a dimension of size one at the specified position.

    Args:
        squeeze_dim (int): dimension to squeeze.
    """

    invertible = True

    def __init__(
        self,
        squeeze_dim: int,
        *args,
        in_keys: Optional[Sequence[str]] = None,
        out_keys: Optional[Sequence[str]] = None,
        in_keys_inv: Optional[Sequence[str]] = None,
        out_keys_inv: Optional[Sequence[str]] = None,
        **kwargs,
    ):
        super().__init__(
            squeeze_dim,
            *args,
            in_keys=in_keys,
            out_keys=out_keys,
            in_keys_inv=in_keys_inv,
            out_keys_inv=out_keys_inv,
            **kwargs,
        )

    @property
    def squeeze_dim(self):
        return super().unsqueeze_dim

    _apply_transform = UnsqueezeTransform._inv_apply_transform
    _inv_apply_transform = UnsqueezeTransform._apply_transform


class GrayScale(ObservationTransform):
    """Turns a pixel observation to grayscale."""

    def __init__(
        self,
        in_keys: Optional[Sequence[NestedKey]] = None,
        out_keys: Optional[Sequence[NestedKey]] = None,
    ):
        if in_keys is None:
            in_keys = IMAGE_KEYS
        super(GrayScale, self).__init__(in_keys=in_keys, out_keys=out_keys)

    def _apply_transform(self, observation: torch.Tensor) -> torch.Tensor:
        observation = F.rgb_to_grayscale(observation)
        return observation

    @_apply_to_composite
    def transform_observation_spec(self, observation_spec: TensorSpec) -> TensorSpec:
        space = observation_spec.space
        if isinstance(space, ContinuousBox):
            space.minimum = self._apply_transform(space.minimum)
            space.maximum = self._apply_transform(space.maximum)
            observation_spec.shape = space.minimum.shape
        else:
            observation_spec.shape = self._apply_transform(
                torch.zeros(observation_spec.shape)
            ).shape
        return observation_spec


class ObservationNorm(ObservationTransform):
    """Observation affine transformation layer.

    Normalizes an observation according to

    .. math::
        obs = obs * scale + loc

    Args:
        loc (number or tensor): location of the affine transform
        scale (number or tensor): scale of the affine transform
        in_keys (seuqence of NestedKey, optional): entries to be normalized. Defaults to ["observation", "pixels"].
            All entries will be normalized with the same values: if a different behaviour is desired
            (e.g. a different normalization for pixels and states) different :obj:`ObservationNorm`
            objects should be used.
        out_keys (seuqence of NestedKey, optional): output entries. Defaults to the value of `in_keys`.
        in_keys_inv (seuqence of NestedKey, optional): ObservationNorm also supports inverse transforms. This will
            only occur if a list of keys is provided to :obj:`in_keys_inv`. If none is provided,
            only the forward transform will be called.
        out_keys_inv (seuqence of NestedKey, optional): output entries for the inverse transform.
            Defaults to the value of `in_keys_inv`.
        standard_normal (bool, optional): if ``True``, the transform will be

            .. math::
                obs = (obs-loc)/scale

            as it is done for standardization. Default is `False`.

    Examples:
        >>> torch.set_default_tensor_type(torch.DoubleTensor)
        >>> r = torch.randn(100, 3)*torch.randn(3) + torch.randn(3)
        >>> td = TensorDict({'obs': r}, [100])
        >>> transform = ObservationNorm(
        ...     loc = td.get('obs').mean(0),
        ...     scale = td.get('obs').std(0),
        ...     in_keys=["obs"],
        ...     standard_normal=True)
        >>> _ = transform(td)
        >>> print(torch.isclose(td.get('obs').mean(0),
        ...     torch.zeros(3)).all())
        tensor(True)
        >>> print(torch.isclose(td.get('next_obs').std(0),
        ...     torch.ones(3)).all())
        tensor(True)

    The normalization stats can be automatically computed:
    Examples:
        >>> from torchrl.envs.libs.gym import GymEnv
        >>> torch.manual_seed(0)
        >>> env = GymEnv("Pendulum-v1")
        >>> env = TransformedEnv(env, ObservationNorm(in_keys=["observation"]))
        >>> env.set_seed(0)
        >>> env.transform.init_stats(100)
        >>> print(env.transform.loc, env.transform.scale)
        tensor([-1.3752e+01, -6.5087e-03,  2.9294e-03], dtype=torch.float32) tensor([14.9636,  2.5608,  0.6408], dtype=torch.float32)

    """

    _ERR_INIT_MSG = "Cannot have an mixed initialized and uninitialized loc and scale"

    def __init__(
        self,
        loc: Optional[float, torch.Tensor] = None,
        scale: Optional[float, torch.Tensor] = None,
        in_keys: Optional[Sequence[NestedKey]] = None,
        out_keys: Optional[Sequence[NestedKey]] = None,
        in_keys_inv: Optional[Sequence[NestedKey]] = None,
        out_keys_inv: Optional[Sequence[NestedKey]] = None,
        standard_normal: bool = False,
    ):
        if in_keys is None:
            in_keys = [
                "observation",
                "pixels",
            ]
        super().__init__(
            in_keys=in_keys,
            out_keys=out_keys,
            in_keys_inv=in_keys_inv,
            out_keys_inv=out_keys_inv,
        )
        if not isinstance(standard_normal, torch.Tensor):
            standard_normal = torch.tensor(standard_normal)
        self.register_buffer("standard_normal", standard_normal)
        self.eps = 1e-6

        if loc is not None and not isinstance(loc, torch.Tensor):
            loc = torch.tensor(loc, dtype=torch.get_default_dtype())
        elif loc is None:
            if scale is not None:
                raise ValueError(self._ERR_INIT_MSG)
            loc = nn.UninitializedBuffer()

        if scale is not None and not isinstance(scale, torch.Tensor):
            scale = torch.tensor(scale, dtype=torch.get_default_dtype())
            scale = scale.clamp_min(self.eps)
        elif scale is None:
            # check that loc is None too
            if not isinstance(loc, nn.UninitializedBuffer):
                raise ValueError(self._ERR_INIT_MSG)
            scale = nn.UninitializedBuffer()

        # self.observation_spec_key = observation_spec_key
        self.register_buffer("loc", loc)
        self.register_buffer("scale", scale)

    @property
    def initialized(self):
        return not isinstance(self.loc, nn.UninitializedBuffer)

    def init_stats(
        self,
        num_iter: int,
        reduce_dim: Union[int, Tuple[int]] = 0,
        cat_dim: Optional[int] = None,
        key: Optional[NestedKey] = None,
        keep_dims: Optional[Tuple[int]] = None,
    ) -> None:
        """Initializes the loc and scale stats of the parent environment.

        Normalization constant should ideally make the observation statistics approach
        those of a standard Gaussian distribution. This method computes a location
        and scale tensor that will empirically compute the mean and standard
        deviation of a Gaussian distribution fitted on data generated randomly with
        the parent environment for a given number of steps.

        Args:
            num_iter (int): number of random iterations to run in the environment.
            reduce_dim (int or tuple of int, optional): dimension to compute the mean and std over.
                Defaults to 0.
            cat_dim (int, optional): dimension along which the batches collected will be concatenated.
                It must be part equal to reduce_dim (if integer) or part of the reduce_dim tuple.
                Defaults to the same value as reduce_dim.
            key (NestedKey, optional): if provided, the summary statistics will be
                retrieved from that key in the resulting tensordicts.
                Otherwise, the first key in :obj:`ObservationNorm.in_keys` will be used.
            keep_dims (tuple of int, optional): the dimensions to keep in the loc and scale.
                For instance, one may want the location and scale to have shape [C, 1, 1]
                when normalizing a 3D tensor over the last two dimensions, but not the
                third. Defaults to None.

        """
        if cat_dim is None:
            cat_dim = reduce_dim
            if not isinstance(cat_dim, int):
                raise ValueError(
                    "cat_dim must be specified if reduce_dim is not an integer."
                )
        if (isinstance(reduce_dim, tuple) and cat_dim not in reduce_dim) or (
            isinstance(reduce_dim, int) and cat_dim != reduce_dim
        ):
            raise ValueError("cat_dim must be part of or equal to reduce_dim.")
        if self.initialized:
            raise RuntimeError(
                f"Loc/Scale are already initialized: ({self.loc}, {self.scale})"
            )

        if len(self.in_keys) > 1 and key is None:
            raise RuntimeError(
                "Transform has multiple in_keys but no specific key was passed as an argument"
            )
        key = self.in_keys[0] if key is None else key

        def raise_initialization_exception(module):
            if isinstance(module, ObservationNorm) and not module.initialized:
                raise RuntimeError(
                    "ObservationNorms need to be initialized in the right order."
                    "Trying to initialize an ObservationNorm "
                    "while a parent ObservationNorm transform is still uninitialized"
                )

        parent = self.parent
        if parent is None:
            raise RuntimeError(
                "Cannot initialize the transform if parent env is not defined."
            )
        parent.apply(raise_initialization_exception)

        collected_frames = 0
        data = []
        while collected_frames < num_iter:
            tensordict = parent.rollout(max_steps=num_iter)
            collected_frames += tensordict.numel()
            data.append(tensordict.get(key))

        data = torch.cat(data, cat_dim)
        if isinstance(reduce_dim, int):
            reduce_dim = [reduce_dim]
        # make all reduce_dim and keep_dims negative
        reduce_dim = sorted(dim if dim < 0 else dim - data.ndim for dim in reduce_dim)

        if keep_dims is not None:
            keep_dims = sorted(dim if dim < 0 else dim - data.ndim for dim in keep_dims)
            if not all(k in reduce_dim for k in keep_dims):
                raise ValueError("keep_dim elements must be part of reduce_dim list.")
        else:
            keep_dims = []
        loc = data.mean(reduce_dim, keepdim=True)
        scale = data.std(reduce_dim, keepdim=True)
        for r in reduce_dim:
            if r not in keep_dims:
                loc = loc.squeeze(r)
                scale = scale.squeeze(r)

        if not self.standard_normal:
            scale = 1 / scale.clamp_min(self.eps)
            loc = -loc * scale

        if not torch.isfinite(loc).all():
            raise RuntimeError("Non-finite values found in loc")
        if not torch.isfinite(scale).all():
            raise RuntimeError("Non-finite values found in scale")
        self.loc.materialize(shape=loc.shape, dtype=loc.dtype)
        self.loc.copy_(loc)
        self.scale.materialize(shape=scale.shape, dtype=scale.dtype)
        self.scale.copy_(scale.clamp_min(self.eps))

    def _apply_transform(self, obs: torch.Tensor) -> torch.Tensor:
        if not self.initialized:
            raise RuntimeError(
                "Loc/Scale have not been initialized. Either pass in values in the constructor "
                "or call the init_stats method"
            )
        if self.standard_normal:
            loc = self.loc
            scale = self.scale
            return (obs - loc) / scale
        else:
            scale = self.scale
            loc = self.loc
            return obs * scale + loc

    def _inv_apply_transform(self, obs: torch.Tensor) -> torch.Tensor:
        if self.loc is None or self.scale is None:
            raise RuntimeError(
                "Loc/Scale have not been initialized. Either pass in values in the constructor "
                "or call the init_stats method"
            )
        if not self.standard_normal:
            loc = self.loc
            scale = self.scale
            return (obs - loc) / scale
        else:
            scale = self.scale
            loc = self.loc
            return obs * scale + loc

    @_apply_to_composite
    def transform_observation_spec(self, observation_spec: TensorSpec) -> TensorSpec:
        space = observation_spec.space
        if isinstance(space, ContinuousBox):
            space.minimum = self._apply_transform(space.minimum)
            space.maximum = self._apply_transform(space.maximum)
        return observation_spec

    @_apply_to_composite_inv
    def transform_input_spec(self, input_spec: TensorSpec) -> TensorSpec:
        space = input_spec.space
        if isinstance(space, ContinuousBox):
            space.minimum = self._apply_transform(space.minimum)
            space.maximum = self._apply_transform(space.maximum)
        return input_spec

    def __repr__(self) -> str:
        if self.initialized and (self.loc.numel() == 1 and self.scale.numel() == 1):
            return (
                f"{self.__class__.__name__}("
                f"loc={float(self.loc):4.4f}, scale"
                f"={float(self.scale):4.4f}, keys={self.in_keys})"
            )
        else:
            return super().__repr__()


class CatFrames(ObservationTransform):
    """Concatenates successive observation frames into a single tensor.

    This can, for instance, account for movement/velocity of the observed
    feature. Proposed in "Playing Atari with Deep Reinforcement Learning" (
    https://arxiv.org/pdf/1312.5602.pdf).

    When used within a transformed environment,
    :class:`CatFrames` is a stateful class, and it can be reset to its native state by
    calling the :meth:`~.reset` method. This method accepts tensordicts with a
    ``"_reset"`` entry that indicates which buffer to reset.

    Args:
        N (int): number of observation to concatenate.
        dim (int): dimension along which concatenate the
            observations. Should be negative, to ensure that it is compatible
            with environments of different batch_size.
        in_keys (seuqence of NestedKey, optional): keys pointing to the frames that have
            to be concatenated. Defaults to ["pixels"].
        out_keys (seuqence of NestedKey, optional): keys pointing to where the output
            has to be written. Defaults to the value of `in_keys`.
        padding (str, optional): the padding method. One of ``"same"`` or ``"zeros"``.
            Defaults to ``"same"``, ie. the first value is uesd for padding.
        as_inverse (bool, optional): if ``True``, the transform is applied as an inverse transform. Defaults to ``False``.

    Examples:
        >>> from torchrl.envs.libs.gym import GymEnv
        >>> env = TransformedEnv(GymEnv('Pendulum-v1'),
        ...     Compose(
        ...         UnsqueezeTransform(-1, in_keys=["observation"]),
        ...         CatFrames(N=4, dim=-1, in_keys=["observation"]),
        ...     )
        ... )
        >>> print(env.rollout(3))

    The :class:`CatFrames` transform can also be used offline to reproduce the
    effect of the online frame concatenation at a different scale (or for the
    purpose of limiting the memory consumption). The followin example
    gives the complete picture, together with the usage of a :class:`torchrl.data.ReplayBuffer`:

    Examples:
        >>> from torchrl.envs import UnsqueezeTransform, CatFrames
        >>> from torchrl.collectors import SyncDataCollector, RandomPolicy
        >>> # Create a transformed environment with CatFrames: notice the usage of UnsqueezeTransform to create an extra dimension
        >>> env = TransformedEnv(
        ...     GymEnv("CartPole-v1", from_pixels=True),
        ...     Compose(
        ...         ToTensorImage(in_keys=["pixels"], out_keys=["pixels_trsf"]),
        ...         Resize(in_keys=["pixels_trsf"], w=64, h=64),
        ...         GrayScale(in_keys=["pixels_trsf"]),
        ...         UnsqueezeTransform(-4, in_keys=["pixels_trsf"]),
        ...         CatFrames(dim=-4, N=4, in_keys=["pixels_trsf"]),
        ...     )
        ... )
        >>> # we design a collector
        >>> collector = SyncDataCollector(
        ...     env,
        ...     RandomPolicy(env.action_spec),
        ...     frames_per_batch=10,
        ...     total_frames=1000,
        ... )
        >>> for data in collector:
        ...     print(data)
        ...     break
        >>> # now let's create a transform for the replay buffer. We don't need to unsqueeze the data here.
        >>> # however, we need to point to both the pixel entry at the root and at the next levels:
        >>> t = Compose(
        ...         ToTensorImage(in_keys=["pixels", ("next", "pixels")], out_keys=["pixels_trsf", ("next", "pixels_trsf")]),
        ...         Resize(in_keys=["pixels_trsf", ("next", "pixels_trsf")], w=64, h=64),
        ...         GrayScale(in_keys=["pixels_trsf", ("next", "pixels_trsf")]),
        ...         CatFrames(dim=-4, N=4, in_keys=["pixels_trsf", ("next", "pixels_trsf")]),
        ... )
        >>> from torchrl.data import TensorDictReplayBuffer, LazyMemmapStorage
        >>> rb = TensorDictReplayBuffer(storage=LazyMemmapStorage(1000), transform=t, batch_size=16)
        >>> data_exclude = data.exclude("pixels_trsf", ("next", "pixels_trsf"))
        >>> rb.add(data_exclude)
        >>> s = rb.sample(1) # the buffer has only one element
        >>> # let's check that our sample is the same as the batch collected during inference
        >>> assert (data.exclude("collector")==s.squeeze(0).exclude("index", "collector")).all()

    """

    inplace = False
    _CAT_DIM_ERR = (
        "dim must be > 0 to accomodate for tensordict of "
        "different batch-sizes (since negative dims are batch invariant)."
    )
    ACCEPTED_PADDING = {"same", "zeros"}

    def __init__(
        self,
        N: int,
        dim: int,
        in_keys: Optional[Sequence[NestedKey]] = None,
        out_keys: Optional[Sequence[NestedKey]] = None,
        padding="same",
        as_inverse=False,
    ):
        if in_keys is None:
            in_keys = IMAGE_KEYS
        super().__init__(in_keys=in_keys, out_keys=out_keys)
        self.N = N
        if dim > 0:
            raise ValueError(self._CAT_DIM_ERR)
        self.dim = dim
        if padding not in self.ACCEPTED_PADDING:
            raise ValueError(f"padding must be one of {self.ACCEPTED_PADDING}")
        self.padding = padding
        for in_key in self.in_keys:
            buffer_name = f"_cat_buffers_{in_key}"
            self.register_buffer(
                buffer_name,
                torch.nn.parameter.UninitializedBuffer(
                    device=torch.device("cpu"), dtype=torch.get_default_dtype()
                ),
            )
        # keeps track of calls to _reset since it's only _call that will populate the buffer
        self._just_reset = False
        self.as_inverse = as_inverse

    def reset(self, tensordict: TensorDictBase) -> TensorDictBase:
        """Resets _buffers."""
        _reset = tensordict.get("_reset", None)
        if _reset is None:
            parent = self.parent
            if parent is not None:
                parent_device = parent.device
                if self.as_inverse:
                    raise Exception(
                        "CatFrames as inverse is not supported as a transform for environments, only for replay buffers."
                    )
            else:
                parent_device = None
            _reset = torch.ones(
                self.parent.done_spec.shape if self.parent else tensordict.batch_size,
                dtype=torch.bool,
                device=parent_device,
            )
        _reset = _reset.sum(
            tuple(range(tensordict.batch_dims, _reset.ndim)), dtype=torch.bool
        )

        for in_key in self.in_keys:
            buffer_name = f"_cat_buffers_{in_key}"
            buffer = getattr(self, buffer_name)
            if isinstance(buffer, torch.nn.parameter.UninitializedBuffer):
                continue
            buffer[_reset] = 0

        self._just_reset = True
        return tensordict

    def _make_missing_buffer(self, data, buffer_name):
        shape = list(data.shape)
        d = shape[self.dim]
        shape[self.dim] = d * self.N
        shape = torch.Size(shape)
        getattr(self, buffer_name).materialize(shape)
        buffer = getattr(self, buffer_name).to(data.dtype).to(data.device).zero_()
        setattr(self, buffer_name, buffer)
        return buffer

    def _inv_call(self, tensordict: TensorDictBase) -> torch.Tensor:
        if self.as_inverse:
            return self.unfolding(tensordict)
        else:
            return tensordict

    def _call(self, tensordict: TensorDictBase) -> TensorDictBase:
        """Update the episode tensordict with max pooled keys."""
        _reset = tensordict.get("_reset", None)
        if _reset is not None:
            _reset = _reset.sum(
                tuple(range(tensordict.batch_dims, _reset.ndim)), dtype=torch.bool
            )

        for in_key, out_key in zip(self.in_keys, self.out_keys):
            # Lazy init of buffers
            buffer_name = f"_cat_buffers_{in_key}"
            data = tensordict[in_key]
            d = data.size(self.dim)
            buffer = getattr(self, buffer_name)
            if isinstance(buffer, torch.nn.parameter.UninitializedBuffer):
                buffer = self._make_missing_buffer(data, buffer_name)
            # shift obs 1 position to the right
            if self._just_reset or (_reset is not None and _reset.any()):
                data_in = buffer[_reset]
                shape = [1 for _ in data_in.shape]
                shape[self.dim] = self.N
                if self.padding == "same":
                    buffer[_reset] = buffer[_reset].copy_(
                        data[_reset].repeat(shape).clone()
                    )
                elif self.padding == "zeros":
                    buffer[_reset] = 0
                else:
                    # make linter happy. An exception has already been raised
                    raise NotImplementedError
            buffer.copy_(torch.roll(buffer, shifts=-d, dims=self.dim))
            # add new obs
            idx = self.dim
            if idx < 0:
                idx = buffer.ndimension() + idx
            else:
                raise ValueError(self._CAT_DIM_ERR)
            idx = [slice(None, None) for _ in range(idx)] + [slice(-d, None)]
            buffer[idx].copy_(data)
            # add to tensordict
            tensordict.set(out_key, buffer.clone())
        self._just_reset = False
        return tensordict

    @_apply_to_composite
    def transform_observation_spec(self, observation_spec: TensorSpec) -> TensorSpec:
        space = observation_spec.space
        if isinstance(space, ContinuousBox):
            space.minimum = torch.cat([space.minimum] * self.N, self.dim)
            space.maximum = torch.cat([space.maximum] * self.N, self.dim)
            observation_spec.shape = space.minimum.shape
        else:
            shape = list(observation_spec.shape)
            shape[self.dim] = self.N * shape[self.dim]
            observation_spec.shape = torch.Size(shape)
        return observation_spec

    def forward(self, tensordict: TensorDictBase) -> TensorDictBase:
        if self.as_inverse:
            return tensordict
        else:
            return self.unfolding(tensordict)

    def unfolding(self, tensordict: TensorDictBase) -> TensorDictBase:
        # it is assumed that the last dimension of the tensordict is the time dimension
        if not tensordict.ndim:
            raise ValueError(
                "CatFrames cannot process unbatched tensordict instances. "
                "Make sure your input has more than one dimension and "
                "the time dimension is marked as 'time', e.g., "
                "`tensordict.refine_names(None, 'time', None)`."
            )
        i = 0
        for i, name in enumerate(tensordict.names):  # noqa: B007
            if name == "time":
                break
        else:
            warnings.warn(
                "The last dimension of the tensordict should be marked as 'time'. "
                "CatFrames will unfold the data along the time dimension assuming that "
                "the time dimension is the last dimension of the input tensordict. "
                "Define a 'time' dimension name (e.g., `tensordict.refine_names(..., 'time')`) to skip this warning. ",
                category=UserWarning,
            )
        tensordict_orig = tensordict
        if i != tensordict.ndim - 1:
            tensordict = tensordict.transpose(tensordict.ndim - 1, i)
        # first sort the in_keys with strings and non-strings
        in_keys = list(
            zip(
                (in_key, out_key)
                for in_key, out_key in zip(self.in_keys, self.out_keys)
                if isinstance(in_key, str) or len(in_key) == 1
            )
        )
        in_keys += list(
            zip(
                (in_key, out_key)
                for in_key, out_key in zip(self.in_keys, self.out_keys)
                if not isinstance(in_key, str) and not len(in_key) == 1
            )
        )
        for in_key, out_key in zip(self.in_keys, self.out_keys):
            # check if we have an obs in "next" that has already been processed.
            # If so, we must add an offset
            data = tensordict.get(in_key)
            if isinstance(in_key, tuple) and in_key[0] == "next":

                # let's get the out_key we have already processed
                prev_out_key = dict(zip(self.in_keys, self.out_keys))[in_key[1]]
                prev_val = tensordict.get(prev_out_key)
                # the first item is located along `dim+1` at the last index of the
                # first time index
                idx = (
                    [slice(None)] * (tensordict.ndim - 1)
                    + [0]
                    + [..., -1]
                    + [slice(None)] * (abs(self.dim) - 1)
                )
                first_val = prev_val[tuple(idx)].unsqueeze(tensordict.ndim - 1)
                data0 = [first_val] * (self.N - 1)
                if self.padding == "zeros":
                    data0 = [torch.zeros_like(elt) for elt in data0[:-1]] + data0[-1:]
                elif self.padding == "same":
                    pass
                else:
                    # make linter happy. An exception has already been raised
                    raise NotImplementedError
            elif self.padding == "same":
                idx = [slice(None)] * (tensordict.ndim - 1) + [0]
                data0 = [data[tuple(idx)].unsqueeze(tensordict.ndim - 1)] * (self.N - 1)
            elif self.padding == "zeros":
                idx = [slice(None)] * (tensordict.ndim - 1) + [0]
                data0 = [
                    torch.zeros_like(data[tuple(idx)]).unsqueeze(tensordict.ndim - 1)
                ] * (self.N - 1)
            else:
                # make linter happy. An exception has already been raised
                raise NotImplementedError

            data = torch.cat(data0 + [data], tensordict.ndim - 1)

            data = data.unfold(tensordict.ndim - 1, self.N, 1)
            data = data.permute(
                *range(0, data.ndim + self.dim),
                -1,
                *range(data.ndim + self.dim, data.ndim - 1),
            )
            tensordict.set(out_key, data)
        return tensordict_orig

    def __repr__(self) -> str:
        return (
            f"{self.__class__.__name__}(N={self.N}, dim"
            f"={self.dim}, keys={self.in_keys})"
        )


class RewardScaling(Transform):
    """Affine transform of the reward.

     The reward is transformed according to:

    .. math::
        reward = reward * scale + loc

    Args:
        loc (number or torch.Tensor): location of the affine transform
        scale (number or torch.Tensor): scale of the affine transform
        standard_normal (bool, optional): if ``True``, the transform will be

            .. math::
                reward = (reward-loc)/scale

            as it is done for standardization. Default is `False`.
    """

    def __init__(
        self,
        loc: Union[float, torch.Tensor],
        scale: Union[float, torch.Tensor],
        in_keys: Optional[Sequence[NestedKey]] = None,
        standard_normal: bool = False,
    ):
        if in_keys is None:
            in_keys = ["reward"]
        super().__init__(in_keys=in_keys)
        if not isinstance(standard_normal, torch.Tensor):
            standard_normal = torch.tensor(standard_normal)
        self.register_buffer("standard_normal", standard_normal)

        if not isinstance(loc, torch.Tensor):
            loc = torch.tensor(loc)
        if not isinstance(scale, torch.Tensor):
            scale = torch.tensor(scale)

        self.register_buffer("loc", loc)
        self.register_buffer("scale", scale.clamp_min(1e-6))

    def _apply_transform(self, reward: torch.Tensor) -> torch.Tensor:
        if self.standard_normal:
            loc = self.loc
            scale = self.scale
            reward = (reward - loc) / scale
            return reward
        else:
            scale = self.scale
            loc = self.loc
            reward = reward * scale + loc
            return reward

    @_apply_to_composite
    def transform_reward_spec(self, reward_spec: TensorSpec) -> TensorSpec:
        if isinstance(reward_spec, UnboundedContinuousTensorSpec):
            return reward_spec
        else:
            raise NotImplementedError(
                f"{self.__class__.__name__}.transform_reward_spec not "
                f"implemented for tensor spec of type"
                f" {type(reward_spec).__name__}"
            )

    def __repr__(self) -> str:
        return (
            f"{self.__class__.__name__}("
            f"loc={self.loc.item():4.4f}, scale={self.scale.item():4.4f}, "
            f"keys={self.in_keys})"
        )


class FiniteTensorDictCheck(Transform):
    """This transform will check that all the items of the tensordict are finite, and raise an exception if they are not."""

    def __init__(self):
        super().__init__(in_keys=[])

    def _call(self, tensordict: TensorDictBase) -> TensorDictBase:
        tensordict.apply(check_finite)
        return tensordict

    forward = _call


class DoubleToFloat(Transform):
    """Maps actions float to double before they are called on the environment.

    Args:
        in_keys (sequence of NestedKey, optional): list of double keys to be converted to
            float before being exposed to external objects and functions.
        in_keys_inv (sequence of NestedKey, optional): list of float keys to be converted to
            double before being passed to the contained base_env or storage.

    Examples:
        >>> td = TensorDict(
        ...     {'obs': torch.ones(1, dtype=torch.double)}, [])
        >>> transform = DoubleToFloat(in_keys=["obs"])
        >>> _ = transform(td)
        >>> print(td.get("obs").dtype)
        torch.float32

    """

    invertible = True

    def __init__(
        self,
        in_keys: Optional[Sequence[NestedKey]] = None,
        in_keys_inv: Optional[Sequence[NestedKey]] = None,
    ):
        super().__init__(in_keys=in_keys, in_keys_inv=in_keys_inv)

    def _apply_transform(self, obs: torch.Tensor) -> torch.Tensor:
        return obs.to(torch.float)

    def _inv_apply_transform(self, obs: torch.Tensor) -> torch.Tensor:
        return obs.to(torch.double)

    def _transform_spec(self, spec: TensorSpec) -> None:
        if isinstance(spec, CompositeSpec):
            for key in spec:
                self._transform_spec(spec[key])
        else:
            spec.dtype = torch.float
            space = spec.space
            if isinstance(space, ContinuousBox):
                space.minimum = space.minimum.to(torch.float)
                space.maximum = space.maximum.to(torch.float)

    def transform_input_spec(self, input_spec: TensorSpec) -> TensorSpec:
        action_spec = input_spec["_action_spec"]
        state_spec = input_spec["_state_spec"]
        for key in self.in_keys_inv:
            if key in action_spec.keys(True):
                _spec = action_spec
            elif state_spec is not None and key in state_spec.keys(True):
                _spec = state_spec
            else:
                raise KeyError(f"Key {key} not found in state_spec and action_spec.")
            if _spec[key].dtype is not torch.double:
                raise TypeError(
                    f"input_spec[{key}].dtype is not double: {input_spec[key].dtype}"
                )
            self._transform_spec(_spec[key])
        return input_spec

    @_apply_to_composite
    def transform_reward_spec(self, reward_spec: TensorSpec) -> TensorSpec:
        reward_key = self.parent.reward_key if self.parent is not None else "reward"
        if reward_key in self.in_keys:
            if reward_spec.dtype is not torch.double:
                raise TypeError("reward_spec.dtype is not double")

            self._transform_spec(reward_spec)
        return reward_spec

    @_apply_to_composite
    def transform_observation_spec(self, observation_spec: TensorSpec) -> TensorSpec:
        self._transform_spec(observation_spec)
        return observation_spec

    def __repr__(self) -> str:
        s = (
            f"{self.__class__.__name__}(in_keys={self.in_keys}, out_keys={self.out_keys}, "
            f"in_keys_inv={self.in_keys_inv}, out_keys_inv={self.out_keys_inv})"
        )
        return s


class CatTensors(Transform):
    """Concatenates several keys in a single tensor.

    This is especially useful if multiple keys describe a single state (e.g.
    "observation_position" and
    "observation_velocity")

    Args:
        in_keys (sequence of NestedKey): keys to be concatenated. If `None` (or not provided)
            the keys will be retrieved from the parent environment the first time
            the transform is used. This behaviour will only work if a parent is set.
        out_key (NestedKey): key of the resulting tensor.
        dim (int, optional): dimension along which the concatenation will occur.
            Default is -1.
        del_keys (bool, optional): if ``True``, the input values will be deleted after
            concatenation. Default is True.
        unsqueeze_if_oor (bool, optional): if ``True``, CatTensor will check that
            the dimension indicated exist for the tensors to concatenate. If not,
            the tensors will be unsqueezed along that dimension.
            Default is False.

    Examples:
        >>> transform = CatTensors(in_keys=["key1", "key2"])
        >>> td = TensorDict({"key1": torch.zeros(1, 1),
        ...     "key2": torch.ones(1, 1)}, [1])
        >>> _ = transform(td)
        >>> print(td.get("observation_vector"))
        tensor([[0., 1.]])
        >>> transform = CatTensors(in_keys=["key1", "key2"], dim=-2, unsqueeze_if_oor=True)
        >>> td = TensorDict({"key1": torch.zeros(1),
        ...     "key2": torch.ones(1)}, [])
        >>> _ = transform(td)
        >>> print(td.get("observation_vector").shape)
        torch.Size([2, 1])

    """

    invertible = False

    def __init__(
        self,
        in_keys: Optional[Sequence[NestedKey]] = None,
        out_key: NestedKey = "observation_vector",
        dim: int = -1,
        del_keys: bool = True,
        unsqueeze_if_oor: bool = False,
    ):
        self._initialized = in_keys is not None
        if not self._initialized:
            if dim != -1:
                raise ValueError(
                    "Lazy call to CatTensors is only supported when `dim=-1`."
                )
        else:
            in_keys = sorted(in_keys, key=_sort_keys)
        if not isinstance(out_key, str) and not (
            isinstance(out_key, tuple) and set(map(type, out_key)) == {str}
        ):
            raise Exception("CatTensors requires out_key to be of type NestedKey")
        # super().__init__(in_keys=in_keys)
        super(CatTensors, self).__init__(in_keys=in_keys, out_keys=[out_key])
        self.dim = dim
        self._del_keys = del_keys
        self._keys_to_exclude = None
        self.unsqueeze_if_oor = unsqueeze_if_oor

    @property
    def keys_to_exclude(self):
        if self._keys_to_exclude is None:
            self._keys_to_exclude = [
                key for key in self.in_keys if key != self.out_keys[0]
            ]
        return self._keys_to_exclude

    def _find_in_keys(self):
        parent = self.parent
        obs_spec = parent.observation_spec
        in_keys = []
        for key, value in obs_spec.items():
            if len(value.shape) == 1:
                in_keys.append(key)
        return sorted(in_keys, key=_sort_keys)

    def _call(self, tensordict: TensorDictBase) -> TensorDictBase:
        if not self._initialized:
            self.in_keys = self._find_in_keys()
            self._initialized = True

        if all(key in tensordict.keys(include_nested=True) for key in self.in_keys):
            values = [tensordict.get(key) for key in self.in_keys]
            if self.unsqueeze_if_oor:
                pos_idx = self.dim > 0
                abs_idx = self.dim if pos_idx else -self.dim - 1
                values = [
                    v
                    if abs_idx < v.ndimension()
                    else v.unsqueeze(0)
                    if not pos_idx
                    else v.unsqueeze(-1)
                    for v in values
                ]

            out_tensor = torch.cat(values, dim=self.dim)
            tensordict.set(self.out_keys[0], out_tensor)
            if self._del_keys:
                tensordict.exclude(*self.keys_to_exclude, inplace=True)
        else:
            raise Exception(
                f"CatTensor failed, as it expected input keys ="
                f" {sorted(self.in_keys, key=_sort_keys)} but got a TensorDict with keys"
                f" {sorted(tensordict.keys(include_nested=True), key=_sort_keys)}"
            )
        return tensordict

    forward = _call

    def transform_observation_spec(self, observation_spec: TensorSpec) -> TensorSpec:
        # check that all keys are in observation_spec
        if len(self.in_keys) > 1 and not isinstance(observation_spec, CompositeSpec):
            raise ValueError(
                "CatTensor cannot infer the output observation spec as there are multiple input keys but "
                "only one observation_spec."
            )

        if isinstance(observation_spec, CompositeSpec) and len(
            [key for key in self.in_keys if key not in observation_spec.keys(True)]
        ):
            raise ValueError(
                "CatTensor got a list of keys that does not match the keys in observation_spec. "
                "Make sure the environment has an observation_spec attribute that includes all the specs needed for CatTensor."
            )

        if not isinstance(observation_spec, CompositeSpec):
            # by def, there must be only one key
            return observation_spec

        keys = [key for key in observation_spec.keys(True, True) if key in self.in_keys]

        sum_shape = sum(
            [
                observation_spec[key].shape[self.dim]
                if observation_spec[key].shape
                else 1
                for key in keys
            ]
        )
        spec0 = observation_spec[keys[0]]
        out_key = self.out_keys[0]
        shape = list(spec0.shape)
        device = spec0.device
        shape[self.dim] = sum_shape
        shape = torch.Size(shape)
        observation_spec[out_key] = UnboundedContinuousTensorSpec(
            shape=shape,
            dtype=spec0.dtype,
            device=device,
        )
        if self._del_keys:
            for key in self.keys_to_exclude:
                if key in observation_spec.keys(True):
                    del observation_spec[key]
        return observation_spec

    def __repr__(self) -> str:
        return (
            f"{self.__class__.__name__}(in_keys={self.in_keys}, out_key"
            f"={self.out_keys[0]})"
        )


class DiscreteActionProjection(Transform):
    """Projects discrete actions from a high dimensional space to a low dimensional space.

    Given a discrete action (from 1 to N) encoded as a one-hot vector and a
    maximum action index num_actions (with num_actions < N), transforms the action such that
    action_out is at most num_actions.

    If the input action is > num_actions, it is being replaced by a random value
    between 0 and num_actions-1. Otherwise the same action is kept.
    This is intended to be used with policies applied over multiple discrete
    control environments with different action space.

    A call to DiscreteActionProjection.forward (eg from a replay buffer or in a
    sequence of nn.Modules) will call the transform num_actions_effective -> max_actions
    on the :obj:`"in_keys"`, whereas a call to _call will be ignored. Indeed,
    transformed envs are instructed to update the input keys only for the inner
    base_env, but the original input keys will remain unchanged.

    Args:
        num_actions_effective (int): max number of action considered.
        max_actions (int): maximum number of actions that this module can read.
        action_key (NestedKey, optional): key name of the action. Defaults to "action".
        include_forward (bool, optional): if ``True``, a call to forward will also
            map the action from one domain to the other when the module is called
            by a replay buffer or an nn.Module chain. Defaults to True.

    Examples:
        >>> torch.manual_seed(0)
        >>> N = 3
        >>> M = 2
        >>> action = torch.zeros(N, dtype=torch.long)
        >>> action[-1] = 1
        >>> td = TensorDict({"action": action}, [])
        >>> transform = DiscreteActionProjection(num_actions_effective=M, max_actions=N)
        >>> _ = transform.inv(td)
        >>> print(td.get("action"))
        tensor([1])
    """

    def __init__(
        self,
        num_actions_effective: int,
        max_actions: int,
        action_key: NestedKey = "action",
        include_forward: bool = True,
    ):
        in_keys_inv = [action_key]
        if include_forward:
            in_keys = in_keys_inv
        else:
            in_keys = []
        super().__init__(
            in_keys=in_keys,
            out_keys=in_keys,
            in_keys_inv=in_keys_inv,
            out_keys_inv=in_keys_inv,
        )
        self.num_actions_effective = num_actions_effective
        self.max_actions = max_actions
        if max_actions < num_actions_effective:
            raise RuntimeError(
                "The `max_actions` int must be greater or equal to `num_actions_effective`."
            )

    def _call(self, tensordict: TensorDictBase) -> TensorDictBase:
        # We don't do anything here because the action is modified by the inv
        # method but we don't need to map it back as it won't be updated in the original
        # tensordict
        return tensordict

    def _apply_transform(self, action: torch.Tensor) -> None:
        # We still need to code the forward transform for replay buffers and models
        action = action.argmax(-1)  # bool to int
        action = nn.functional.one_hot(action, self.max_actions)
        return action

    def _inv_apply_transform(self, action: torch.Tensor) -> torch.Tensor:
        if action.shape[-1] != self.max_actions:
            raise RuntimeError(
                f"action.shape[-1]={action.shape[-1]} must match self.max_actions={self.max_actions}."
            )
        action = action.argmax(-1)  # bool to int
        idx = action >= self.num_actions_effective
        if idx.any():
            action[idx] = torch.randint(self.num_actions_effective, (idx.sum(),))
        action = nn.functional.one_hot(action, self.num_actions_effective)
        return action

    def transform_input_spec(self, input_spec: CompositeSpec):
        input_spec = input_spec.clone()
        for key in input_spec["_action_spec"].keys(True, True):
            key = ("_action_spec", key)
            break
        else:
            raise KeyError("key not found in action_spec.")
        input_spec[key] = OneHotDiscreteTensorSpec(
            self.max_actions,
            shape=(*input_spec[key].shape[:-1], self.max_actions),
            device=input_spec.device,
            dtype=input_spec[key].dtype,
        )
        return input_spec

    def __repr__(self) -> str:
        return (
            f"{self.__class__.__name__}(num_actions_effective={self.num_actions_effective}, max_actions={self.max_actions}, "
            f"in_keys_inv={self.in_keys_inv})"
        )


class FrameSkipTransform(Transform):
    """A frame-skip transform.

    This transform applies the same action repeatedly in the parent environment,
    which improves stability on certain training algorithms.

    Args:
        frame_skip (int, optional): a positive integer representing the number
            of frames during which the same action must be applied.

    """

    def __init__(self, frame_skip: int = 1):
        super().__init__([])
        if frame_skip < 1:
            raise ValueError("frame_skip should have a value greater or equal to one.")
        self.frame_skip = frame_skip

    def _step(self, tensordict: TensorDictBase) -> TensorDictBase:
        parent = self.parent
        if parent is None:
            raise RuntimeError("parent not found for FrameSkipTransform")
        reward_key = parent.reward_key
        reward = tensordict.get(("next", reward_key))
        for _ in range(self.frame_skip - 1):
            tensordict = parent._step(tensordict)
            reward = reward + tensordict.get(("next", reward_key))
        return tensordict.set(("next", reward_key), reward)

    def forward(self, tensordict):
        raise RuntimeError(
            "FrameSkipTransform can only be used when appended to a transformed env."
        )


class NoopResetEnv(Transform):
    """Runs a series of random actions when an environment is reset.

    Args:
        env (EnvBase): env on which the random actions have to be
            performed. Can be the same env as the one provided to the
            TransformedEnv class
        noops (int, optional): number of actions performed after reset.
            Default is `30`.
        random (bool, optional): if False, the number of random ops will
            always be equal to the noops value. If True, the number of
            random actions will be randomly selected between 0 and noops.
            Default is `True`.

    """

    def __init__(self, noops: int = 30, random: bool = True):
        """Sample initial states by taking random number of no-ops on reset.

        No-op is assumed to be action 0.
        """
        super().__init__([])
        self.noops = noops
        self.random = random

    @property
    def base_env(self):
        return self.parent

    def reset(self, tensordict: TensorDictBase) -> TensorDictBase:
        """Do no-op action for a number of steps in [1, noop_max]."""
        td_reset = tensordict.clone(False)
        tensordict = tensordict.clone(False)
        # check that there is a single done state -- behaviour is undefined for multiple dones
        parent = self.parent
        if parent is None:
            raise RuntimeError(
                "NoopResetEnv.parent not found. Make sure that the parent is set."
            )
<<<<<<< HEAD
        if tensordict.get(parent.done_key).numel() > 1:
=======
        done_key = parent.done_key
        reward_key = parent.reward_key
        if parent.batch_size.numel() > 1:
>>>>>>> f9f975c8
            raise ValueError(
                "The parent environment batch-size is non-null. "
                "NoopResetEnv is designed to work on single env instances, as partial reset "
                "is currently not supported. If you feel like this is a missing feature, submit "
                "an issue on TorchRL github repo. "
                "In case you are trying to use NoopResetEnv over a batch of environments, know "
                "that you can have a transformed batch of transformed envs, such as: "
                "`TransformedEnv(ParallelEnv(3, lambda: TransformedEnv(MyEnv(), NoopResetEnv(3))), OtherTransform())`."
            )

        noops = (
            self.noops if not self.random else torch.randint(self.noops, (1,)).item()
        )
        trial = 0

        while True:
            i = 0
            while i < noops:
                i += 1
                tensordict = parent.rand_step(tensordict)
                tensordict = step_mdp(tensordict, exclude_done=False)
<<<<<<< HEAD
                if tensordict.get(parent.done_key):
=======
                if tensordict.get(done_key):
>>>>>>> f9f975c8
                    tensordict = parent.reset(td_reset.clone(False))
                    break
            else:
                break

            trial += 1
            if trial > _MAX_NOOPS_TRIALS:
                tensordict = parent.rand_step(tensordict)
<<<<<<< HEAD
                if tensordict.get(("next", parent.done_key)):
=======
                if tensordict.get(("next", done_key)):
>>>>>>> f9f975c8
                    raise RuntimeError(
                        f"parent is still done after a single random step (i={i})."
                    )
                break

<<<<<<< HEAD
        if tensordict.get(parent.done_key):
=======
        if tensordict.get(done_key):
>>>>>>> f9f975c8
            raise RuntimeError("NoopResetEnv concluded with done environment")
        return tensordict.exclude(reward_key, inplace=True)

    def __repr__(self) -> str:
        random = self.random
        noops = self.noops
        class_name = self.__class__.__name__
        return f"{class_name}(noops={noops}, random={random})"


class TensorDictPrimer(Transform):
    """A primer for TensorDict initialization at reset time.

    This transform will populate the tensordict at reset with values drawn from
    the relative tensorspecs provided at initialization.
    If the transform is used out of the env context (e.g. as an nn.Module or
    appended to a replay buffer), a call to `forward` will also populate the
    tensordict with the desired features.

    Args:
        primers (dict, optional): a dictionary containing key-spec pairs which will
            be used to populate the input tensordict.
        random (bool, optional): if ``True``, the values will be drawn randomly from
            the TensorSpec domain (or a unit Gaussian if unbounded). Otherwise a fixed value will be assumed.
            Defaults to `False`.
        default_value (float, optional): if non-random filling is chosen, this
            value will be used to populate the tensors. Defaults to `0.0`.
        **kwargs: each keyword argument corresponds to a key in the tensordict.
            The corresponding value has to be a TensorSpec instance indicating
            what the value must be.

    When used in a TransfomedEnv, the spec shapes must match the envs shape if
    the parent env is batch-locked (:obj:`env.batch_locked=True`).
    If the env is not batch-locked (e.g. model-based envs), it is assumed that the batch is
    given by the input tensordict instead.

    Examples:
        >>> from torchrl.envs.libs.gym import GymEnv
        >>> from torchrl.envs import SerialEnv
        >>> base_env = SerialEnv(2, lambda: GymEnv("Pendulum-v1"))
        >>> env = TransformedEnv(base_env)
        >>> # the env is batch-locked, so the leading dims of the spec must match those of the env
        >>> env.append_transform(TensorDictPrimer(mykey=UnboundedContinuousTensorSpec([2, 3])))
        >>> td = env.reset()
        >>> print(td)
        TensorDict(
            fields={
                done: Tensor(shape=torch.Size([2, 1]), device=cpu, dtype=torch.bool, is_shared=False),
                mykey: Tensor(shape=torch.Size([2, 3]), device=cpu, dtype=torch.float32, is_shared=False),
                observation: Tensor(shape=torch.Size([2, 3]), device=cpu, dtype=torch.float32, is_shared=False)},
            batch_size=torch.Size([2]),
            device=cpu,
            is_shared=False)
        >>> # the entry is populated with 0s
        >>> print(td.get("mykey"))
        tensor([[0., 0., 0.],
                [0., 0., 0.]])

    When calling ``env.step()``, the current value of the key will be carried
    in the ``"next"`` tensordict __unless it already exists__.

    Examples:
        >>> td = env.rand_step(td)
        >>> print(td.get(("next", "mykey")))
        tensor([[0., 0., 0.],
                [0., 0., 0.]])
        >>> # with another value for "mykey", the previous value is not carried on
        >>> td = env.reset()
        >>> td = td.set(("next", "mykey"), torch.ones(2, 3))
        >>> td = env.rand_step(td)
        >>> print(td.get(("next", "mykey")))
        tensor([[1., 1., 1.],
                [1., 1., 1.]])

    """

    def __init__(self, primers: dict = None, random=False, default_value=0.0, **kwargs):
        self.device = kwargs.pop("device", None)
        if primers is not None:
            if kwargs:
                raise RuntimeError(
                    "providing the primers as a dictionary is incompatible with extra keys provided "
                    "as kwargs."
                )
            kwargs = primers
        self.primers = kwargs
        self.random = random
        self.default_value = default_value

        # sanity check
        for spec in self.primers.values():
            if not isinstance(spec, TensorSpec):
                raise ValueError(
                    "The values of the primers must be a subtype of the TensorSpec class. "
                    f"Got {type(spec)} instead."
                )
        super().__init__([])

    @property
    def device(self):
        device = self._device
        if device is None and self.parent is not None:
            device = self.parent.device
            self._device = device
        return device

    @device.setter
    def device(self, value):
        if value is None:
            self._device = None
            return
        self._device = torch.device(value)

    def to(self, dtype_or_device):
        if not isinstance(dtype_or_device, torch.dtype):
            self.device = dtype_or_device
        return super().to(dtype_or_device)

    def transform_observation_spec(
        self, observation_spec: CompositeSpec
    ) -> CompositeSpec:
        if not isinstance(observation_spec, CompositeSpec):
            raise ValueError(
                f"observation_spec was expected to be of type CompositeSpec. Got {type(observation_spec)} instead."
            )
        for key, spec in self.primers.items():
            if spec.shape[: len(observation_spec.shape)] != observation_spec.shape:
                raise RuntimeError(
                    f"The leading shape of the primer specs ({self.__class__}) should match the one of the parent env. "
                    f"Got observation_spec.shape={observation_spec.shape} but the '{key}' entry's shape is {spec.shape}."
                )
            try:
                device = observation_spec.device
            except RuntimeError:
                device = self.device
            observation_spec[key] = spec.to(device)
        return observation_spec

    @property
    def _batch_size(self):
        return self.parent.batch_size

    def forward(self, tensordict: TensorDictBase) -> TensorDictBase:
        for key, spec in self.primers.items():
            if spec.shape[: len(tensordict.shape)] != tensordict.shape:
                raise RuntimeError(
                    "The leading shape of the spec must match the tensordict's, "
                    "but it does not: got "
                    f"tensordict.shape={tensordict.shape} whereas {key} spec's shape is "
                    f"{spec.shape}."
                )
            if self.random:
                value = spec.rand()
            else:
                value = torch.full_like(
                    spec.zero(),
                    self.default_value,
                )
            tensordict.set(key, value)
        return tensordict

    def _step(self, tensordict: TensorDictBase) -> TensorDictBase:
        for key in self.primers.keys():
            tensordict.setdefault(("next", key), tensordict.get(key, default=None))
        return tensordict

    def reset(self, tensordict: TensorDictBase) -> TensorDictBase:
        """Sets the default values in the input tensordict.

        If the parent is batch-locked, we assume that the specs have the appropriate leading
        shape. We allow for execution when the parent is missing, in which case the
        spec shape is assumed to match the tensordict's.

        """
        shape = (
            ()
            if (not self.parent or self.parent.batch_locked)
            else tensordict.batch_size
        )
        for key, spec in self.primers.items():
            if self.random:
                value = spec.rand(shape)
            else:
                value = torch.full_like(
                    spec.zero(shape),
                    self.default_value,
                )
            tensordict.set(key, value)
        return tensordict

    def __repr__(self) -> str:
        class_name = self.__class__.__name__
        return f"{class_name}(primers={self.primers}, default_value={self.default_value}, random={self.random})"


class PinMemoryTransform(Transform):
    """Calls pin_memory on the tensordict to facilitate writing on CUDA devices."""

    def __init__(self):
        super().__init__([])

    def _call(self, tensordict: TensorDictBase) -> TensorDictBase:
        return tensordict.pin_memory()

    forward = _call


def _sum_left(val, dest):
    while val.ndimension() > dest.ndimension():
        val = val.sum(0)
    return val


class gSDENoise(TensorDictPrimer):
    """A gSDE noise initializer.

    See the :func:`~torchrl.modules.models.exploration.gSDEModule' for more info.
    """

    def __init__(
        self,
        state_dim=None,
        action_dim=None,
        shape=None,
    ) -> None:
        self.state_dim = state_dim
        self.action_dim = action_dim
        if shape is None:
            shape = ()
        tail_dim = (
            (1,) if state_dim is None or action_dim is None else (action_dim, state_dim)
        )
        random = state_dim is not None and action_dim is not None
        shape = tuple(shape) + tail_dim
        primers = {"_eps_gSDE": UnboundedContinuousTensorSpec(shape=shape)}
        super().__init__(primers=primers, random=random)


class VecNorm(Transform):
    """Moving average normalization layer for torchrl environments.

    VecNorm keeps track of the summary statistics of a dataset to standardize
    it on-the-fly. If the transform is in 'eval' mode, the running
    statistics are not updated.

    If multiple processes are running a similar environment, one can pass a
    TensorDictBase instance that is placed in shared memory: if so, every time
    the normalization layer is queried it will update the values for all
    processes that share the same reference.

    To use VecNorm at inference time and avoid updating the values with the new
    observations, one should substitute this layer by `vecnorm.to_observation_norm()`.

    Args:
        in_keys (sequence of NestedKey, optional): keys to be updated.
            default: ["observation", "reward"]
        shared_td (TensorDictBase, optional): A shared tensordict containing the
            keys of the transform.
        decay (number, optional): decay rate of the moving average.
            default: 0.99
        eps (number, optional): lower bound of the running standard
            deviation (for numerical underflow). Default is 1e-4.
        shapes (List[torch.Size], optional): if provided, represents the shape
            of each in_keys. Its length must match the one of ``in_keys``.
            Each shape must match the trailing dimension of the corresponding
            entry.
            If not, the feature dimensions of the entry (ie all dims that do
            not belong to the tensordict batch-size) will be considered as
            feature dimension.

    Examples:
        >>> from torchrl.envs.libs.gym import GymEnv
        >>> t = VecNorm(decay=0.9)
        >>> env = GymEnv("Pendulum-v0")
        >>> env = TransformedEnv(env, t)
        >>> tds = []
        >>> for _ in range(1000):
        ...     td = env.rand_step()
        ...     if td.get("done"):
        ...         _ = env.reset()
        ...     tds += [td]
        >>> tds = torch.stack(tds, 0)
        >>> print((abs(tds.get(("next", "observation")).mean(0))<0.2).all())
        tensor(True)
        >>> print((abs(tds.get(("next", "observation")).std(0)-1)<0.2).all())
        tensor(True)

    """

    def __init__(
        self,
        in_keys: Optional[Sequence[NestedKey]] = None,
        shared_td: Optional[TensorDictBase] = None,
        lock: mp.Lock = None,
        decay: float = 0.9999,
        eps: float = 1e-4,
        shapes: List[torch.Size] = None,
    ) -> None:
        if lock is None:
            lock = mp.Lock()
        if in_keys is None:
            in_keys = ["observation", "reward"]
        super().__init__(in_keys)
        self._td = shared_td
        if shared_td is not None and not (
            shared_td.is_shared() or shared_td.is_memmap()
        ):
            raise RuntimeError(
                "shared_td must be either in shared memory or a memmap " "tensordict."
            )
        if shared_td is not None:
            for key in in_keys:
                if (
                    (key + "_sum" not in shared_td.keys())
                    or (key + "_ssq" not in shared_td.keys())
                    or (key + "_count" not in shared_td.keys())
                ):
                    raise KeyError(
                        f"key {key} not present in the shared tensordict "
                        f"with keys {shared_td.keys()}"
                    )

        self.lock = lock
        self.decay = decay
        self.shapes = shapes
        self.eps = eps

    def _key_str(self, key):
        if not isinstance(key, str):
            key = "_".join(key)
        return key

    def _call(self, tensordict: TensorDictBase) -> TensorDictBase:
        if self.lock is not None:
            self.lock.acquire()

        for key in self.in_keys:
            if key not in tensordict.keys(include_nested=True):
                continue
            self._init(tensordict, key)
            # update and standardize
            new_val = self._update(
                key, tensordict.get(key), N=max(1, tensordict.numel())
            )

            tensordict.set(key, new_val)

        if self.lock is not None:
            self.lock.release()

        return tensordict

    forward = _call

    def _init(self, tensordict: TensorDictBase, key: str) -> None:
        key_str = self._key_str(key)
        if self._td is None or key_str + "_sum" not in self._td.keys():
            if key is not key_str and key_str in tensordict.keys():
                raise RuntimeError(
                    f"Conflicting key names: {key_str} from VecNorm and input tensordict keys."
                )
            if self.shapes is None:
                td_view = tensordict.view(-1)
                td_select = td_view[0]
                item = td_select.get(key)
                d = {key_str + "_sum": torch.zeros_like(item)}
                d.update({key_str + "_ssq": torch.zeros_like(item)})
            else:
                idx = 0
                for in_key in self.in_keys:
                    if in_key != key:
                        idx += 1
                    else:
                        break
                shape = self.shapes[idx]
                item = tensordict.get(key)
                d = {
                    key_str
                    + "_sum": torch.zeros(shape, device=item.device, dtype=item.dtype)
                }
                d.update(
                    {
                        key_str
                        + "_ssq": torch.zeros(
                            shape, device=item.device, dtype=item.dtype
                        )
                    }
                )

            d.update(
                {
                    key_str
                    + "_count": torch.zeros(1, device=item.device, dtype=torch.float)
                }
            )
            if self._td is None:
                self._td = TensorDict(d, batch_size=[])
            else:
                self._td.update(d)
        else:
            pass

    def _update(self, key, value, N) -> torch.Tensor:
        key = self._key_str(key)
        _sum = self._td.get(key + "_sum")
        _ssq = self._td.get(key + "_ssq")
        _count = self._td.get(key + "_count")

        _sum = self._td.get(key + "_sum")
        value_sum = _sum_left(value, _sum)
        _sum *= self.decay
        _sum += value_sum
        self._td.set_(
            key + "_sum",
            _sum,
        )

        _ssq = self._td.get(key + "_ssq")
        value_ssq = _sum_left(value.pow(2), _ssq)
        _ssq *= self.decay
        _ssq += value_ssq
        self._td.set_(
            key + "_ssq",
            _ssq,
        )

        _count = self._td.get(key + "_count")
        _count *= self.decay
        _count += N
        self._td.set_(
            key + "_count",
            _count,
        )

        mean = _sum / _count
        std = (_ssq / _count - mean.pow(2)).clamp_min(self.eps).sqrt()
        return (value - mean) / std.clamp_min(self.eps)

    def to_observation_norm(self) -> Union[Compose, ObservationNorm]:
        """Converts VecNorm into an ObservationNorm class that can be used at inference time."""
        out = []
        for key in self.in_keys:
            _sum = self._td.get(key + "_sum")
            _ssq = self._td.get(key + "_ssq")
            _count = self._td.get(key + "_count")
            mean = _sum / _count
            std = (_ssq / _count - mean.pow(2)).clamp_min(self.eps).sqrt()

            _out = ObservationNorm(
                loc=mean,
                scale=std,
                standard_normal=True,
                in_keys=self.in_keys,
            )
            if len(self.in_keys) == 1:
                return _out
            else:
                out += ObservationNorm
        return Compose(*out)

    @staticmethod
    def build_td_for_shared_vecnorm(
        env: EnvBase,
        keys: Optional[Sequence[str]] = None,
        memmap: bool = False,
    ) -> TensorDictBase:
        """Creates a shared tensordict for normalization across processes.

        Args:
            env (EnvBase): example environment to be used to create the
                tensordict
            keys (sequence of NestedKey, optional): keys that
                have to be normalized. Default is `["next", "reward"]`
            memmap (bool): if ``True``, the resulting tensordict will be cast into
                memmory map (using `memmap_()`). Otherwise, the tensordict
                will be placed in shared memory.

        Returns:
            A memory in shared memory to be sent to each process.

        Examples:
            >>> from torch import multiprocessing as mp
            >>> queue = mp.Queue()
            >>> env = make_env()
            >>> td_shared = VecNorm.build_td_for_shared_vecnorm(env,
            ...     ["next", "reward"])
            >>> assert td_shared.is_shared()
            >>> queue.put(td_shared)
            >>> # on workers
            >>> v = VecNorm(shared_td=queue.get())
            >>> env = TransformedEnv(make_env(), v)

        """
        raise NotImplementedError("this feature is currently put on hold.")
        sep = ".-|-."
        if keys is None:
            keys = ["next", "reward"]
        td = make_tensordict(env)
        keys = {key for key in td.keys() if key in keys}
        td_select = td.select(*keys)
        td_select = td_select.flatten_keys(sep)
        if td.batch_dims:
            raise RuntimeError(
                f"VecNorm should be used with non-batched environments. "
                f"Got batch_size={td.batch_size}"
            )
        keys = list(td_select.keys())
        for key in keys:
            td_select.set(key + "_ssq", td_select.get(key).clone())
            td_select.set(
                key + "_count",
                torch.zeros(
                    *td.batch_size,
                    1,
                    device=td_select.device,
                    dtype=torch.float,
                ),
            )
            td_select.rename_key_(key, key + "_sum")
        td_select.exclude(*keys).zero_()
        td_select = td_select.unflatten_keys(sep)
        if memmap:
            return td_select.memmap_()
        return td_select.share_memory_()

    def get_extra_state(self) -> OrderedDict:
        return collections.OrderedDict({"lock": self.lock, "td": self._td})

    def set_extra_state(self, state: OrderedDict) -> None:
        lock = state["lock"]
        if lock is not None:
            """
            since locks can't be serialized, we have use cases for stripping them
            for example in ParallelEnv, in which case keep the lock we already have
            to avoid an updated tensor dict being sent between processes to erase locks
            """
            self.lock = lock
        td = state["td"]
        if td is not None and not td.is_shared():
            raise RuntimeError(
                "Only shared tensordicts can be set in VecNorm transforms"
            )
        self._td = td

    def __repr__(self) -> str:
        return (
            f"{self.__class__.__name__}(decay={self.decay:4.4f},"
            f"eps={self.eps:4.4f}, keys={self.in_keys})"
        )


class RewardSum(Transform):
    """Tracks episode cumulative rewards.

    This transform accepts a list of tensordict reward keys (i.e. ´in_keys´) and tracks their cumulative
    value along each episode. When called, the transform creates a new tensordict key for each in_key named
    ´episode_{in_key}´ where  the cumulative values are written. All ´in_keys´ should be part of the env
    reward and be present in the env reward_spec.

    If no in_keys are specified, this transform assumes ´reward´ to be the input key. However, multiple rewards
    (e.g. reward1 and reward2) can also be specified. If ´in_keys´ are not present in the provided tensordict,
    this transform hos no effect.
    """

    def __init__(
        self,
        in_keys: Optional[Sequence[NestedKey]] = None,
        out_keys: Optional[Sequence[NestedKey]] = None,
    ):
        """Initialises the transform. Filters out non-reward input keys and defines output keys."""
        if in_keys is None:
            in_keys = ["reward"]
        if out_keys is None and in_keys == ["reward"]:
            out_keys = ["episode_reward"]
        elif out_keys is None:
            raise RuntimeError(
                "the out_keys must be specified for non-conventional in-keys in RewardSum."
            )

        super().__init__(in_keys=in_keys, out_keys=out_keys)

    def reset(self, tensordict: TensorDictBase) -> TensorDictBase:
        """Resets episode rewards."""
        # Non-batched environments
        _reset = tensordict.get("_reset", None)
        if _reset is None:
            _reset = torch.ones(
                self.parent.done_spec.shape if self.parent else tensordict.batch_size,
                dtype=torch.bool,
                device=tensordict.device,
            )
        if _reset.any():
            reward_key = self.parent.reward_key if self.parent else "reward"
            for in_key, out_key in zip(self.in_keys, self.out_keys):
                if out_key in tensordict.keys(True, True):
                    value = tensordict[out_key]
                    tensordict[out_key] = value.masked_fill(
                        expand_as_right(_reset, value), 0.0
                    )
                elif unravel_key(in_key) == reward_key:
                    # Since the episode reward is not in the tensordict, we need to allocate it
                    # with zeros entirely (regardless of the _reset mask)
                    tensordict[out_key] = self.parent.reward_spec.zero()
                else:
                    try:
                        tensordict[out_key] = self.parent.observation_spec[
                            in_key
                        ].zero()
                    except KeyError as err:
                        raise KeyError(
                            f"The key {in_key} was not found in the parent "
                            f"observation_spec with keys "
                            f"{list(self.parent.observation_spec.keys(True))}. "
                        ) from err
        return tensordict

    def _step(self, tensordict: TensorDictBase) -> TensorDictBase:
        """Updates the episode rewards with the step rewards."""
        # Update episode rewards
        next_tensordict = tensordict.get("next")
        for in_key, out_key in zip(self.in_keys, self.out_keys):
            if in_key in next_tensordict.keys(include_nested=True):
                reward = next_tensordict.get(in_key)
                if out_key not in tensordict.keys(True):
                    tensordict.set(out_key, torch.zeros_like(reward))
                next_tensordict.set(out_key, tensordict.get(out_key) + reward)
            elif not self.missing_tolerance:
                raise KeyError(f"'{in_key}' not found in tensordict {tensordict}")
        tensordict.set("next", next_tensordict)
        return tensordict

    def transform_observation_spec(self, observation_spec: TensorSpec) -> TensorSpec:
        """Transforms the observation spec, adding the new keys generated by RewardSum."""
        # Retrieve parent reward spec
        reward_spec = self.parent.reward_spec

        episode_specs = {}
        if isinstance(reward_spec, CompositeSpec):
            # If reward_spec is a CompositeSpec, all in_keys should be keys of reward_spec
            if not all(k in reward_spec.keys(True, True) for k in self.in_keys):
                raise KeyError("Not all in_keys are present in ´reward_spec´")

            # Define episode specs for all out_keys
            for out_key in self.out_keys:
                episode_spec = UnboundedContinuousTensorSpec(
                    shape=reward_spec.shape,
                    device=reward_spec.device,
                    dtype=reward_spec.dtype,
                )
                episode_specs.update({out_key: episode_spec})

        else:
            # If reward_spec is not a CompositeSpec, the only in_key should be ´reward´
            if set(self.in_keys) != {"reward"}:
                raise KeyError(
                    "reward_spec is not a CompositeSpec class, in_keys should only include ´reward´"
                )

            # Define episode spec
            episode_spec = UnboundedContinuousTensorSpec(
                device=reward_spec.device,
                dtype=reward_spec.dtype,
                shape=reward_spec.shape,
            )
            episode_specs.update({"episode_reward": episode_spec})

        # Update observation_spec with episode_specs
        if not isinstance(observation_spec, CompositeSpec):
            observation_spec = CompositeSpec(
                observation=observation_spec, shape=self.parent.batch_size
            )
        observation_spec.update(episode_specs)
        return observation_spec

    def forward(self, tensordict: TensorDictBase) -> TensorDictBase:
        time_dim = [i for i, name in enumerate(tensordict.names) if name == "time"]
        if not time_dim:
            raise ValueError(
                "At least one dimension of the tensordict must be named 'time' in offline mode"
            )
        time_dim = time_dim[0] - 1
        for in_key, out_key in zip(self.in_keys, self.out_keys):
            reward = tensordict.get(in_key)
            cumsum = reward.cumsum(time_dim)
            tensordict.set(out_key, cumsum)
        return tensordict


class StepCounter(Transform):
    """Counts the steps from a reset and sets the done state to True after a certain number of steps.

    Args:
        max_steps (int, optional): a positive integer that indicates the
            maximum number of steps to take before setting the ``truncated_key``
            entry to ``True``.
            However, the step count will still be
            incremented on each call to step() into the `step_count` attribute.
        truncated_key (NestedKey, optional): the key where the truncated key should
            be written. Defaults to ``"truncated"``, which is recognised by
            data collectors as a reset signal.
        step_count_key (NestedKey, optional): the key where the step_count key should
            be written. Defaults to ``"step_count"``, which is recognised by
            data collectors.
    """

    invertible = False

    def __init__(
        self,
        max_steps: Optional[int] = None,
        truncated_key: Optional[NestedKey] = "truncated",
        step_count_key: Optional[NestedKey] = "step_count",
    ):
        if max_steps is not None and max_steps < 1:
            raise ValueError("max_steps should have a value greater or equal to one.")
        self.max_steps = max_steps
        self.truncated_key = truncated_key
        self.step_count_key = step_count_key
        super().__init__([])

    def reset(self, tensordict: TensorDictBase) -> TensorDictBase:
        done_key = self.parent.done_key if self.parent else "done"
        done = tensordict.get(done_key, None)
        if done is None:
            done = torch.ones(
                self.parent.done_spec.shape,
                dtype=self.parent.done_spec.dtype,
                device=self.parent.done_spec.device,
            )
        _reset = tensordict.get(
            "_reset",
            # TODO: decide if using done here, or using a default `True` tensor
            default=None,
        )
        if _reset is None:
            _reset = torch.ones_like(done)
        step_count = tensordict.get(
            self.step_count_key,
            default=None,
        )
        if step_count is None:
            step_count = torch.zeros_like(done, dtype=torch.int64)

        step_count[_reset] = 0
        tensordict.set(
            self.step_count_key,
            step_count,
        )
        if self.max_steps is not None:
            truncated = step_count >= self.max_steps
            tensordict.set(self.truncated_key, truncated)
        return tensordict

    def _step(self, tensordict: TensorDictBase) -> TensorDictBase:
        tensordict = tensordict.clone(False)
        step_count = tensordict.get(
            self.step_count_key,
        )
        next_step_count = step_count + 1
        tensordict.set(("next", self.step_count_key), next_step_count)
        if self.max_steps is not None:
            truncated = next_step_count >= self.max_steps
            tensordict.set(("next", self.truncated_key), truncated)
        return tensordict

    def transform_observation_spec(
        self, observation_spec: CompositeSpec
    ) -> CompositeSpec:
        if not isinstance(observation_spec, CompositeSpec):
            raise ValueError(
                f"observation_spec was expected to be of type CompositeSpec. Got {type(observation_spec)} instead."
            )
        observation_spec[self.step_count_key] = UnboundedDiscreteTensorSpec(
            shape=self.parent.done_spec.shape
            if self.parent
            else observation_spec.shape,
            dtype=torch.int64,
            device=observation_spec.device,
        )
        observation_spec[self.step_count_key].space.minimum = (
            observation_spec[self.step_count_key].space.minimum * 0
        )
        if self.max_steps is not None and self.truncated_key != self.parent.done_key:
            observation_spec[self.truncated_key] = self.parent.done_spec.clone()
        return observation_spec

    def transform_input_spec(self, input_spec: CompositeSpec) -> CompositeSpec:
        if not isinstance(input_spec, CompositeSpec):
            raise ValueError(
                f"input_spec was expected to be of type CompositeSpec. Got {type(input_spec)} instead."
            )
        if input_spec["_state_spec"] is None:
            input_spec["_state_spec"] = CompositeSpec(
                shape=input_spec.shape, device=input_spec.device
            )
        step_spec = UnboundedDiscreteTensorSpec(
            shape=self.parent.done_spec.shape if self.parent else input_spec.shape,
            dtype=torch.int64,
            device=input_spec.device,
        )
        step_spec.space.minimum *= 0
        input_spec["_state_spec", self.step_count_key] = step_spec

        return input_spec

    def forward(self, tensordict: TensorDictBase) -> TensorDictBase:
        raise NotImplementedError(
            "StepCounter cannot be called independently, only its step and reset methods "
            "are functional. The reason for this is that it is hard to consider using "
            "StepCounter with non-sequential data, such as those collected by a replay buffer "
            "or a dataset. If you need StepCounter to work on a batch of sequential data "
            "(ie as LSTM would work over a whole sequence of data), file an issue on "
            "TorchRL requesting that feature."
        )


class ExcludeTransform(Transform):
    """Excludes keys from the input tensordict.

    Args:
        *excluded_keys (iterable of NestedKey): The name of the keys to exclude. If the key is
            not present, it is simply ignored.

    """

    def __init__(self, *excluded_keys):
        super().__init__(in_keys=[], in_keys_inv=[], out_keys=[], out_keys_inv=[])
        try:
            excluded_keys = unravel_key_list(excluded_keys)
        except TypeError:
            raise TypeError(
                "excluded keys must be a list or tuple of strings or tuples of strings."
            )
        self.excluded_keys = excluded_keys
        if "reward" in excluded_keys:
            raise RuntimeError("'reward' cannot be excluded from the keys.")

    def _call(self, tensordict: TensorDictBase) -> TensorDictBase:
        return tensordict.exclude(*self.excluded_keys)

    forward = _call

    def reset(self, tensordict: TensorDictBase) -> TensorDictBase:
        return tensordict.exclude(*self.excluded_keys)

    def transform_observation_spec(self, observation_spec: TensorSpec) -> TensorSpec:
        if any(key in observation_spec.keys(True, True) for key in self.excluded_keys):
            return CompositeSpec(
                {
                    key: value
                    for key, value in observation_spec.items()
                    if unravel_key(key) not in self.excluded_keys
                },
                shape=observation_spec.shape,
            )
        return observation_spec


class SelectTransform(Transform):
    """Select keys from the input tensordict.

    In general, the :obj:`ExcludeTransform` should be preferred: this transforms also
        selects the "action" (or other keys from input_spec), "done" and "reward"
        keys but other may be necessary.

    Args:
        *selected_keys (iterable of NestedKey): The name of the keys to select. If the key is
            not present, it is simply ignored.

    """

    def __init__(self, *selected_keys):
        super().__init__(in_keys=[], in_keys_inv=[], out_keys=[], out_keys_inv=[])
        try:
            selected_keys = unravel_key_list(selected_keys)
        except TypeError:
            raise TypeError(
                "selected keys must be a list or tuple of strings or tuples of strings."
            )
        self.selected_keys = selected_keys

    def _call(self, tensordict: TensorDictBase) -> TensorDictBase:
        if self.parent:
            input_keys = self.parent.input_spec.keys(True, True)
        else:
            input_keys = []
        reward_key = self.parent.reward_key if self.parent else "reward"
        done_key = self.parent.done_key if self.parent else "done"
        return tensordict.select(
            *self.selected_keys, reward_key, done_key, *input_keys, strict=False
        )

    forward = _call

    def reset(self, tensordict: TensorDictBase) -> TensorDictBase:
        if self.parent:
            input_keys = self.parent.input_spec.keys(True, True)
        else:
            input_keys = []
        reward_key = self.parent.reward_key if self.parent else "reward"
        done_key = self.parent.done_key if self.parent else "done"
        return tensordict.select(
            *self.selected_keys, reward_key, done_key, *input_keys, strict=False
        )

    def transform_observation_spec(self, observation_spec: TensorSpec) -> TensorSpec:
        return CompositeSpec(
            {
                key: value
                for key, value in observation_spec.items()
                if unravel_key(key) in self.selected_keys
            },
            shape=observation_spec.shape,
        )


class TimeMaxPool(Transform):
    """Take the maximum value in each position over the last T observations.

    This transform take the maximum value in each position for all in_keys tensors over the last T time steps.

    Args:
        in_keys (sequence of NestedKey, optional): input keys on which the max pool will be applied. Defaults to "observation" if left empty.
        out_keys (sequence of NestedKey, optional): output keys where the output will be written. Defaults to `in_keys` if left empty.
        T (int, optional): Number of time steps over which to apply max pooling.
    """

    invertible = False

    def __init__(
        self,
        in_keys: Optional[Sequence[NestedKey]] = None,
        out_keys: Optional[Sequence[NestedKey]] = None,
        T: int = 1,
    ):
        if in_keys is None:
            in_keys = ["observation"]
        super().__init__(in_keys=in_keys, out_keys=out_keys)
        if T < 1:
            raise ValueError(
                "TimeMaxPoolTranform T parameter should have a value greater or equal to one."
            )
        if len(self.in_keys) != len(self.out_keys):
            raise ValueError(
                "TimeMaxPoolTranform in_keys and out_keys don't have the same number of elements"
            )
        self.buffer_size = T
        for in_key in self.in_keys:
            buffer_name = f"_maxpool_buffer_{in_key}"
            setattr(
                self,
                buffer_name,
                torch.nn.parameter.UninitializedBuffer(
                    device=torch.device("cpu"), dtype=torch.get_default_dtype()
                ),
            )

    def reset(self, tensordict: TensorDictBase) -> TensorDictBase:
        """Resets _buffers."""
        # Non-batched environments
        if len(tensordict.batch_size) < 1 or tensordict.batch_size[0] == 1:
            for in_key in self.in_keys:
                buffer_name = f"_maxpool_buffer_{in_key}"
                buffer = getattr(self, buffer_name)
                if isinstance(buffer, torch.nn.parameter.UninitializedBuffer):
                    continue
                buffer.fill_(0.0)

        # Batched environments
        else:
            _reset = tensordict.get(
                "_reset",
                torch.ones(
                    self.parent.done_spec.shape
                    if self.parent
                    else tensordict.batch_size,
                    dtype=torch.bool,
                    device=tensordict.device,
                ),
            )
            for in_key in self.in_keys:
                buffer_name = f"_maxpool_buffer_{in_key}"
                buffer = getattr(self, buffer_name)
                if isinstance(buffer, torch.nn.parameter.UninitializedBuffer):
                    continue
                _reset = _reset.sum(
                    tuple(range(tensordict.batch_dims, _reset.ndim)), dtype=torch.bool
                )
                buffer[:, _reset] = 0.0

        return tensordict

    def _make_missing_buffer(self, data, buffer_name):
        buffer = getattr(self, buffer_name)
        buffer.materialize((self.buffer_size,) + data.shape)
        buffer = buffer.to(data.dtype).to(data.device).zero_()
        setattr(self, buffer_name, buffer)

    def _call(self, tensordict: TensorDictBase) -> TensorDictBase:
        """Update the episode tensordict with max pooled keys."""
        for in_key, out_key in zip(self.in_keys, self.out_keys):
            # Lazy init of buffers
            buffer_name = f"_maxpool_buffer_{in_key}"
            buffer = getattr(self, buffer_name)
            if isinstance(buffer, torch.nn.parameter.UninitializedBuffer):
                data = tensordict[in_key]
                self._make_missing_buffer(data, buffer_name)
            # shift obs 1 position to the right
            buffer.copy_(torch.roll(buffer, shifts=1, dims=0))
            # add new obs
            buffer[0].copy_(tensordict[in_key])
            # apply max pooling
            pooled_tensor, _ = buffer.max(dim=0)
            # add to tensordict
            tensordict.set(out_key, pooled_tensor)

        return tensordict

    @_apply_to_composite
    def transform_observation_spec(self, observation_spec: TensorSpec) -> TensorSpec:
        return observation_spec

    def forward(self, tensordict: TensorDictBase) -> TensorDictBase:
        raise NotImplementedError(
            "TimeMaxPool cannot be called independently, only its step and reset methods "
            "are functional. The reason for this is that it is hard to consider using "
            "TimeMaxPool with non-sequential data, such as those collected by a replay buffer "
            "or a dataset. If you need TimeMaxPool to work on a batch of sequential data "
            "(ie as LSTM would work over a whole sequence of data), file an issue on "
            "TorchRL requesting that feature."
        )


class RandomCropTensorDict(Transform):
    """A trajectory sub-sampler for ReplayBuffer and modules.

    Gathers a sub-sequence of a defined length along the last dimension of the input
    tensordict.
    This can be used to get cropped trajectories from trajectories sampled
    from a ReplayBuffer.

    This transform is primarily designed to be used with replay buffers and modules.
    Currently, it cannot be used as an environment transform.
    Do not hesitate to request for this behaviour through an issue if this is
    desired.

    Args:
        sub_seq_len (int): the length of the sub-trajectory to sample
        sample_dim (int, optional): the dimension along which the cropping
            should occur. Negative dimensions should be preferred to make
            the transform robust to tensordicts of varying batch dimensions.
            Defaults to -1 (the default time dimension in TorchRL).
        mask_key (NestedKey): If provided, this represents the mask key to be looked
            for when doing the sampling. If provided, it only valid elements will
            be returned. It is assumed that the mask is a boolean tensor with
            first True values and then False values, not mixed together.
            :class:`RandomCropTensorDict` will NOT check that this is respected
            hence any error caused by an improper mask risks to go unnoticed.
            Defaults: None (no mask key).
    """

    def __init__(
        self,
        sub_seq_len: int,
        sample_dim: int = -1,
        mask_key: Optional[NestedKey] = None,
    ):
        self.sub_seq_len = sub_seq_len
        if sample_dim > 0:
            warnings.warn(
                "A positive shape has been passed to the RandomCropTensorDict "
                "constructor. This may have unexpected behaviours when the "
                "passed tensordicts have inconsistent batch dimensions. "
                "For context, by convention, TorchRL concatenates time steps "
                "along the last dimension of the tensordict."
            )
        self.sample_dim = sample_dim
        self.mask_key = mask_key
        super().__init__([])

    def forward(self, tensordict: TensorDictBase) -> TensorDictBase:
        shape = tensordict.shape
        dim = self.sample_dim
        # shape must have at least one dimension
        if not len(shape):
            raise RuntimeError(
                "Cannot sub-sample from a tensordict with an empty shape."
            )
        if shape[dim] < self.sub_seq_len:
            raise RuntimeError(
                f"Cannot sample trajectories of length {self.sub_seq_len} along"
                f" dimension {dim} given a tensordict of shape "
                f"{tensordict.shape}. Consider reducing the sub_seq_len "
                f"parameter or increase sample length."
            )
        max_idx_0 = shape[dim] - self.sub_seq_len
        idx_shape = list(tensordict.shape)
        idx_shape[dim] = 1
        device = tensordict.device
        if device is None:
            device = torch.device("cpu")
        if self.mask_key is None or self.mask_key not in tensordict.keys(
            isinstance(self.mask_key, tuple)
        ):
            idx_0 = torch.randint(max_idx_0, idx_shape, device=device)
        else:
            # get the traj length for each entry
            mask = tensordict.get(self.mask_key)
            if mask.shape != tensordict.shape:
                raise ValueError(
                    "Expected a mask of the same shape as the tensordict. Got "
                    f"mask.shape={mask.shape} and tensordict.shape="
                    f"{tensordict.shape} instead."
                )
            traj_lengths = mask.cumsum(self.sample_dim).max(self.sample_dim, True)[0]
            if (traj_lengths < self.sub_seq_len).any():
                raise RuntimeError(
                    f"Cannot sample trajectories of length {self.sub_seq_len} when the minimum "
                    f"trajectory length is {traj_lengths.min()}."
                )
            # take a random number between 0 and traj_lengths - self.sub_seq_len
            idx_0 = (
                torch.rand(idx_shape, device=device) * (traj_lengths - self.sub_seq_len)
            ).to(torch.long)
        arange = torch.arange(self.sub_seq_len, device=idx_0.device)
        arange_shape = [1 for _ in range(tensordict.ndimension())]
        arange_shape[dim] = len(arange)
        arange = arange.view(arange_shape)
        idx = idx_0 + arange
        return tensordict.gather(dim=self.sample_dim, index=idx)


class InitTracker(Transform):
    """Reset tracker.

    This transform populates the step/reset tensordict with a reset tracker entry
    that is set to ``True`` whenever :meth:`~.reset` is called.

    Args:
         init_key (NestedKey, optional): the key to be used for the tracker entry.

    Examples:
        >>> from torchrl.envs.libs.gym import GymEnv
        >>> env = TransformedEnv(GymEnv("Pendulum-v1"), InitTracker())
        >>> td = env.reset()
        >>> print(td["is_init"])
        tensor(True)
        >>> td = env.rand_step(td)
        >>> print(td["next", "is_init"])
        tensor(False)

    """

    def __init__(self, init_key: NestedKey = "is_init"):
        super().__init__(in_keys=[], out_keys=[init_key])

    def _call(self, tensordict: TensorDictBase) -> TensorDictBase:
        if self.out_keys[0] not in tensordict.keys(True, True):
            device = tensordict.device
            if device is None:
                device = torch.device("cpu")
            tensordict.set(
                self.out_keys[0],
                torch.zeros(
                    self.parent.done_spec.shape, device=device, dtype=torch.bool
                ),
            )
        return tensordict

    def reset(self, tensordict: TensorDictBase) -> TensorDictBase:
        device = tensordict.device
        if device is None:
            device = torch.device("cpu")
        _reset = tensordict.get("_reset", None)
        if _reset is None:
            tensordict.set(
                self.out_keys[0],
                torch.ones(
                    self.parent.done_spec.shape,
                    device=device,
                    dtype=torch.bool,
                ),
            )
        else:
            tensordict.set(self.out_keys[0], _reset.clone())
        return tensordict

    def transform_observation_spec(self, observation_spec: TensorSpec) -> TensorSpec:
        observation_spec[self.out_keys[0]] = DiscreteTensorSpec(
            2,
            dtype=torch.bool,
            device=self.parent.device,
            shape=self.parent.done_spec.shape,
        )
        return observation_spec

    def forward(self, tensordict: TensorDictBase) -> TensorDictBase:
        raise NotImplementedError(
            FORWARD_NOT_IMPLEMENTED.format(self.__class__.__name__)
        )


class RenameTransform(Transform):
    """A transform to rename entries in the output tensordict.

    Args:
        in_keys (sequence of NestedKey): the entries to rename
        out_keys (sequence of NestedKey): the name of the entries after renaming.
        in_keys_inv (sequence of NestedKey, optional): the entries to rename before
            passing the input tensordict to :meth:`EnvBase._step`.
        out_keys_inv (sequence of NestedKey, optional): the names of the renamed
            entries passed to :meth:`EnvBase._step`.
        create_copy (bool, optional): if ``True``, the entries will be copied
            with a different name rather than being renamed. This allows for
            renaming immutable entries such as ``"reward"`` and ``"done"``.

    Examples:
        >>> from torchrl.envs.libs.gym import GymEnv
        >>> env = TransformedEnv(
        ...     GymEnv("Pendulum-v1"),
        ...     RenameTransform(["observation", ], ["stuff",], create_copy=False),
        ... )
        >>> tensordict = env.rollout(3)
        >>> print(tensordict)
        TensorDict(
            fields={
                action: Tensor(shape=torch.Size([3, 1]), device=cpu, dtype=torch.float32, is_shared=False),
                done: Tensor(shape=torch.Size([3, 1]), device=cpu, dtype=torch.bool, is_shared=False),
                next: TensorDict(
                    fields={
                        done: Tensor(shape=torch.Size([3, 1]), device=cpu, dtype=torch.bool, is_shared=False),
                        reward: Tensor(shape=torch.Size([3, 1]), device=cpu, dtype=torch.float32, is_shared=False),
                        stuff: Tensor(shape=torch.Size([3, 3]), device=cpu, dtype=torch.float32, is_shared=False)},
                    batch_size=torch.Size([3]),
                    device=cpu,
                    is_shared=False),
                stuff: Tensor(shape=torch.Size([3, 3]), device=cpu, dtype=torch.float32, is_shared=False)},
            batch_size=torch.Size([3]),
            device=cpu,
            is_shared=False)
        >>> # if the output is also an input, we need to rename if both ways:
        >>> from torchrl.envs.libs.brax import BraxEnv
        >>> env = TransformedEnv(
        ...     BraxEnv("fast"),
        ...     RenameTransform(["state"], ["newname"], ["state"], ["newname"])
        ... )
        >>> _ = env.set_seed(1)
        >>> tensordict = env.rollout(3)
        >>> assert "newname" in tensordict.keys()
        >>> assert "state" not in tensordict.keys()

    """

    def __init__(
        self, in_keys, out_keys, in_keys_inv=None, out_keys_inv=None, create_copy=False
    ):
        if "done" in in_keys and not create_copy:
            raise ValueError(
                "Renaming 'done' is not allowed. Set `create_copy` to `True` "
                "to create a copy of the done state."
            )
        if "reward" in in_keys and not create_copy:
            raise ValueError(
                "Renaming 'reward' is not allowed. Set `create_copy` to `True` "
                "to create a copy of the reward entry."
            )
        if in_keys_inv is None:
            in_keys_inv = []
        if out_keys_inv is None:
            out_keys_inv = copy(in_keys_inv)
        self.create_copy = create_copy
        super().__init__(in_keys, out_keys, in_keys_inv, out_keys_inv)
        if len(self.in_keys) != len(self.out_keys):
            raise ValueError(
                f"The number of in_keys ({len(self.in_keys)}) should match the number of out_keys ({len(self.out_keys)})."
            )
        if len(self.in_keys_inv) != len(self.out_keys_inv):
            raise ValueError(
                f"The number of in_keys_inv ({len(self.in_keys_inv)}) should match the number of out_keys_inv ({len(self.out_keys)})."
            )
        if len(set(out_keys).intersection(in_keys)):
            raise ValueError(
                f"Cannot have matching in and out_keys because order is unclear. "
                f"Please use separated transforms. "
                f"Got in_keys={in_keys} and out_keys={out_keys}."
            )

    def _call(self, tensordict: TensorDictBase) -> TensorDictBase:
        if self.create_copy:
            out = tensordict.select(*self.in_keys)
            for in_key, out_key in zip(self.in_keys, self.out_keys):
                out.rename_key_(in_key, out_key)
            tensordict = tensordict.update(out)
        else:
            for in_key, out_key in zip(self.in_keys, self.out_keys):
                tensordict.rename_key_(in_key, out_key)
        return tensordict

    forward = _call

    def _inv_call(self, tensordict: TensorDictBase) -> TensorDictBase:
        # no in-place modif
        if self.create_copy:
            out = tensordict.select(*self.out_keys_inv)
            for in_key, out_key in zip(self.in_keys_inv, self.out_keys_inv):
                out.rename_key_(out_key, in_key)
            tensordict = tensordict.update(out)
        else:
            for in_key, out_key in zip(self.in_keys_inv, self.out_keys_inv):
                tensordict.rename_key_(out_key, in_key)
        return tensordict

    def transform_output_spec(self, output_spec: CompositeSpec) -> CompositeSpec:
        # we need to check whether there are special keys
        output_spec = output_spec.clone()
        if "done" in self.in_keys:
            for i, out_key in enumerate(self.out_keys):  # noqa: B007
                if self.in_keys[i] == "done":
                    break
            else:
                raise RuntimeError("Expected one key to be 'done'")
            output_spec["_observation_spec"][out_key] = output_spec[
                "_done_spec"
            ].clone()
        if ("reward",) in self.in_keys:
            for i, out_key in enumerate(self.out_keys):  # noqa: B007
                if self.in_keys[i] == ("reward",):
                    break
            else:
                raise RuntimeError("Expected one key to be 'reward'")
            output_spec["_observation_spec"][out_key] = output_spec[
                "_reward_spec"
            ].clone()
        for in_key, out_key in zip(self.in_keys, self.out_keys):
            if in_key in ("reward", "done"):
                continue
            if out_key in ("done", "reward"):
                output_spec[out_key] = output_spec["_observation_spec"][in_key].clone()
            else:
                output_spec["_observation_spec"][out_key] = output_spec[
                    "_observation_spec"
                ][in_key].clone()
            if not self.create_copy:
                del output_spec["_observation_spec"][in_key]
        return output_spec

    def transform_input_spec(self, input_spec: CompositeSpec) -> CompositeSpec:
        # we need to check whether there are special keys
        input_spec = input_spec.clone()
        for in_key, out_key in zip(self.in_keys_inv, self.out_keys_inv):
            in_key = (in_key,) if not isinstance(in_key, tuple) else in_key
            out_key = (out_key,) if not isinstance(out_key, tuple) else out_key
            input_spec[("_state_spec", *out_key)] = input_spec[
                ("_state_spec", *in_key)
            ].clone()
            if not self.create_copy:
                del input_spec[("_state_spec", *in_key)]
        return input_spec


class Reward2GoTransform(Transform):
    """Calculates the reward to go based on the episode reward and a discount factor.

    As the :class:`~.Reward2GoTransform` is only an inverse transform the ``in_keys`` will be directly used for the ``in_keys_inv``.
    The reward-to-go can be only calculated once the episode is finished. Therefore, the transform should be applied to the replay buffer
    and not to the collector.

    Args:
        in_keys (sequence of NestedKey): the entries to rename. Defaults to
            ``("next", "reward")`` if none is provided.
        out_keys (sequence of NestedKey): the entries to rename. Defaults to
            the values of ``in_keys`` if none is provided.
        gamma (float or torch.Tensor): the discount factor. Defaults to 1.0.

    Examples:
        >>> # Using this transform as part of a replay buffer
        >>> from torchrl.data import ReplayBuffer, LazyTensorStorage
        >>> torch.manual_seed(0)
        >>> r2g = Reward2GoTransform(gamma=0.99, out_keys=["reward_to_go"])
        >>> rb = ReplayBuffer(storage=LazyTensorStorage(100), transform=r2g)
        >>> batch, timesteps = 4, 5
        >>> done = torch.zeros(batch, timesteps, 1, dtype=torch.bool)
        >>> for i in range(batch):
        ...     while not done[i].any():
        ...         done[i] = done[i].bernoulli_(0.1)
        >>> reward = torch.ones(batch, timesteps, 1)
        >>> td = TensorDict(
        ...     {"next": {"done": done, "reward": reward}},
        ...     [batch, timesteps],
        ... )
        >>> rb.extend(td)
        >>> sample = rb.sample(1)
        >>> print(sample["next", "reward"])
        tensor([[[1.],
                 [1.],
                 [1.],
                 [1.],
                 [1.]]])
        >>> print(sample["reward_to_go"])
        tensor([[[4.9010],
                 [3.9404],
                 [2.9701],
                 [1.9900],
                 [1.0000]]])

    One can also use this transform directly with a collector: make sure to
    append the `inv` method of the transform.

    Examples:
        >>> from torchrl.collectors import SyncDataCollector, RandomPolicy
        >>> from torchrl.envs.libs.gym import GymEnv
        >>> t = Reward2GoTransform(gamma=0.99, out_keys=["reward_to_go"])
        >>> env = GymEnv("Pendulum-v1")
        >>> collector = SyncDataCollector(
        ...     env,
        ...     RandomPolicy(env.action_spec),
        ...     frames_per_batch=200,
        ...     total_frames=-1,
        ...     postproc=t.inv
        ... )
        >>> for data in collector:
        ...     break
        >>> print(data)
        TensorDict(
            fields={
                action: Tensor(shape=torch.Size([200, 1]), device=cpu, dtype=torch.float32, is_shared=False),
                collector: TensorDict(
                    fields={
                        traj_ids: Tensor(shape=torch.Size([200]), device=cpu, dtype=torch.int64, is_shared=False)},
                    batch_size=torch.Size([200]),
                    device=cpu,
                    is_shared=False),
                done: Tensor(shape=torch.Size([200, 1]), device=cpu, dtype=torch.bool, is_shared=False),
                next: TensorDict(
                    fields={
                        done: Tensor(shape=torch.Size([200, 1]), device=cpu, dtype=torch.bool, is_shared=False),
                        observation: Tensor(shape=torch.Size([200, 3]), device=cpu, dtype=torch.float32, is_shared=False),
                        reward: Tensor(shape=torch.Size([200, 1]), device=cpu, dtype=torch.float32, is_shared=False)},
                    batch_size=torch.Size([200]),
                    device=cpu,
                    is_shared=False),
                observation: Tensor(shape=torch.Size([200, 3]), device=cpu, dtype=torch.float32, is_shared=False),
                reward: Tensor(shape=torch.Size([200, 1]), device=cpu, dtype=torch.float32, is_shared=False),
                reward_to_go: Tensor(shape=torch.Size([200, 1]), device=cpu, dtype=torch.float32, is_shared=False)},
            batch_size=torch.Size([200]),
            device=cpu,
            is_shared=False)

    Using this transform as part of an env will raise an exception

    Examples:
        >>> t = Reward2GoTransform(gamma=0.99)
        >>> TransformedEnv(GymEnv("Pendulum-v1"), t)  # crashes

    """

    ENV_ERR = (
        "The Reward2GoTransform is only an inverse transform and can "
        "only be applied to the replay buffer and not to the collector or the environment."
    )

    def __init__(
        self,
        gamma: Optional[Union[float, torch.Tensor]] = 1.0,
        in_keys: Optional[Sequence[NestedKey]] = None,
        out_keys: Optional[Sequence[NestedKey]] = None,
    ):
        if in_keys is None:
            in_keys = [("next", "reward")]
        if out_keys is None:
            out_keys = deepcopy(in_keys)
        # out_keys = ["reward_to_go"]
        super().__init__(
            in_keys=in_keys,
            in_keys_inv=in_keys,
            out_keys_inv=out_keys,
        )

        if not isinstance(gamma, torch.Tensor):
            gamma = torch.tensor(gamma)

        self.register_buffer("gamma", gamma)

    def _inv_call(self, tensordict: TensorDictBase) -> TensorDictBase:
        done_key = self.parent.done_key if self.parent else "done"
        done = tensordict.get(("next", done_key))
        truncated = tensordict.get(("next", "truncated"), None)
        if truncated is not None:
            done_or_truncated = done | truncated
        else:
            done_or_truncated = done
        if not done_or_truncated.any(-2).all():
            raise RuntimeError(
                "No episode ends found to calculate the reward to go. Make sure that the number of frames_per_batch is larger than number of steps per episode."
            )
        found = False
        for in_key, out_key in zip(self.in_keys_inv, self.out_keys_inv):
            if in_key in tensordict.keys(include_nested=True):
                found = True
                item = self._inv_apply_transform(
                    tensordict.get(in_key), done_or_truncated
                )
                tensordict.set(
                    out_key,
                    item,
                )
        if not found:
            raise KeyError(f"Could not find any of the input keys {self.in_keys}.")
        return tensordict

    def forward(self, tensordict: TensorDictBase) -> TensorDictBase:
        return tensordict

    def _call(self, tensordict: TensorDictBase) -> TensorDictBase:
        raise ValueError(self.ENV_ERR)

    def _inv_apply_transform(
        self, reward: torch.Tensor, done: torch.Tensor
    ) -> torch.Tensor:
        return reward2go(reward, done, self.gamma)

    def set_container(self, container):
        if isinstance(container, EnvBase) or container.parent is not None:
            raise ValueError(self.ENV_ERR)<|MERGE_RESOLUTION|>--- conflicted
+++ resolved
@@ -13,14 +13,9 @@
 from typing import Any, List, Optional, OrderedDict, Sequence, Tuple, Union
 
 import torch
-from tensordict import unravel_key_list
 from tensordict.nn import dispatch
 from tensordict.tensordict import TensorDict, TensorDictBase
-<<<<<<< HEAD
-from tensordict.utils import expand_as_right, NestedKey, unravel_key
-=======
 from tensordict.utils import expand_as_right
->>>>>>> f9f975c8
 from torch import nn, Tensor
 
 from torchrl._utils import unravel_key, unravel_key_list
@@ -2793,13 +2788,9 @@
             raise RuntimeError(
                 "NoopResetEnv.parent not found. Make sure that the parent is set."
             )
-<<<<<<< HEAD
-        if tensordict.get(parent.done_key).numel() > 1:
-=======
         done_key = parent.done_key
         reward_key = parent.reward_key
         if parent.batch_size.numel() > 1:
->>>>>>> f9f975c8
             raise ValueError(
                 "The parent environment batch-size is non-null. "
                 "NoopResetEnv is designed to work on single env instances, as partial reset "
@@ -2821,11 +2812,7 @@
                 i += 1
                 tensordict = parent.rand_step(tensordict)
                 tensordict = step_mdp(tensordict, exclude_done=False)
-<<<<<<< HEAD
-                if tensordict.get(parent.done_key):
-=======
                 if tensordict.get(done_key):
->>>>>>> f9f975c8
                     tensordict = parent.reset(td_reset.clone(False))
                     break
             else:
@@ -2834,21 +2821,13 @@
             trial += 1
             if trial > _MAX_NOOPS_TRIALS:
                 tensordict = parent.rand_step(tensordict)
-<<<<<<< HEAD
-                if tensordict.get(("next", parent.done_key)):
-=======
                 if tensordict.get(("next", done_key)):
->>>>>>> f9f975c8
                     raise RuntimeError(
                         f"parent is still done after a single random step (i={i})."
                     )
                 break
 
-<<<<<<< HEAD
-        if tensordict.get(parent.done_key):
-=======
         if tensordict.get(done_key):
->>>>>>> f9f975c8
             raise RuntimeError("NoopResetEnv concluded with done environment")
         return tensordict.exclude(reward_key, inplace=True)
 
@@ -4173,9 +4152,9 @@
             output_spec["_observation_spec"][out_key] = output_spec[
                 "_done_spec"
             ].clone()
-        if ("reward",) in self.in_keys:
+        if "reward" in self.in_keys:
             for i, out_key in enumerate(self.out_keys):  # noqa: B007
-                if self.in_keys[i] == ("reward",):
+                if self.in_keys[i] == "reward":
                     break
             else:
                 raise RuntimeError("Expected one key to be 'reward'")
