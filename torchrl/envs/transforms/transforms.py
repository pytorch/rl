--- conflicted
+++ resolved
@@ -1910,61 +1910,6 @@
         >>> # let's check that our sample is the same as the batch collected during inference
         >>> assert (data.exclude("collector")==s.squeeze(0).exclude("index", "collector")).all()
 
-    Examples:
-        >>> from torchrl.envs.libs.gym import GymEnv
-        >>> env = TransformedEnv(GymEnv('Pendulum-v1'),
-        ...     Compose(
-        ...         UnsqueezeTransform(-1, in_keys=["observation"]),
-        ...         CatFrames(N=4, dim=-1, in_keys=["observation"]),
-        ...     )
-        ... )
-        >>> print(env.rollout(3))
-
-    The :class:`CatFrames` transform can also be used offline to reproduce the
-    effect of the online frame concatenation at a different scale (or for the
-    purpose of limiting the memory consumption). The followin example
-    gives the complete picture, together with the usage of a :class:`torchrl.data.ReplayBuffer`:
-
-    Examples:
-        >>> from torchrl.envs import UnsqueezeTransform, CatFrames
-        >>> from torchrl.collectors import SyncDataCollector, RandomPolicy
-        >>> # Create a transformed environment with CatFrames: notice the usage of UnsqueezeTransform to create an extra dimension
-        >>> env = TransformedEnv(
-        ...     GymEnv("CartPole-v1", from_pixels=True),
-        ...     Compose(
-        ...         ToTensorImage(in_keys=["pixels"], out_keys=["pixels_trsf"]),
-        ...         Resize(in_keys=["pixels_trsf"], w=64, h=64),
-        ...         GrayScale(in_keys=["pixels_trsf"]),
-        ...         UnsqueezeTransform(-4, in_keys=["pixels_trsf"]),
-        ...         CatFrames(dim=-4, N=4, in_keys=["pixels_trsf"]),
-        ...     )
-        ... )
-        >>> # we design a collector
-        >>> collector = SyncDataCollector(
-        ...     env,
-        ...     RandomPolicy(env.action_spec),
-        ...     frames_per_batch=10,
-        ...     total_frames=1000,
-        ... )
-        >>> for data in collector:
-        ...     print(data)
-        ...     break
-        >>> # now let's create a transform for the replay buffer. We don't need to unsqueeze the data here.
-        >>> # however, we need to point to both the pixel entry at the root and at the next levels:
-        >>> t = Compose(
-        ...         ToTensorImage(in_keys=["pixels", ("next", "pixels")], out_keys=["pixels_trsf", ("next", "pixels_trsf")]),
-        ...         Resize(in_keys=["pixels_trsf", ("next", "pixels_trsf")], w=64, h=64),
-        ...         GrayScale(in_keys=["pixels_trsf", ("next", "pixels_trsf")]),
-        ...         CatFrames(dim=-4, N=4, in_keys=["pixels_trsf", ("next", "pixels_trsf")]),
-        ... )
-        >>> from torchrl.data import TensorDictReplayBuffer, LazyMemmapStorage
-        >>> rb = TensorDictReplayBuffer(storage=LazyMemmapStorage(1000), transform=t, batch_size=16)
-        >>> data_exclude = data.exclude("pixels_trsf", ("next", "pixels_trsf"))
-        >>> rb.add(data_exclude)
-        >>> s = rb.sample(1) # the buffer has only one element
-        >>> # let's check that our sample is the same as the batch collected during inference
-        >>> assert (data.exclude("collector")==s.squeeze(0).exclude("index", "collector")).all()
-
     """
 
     inplace = False
@@ -2109,7 +2054,6 @@
                 for in_key, out_key in zip(self.in_keys, self.out_keys)
                 if isinstance(in_key, str) or len(in_key) == 1
             )
-<<<<<<< HEAD
         )
         in_keys += list(
             zip(
@@ -2118,16 +2062,6 @@
                 if not isinstance(in_key, str) and not len(in_key) == 1
             )
         )
-=======
-        )
-        in_keys += list(
-            zip(
-                (in_key, out_key)
-                for in_key, out_key in zip(self.in_keys, self.out_keys)
-                if not isinstance(in_key, str) and not len(in_key) == 1
-            )
-        )
->>>>>>> 8cdfc4cf
         for in_key, out_key in zip(self.in_keys, self.out_keys):
             # check if we have an obs in "next" that has already been processed.
             # If so, we must add an offset
@@ -2147,11 +2081,6 @@
                 )
                 first_val = prev_val[tuple(idx)].unsqueeze(tensordict.ndim - 1)
                 data0 = [first_val] * (self.N - 1)
-<<<<<<< HEAD
-            else:
-                idx = [slice(None)] * (tensordict.ndim - 1) + [0]
-                data0 = [data[tuple(idx)].unsqueeze(tensordict.ndim - 1)] * (self.N - 1)
-=======
                 if self.padding == "zeros":
                     data0 = [torch.zeros_like(elt) for elt in data0[:-1]] + data0[-1:]
                 elif self.padding == "same":
@@ -2171,7 +2100,6 @@
                 # make linter happy. An exception has already been raised
                 raise NotImplementedError
 
->>>>>>> 8cdfc4cf
             data = torch.cat(data0 + [data], tensordict.ndim - 1)
 
             data = data.unfold(tensordict.ndim - 1, self.N, 1)
