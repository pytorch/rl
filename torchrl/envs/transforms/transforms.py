--- conflicted
+++ resolved
@@ -1505,6 +1505,7 @@
 
     """
 
+    inplace = False
     _CAT_DIM_ERR = (
         "dim must be > 0 to accomodate for tensordict of "
         "different batch-sizes (since negative dims are batch invariant)."
@@ -1541,13 +1542,9 @@
             torch.ones(
                 tensordict.batch_size,
                 dtype=torch.bool,
-<<<<<<< HEAD
-                device=self.parent.device,
-=======
                 device=tensordict.device
                 if tensordict.device is not None
                 else torch.device("cpu"),
->>>>>>> 31a6db18
             ),
         )
         for in_key in self.in_keys:
@@ -1584,15 +1581,9 @@
             # shift obs 1 position to the right
             if _reset is not None:
                 buffer[_reset] = buffer[_reset].copy_(
-<<<<<<< HEAD
-                    data[_reset].repeat_interleave(self.N, self.cat_dim)
-                )
-            buffer.copy_(torch.roll(buffer, shifts=-d, dims=self.cat_dim))
-=======
                     data[_reset].repeat_interleave(self.N, self.dim)
                 )
             buffer.copy_(torch.roll(buffer, shifts=-d, dims=self.dim))
->>>>>>> 31a6db18
             # add new obs
             idx = self.dim
             if idx < 0:
