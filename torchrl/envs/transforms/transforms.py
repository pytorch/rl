# Copyright (c) Meta Plobs_dictnc. and affiliates.
#
# This source code is licensed under the MIT license found in the
# LICENSE file in the root directory of this source tree.

from __future__ import annotations

import abc

import functools
import hashlib
import importlib.util
import multiprocessing as mp
import time
import warnings
import weakref
from copy import copy
from enum import IntEnum
from functools import wraps
from textwrap import indent
from typing import Any, Callable, Mapping, OrderedDict, Sequence, TypeVar, Union

import numpy as np

import torch

from tensordict import (
    is_tensor_collection,
    LazyStackedTensorDict,
    NonTensorData,
    NonTensorStack,
    set_lazy_legacy,
    TensorDict,
    TensorDictBase,
    unravel_key,
    unravel_key_list,
)
from tensordict.base import _is_leaf_nontensor
from tensordict.nn import dispatch, TensorDictModuleBase
from tensordict.utils import (
    _unravel_key_to_tuple,
    _zip_strict,
    expand_as_right,
    expand_right,
    NestedKey,
)
from torch import nn, Tensor
from torch.utils._pytree import tree_map

from torchrl._utils import (
    _append_last,
    _ends_with,
    _make_ordinal_device,
    _replace_last,
    auto_unwrap_transformed_env,
    logger as torchrl_logger,
)

from torchrl.data.tensor_specs import (
    Binary,
    Bounded,
    BoundedContinuous,
    Categorical,
    Composite,
    ContinuousBox,
    MultiCategorical,
    MultiOneHot,
    OneHot,
    TensorSpec,
    Unbounded,
    UnboundedContinuous,
)
from torchrl.envs.common import (
    _do_nothing,
    _EnvPostInit,
    _maybe_unlock,
    EnvBase,
    make_tensordict,
)
from torchrl.envs.transforms import functional as F
from torchrl.envs.transforms.utils import (
    _get_reset,
    _set_missing_tolerance,
    check_finite,
)
from torchrl.envs.utils import (
    _sort_keys,
    _terminated_or_truncated,
    _update_during_reset,
    make_composite_from_td,
    step_mdp,
)

_has_tv = importlib.util.find_spec("torchvision", None) is not None

IMAGE_KEYS = ["pixels"]
_MAX_NOOPS_TRIALS = 10

FORWARD_NOT_IMPLEMENTED = "class {} cannot be executed without a parent environment."

T = TypeVar("T", bound="Transform")


def _apply_to_composite(function):
    @wraps(function)
    def new_fun(self, observation_spec):
        if isinstance(observation_spec, Composite):
            _specs = observation_spec._specs
            in_keys = self.in_keys
            out_keys = self.out_keys
            for in_key, out_key in _zip_strict(in_keys, out_keys):
                if in_key in observation_spec.keys(True, True):
                    _specs[out_key] = function(self, observation_spec[in_key].clone())
            return Composite(
                _specs, shape=observation_spec.shape, device=observation_spec.device
            )
        else:
            return function(self, observation_spec)

    return new_fun


def _apply_to_composite_inv(function):
    # Changes the input_spec following a transform function.
    # The usage is: if an env expects a certain input (e.g. a double tensor)
    # but the input has to be transformed (e.g. it is float), this function will
    # modify the spec to get a spec that from the outside matches what is given
    # (ie a float).
    # Now since EnvBase.step ignores new inputs (ie the root level of the
    # tensor is not updated) an out_key that does not match the in_key has
    # no effect on the spec.
    @wraps(function)
    def new_fun(self, input_spec):
        if "full_action_spec" in input_spec.keys():
            skip = False
            action_spec = input_spec["full_action_spec"].clone()
            state_spec = input_spec["full_state_spec"]
            if state_spec is None:
                state_spec = Composite(shape=input_spec.shape, device=input_spec.device)
            else:
                state_spec = state_spec.clone()
        else:
            skip = True
            # In case we pass full_action_spec or full_state_spec directly
            action_spec = state_spec = Composite()
        in_keys_inv = self.in_keys_inv
        out_keys_inv = self.out_keys_inv
        for in_key, out_key in _zip_strict(in_keys_inv, out_keys_inv):
            in_key = unravel_key(in_key)
            out_key = unravel_key(out_key)
            # if in_key != out_key:
            #     # we only change the input spec if the key is the same
            #     continue
            if in_key in action_spec.keys(True, True):
                action_spec[out_key] = function(self, action_spec[in_key].clone())
                if in_key != out_key:
                    del action_spec[in_key]
            elif in_key in state_spec.keys(True, True):
                state_spec[out_key] = function(self, state_spec[in_key].clone())
                if in_key != out_key:
                    del state_spec[in_key]
            elif in_key in input_spec.keys(False, True):
                input_spec[out_key] = function(self, input_spec[in_key].clone())
                if in_key != out_key:
                    del input_spec[in_key]
        if skip:
            return input_spec
        return Composite(
            full_state_spec=state_spec,
            full_action_spec=action_spec,
            shape=input_spec.shape,
            device=input_spec.device,
        )

    return new_fun


class Transform(nn.Module):
    """Base class for environment transforms, which modify or create new data in a tensordict.

    Transforms are used to manipulate the input and output data of an environment. They can be used to preprocess
    observations, modify rewards, or transform actions. Transforms can be composed together to create more complex
    transformations.

    A transform receives a tensordict as input and returns (the same or another) tensordict as output, where a series
    of values have been modified or created with a new key.

    Attributes:
        parent: The parent environment of the transform.
        container: The container that holds the transform.
        in_keys: The keys of the input tensordict that the transform will read from.
        out_keys: The keys of the output tensordict that the transform will write to.

    .. seealso:: :ref:`TorchRL transforms <transforms>`.

    Subclassing `Transform`:

        There are various ways of subclassing a transform. The things to take into considerations are:

        - Is the transform identical for each tensor / item being transformed? Use
          :meth:`~torchrl.envs.Transform._apply_transform` and :meth:`~torchrl.envs.Transform._inv_apply_transform`.
        - The transform needs access to the input data to env.step as well as output? Rewrite
          :meth:`~torchrl.envs.Transform._step`.
          Otherwise, rewrite :meth:`~torchrl.envs.Transform._call` (or :meth:`~torchrl.envs.Transform._inv_call`).
        - Is the transform to be used within a replay buffer? Overwrite :meth:`~torchrl.envs.Transform.forward`,
          :meth:`~torchrl.envs.Transform.inv`, :meth:`~torchrl.envs.Transform._apply_transform` or
          :meth:`~torchrl.envs.Transform._inv_apply_transform`.
        - Within a transform, you can access (and make calls to) the parent environment using
          :attr:`~torchrl.envs.Transform.parent` (the base env + all transforms till this one) or
          :meth:`~torchrl.envs.Transform.container` (The object that encapsulates the transform).
        - Don't forget to edits the specs if needed: top level: :meth:`~torchrl.envs.Transform.transform_output_spec`,
          :meth:`~torchrl.envs.Transform.transform_input_spec`.
          Leaf level: :meth:`~torchrl.envs.Transform.transform_observation_spec`,
          :meth:`~torchrl.envs.Transform.transform_action_spec`, :meth:`~torchrl.envs.Transform.transform_state_spec`,
          :meth:`~torchrl.envs.Transform.transform_reward_spec` and
          :meth:`~torchrl.envs.Transform.transform_reward_spec`.

        For practical examples, see the methods listed above.

    Methods:
        clone: creates a copy of the tensordict, without parent (a transform object can only have one parent).
        set_container: Sets the container for the transform, and in turn the parent if the container is or has one
            an environment within.
        reset_parent: resets the parent and container caches.

    """

    invertible = False
    enable_inv_on_reset = False

    def __init__(
        self,
        in_keys: Sequence[NestedKey] = None,
        out_keys: Sequence[NestedKey] | None = None,
        in_keys_inv: Sequence[NestedKey] | None = None,
        out_keys_inv: Sequence[NestedKey] | None = None,
    ):
        super().__init__()
        self.in_keys = in_keys
        self.out_keys = out_keys
        self.in_keys_inv = in_keys_inv
        self.out_keys_inv = out_keys_inv
        self._missing_tolerance = False
        # we use __dict__ to avoid having nn.Module placing these objects in the module list
        self.__dict__["_container"] = None
        self.__dict__["_parent"] = None

    @property
    def in_keys(self):
        in_keys = self.__dict__.get("_in_keys", None)
        if in_keys is None:
            return []
        return in_keys

    @in_keys.setter
    def in_keys(self, value):
        if value is not None:
            if isinstance(value, (str, tuple)):
                value = [value]
            value = [unravel_key(val) for val in value]
        self._in_keys = value

    @property
    def out_keys(self):
        out_keys = self.__dict__.get("_out_keys", None)
        if out_keys is None:
            return []
        return out_keys

    @out_keys.setter
    def out_keys(self, value):
        if value is not None:
            if isinstance(value, (str, tuple)):
                value = [value]
            value = [unravel_key(val) for val in value]
        self._out_keys = value

    @property
    def in_keys_inv(self):
        in_keys_inv = self.__dict__.get("_in_keys_inv", None)
        if in_keys_inv is None:
            return []
        return in_keys_inv

    @in_keys_inv.setter
    def in_keys_inv(self, value):
        if value is not None:
            if isinstance(value, (str, tuple)):
                value = [value]
            value = [unravel_key(val) for val in value]
        self._in_keys_inv = value

    @property
    def out_keys_inv(self):
        out_keys_inv = self.__dict__.get("_out_keys_inv", None)
        if out_keys_inv is None:
            return []
        return out_keys_inv

    @out_keys_inv.setter
    def out_keys_inv(self, value):
        if value is not None:
            if isinstance(value, (str, tuple)):
                value = [value]
            value = [unravel_key(val) for val in value]
        self._out_keys_inv = value

    def _reset(
        self, tensordict: TensorDictBase, tensordict_reset: TensorDictBase
    ) -> TensorDictBase:
        """Resets a transform if it is stateful."""
        return tensordict_reset

    def _reset_env_preprocess(self, tensordict: TensorDictBase) -> TensorDictBase:
        """Inverts the input to :meth:`TransformedEnv._reset`, if needed."""
        if self.enable_inv_on_reset and tensordict is not None:
            with _set_missing_tolerance(self, True):
                tensordict = self._inv_call(tensordict)
        return tensordict

    def init(self, tensordict) -> None:
        """Runs init steps for the transform."""

    def _apply_transform(self, obs: torch.Tensor) -> None:
        """Applies the transform to a tensor or a leaf.

        This operation can be called multiple times (if multiples keys of the
        tensordict match the keys of the transform) for each entry in ``self.in_keys``
        after the `TransformedEnv().base_env.step` is undertaken.

        Examples:
            >>> class AddOneToObs(Transform):
            ...     '''A transform that adds 1 to the observation tensor.'''
            ...     def __init__(self):
            ...         super().__init__(in_keys=["observation"], out_keys=["observation"])
            ...
            ...     def _apply_transform(self, obs: torch.Tensor) -> torch.Tensor:
            ...         return obs + 1

        """
        raise NotImplementedError(
            f"{self.__class__.__name__}._apply_transform is not coded. If the transform is coded in "
            "transform._call, make sure that this method is called instead of"
            "transform.forward, which is reserved for usage inside nn.Modules"
            "or appended to a replay buffer."
        )

    def _step(
        self, tensordict: TensorDictBase, next_tensordict: TensorDictBase
    ) -> TensorDictBase:
        """The parent method of a transform during the ``env.step`` execution.

        This method should be overwritten whenever the :meth:`_step` needs to be
        adapted. Unlike :meth:`_call`, it is assumed that :meth:`_step`
        will execute some operation with the parent env or that it requires
        access to the content of the tensordict at time ``t`` and not only
        ``t+1`` (the ``"next"`` entry in the input tensordict).

        :meth:`_step` will only be called by :meth:`TransformedEnv.step` and
        not by :meth:`TransformedEnv.reset`.

        Args:
            tensordict (TensorDictBase): data at time t
            next_tensordict (TensorDictBase): data at time t+1

        Returns: the data at t+1

        Examples:
            >>> class AddActionToObservation(Transform):
            ...     '''A transform that adds the action to the observation tensor.'''
            ...     def _step(
            ...         self, tensordict: TensorDictBase, next_tensordict: TensorDictBase
            ...     ) -> TensorDictBase:
            ...         # This can only be done if we have access to the 'root' tensordict
            ...         next_tensordict["observation"] += tensordict["action"]
            ...         return next_tensordict

        """
        next_tensordict = self._call(next_tensordict)
        return next_tensordict

    def _call(self, next_tensordict: TensorDictBase) -> TensorDictBase:
        """Reads the input tensordict, and for the selected keys, applies the transform.

        ``_call`` can be re-written whenever a modification of the output of env.step needs to be modified independently
        of the data collected in the previous step (including actions and states).

        For any operation that relates exclusively to the parent env (e.g. ``FrameSkip``),
        modify the :meth:`~torchrl.envs.Transform._step` method instead.
        :meth:`_call` should only be overwritten if a modification of the input tensordict is needed.

        :meth:`_call` will be called by :meth:`~torchrl.envs.TransformedEnv.step` and
        :meth:`~torchrl.envs.TransformedEnv.reset` but not during :meth:`~torchrl.envs.Transform.forward`.

        """
        for in_key, out_key in _zip_strict(self.in_keys, self.out_keys):
            value = next_tensordict.get(in_key, default=None)
            if value is not None:
                observation = self._apply_transform(value)
                next_tensordict.set(
                    out_key,
                    observation,
                )
            elif not self.missing_tolerance:
                raise KeyError(
                    f"{self}: '{in_key}' not found in tensordict {next_tensordict}"
                )
        return next_tensordict

    @dispatch(source="in_keys", dest="out_keys")
    def forward(self, tensordict: TensorDictBase) -> TensorDictBase:
        """Reads the input tensordict, and for the selected keys, applies the transform.

        By default, this method:

        - calls directly :meth:`~torchrl.envs.Transform._apply_transform`.
        - does not call :meth:`~torchrl.envs.Transform._step` or :meth:`~torchrl.envs.Transform._call`.

        This method is not called within `env.step` at any point. However, is is called within
        :meth:`~torchrl.data.ReplayBuffer.sample`.

        .. note:: ``forward`` also works with regular keyword arguments using :class:`~tensordict.nn.dispatch` to cast the args
            names to the keys.

        Examples:
            >>> class TransformThatMeasuresBytes(Transform):
            ...     '''Measures the number of bytes in the tensordict, and writes it under `"bytes"`.'''
            ...     def __init__(self):
            ...         super().__init__(in_keys=[], out_keys=["bytes"])
            ...
            ...     def forward(self, tensordict: TensorDictBase) -> TensorDictBase:
            ...         bytes_in_td = tensordict.bytes()
            ...         tensordict["bytes"] = bytes
            ...         return tensordict
            >>> t = TransformThatMeasuresBytes()
            >>> env = env.append_transform(t) # works within envs
            >>> t(TensorDict(a=0))  # Works offline too.

        """
        for in_key, out_key in _zip_strict(self.in_keys, self.out_keys):
            data = tensordict.get(in_key, None)
            if data is not None:
                data = self._apply_transform(data)
                tensordict.set(out_key, data)
            elif not self.missing_tolerance:
                raise KeyError(f"'{in_key}' not found in tensordict {tensordict}")
        return tensordict

    def _inv_apply_transform(self, state: torch.Tensor) -> torch.Tensor:
        """Applies the inverse transform to a tensor or a leaf.

        This operation can be called multiple times (if multiples keys of the
        tensordict match the keys of the transform) for each entry in ``self.in_keys_inv``
        before the `TransformedEnv().base_env.step` is undertaken.

        Examples:
            >>> class AddOneToAction(Transform):
            ...     '''A transform that adds 1 to the action tensor.'''
            ...     def __init__(self):
            ...         super().__init__(in_keys=[], out_keys=[], in_keys_inv=["action"], out_keys_inv=["action"])
            ...
            ...     def _inv_apply_transform(self, action: torch.Tensor) -> torch.Tensor:
            ...         return action + 1

        """
        if self.invertible:
            raise NotImplementedError
        else:
            return state

    def _inv_call(self, tensordict: TensorDictBase) -> TensorDictBase:
        """Reads and possibly modify the input tensordict before it is passed to :meth:`~torchrl.envs.EnvBase.step`.

        Examples:
            >>> class AddOneToAllTensorDictBeforeStep(Transform):
            ...     '''Adds 1 to the whole content of the input to the env before the step is taken.'''
            ...
            ...     def _inv_call(self, tensordict: TensorDictBase) -> TensorDictBase:
            ...         return tensordict + 1

        """
        if not self.in_keys_inv:
            return tensordict
        for in_key, out_key in _zip_strict(self.in_keys_inv, self.out_keys_inv):
            data = tensordict.get(out_key, None)
            if data is not None:
                item = self._inv_apply_transform(data)
                tensordict.set(in_key, item)
            elif not self.missing_tolerance:
                raise KeyError(f"'{out_key}' not found in tensordict {tensordict}")
        return tensordict

    @dispatch(source="in_keys_inv", dest="out_keys_inv")
    def inv(self, tensordict: TensorDictBase) -> TensorDictBase:
        """Reads the input tensordict, and for the selected keys, applies the inverse transform.

        By default, this method:

        - calls directly :meth:`~torchrl.envs.Transform._inv_apply_transform`.
        - does not call :meth:`~torchrl.envs.Transform._inv_call`.

        .. note:: ``inv`` also works with regular keyword arguments using :class:`~tensordict.nn.dispatch` to cast the args
            names to the keys.

        .. note:: ``inv`` is called by :meth:`~torchrl.data.ReplayBuffer.extend`.

        """

        def clone(data):
            try:
                # we privilege speed for tensordicts
                return data.clone(recurse=False)
            except AttributeError:
                return tree_map(lambda x: x, data)
            except TypeError:
                return tree_map(lambda x: x, data)

        out = self._inv_call(clone(tensordict))
        return out

    def transform_env_device(self, device: torch.device):
        """Transforms the device of the parent env."""
        return device

    def transform_env_batch_size(self, batch_size: torch.Size):
        """Transforms the batch-size of the parent env."""
        return batch_size

    def transform_output_spec(self, output_spec: Composite) -> Composite:
        """Transforms the output spec such that the resulting spec matches transform mapping.

        This method should generally be left untouched. Changes should be implemented using
        :meth:`transform_observation_spec`, :meth:`transform_reward_spec` and :meth:`transform_full_done_spec`.
        Args:
            output_spec (TensorSpec): spec before the transform

        Returns:
            expected spec after the transform

        """
        output_spec = output_spec.clone()
        output_spec["full_observation_spec"] = self.transform_observation_spec(
            output_spec["full_observation_spec"]
        )
        if "full_reward_spec" in output_spec.keys():
            output_spec["full_reward_spec"] = self.transform_reward_spec(
                output_spec["full_reward_spec"]
            )
        if "full_done_spec" in output_spec.keys():
            output_spec["full_done_spec"] = self.transform_done_spec(
                output_spec["full_done_spec"]
            )
        output_spec_keys = [
            unravel_key(k[1:]) for k in output_spec.keys(True) if isinstance(k, tuple)
        ]
        out_keys = {unravel_key(k) for k in self.out_keys}
        in_keys = {unravel_key(k) for k in self.in_keys}
        for key in out_keys - in_keys:
            if unravel_key(key) not in output_spec_keys:
                warnings.warn(
                    f"The key '{key}' is unaccounted for by the transform (expected keys {output_spec_keys}). "
                    f"Every new entry in the tensordict resulting from a call to a transform must be "
                    f"registered in the specs for torchrl rollouts to be consistently built. "
                    f"Make sure transform_output_spec/transform_observation_spec/... is coded correctly. "
                    "This warning will trigger a KeyError in v0.9, make sure to adapt your code accordingly.",
                    category=FutureWarning,
                )
        return output_spec

    def transform_input_spec(self, input_spec: TensorSpec) -> TensorSpec:
        """Transforms the input spec such that the resulting spec matches transform mapping.

        Args:
            input_spec (TensorSpec): spec before the transform

        Returns:
            expected spec after the transform

        """
        input_spec = input_spec.clone()
        input_spec["full_state_spec"] = self.transform_state_spec(
            input_spec["full_state_spec"]
        )
        input_spec["full_action_spec"] = self.transform_action_spec(
            input_spec["full_action_spec"]
        )
        return input_spec

    def transform_observation_spec(self, observation_spec: TensorSpec) -> TensorSpec:
        """Transforms the observation spec such that the resulting spec matches transform mapping.

        Args:
            observation_spec (TensorSpec): spec before the transform

        Returns:
            expected spec after the transform

        """
        return observation_spec

    def transform_reward_spec(self, reward_spec: TensorSpec) -> TensorSpec:
        """Transforms the reward spec such that the resulting spec matches transform mapping.

        Args:
            reward_spec (TensorSpec): spec before the transform

        Returns:
            expected spec after the transform

        """
        return reward_spec

    def transform_done_spec(self, done_spec: TensorSpec) -> TensorSpec:
        """Transforms the done spec such that the resulting spec matches transform mapping.

        Args:
            done_spec (TensorSpec): spec before the transform

        Returns:
            expected spec after the transform

        """
        return done_spec

    def transform_action_spec(self, action_spec: TensorSpec) -> TensorSpec:
        """Transforms the action spec such that the resulting spec matches transform mapping.

        Args:
            action_spec (TensorSpec): spec before the transform

        Returns:
            expected spec after the transform

        """
        return action_spec

    def transform_state_spec(self, state_spec: TensorSpec) -> TensorSpec:
        """Transforms the state spec such that the resulting spec matches transform mapping.

        Args:
            state_spec (TensorSpec): spec before the transform

        Returns:
            expected spec after the transform

        """
        return state_spec

    def dump(self, **kwargs) -> None:
        pass

    def __repr__(self) -> str:
        return f"{self.__class__.__name__}(keys={self.in_keys})"

    def set_container(self, container: Transform | EnvBase) -> None:
        if self.parent is not None:
            raise AttributeError(
                f"parent of transform {type(self)} already set. "
                "Call `transform.clone()` to get a similar transform with no parent set."
            )
        self.__dict__["_container"] = (
            weakref.ref(container) if container is not None else None
        )
        self.__dict__["_parent"] = None

    def reset_parent(self) -> None:
        self.__dict__["_container"] = None
        self.__dict__["_parent"] = None

    def clone(self) -> T:
        self_copy = copy(self)
        state = copy(self.__dict__)
        # modules, params, buffers
        buffers = state.pop("_buffers")
        modules = state.pop("_modules")
        parameters = state.pop("_parameters")
        state["_parameters"] = copy(parameters)
        state["_modules"] = copy(modules)
        state["_buffers"] = copy(buffers)

        state["_container"] = None
        state["_parent"] = None
        self_copy.__dict__.update(state)
        return self_copy

    @property
    def container(self):
        """Returns the env containing the transform.

        Examples:
            >>> from torchrl.envs import TransformedEnv, Compose, RewardSum, StepCounter
            >>> from torchrl.envs.libs.gym import GymEnv
            >>> env = TransformedEnv(GymEnv("Pendulum-v1"), Compose(RewardSum(), StepCounter()))
            >>> env.transform[0].container is env
            True
        """
        if "_container" not in self.__dict__:
            raise AttributeError("transform parent uninitialized")
        container_weakref = self.__dict__["_container"]
        if container_weakref is not None:
            container = container_weakref()
        else:
            container = container_weakref
        if container is None:
            return container
        while not isinstance(container, EnvBase):
            # if it's not an env, it should be a Compose transform
            if not isinstance(container, Compose):
                raise ValueError(
                    "A transform parent must be either another Compose transform or an environment object."
                )
            compose = container
            container_weakref = compose.__dict__.get("_container")
            if container_weakref is not None:
                # container is a weakref
                container = container_weakref()
            else:
                container = container_weakref
        return container

    def __getstate__(self):
        result = self.__dict__.copy()
        container = result["_container"]
        if container is not None:
            container = container()
        result["_container"] = container
        return result

    def __setstate__(self, state):
        state["_container"] = (
            weakref.ref(state["_container"])
            if state["_container"] is not None
            else None
        )
        self.__dict__.update(state)

    @property
    def parent(self) -> EnvBase | None:
        """Returns the parent env of the transform.

        The parent env is the env that contains all the transforms up until the current one.

        Examples:
            >>> from torchrl.envs import TransformedEnv, Compose, RewardSum, StepCounter
            >>> from torchrl.envs.libs.gym import GymEnv
            >>> env = TransformedEnv(GymEnv("Pendulum-v1"), Compose(RewardSum(), StepCounter()))
            >>> env.transform[1].parent
            TransformedEnv(
                env=GymEnv(env=Pendulum-v1, batch_size=torch.Size([]), device=cpu),
                transform=Compose(
                        RewardSum(keys=['reward'])))

        """
        # TODO: ideally parent should be a weakref, like container, to avoid keeping track of a parent that
        #  is de facto out of scope.
        parent = self.__dict__.get("_parent")
        if parent is None:
            if "_container" not in self.__dict__:
                raise AttributeError("transform parent uninitialized")
            container_weakref = self.__dict__["_container"]
            if container_weakref is None:
                return container_weakref
            container = container_weakref()
            if container is None:
                torchrl_logger.info(
                    "transform container out of scope. Returning None for parent."
                )
                return container
            parent = None
            if not isinstance(container, EnvBase):
                # if it's not an env, it should be a Compose transform
                if not isinstance(container, Compose):
                    raise ValueError(
                        "A transform parent must be either another Compose transform or an environment object."
                    )
                parent, _ = container._rebuild_up_to(self)
            elif isinstance(container, TransformedEnv):
                parent = TransformedEnv(container.base_env, auto_unwrap=False)
            else:
                raise ValueError(f"container is of type {type(container)}")
            self.__dict__["_parent"] = parent
        return parent

    def empty_cache(self):
        self.__dict__["_parent"] = None

    def set_missing_tolerance(self, mode=False):
        self._missing_tolerance = mode

    @property
    def missing_tolerance(self):
        return self._missing_tolerance

    def to(self, *args, **kwargs):
        # remove the parent, because it could have the wrong device associated
        self.empty_cache()
        return super().to(*args, **kwargs)


class _TEnvPostInit(_EnvPostInit):
    def __call__(self, *args, **kwargs):
        instance: EnvBase = super(_EnvPostInit, self).__call__(*args, **kwargs)
        # we skip the materialization of the specs, because this can't be done with lazy
        # transforms such as ObservationNorm.
        return instance


class TransformedEnv(EnvBase, metaclass=_TEnvPostInit):
    """A transformed_in environment.

    Args:
        env (EnvBase): original environment to be transformed_in.
        transform (Transform or callable, optional): transform to apply to the tensordict resulting
            from :obj:`env.step(td)`. If none is provided, an empty Compose
            placeholder in an eval mode is used.

            .. note:: If ``transform`` is a callable, it must receive as input a single tensordict
              and output a tensordict as well. The callable will be called at ``step``
              and ``reset`` time: if it acts on the reward (which is absent at
              reset time), a check needs to be implemented to ensure that
              the transform will run smoothly:

                >>> def add_1(data):
                ...     if "reward" in data.keys():
                ...         return data.set("reward", data.get("reward") + 1)
                ...     return data
                >>> env = TransformedEnv(base_env, add_1)

        cache_specs (bool, optional): if ``True``, the specs will be cached once
            and for all after the first call (i.e. the specs will be
            transformed_in only once). If the transform changes during
            training, the original spec transform may not be valid anymore,
            in which case this value should be set  to `False`. Default is
            `True`.

    Keyword Args:
        auto_unwrap (bool, optional): if ``True``, wrapping a transformed env in  transformed env
            unwraps the transforms of the inner TransformedEnv in the outer one (the new instance).
            Defaults to ``True``.

            .. note:: This behavior will switch to ``False`` in v0.9.

            .. seealso:: :class:`~torchrl.set_auto_unwrap_transformed_env`

    Examples:
        >>> env = GymEnv("Pendulum-v0")
        >>> transform = RewardScaling(0.0, 1.0)
        >>> transformed_env = TransformedEnv(env, transform)
        >>> # check auto-unwrap
        >>> transformed_env = TransformedEnv(transformed_env, StepCounter())
        >>> # The inner env has been unwrapped
        >>> assert isinstance(transformed_env.base_env, GymEnv)

    """

    def __init__(
        self,
        env: EnvBase,
        transform: Transform | None = None,
        cache_specs: bool = True,
        *,
        auto_unwrap: bool | None = None,
        **kwargs,
    ):
        self._transform = None
        device = kwargs.pop("device", None)
        if device is not None:
            env = env.to(device)
        else:
            device = env.device
        super().__init__(device=None, allow_done_after_reset=None, **kwargs)

        # Type matching must be exact here, because subtyping could introduce differences in behavior that must
        # be contained within the subclass.
        if type(env) is TransformedEnv and type(self) is TransformedEnv:
            if auto_unwrap is None:
                auto_unwrap = auto_unwrap_transformed_env(allow_none=True)
                if auto_unwrap is None:
                    warnings.warn(
                        "The default behavior of TransformedEnv will change in version 0.9. "
                        "Nested TransformedEnvs will no longer be automatically unwrapped by default. "
                        "To prepare for this change, use set_auto_unwrap_transformed_env(val: bool) "
                        "as a decorator or context manager, or set the environment variable "
                        "AUTO_UNWRAP_TRANSFORMED_ENV to 'False'.",
                        FutureWarning,
                        stacklevel=2,
                    )
                    auto_unwrap = True
        else:
            auto_unwrap = False

        if auto_unwrap:
            self._set_env(env.base_env, device)
            if type(transform) is not Compose:
                # we don't use isinstance as some transforms may be subclassed from
                # Compose but with other features that we don't want to lose.
                if not isinstance(transform, Transform):
                    if callable(transform):
                        transform = _CallableTransform(transform)
                    else:
                        raise ValueError(
                            "Invalid transform type, expected a Transform instance or a callable "
                            f"but got an object of type {type(transform)}."
                        )
                if transform is not None:
                    transform = [transform]
                else:
                    transform = []
            else:
                for t in transform:
                    t.reset_parent()
            env_transform = env.transform.clone()
            if type(env_transform) is not Compose:
                env_transform = [env_transform]
            else:
                for t in env_transform:
                    t.reset_parent()
            transform = Compose(*env_transform, *transform).to(device)
        else:
            self._set_env(env, device)
            if transform is None:
                transform = Compose()

        self.transform = transform

        self._last_obs = None
        self.cache_specs = cache_specs
        self.__dict__["_input_spec"] = None
        self.__dict__["_output_spec"] = None

    @property
    def batch_size(self) -> torch.Size:
        try:
            if self.transform is not None:
                return self.transform.transform_env_batch_size(self.base_env.batch_size)
            return self.base_env.batch_size
        except AttributeError:
            # during init, the base_env is not yet defined
            return torch.Size([])

    @batch_size.setter
    def batch_size(self, value: torch.Size) -> None:
        raise RuntimeError(
            "Cannot modify the batch-size of a transformed env. Change the batch size of the base_env instead."
        )

    def add_truncated_keys(self) -> TransformedEnv:
        self.base_env.add_truncated_keys()
        self.empty_cache()
        return self

    def _set_env(self, env: EnvBase, device) -> None:
        if device != env.device:
            env = env.to(device)
        self.base_env = env
        # updates need not be inplace, as transforms may modify values out-place
        self.base_env._inplace_update = False

    @property
    def transform(self) -> Transform:
        return getattr(self, "_transform", None)

    @transform.setter
    def transform(self, transform: Transform):
        if not isinstance(transform, Transform):
            if callable(transform):
                transform = _CallableTransform(transform)
            else:
                raise ValueError(
                    f"""Expected a transform of type torchrl.envs.transforms.Transform or a callable,
but got an object of type {type(transform)}."""
                )
        prev_transform = getattr(self, "_transform", None)
        if prev_transform is not None:
            prev_transform.empty_cache()
            prev_transform.reset_parent()
        transform = transform.to(self.device)
        transform.set_container(self)
        transform.eval()
        self._transform = transform

    @property
    def device(self) -> bool:
        device = self.base_env.device
        if self.transform is None:
            # during init, the device is checked
            return device
        return self.transform.transform_env_device(device)

    @device.setter
    def device(self, value):
        raise RuntimeError("device is a read-only property")

    @property
    def batch_locked(self) -> bool:
        return self.base_env.batch_locked

    @batch_locked.setter
    def batch_locked(self, value):
        raise RuntimeError("batch_locked is a read-only property")

    @property
    def run_type_checks(self) -> bool:
        return self.base_env.run_type_checks

    @run_type_checks.setter
    def run_type_checks(self, value):
        raise RuntimeError(
            "run_type_checks is a read-only property for TransformedEnvs"
        )

    @property
    def _allow_done_after_reset(self) -> bool:
        return self.base_env._allow_done_after_reset

    @_allow_done_after_reset.setter
    def _allow_done_after_reset(self, value):
        if value is None:
            return
        raise RuntimeError(
            "_allow_done_after_reset is a read-only property for TransformedEnvs"
        )

    @property
    def _inplace_update(self):
        return self.base_env._inplace_update

    @property
    def output_spec(self) -> TensorSpec:
        """Observation spec of the transformed environment."""
        if self.cache_specs:
            output_spec = self.__dict__.get("_output_spec")
            if output_spec is not None:
                return output_spec
        output_spec = self._make_output_spec()
        return output_spec

    @_maybe_unlock
    def _make_output_spec(self):
        output_spec = self.base_env.output_spec.clone()

        # remove cached key values, but not _input_spec
        super().empty_cache()
        output_spec = self.transform.transform_output_spec(output_spec)
        if self.cache_specs:
            self.__dict__["_output_spec"] = output_spec
        return output_spec

    @property
    def input_spec(self) -> TensorSpec:
        """Observation spec of the transformed environment."""
        if self.cache_specs:
            input_spec = self.__dict__.get("_input_spec")
            if input_spec is not None:
                return input_spec
        input_spec = self._make_input_spec()
        return input_spec

    @_maybe_unlock
    def _make_input_spec(self):
        input_spec = self.base_env.input_spec.clone()

        # remove cached key values, but not _input_spec
        super().empty_cache()
        input_spec = self.transform.transform_input_spec(input_spec)
        if self.cache_specs:
            self.__dict__["_input_spec"] = input_spec
        return input_spec

    def rand_action(self, tensordict: TensorDictBase | None = None) -> TensorDict:
        if type(self.base_env).rand_action is not EnvBase.rand_action:
            # TODO: this will fail if the transform modifies the input.
            #  For instance, if an env overrides rand_action and we build a
            #  env = PendulumEnv().append_transform(ActionDiscretizer(num_intervals=4))
            #  env.rand_action will NOT have a discrete action!
            #  Getting a discrete action would require coding the inverse transform of an action within
            #  ActionDiscretizer (ie, float->int, not int->float).
            #  We can loosely check that the action_spec isn't altered - that doesn't mean the action is
            #  intact but it covers part of these alterations.
            #
            # The following check may be expensive to run and could be cached.
            if self.full_action_spec != self.base_env.full_action_spec:
                raise RuntimeError(
                    f"The rand_action method from the base env {self.base_env.__class__.__name__} "
                    "has been overwritten, but the transforms appended to the environment modify "
                    "the action. To call the base env rand_action method, we should then invert the "
                    "action transform, which is (in general) not doable. "
                    f"The full action spec of the base env is: {self.base_env.full_action_spec}, \n"
                    f"the full action spec of the transformed env is {self.full_action_spec}."
                )
            return self.base_env.rand_action(tensordict)
        return super().rand_action(tensordict)

    def _step(self, tensordict: TensorDictBase) -> TensorDictBase:
        # No need to clone here because inv does it already
        # tensordict = tensordict.clone(False)
        next_preset = tensordict.get("next", None)
        tensordict_in = self.transform.inv(tensordict)

        # It could be that the step must be skipped
        partial_steps = tensordict_in.pop("_step", None)
        next_tensordict = None
        tensordict_batch_size = None
        if partial_steps is not None:
            if not self.batch_locked:
                # Batched envs have their own way of dealing with this - batched envs that are not batched-locked may fail here
                if partial_steps.all():
                    partial_steps = None
                else:
                    tensordict_batch_size = tensordict_in.batch_size
                    partial_steps = partial_steps.view(tensordict_batch_size)
                    tensordict_in_save = tensordict_in[~partial_steps]
                    tensordict_in = tensordict_in[partial_steps]
            else:
                if not partial_steps.any():
                    next_tensordict = self._skip_tensordict(tensordict_in)
                    # No need to copy anything
                    partial_steps = None
                elif not partial_steps.all():
                    # trust that the _step can handle this!
                    tensordict_in.set("_step", partial_steps)
                    # The filling should be handled by the sub-env
                    partial_steps = None
                else:
                    partial_steps = None
            if tensordict_batch_size is None:
                tensordict_batch_size = self.batch_size

        if next_tensordict is None:
            next_tensordict = self.base_env._step(tensordict_in)
            if next_preset is not None:
                # tensordict could already have a "next" key
                # this could be done more efficiently by not excluding but just passing
                # the necessary keys
                next_tensordict.update(
                    next_preset.exclude(*next_tensordict.keys(True, True))
                )
            self.base_env._complete_done(self.base_env.full_done_spec, next_tensordict)
            # we want the input entries to remain unchanged
            next_tensordict = self.transform._step(tensordict_in, next_tensordict)

        if partial_steps is not None:
            result = next_tensordict.new_zeros(tensordict_batch_size)

            def select_and_clone(x, y):
                if y is not None:
                    if x.device == y.device:
                        return y.clone()
                    return y.to(y.device)

            if not partial_steps.all():
                result[~partial_steps] = tensordict_in_save._fast_apply(
                    select_and_clone,
                    tensordict_in_save,
                    device=result.device,
                    filter_empty=True,
                    default=None,
                    is_leaf=_is_leaf_nontensor,
                )
            if partial_steps.any():
                result[partial_steps] = next_tensordict
            next_tensordict = result
        return next_tensordict

    def set_seed(
        self, seed: int | None = None, static_seed: bool = False
    ) -> int | None:
        """Set the seeds of the environment."""
        return self.base_env.set_seed(seed, static_seed=static_seed)

    def _set_seed(self, seed: int | None) -> None:
        """This method is not used in transformed envs."""

    def _reset(self, tensordict: TensorDictBase | None = None, **kwargs):
        if tensordict is not None:
            # We must avoid modifying the original tensordict so a shallow copy is necessary.
            # We just select the input data and reset signal, which is all we need.
            tensordict = tensordict.select(
                *self.reset_keys, *self.state_spec.keys(True, True), strict=False
            )
        # We always call _reset_env_preprocess, even if tensordict is None - that way one can augment that
        # method to do any pre-reset operation.
        # By default, within _reset_env_preprocess we will skip the inv call when tensordict is None.
        tensordict = self.transform._reset_env_preprocess(tensordict)
        tensordict_reset = self.base_env._reset(tensordict, **kwargs)
        if tensordict is None:
            # make sure all transforms see a source tensordict
            tensordict = tensordict_reset.empty()
        self.base_env._complete_done(self.base_env.full_done_spec, tensordict_reset)
        tensordict_reset = self.transform._reset(tensordict, tensordict_reset)
        return tensordict_reset

    def _reset_proc_data(self, tensordict, tensordict_reset):
        # self._complete_done(self.full_done_spec, reset)
        self._reset_check_done(tensordict, tensordict_reset)
        if tensordict is not None:
            tensordict_reset = _update_during_reset(
                tensordict_reset, tensordict, self.reset_keys
            )
        # # we need to call `_call` as some transforms don't do the work in reset
        # # eg: CatTensor has only a _call method, no need for a reset since reset
        # # doesn't do anything special
        # mt_mode = self.transform.missing_tolerance
        # self.set_missing_tolerance(True)
        # reset = self.transform._call(reset)
        # self.set_missing_tolerance(mt_mode)
        return tensordict_reset

    def _complete_done(
        cls, done_spec: Composite, data: TensorDictBase
    ) -> TensorDictBase:
        # This step has already been completed. We assume the transform module do their job correctly.
        return data

    def state_dict(self, *args, **kwargs) -> OrderedDict:
        state_dict = self.transform.state_dict(*args, **kwargs)
        return state_dict

    def load_state_dict(self, state_dict: OrderedDict, **kwargs) -> None:
        self.transform.load_state_dict(state_dict, **kwargs)

    def eval(self) -> TransformedEnv:
        if "transform" in self.__dir__():
            # when calling __init__, eval() is called but transforms are not set
            # yet.
            self.transform.eval()
        return self

    def train(self, mode: bool = True) -> TransformedEnv:
        self.transform.train(mode)
        return self

    @property
    def is_closed(self) -> bool:
        return self.base_env.is_closed

    @is_closed.setter
    def is_closed(self, value: bool):
        self.base_env.is_closed = value

    def close(self, *, raise_if_closed: bool = True):
        self.base_env.close(raise_if_closed=raise_if_closed)
        self.is_closed = True

    def empty_cache(self):
        self.__dict__["_output_spec"] = None
        self.__dict__["_input_spec"] = None
        super().empty_cache()

    def append_transform(
        self, transform: Transform | Callable[[TensorDictBase], TensorDictBase]
    ) -> TransformedEnv:
        """Appends a transform to the env.

        :class:`~torchrl.envs.transforms.Transform` or callable are accepted.
        """
        self.empty_cache()
        if not isinstance(transform, Transform):
            if callable(transform):
                transform = _CallableTransform(transform)
            else:
                raise ValueError(
                    "TransformedEnv.append_transform expected a transform or a callable, "
                    f"but received an object of type {type(transform)} instead."
                )
        transform = transform.to(self.device)
        if not isinstance(self.transform, Compose):
            prev_transform = self.transform
            prev_transform.reset_parent()
            self.transform = Compose()
            self.transform.append(prev_transform)

        self.transform.append(transform)
        return self

    def insert_transform(self, index: int, transform: Transform) -> TransformedEnv:
        """Inserts a transform to the env at the desired index.

        :class:`~torchrl.envs.transforms.Transform` or callable are accepted.
        """
        self.empty_cache()
        if not isinstance(transform, Transform):
            if callable(transform):
                transform = _CallableTransform(transform)
            else:
                raise ValueError(
                    "TransformedEnv.insert_transform expected a transform or a callable, "
                    f"but received an object of type {type(transform)} instead."
                )
        transform = transform.to(self.device)
        if not isinstance(self.transform, Compose):
            compose = Compose(self.transform.clone())
            self.transform = compose  # parent set automatically

        self.transform.insert(index, transform)
        return self

    def __getattr__(self, attr: str) -> Any:
        try:
            return super().__getattr__(
                attr
            )  # make sure that appropriate exceptions are raised
        except AttributeError as err:
            if attr in (
                "action_spec",
                "done_spec",
                "full_action_spec",
                "full_done_spec",
                "full_observation_spec",
                "full_reward_spec",
                "full_state_spec",
                "input_spec",
                "observation_spec",
                "output_spec",
                "reward_spec",
                "state_spec",
            ):
                raise AttributeError(
                    f"Could not get {attr} because an internal error was raised. To find what this error "
                    f"is, call env.transform.transform_<placeholder>_spec(env.base_env.spec)."
                )
            if attr.startswith("__"):
                raise AttributeError(
                    "passing built-in private methods is "
                    f"not permitted with type {type(self)}. "
                    f"Got attribute {attr}."
                )
            elif "base_env" in self.__dir__():
                base_env = self.__getattr__("base_env")
                return getattr(base_env, attr)
            raise AttributeError(
                f"env not set in {self.__class__.__name__}, cannot access {attr}"
            ) from err

    def __repr__(self) -> str:
        env_str = indent(f"env={self.base_env}", 4 * " ")
        t_str = indent(f"transform={self.transform}", 4 * " ")
        return f"TransformedEnv(\n{env_str},\n{t_str})"

    def to(self, *args, **kwargs) -> TransformedEnv:
        device, dtype, non_blocking, convert_to_format = torch._C._nn._parse_to(
            *args, **kwargs
        )
        if device is not None:
            self.base_env = self.base_env.to(device)
            self._transform = self._transform.to(device)
            self.empty_cache()
        return super().to(*args, **kwargs)

    def __setattr__(self, key, value):
        propobj = getattr(self.__class__, key, None)

        if isinstance(propobj, property):
            ancestors = list(__class__.__mro__)[::-1]
            while isinstance(propobj, property):
                if propobj.fset is not None:
                    return propobj.fset(self, value)
                propobj = getattr(ancestors.pop(), key, None)
            else:
                raise AttributeError(f"can't set attribute {key}")
        else:
            return super().__setattr__(key, value)

    def __del__(self):
        # we may delete a TransformedEnv that contains an env contained by another
        # transformed env and that we don't want to close
        pass

    def set_missing_tolerance(self, mode=False):
        """Indicates if an KeyError should be raised whenever an in_key is missing from the input tensordict."""
        self.transform.set_missing_tolerance(mode)


class ObservationTransform(Transform):
    """Abstract class for transformations of the observations."""

    def __init__(
        self,
        in_keys: Sequence[NestedKey] | None = None,
        out_keys: Sequence[NestedKey] | None = None,
        in_keys_inv: Sequence[NestedKey] | None = None,
        out_keys_inv: Sequence[NestedKey] | None = None,
    ):
        if in_keys is None:
            in_keys = [
                "observation",
                "pixels",
            ]
        super().__init__(
            in_keys=in_keys,
            out_keys=out_keys,
            in_keys_inv=in_keys_inv,
            out_keys_inv=out_keys_inv,
        )


class Compose(Transform):
    """Composes a chain of transforms.

    :class:`~torchrl.envs.transforms.Transform` or ``callable``s are accepted.

    Examples:
        >>> env = GymEnv("Pendulum-v0")
        >>> transforms = [RewardScaling(1.0, 1.0), RewardClipping(-2.0, 2.0)]
        >>> transforms = Compose(*transforms)
        >>> transformed_env = TransformedEnv(env, transforms)

    """

    def __init__(self, *transforms: Transform):
        super().__init__()

        def map_transform(trsf):
            if isinstance(trsf, Transform):
                return trsf
            if callable(trsf):
                return _CallableTransform(trsf)
            raise ValueError(
                f"Transform list must contain only transforms or "
                f"callable. Got a element of type {type(trsf)}."
            )

        transforms = [map_transform(trsf) for trsf in transforms]
        self.transforms = nn.ModuleList(transforms)
        for t in transforms:
            t.set_container(self)

    def to(self, *args, **kwargs):
        # because Module.to(...) does not call to(...) on sub-modules, we have
        # manually call it:
        self.transforms = nn.ModuleList(
            [t.to(*args, **kwargs) for t in self.transforms]
        )
        return super().to(*args, **kwargs)

    def _call(self, next_tensordict: TensorDictBase) -> TensorDictBase:
        for t in self.transforms:
            next_tensordict = t._call(next_tensordict)
        return next_tensordict

    def forward(self, tensordict: TensorDictBase) -> TensorDictBase:
        for t in self.transforms:
            tensordict = t(tensordict)
        return tensordict

    def _step(
        self, tensordict: TensorDictBase, next_tensordict: TensorDictBase
    ) -> TensorDictBase:
        for t in self.transforms:
            next_tensordict = t._step(tensordict, next_tensordict)
        return next_tensordict

    def _inv_call(self, tensordict: TensorDictBase) -> TensorDictBase:
        for t in reversed(self.transforms):
            tensordict = t._inv_call(tensordict)
        return tensordict

    def transform_env_device(self, device: torch.device):
        for t in self.transforms:
            device = t.transform_env_device(device)
        return device

    def transform_env_batch_size(self, batch_size: torch.batch_size):
        for t in self.transforms:
            batch_size = t.transform_env_batch_size(batch_size)
        return batch_size

    def transform_input_spec(self, input_spec: TensorSpec) -> TensorSpec:
        # Input, action and state specs do NOT need to be reversed
        # although applying these specs requires them to be called backward.
        # To prove this, imagine we have 2 action transforms: t0 is an ActionDiscretizer, it maps float actions
        # from the env to int actions for the policy. We add one more transform t1 that, if a == a_action_max,
        # reduces its value by 1 (ie, the policy can sample actions from 0 to N + 1, and ActionDiscretizer
        # has top N values).
        # To apply this transform given an int action from the policy, we first call t1 to clamp the action to
        # N (from N+1), then call t0 to map it to a float.
        # We build this from TEnv(env, Compose(ActionDiscretizer, ActionClamp)) and call them starting with the
        # last then the first.
        # To know what the action spec is to the 'outside world' (ie, to the policy) we must take
        # the action spec from the env, map it using t0 then t1 (going from in to out).
        for t in self.transforms:
            input_spec = t.transform_input_spec(input_spec)
            if not isinstance(input_spec, Composite):
                raise TypeError(
                    f"Expected Compose but got {type(input_spec)} with transform {t}"
                )
        return input_spec

    def transform_action_spec(self, action_spec: TensorSpec) -> TensorSpec:
        # To understand why we don't invert, look up at transform_input_spec
        for t in self.transforms:
            action_spec = t.transform_action_spec(action_spec)
            if not isinstance(action_spec, TensorSpec):
                raise TypeError(
                    f"Expected TensorSpec but got {type(action_spec)} with transform {t}"
                )
        return action_spec

    def transform_state_spec(self, state_spec: TensorSpec) -> TensorSpec:
        # To understand why we don't invert, look up at transform_input_spec
        for t in self.transforms:
            state_spec = t.transform_state_spec(state_spec)
            if not isinstance(state_spec, Composite):
                raise TypeError(
                    f"Expected Compose but got {type(state_spec)} with transform {t}"
                )
        return state_spec

    def transform_observation_spec(self, observation_spec: TensorSpec) -> TensorSpec:
        for t in self.transforms:
            observation_spec = t.transform_observation_spec(observation_spec)
            if not isinstance(observation_spec, TensorSpec):
                raise TypeError(
                    f"Expected TensorSpec but got {type(observation_spec)} with transform {t}"
                )
        return observation_spec

    def transform_output_spec(self, output_spec: TensorSpec) -> TensorSpec:
        for t in self.transforms:
            output_spec = t.transform_output_spec(output_spec)
            if not isinstance(output_spec, Composite):
                raise TypeError(
                    f"Expected Compose but got {type(output_spec)} with transform {t}"
                )
        return output_spec

    def transform_reward_spec(self, reward_spec: TensorSpec) -> TensorSpec:
        for t in self.transforms:
            reward_spec = t.transform_reward_spec(reward_spec)
            if not isinstance(reward_spec, TensorSpec):
                raise TypeError(
                    f"Expected TensorSpec but got {type(reward_spec)} with transform {t}"
                )
        return reward_spec

    def __getitem__(self, item: int | slice | list) -> Union:
        transform = self.transforms
        transform = transform[item]
        if not isinstance(transform, Transform):
            out = Compose(*(t.clone() for t in self.transforms[item]))
            out.set_container(self.parent)
            return out
        return transform

    def dump(self, **kwargs) -> None:
        for t in self:
            t.dump(**kwargs)

    def _reset(
        self, tensordict: TensorDictBase, tensordict_reset: TensorDictBase
    ) -> TensorDictBase:
        for t in self.transforms:
            tensordict_reset = t._reset(tensordict, tensordict_reset)
        return tensordict_reset

    def _reset_env_preprocess(self, tensordict: TensorDictBase) -> TensorDictBase:
        for t in reversed(self.transforms):
            tensordict = t._reset_env_preprocess(tensordict)
        return tensordict

    def init(self, tensordict: TensorDictBase) -> None:
        for t in self.transforms:
            t.init(tensordict)

    def append(
        self, transform: Transform | Callable[[TensorDictBase], TensorDictBase]
    ) -> None:
        """Appends a transform in the chain.

        :class:`~torchrl.envs.transforms.Transform` or callable are accepted.
        """
        self.empty_cache()
        if not isinstance(transform, Transform):
            if callable(transform):
                transform = _CallableTransform(transform)
            else:
                raise ValueError(
                    "Compose.append expected a transform or a callable, "
                    f"but received an object of type {type(transform)} instead."
                )
        transform.eval()
        if type(self) == type(transform) == Compose:
            for t in transform:
                self.append(t)
        else:
            self.transforms.append(transform)
        transform.set_container(self)

    def set_container(self, container: Transform | EnvBase) -> None:
        self.reset_parent()
        super().set_container(container)
        for t in self.transforms:
            t.set_container(self)

    def insert(
        self,
        index: int,
        transform: Transform | Callable[[TensorDictBase], TensorDictBase],
    ) -> None:
        """Inserts a transform in the chain at the desired index.

        :class:`~torchrl.envs.transforms.Transform` or callable are accepted.
        """
        if not isinstance(transform, Transform):
            if callable(transform):
                transform = _CallableTransform(transform)
            else:
                raise ValueError(
                    "Compose.append expected a transform or a callable, "
                    f"but received an object of type {type(transform)} instead."
                )

        if abs(index) > len(self.transforms):
            raise ValueError(
                f"Index expected to be between [-{len(self.transforms)}, {len(self.transforms)}] got index={index}"
            )

        # empty cache of all transforms to reset parents and specs
        self.empty_cache()
        if index < 0:
            index = index + len(self.transforms)
        transform.eval()
        self.transforms.insert(index, transform)
        transform.set_container(self)

    def __iter__(self):
        yield from self.transforms

    def __len__(self):
        return len(self.transforms)

    def __repr__(self) -> str:
        if len(self.transforms):
            layers_str = ",\n".join(
                [indent(str(trsf), 4 * " ") for trsf in self.transforms]
            )
            layers_str = f"\n{indent(layers_str, 4 * ' ')}"
        else:
            layers_str = ""
        return f"{self.__class__.__name__}({layers_str})"

    def empty_cache(self):
        for t in self.transforms:
            t.empty_cache()
        super().empty_cache()

    def reset_parent(self):
        for t in self.transforms:
            t.reset_parent()
        super().reset_parent()

    def clone(self) -> T:
        transforms = []
        for t in self.transforms:
            transforms.append(t.clone())
        return Compose(*transforms)

    def set_missing_tolerance(self, mode=False):
        for t in self.transforms:
            t.set_missing_tolerance(mode)
        super().set_missing_tolerance(mode)

    def _rebuild_up_to(self, final_transform):
        container_weakref = self.__dict__["_container"]
        if container_weakref is not None:
            container = container_weakref()
        else:
            container = container_weakref
        if isinstance(container, Compose):
            out, parent_compose = container._rebuild_up_to(self)
            if out is None:
                # returns None if there is no parent env
                return None, None
        elif isinstance(container, TransformedEnv):
            out = TransformedEnv(container.base_env, auto_unwrap=False)
        elif container is None:
            # returns None if there is no parent env
            return None, None
        else:
            raise ValueError(f"Container of type {type(container)} isn't supported.")

        if final_transform not in self.transforms:
            raise ValueError(f"Cannot rebuild with transform {final_transform}.")
        list_of_transforms = []
        for orig_trans in self.transforms:
            if orig_trans is final_transform:
                break
            transform = orig_trans.clone()
            transform.reset_parent()
            list_of_transforms.append(transform)
        if isinstance(container, Compose):
            parent_compose.append(Compose(*list_of_transforms))
            return out, parent_compose[-1]
        elif isinstance(container, TransformedEnv):
            for t in list_of_transforms:
                out.append_transform(t)
            return out, out.transform


class ToTensorImage(ObservationTransform):
    """Transforms a numpy-like image (W x H x C) to a pytorch image (C x W x H).

    Transforms an observation image from a (... x W x H x C) tensor to a
    (... x C x W x H) tensor. Optionally, scales the input tensor from the range
    [0, 255] to the range [0.0, 1.0] (see ``from_int`` for more details).

    In the other cases, tensors are returned without scaling.

    Args:
        from_int (bool, optional): if ``True``, the tensor will be scaled from
            the range [0, 255] to the range [0.0, 1.0]. if `False``, the tensor
            will not be scaled. if `None`, the tensor will be scaled if
            it's not a floating-point tensor. default=None.
        unsqueeze (bool): if ``True``, the observation tensor is unsqueezed
            along the first dimension. default=False.
        dtype (torch.dtype, optional): dtype to use for the resulting
            observations.

    Keyword arguments:
        in_keys (list of NestedKeys): keys to process.
        out_keys (list of NestedKeys): keys to write.
        shape_tolerant (bool, optional): if ``True``, the shape of the input
            images will be check. If the last channel is not `3`, the permutation
            will be ignored. Defaults to ``False``.

    Examples:
        >>> transform = ToTensorImage(in_keys=["pixels"])
        >>> ri = torch.randint(0, 255, (1 , 1, 10, 11, 3), dtype=torch.uint8)
        >>> td = TensorDict(
        ...     {"pixels": ri},
        ...     [1, 1])
        >>> _ = transform(td)
        >>> obs = td.get("pixels")
        >>> print(obs.shape, obs.dtype)
        torch.Size([1, 1, 3, 10, 11]) torch.float32
    """

    def __init__(
        self,
        from_int: bool | None = None,
        unsqueeze: bool = False,
        dtype: torch.device | None = None,
        *,
        in_keys: Sequence[NestedKey] | None = None,
        out_keys: Sequence[NestedKey] | None = None,
        shape_tolerant: bool = False,
    ):
        if in_keys is None:
            in_keys = IMAGE_KEYS  # default
        if out_keys is None:
            out_keys = copy(in_keys)
        super().__init__(in_keys=in_keys, out_keys=out_keys)
        self.from_int = from_int
        self.unsqueeze = unsqueeze
        self.dtype = dtype if dtype is not None else torch.get_default_dtype()
        self.shape_tolerant = shape_tolerant

    def _reset(
        self, tensordict: TensorDictBase, tensordict_reset: TensorDictBase
    ) -> TensorDictBase:
        with _set_missing_tolerance(self, True):
            tensordict_reset = self._call(tensordict_reset)
        return tensordict_reset

    def _apply_transform(self, observation: torch.FloatTensor) -> torch.Tensor:
        if not self.shape_tolerant or observation.shape[-1] == 3:
            observation = observation.permute(
                *list(range(observation.ndimension() - 3)), -1, -3, -2
            )
        if self.from_int or (
            self.from_int is None and not torch.is_floating_point(observation)
        ):
            observation = observation.div(255)
        observation = observation.to(self.dtype)
        if self._should_unsqueeze(observation):
            observation = observation.unsqueeze(0)
        return observation

    @_apply_to_composite
    def transform_observation_spec(self, observation_spec: TensorSpec) -> TensorSpec:
        observation_spec = self._pixel_observation(observation_spec)
        dim = [1] if self._should_unsqueeze(observation_spec) else []
        if not self.shape_tolerant or observation_spec.shape[-1] == 3:
            observation_spec.shape = torch.Size(
                [
                    *dim,
                    *observation_spec.shape[:-3],
                    observation_spec.shape[-1],
                    observation_spec.shape[-3],
                    observation_spec.shape[-2],
                ]
            )
        observation_spec.dtype = self.dtype
        return observation_spec

    def _should_unsqueeze(self, observation_like: torch.FloatTensor | TensorSpec):
        if isinstance(observation_like, torch.FloatTensor):
            has_3_dimensions = observation_like.ndimension() == 3
        else:
            has_3_dimensions = len(observation_like.shape) == 3
        return has_3_dimensions and self.unsqueeze

    def _pixel_observation(self, spec: TensorSpec) -> None:
        if isinstance(spec.space, ContinuousBox):
            spec.space.high = self._apply_transform(spec.space.high)
            spec.space.low = self._apply_transform(spec.space.low)
        return spec


class ClipTransform(Transform):
    """A transform to clip input (state, action) or output (observation, reward) values.

    This transform can take multiple input or output keys but only one value per
    transform. If multiple clipping values are needed, several transforms should
    be appended one after the other.

    Args:
        in_keys (list of NestedKeys): input entries (read)
        out_keys (list of NestedKeys): input entries (write)
        in_keys_inv (list of NestedKeys): input entries (read) during :meth:`inv` calls.
        out_keys_inv (list of NestedKeys): input entries (write) during :meth:`inv` calls.

    Keyword Args:
        low (scalar, optional): the lower bound of the clipped space.
        high (scalar, optional): the higher bound of the clipped space.

    .. note:: Providing just one of the arguments ``low`` or ``high`` is permitted,
        but at least one must be provided.

    Examples:
        >>> from torchrl.envs.libs.gym import GymEnv
        >>> base_env = GymEnv("Pendulum-v1")
        >>> env = TransformedEnv(base_env, ClipTransform(in_keys=['observation'], low=-1, high=0.1))
        >>> r = env.rollout(100)
        >>> assert (r["observation"] <= 0.1).all()
    """

    def __init__(
        self,
        in_keys=None,
        out_keys=None,
        in_keys_inv=None,
        out_keys_inv=None,
        *,
        low=None,
        high=None,
    ):
        if in_keys is None:
            in_keys = []
        if out_keys is None:
            out_keys = copy(in_keys)
        if in_keys_inv is None:
            in_keys_inv = []
        if out_keys_inv is None:
            out_keys_inv = copy(in_keys_inv)
        super().__init__(in_keys, out_keys, in_keys_inv, out_keys_inv)
        if low is None and high is None:
            raise TypeError("Either one or both of `high` and `low` must be provided.")

        def check_val(val):
            if (isinstance(val, torch.Tensor) and val.numel() > 1) or (
                isinstance(val, np.ndarray) and val.size > 1
            ):
                raise TypeError(
                    f"low and high must be scalars or None. Got low={low} and high={high}."
                )
            if val is None:
                return None, None, torch.finfo(torch.get_default_dtype()).max
            if not isinstance(val, torch.Tensor):
                val = torch.as_tensor(val)
            if not val.dtype.is_floating_point:
                val = val.float()
            eps = torch.finfo(val.dtype).resolution
            ext = torch.finfo(val.dtype).max
            return val, eps, ext

        low, low_eps, low_min = check_val(low)
        high, high_eps, high_max = check_val(high)
        if low is not None and high is not None and low >= high:
            raise ValueError("`low` must be strictly lower than `high`.")
        self.register_buffer("low", low)
        self.low_eps = low_eps
        self.low_min = -low_min
        self.register_buffer("high", high)
        self.high_eps = high_eps
        self.high_max = high_max

    def _apply_transform(self, obs: torch.Tensor) -> None:
        if self.low is None:
            return obs.clamp_max(self.high)
        elif self.high is None:
            return obs.clamp_min(self.low)
        return obs.clamp(self.low, self.high)

    def _inv_apply_transform(self, state: torch.Tensor) -> torch.Tensor:
        if self.low is None:
            return state.clamp_max(self.high)
        elif self.high is None:
            return state.clamp_min(self.low)
        return state.clamp(self.low, self.high)

    @_apply_to_composite
    def transform_observation_spec(self, observation_spec: TensorSpec) -> TensorSpec:
        return Bounded(
            shape=observation_spec.shape,
            device=observation_spec.device,
            dtype=observation_spec.dtype,
            high=self.high + self.high_eps if self.high is not None else self.high_max,
            low=self.low - self.low_eps if self.low is not None else self.low_min,
        )

    def transform_reward_spec(self, reward_spec: TensorSpec) -> TensorSpec:
        for key in self.in_keys:
            if key in self.parent.reward_keys:
                spec = self.parent.output_spec["full_reward_spec"][key]
                self.parent.output_spec["full_reward_spec"][key] = Bounded(
                    shape=spec.shape,
                    device=spec.device,
                    dtype=spec.dtype,
                    high=self.high + self.high_eps
                    if self.high is not None
                    else self.high_max,
                    low=self.low - self.low_eps
                    if self.low is not None
                    else self.low_min,
                )
        return self.parent.output_spec["full_reward_spec"]

    def _reset(
        self, tensordict: TensorDictBase, tensordict_reset: TensorDictBase
    ) -> TensorDictBase:
        with _set_missing_tolerance(self, True):
            tensordict_reset = self._call(tensordict_reset)
        return tensordict_reset

    # No need to transform the input spec since the outside world won't see the difference
    # def transform_input_spec(self, input_spec: TensorSpec) -> TensorSpec:
    #     ...


class TargetReturn(Transform):
    """Sets a target return for the agent to achieve in the environment.

    In goal-conditioned RL, the :class:`~.TargetReturn` is defined as the
    expected cumulative reward obtained from the current state to the goal state
    or the end of the episode. It is used as input for the policy to guide its behavior.
    For a trained policy typically the maximum return in the environment is
    chosen as the target return.
    However, as it is used as input to the policy module, it should be scaled
    accordingly.
    With the :class:`~.TargetReturn` transform, the tensordict can be updated
    to include the user-specified target return.
    The ``mode`` parameter can be used to specify
    whether the target return gets updated at every step by subtracting the
    reward achieved at each step or remains constant.

    Args:
        target_return (:obj:`float`): target return to be achieved by the agent.
        mode (str): mode to be used to update the target return. Can be either "reduce" or "constant". Default: "reduce".
        in_keys (sequence of NestedKey, optional): keys pointing to the reward
            entries. Defaults to the reward keys of the parent env.
        out_keys (sequence of NestedKey, optional): keys pointing to the
            target keys. Defaults to a copy of in_keys where the last element
            has been substituted by ``"target_return"``, and raises an exception
            if these keys aren't unique.
        reset_key (NestedKey, optional): the reset key to be used as partial
            reset indicator. Must be unique. If not provided, defaults to the
            only reset key of the parent environment (if it has only one)
            and raises an exception otherwise.

    Examples:
        >>> from torchrl.envs import GymEnv
        >>> env = TransformedEnv(
        ...     GymEnv("CartPole-v1"),
        ...     TargetReturn(10.0, mode="reduce"))
        >>> env.set_seed(0)
        >>> torch.manual_seed(0)
        >>> env.rollout(20)['target_return'].squeeze()
        tensor([10.,  9.,  8.,  7.,  6.,  5.,  4.,  3.,  2.,  1.,  0., -1., -2., -3.])

    """

    MODES = ["reduce", "constant"]
    MODE_ERR = "Mode can only be 'reduce' or 'constant'."

    def __init__(
        self,
        target_return: float,
        mode: str = "reduce",
        in_keys: Sequence[NestedKey] | None = None,
        out_keys: Sequence[NestedKey] | None = None,
        reset_key: NestedKey | None = None,
    ):
        if mode not in self.MODES:
            raise ValueError(self.MODE_ERR)

        super().__init__(in_keys=in_keys, out_keys=out_keys)
        self.target_return = target_return
        self.mode = mode
        self.reset_key = reset_key

    @property
    def reset_key(self):
        reset_key = getattr(self, "_reset_key", None)
        if reset_key is not None:
            return reset_key
        reset_keys = self.parent.reset_keys
        if len(reset_keys) > 1:
            raise RuntimeError(
                f"Got more than one reset key in env {self.container}, cannot infer which one to use. Consider providing the reset key in the {type(self)} constructor."
            )
        reset_key = reset_keys[0]
        self._reset_key = reset_key
        return reset_key

    @reset_key.setter
    def reset_key(self, value):
        self._reset_key = value

    @property
    def in_keys(self):
        in_keys = self.__dict__.get("_in_keys", None)
        if in_keys is None:
            in_keys = self.parent.reward_keys
            self._in_keys = in_keys
        return in_keys

    @in_keys.setter
    def in_keys(self, value):
        self._in_keys = value

    @property
    def out_keys(self):
        out_keys = self.__dict__.get("_out_keys", None)
        if out_keys is None:
            out_keys = [
                _replace_last(in_key, "target_return") for in_key in self.in_keys
            ]
            if len(set(out_keys)) < len(out_keys):
                raise ValueError(
                    "Could not infer the target_return because multiple rewards are located at the same level."
                )
            self._out_keys = out_keys
        return out_keys

    @out_keys.setter
    def out_keys(self, value):
        self._out_keys = value

    def _reset(self, tensordict: TensorDict, tensordict_reset: TensorDictBase):
        _reset = _get_reset(self.reset_key, tensordict)
        for out_key in self.out_keys:
            target_return = tensordict.get(out_key, None)
            if target_return is None:
                target_return = torch.full(
                    size=(*tensordict.batch_size, 1),
                    fill_value=self.target_return,
                    dtype=torch.float32,
                    device=tensordict.device,
                )
            else:
                target_return = torch.where(
                    expand_as_right(~_reset, target_return),
                    target_return,
                    self.target_return,
                )
            tensordict_reset.set(
                out_key,
                target_return,
            )
        return tensordict_reset

    def _call(self, next_tensordict: TensorDict) -> TensorDict:
        for in_key, out_key in _zip_strict(self.in_keys, self.out_keys):
            val_in = next_tensordict.get(in_key, None)
            val_out = next_tensordict.get(out_key, None)
            if val_in is not None:
                target_return = self._apply_transform(
                    val_in,
                    val_out,
                )
                next_tensordict.set(out_key, target_return)
            elif not self.missing_tolerance:
                raise KeyError(f"'{in_key}' not found in tensordict {next_tensordict}")
        return next_tensordict

    def _step(
        self, tensordict: TensorDictBase, next_tensordict: TensorDictBase
    ) -> TensorDictBase:
        for out_key in self.out_keys:
            next_tensordict.set(out_key, tensordict.get(out_key))
        return super()._step(tensordict, next_tensordict)

    def _apply_transform(
        self, reward: torch.Tensor, target_return: torch.Tensor
    ) -> torch.Tensor:
        if target_return.shape != reward.shape:
            raise ValueError(
                f"The shape of the reward ({reward.shape}) and target return ({target_return.shape}) must match."
            )
        if self.mode == "reduce":
            target_return = target_return - reward
            return target_return
        elif self.mode == "constant":
            target_return = target_return
            return target_return
        else:
            raise ValueError(f"Unknown mode: {self.mode}")

    def forward(self, tensordict: TensorDictBase) -> TensorDictBase:
        raise NotImplementedError(
            FORWARD_NOT_IMPLEMENTED.format(self.__class__.__name__)
        )

    def transform_observation_spec(self, observation_spec: TensorSpec) -> TensorSpec:
        for in_key, out_key in _zip_strict(self.in_keys, self.out_keys):
            if in_key in self.parent.full_observation_spec.keys(True):
                target = self.parent.full_observation_spec[in_key]
            elif in_key in self.parent.full_reward_spec.keys(True):
                target = self.parent.full_reward_spec[in_key]
            elif in_key in self.parent.full_done_spec.keys(True):
                # we account for this for completeness but it should never be the case
                target = self.parent.full_done_spec[in_key]
            else:
                raise RuntimeError(f"in_key {in_key} not found in output_spec.")
            target_return_spec = Unbounded(
                shape=target.shape,
                dtype=target.dtype,
                device=target.device,
            )
            # because all reward keys are discarded from the data during calls
            # to step_mdp, we must put this in observation_spec
            observation_spec[out_key] = target_return_spec
        return observation_spec

    def transform_input_spec(self, input_spec: TensorSpec) -> TensorSpec:
        # we must add the target return to the input spec
        input_spec["full_state_spec"] = self.transform_observation_spec(
            input_spec["full_state_spec"]
        )
        return input_spec


class RewardClipping(Transform):
    """Clips the reward between `clamp_min` and `clamp_max`.

    Args:
        clip_min (scalar): minimum value of the resulting reward.
        clip_max (scalar): maximum value of the resulting reward.

    """

    def __init__(
        self,
        clamp_min: float = None,
        clamp_max: float = None,
        in_keys: Sequence[NestedKey] | None = None,
        out_keys: Sequence[NestedKey] | None = None,
    ):
        if in_keys is None:
            in_keys = ["reward"]
        if out_keys is None:
            out_keys = copy(in_keys)
        super().__init__(in_keys=in_keys, out_keys=out_keys)
        clamp_min_tensor = (
            clamp_min if isinstance(clamp_min, Tensor) else torch.as_tensor(clamp_min)
        )
        clamp_max_tensor = (
            clamp_max if isinstance(clamp_max, Tensor) else torch.as_tensor(clamp_max)
        )
        self.register_buffer("clamp_min", clamp_min_tensor)
        self.register_buffer("clamp_max", clamp_max_tensor)

    def _apply_transform(self, reward: torch.Tensor) -> torch.Tensor:
        if self.clamp_max is not None and self.clamp_min is not None:
            reward = reward.clamp(self.clamp_min, self.clamp_max)
        elif self.clamp_min is not None:
            reward = reward.clamp_min(self.clamp_min)
        elif self.clamp_max is not None:
            reward = reward.clamp_max(self.clamp_max)
        return reward

    @_apply_to_composite
    def transform_reward_spec(self, reward_spec: TensorSpec) -> TensorSpec:
        if isinstance(reward_spec, Unbounded):
            return Bounded(
                self.clamp_min,
                self.clamp_max,
                shape=reward_spec.shape,
                device=reward_spec.device,
                dtype=reward_spec.dtype,
            )
        else:
            raise NotImplementedError(
                f"{self.__class__.__name__}.transform_reward_spec not "
                f"implemented for tensor spec of type"
                f" {type(reward_spec).__name__}"
            )

    def __repr__(self) -> str:
        return (
            f"{self.__class__.__name__}("
            f"clamp_min={float(self.clamp_min):4.4f}, clamp_max"
            f"={float(self.clamp_max):4.4f}, keys={self.in_keys})"
        )


class BinarizeReward(Transform):
    """Maps the reward to a binary value (0 or 1) if the reward is null or non-null, respectively.

    Args:
        in_keys (List[NestedKey]): input keys
        out_keys (List[NestedKey], optional): output keys. Defaults to value
            of ``in_keys``.
        dtype (torch.dtype, optional): the dtype of the binerized reward.
            Defaults to ``torch.int8``.
    """

    def __init__(
        self,
        in_keys: Sequence[NestedKey] | None = None,
        out_keys: Sequence[NestedKey] | None = None,
    ):
        if in_keys is None:
            in_keys = ["reward"]
        if out_keys is None:
            out_keys = copy(in_keys)
        super().__init__(in_keys=in_keys, out_keys=out_keys)

    def _apply_transform(self, reward: torch.Tensor) -> torch.Tensor:
        if not reward.shape or reward.shape[-1] != 1:
            raise RuntimeError(
                f"Reward shape last dimension must be singleton, got reward of shape {reward.shape}"
            )
        return (reward > 0.0).to(torch.int8)

    @_apply_to_composite
    def transform_reward_spec(self, reward_spec: TensorSpec) -> TensorSpec:
        return Binary(
            n=1,
            device=reward_spec.device,
            shape=reward_spec.shape,
        )


class Resize(ObservationTransform):
    """Resizes a pixel observation.

    Args:
        w (int): resulting width.
        h (int, optional): resulting height. If not provided, the value of `w`
            is taken.
        interpolation (str): interpolation method

    Examples:
        >>> from torchrl.envs import GymEnv
        >>> t = Resize(64, 84)
        >>> base_env = GymEnv("HalfCheetah-v4", from_pixels=True)
        >>> env = TransformedEnv(base_env, Compose(ToTensorImage(), t))
    """

    def __init__(
        self,
        w: int,
        h: int | None = None,
        interpolation: str = "bilinear",
        in_keys: Sequence[NestedKey] | None = None,
        out_keys: Sequence[NestedKey] | None = None,
    ):
        # we also allow lists or tuples
        if isinstance(w, (list, tuple)):
            w, h = w
        if h is None:
            h = w
        if not _has_tv:
            raise ImportError(
                "Torchvision not found. The Resize transform relies on "
                "torchvision implementation. "
                "Consider installing this dependency."
            )
        if in_keys is None:
            in_keys = IMAGE_KEYS  # default
        if out_keys is None:
            out_keys = copy(in_keys)
        super().__init__(in_keys=in_keys, out_keys=out_keys)
        self.w = int(w)
        self.h = int(h)

        try:
            from torchvision.transforms.functional import InterpolationMode

            def interpolation_fn(interpolation):  # noqa: D103
                return InterpolationMode(interpolation)

        except ImportError:

            def interpolation_fn(interpolation):  # noqa: D103
                return interpolation

        self.interpolation = interpolation_fn(interpolation)

    def _apply_transform(self, observation: torch.Tensor) -> torch.Tensor:
        # flatten if necessary
        if observation.shape[-2:] == torch.Size([self.w, self.h]):
            return observation
        ndim = observation.ndimension()
        if ndim > 4:
            sizes = observation.shape[:-3]
            observation = torch.flatten(observation, 0, ndim - 4)
        try:
            from torchvision.transforms.functional import resize
        except ImportError:
            from torchvision.transforms.functional_tensor import resize
        observation = resize(
            observation,
            [self.w, self.h],
            interpolation=self.interpolation,
            antialias=True,
        )
        if ndim > 4:
            observation = observation.unflatten(0, sizes)

        return observation

    @_apply_to_composite
    def transform_observation_spec(self, observation_spec: TensorSpec) -> TensorSpec:
        space = observation_spec.space
        if isinstance(space, ContinuousBox):
            space.low = self._apply_transform(space.low)
            space.high = self._apply_transform(space.high)
            observation_spec.shape = space.low.shape
        else:
            observation_spec.shape = self._apply_transform(
                torch.zeros(observation_spec.shape)
            ).shape

        return observation_spec

    def __repr__(self) -> str:
        return (
            f"{self.__class__.__name__}("
            f"w={int(self.w)}, h={int(self.h)}, "
            f"interpolation={self.interpolation}, keys={self.in_keys})"
        )

    def _reset(
        self, tensordict: TensorDictBase, tensordict_reset: TensorDictBase
    ) -> TensorDictBase:
        with _set_missing_tolerance(self, True):
            tensordict_reset = self._call(tensordict_reset)
        return tensordict_reset


class Crop(ObservationTransform):
    """Crops the input image at the specified location and output size.

    Args:
        w (int): resulting width
        h (int, optional): resulting height. If None, then w is used (square crop).
        top (int, optional): top pixel coordinate to start cropping. Default is 0, i.e. top of the image.
        left (int, optional): left pixel coordinate to start cropping. Default is 0, i.e. left of the image.
        in_keys (sequence of NestedKey, optional): the entries to crop. If none is provided,
            ``["pixels"]`` is assumed.
        out_keys (sequence of NestedKey, optional): the cropped images keys. If none is
            provided, ``in_keys`` is assumed.

    """

    def __init__(
        self,
        w: int,
        h: int = None,
        top: int = 0,
        left: int = 0,
        in_keys: Sequence[NestedKey] | None = None,
        out_keys: Sequence[NestedKey] | None = None,
    ):
        if in_keys is None:
            in_keys = IMAGE_KEYS  # default
        if out_keys is None:
            out_keys = copy(in_keys)
        super().__init__(in_keys=in_keys, out_keys=out_keys)
        self.w = w
        self.h = h if h else w
        self.top = top
        self.left = left

    def _apply_transform(self, observation: torch.Tensor) -> torch.Tensor:
        from torchvision.transforms.functional import crop

        observation = crop(observation, self.top, self.left, self.w, self.h)
        return observation

    def _reset(
        self, tensordict: TensorDictBase, tensordict_reset: TensorDictBase
    ) -> TensorDictBase:
        with _set_missing_tolerance(self, True):
            tensordict_reset = self._call(tensordict_reset)
        return tensordict_reset

    @_apply_to_composite
    def transform_observation_spec(self, observation_spec: TensorSpec) -> TensorSpec:
        space = observation_spec.space
        if isinstance(space, ContinuousBox):
            space.low = self._apply_transform(space.low)
            space.high = self._apply_transform(space.high)
            observation_spec.shape = space.low.shape
        else:
            observation_spec.shape = self._apply_transform(
                torch.zeros(observation_spec.shape)
            ).shape
        return observation_spec

    def __repr__(self) -> str:
        return (
            f"{self.__class__.__name__}("
            f"w={float(self.w):4.4f}, h={float(self.h):4.4f}, top={float(self.top):4.4f}, left={float(self.left):4.4f}, "
        )


class CenterCrop(ObservationTransform):
    """Crops the center of an image.

    Args:
        w (int): resulting width
        h (int, optional): resulting height. If None, then w is used (square crop).
        in_keys (sequence of NestedKey, optional): the entries to crop. If none is provided,
            :obj:`["pixels"]` is assumed.
        out_keys (sequence of NestedKey, optional): the cropped images keys. If none is
            provided, :obj:`in_keys` is assumed.

    """

    def __init__(
        self,
        w: int,
        h: int = None,
        in_keys: Sequence[NestedKey] | None = None,
        out_keys: Sequence[NestedKey] | None = None,
    ):
        if in_keys is None:
            in_keys = IMAGE_KEYS  # default
        if out_keys is None:
            out_keys = copy(in_keys)
        super().__init__(in_keys=in_keys, out_keys=out_keys)
        self.w = w
        self.h = h if h else w

    def _apply_transform(self, observation: torch.Tensor) -> torch.Tensor:
        from torchvision.transforms.functional import center_crop

        observation = center_crop(observation, [self.w, self.h])
        return observation

    def _reset(
        self, tensordict: TensorDictBase, tensordict_reset: TensorDictBase
    ) -> TensorDictBase:
        with _set_missing_tolerance(self, True):
            tensordict_reset = self._call(tensordict_reset)
        return tensordict_reset

    @_apply_to_composite
    def transform_observation_spec(self, observation_spec: TensorSpec) -> TensorSpec:
        space = observation_spec.space
        if isinstance(space, ContinuousBox):
            space.low = self._apply_transform(space.low)
            space.high = self._apply_transform(space.high)
            observation_spec.shape = space.low.shape
        else:
            observation_spec.shape = self._apply_transform(
                torch.zeros(observation_spec.shape)
            ).shape
        return observation_spec

    def __repr__(self) -> str:
        return (
            f"{self.__class__.__name__}("
            f"w={float(self.w):4.4f}, h={float(self.h):4.4f}, "
        )


class FlattenObservation(ObservationTransform):
    """Flatten adjacent dimensions of a tensor.

    Args:
        first_dim (int): first dimension of the dimensions to flatten.
        last_dim (int): last dimension of the dimensions to flatten.
        in_keys (sequence of NestedKey, optional): the entries to flatten. If none is provided,
            :obj:`["pixels"]` is assumed.
        out_keys (sequence of NestedKey, optional): the flatten observation keys. If none is
            provided, :obj:`in_keys` is assumed.
        allow_positive_dim (bool, optional): if ``True``, positive dimensions are accepted.
            :obj:`FlattenObservation` will map these to the n^th feature dimension
            (ie n^th dimension after batch size of parent env) of the input tensor.
            Defaults to False, ie. non-negative dimensions are not permitted.
    """

    def __init__(
        self,
        first_dim: int,
        last_dim: int,
        in_keys: Sequence[NestedKey] | None = None,
        out_keys: Sequence[NestedKey] | None = None,
        allow_positive_dim: bool = False,
    ):
        if in_keys is None:
            in_keys = IMAGE_KEYS  # default
        if out_keys is None:
            out_keys = copy(in_keys)
        super().__init__(in_keys=in_keys, out_keys=out_keys)
        if not allow_positive_dim and first_dim >= 0:
            raise ValueError(
                "first_dim should be smaller than 0 to accommodate for "
                "envs of different batch_sizes."
            )
        if not allow_positive_dim and last_dim >= 0:
            raise ValueError(
                "last_dim should be smaller than 0 to accommodate for "
                "envs of different batch_sizes."
            )
        self._first_dim = first_dim
        self._last_dim = last_dim

    @property
    def first_dim(self):
        if self._first_dim >= 0 and self.parent is not None:
            return len(self.parent.batch_size) + self._first_dim
        return self._first_dim

    @property
    def last_dim(self):
        if self._last_dim >= 0 and self.parent is not None:
            return len(self.parent.batch_size) + self._last_dim
        return self._last_dim

    def _apply_transform(self, observation: torch.Tensor) -> torch.Tensor:
        observation = torch.flatten(observation, self.first_dim, self.last_dim)
        return observation

    forward = ObservationTransform._call

    @_apply_to_composite
    def transform_observation_spec(self, observation_spec: TensorSpec) -> TensorSpec:
        space = observation_spec.space

        if isinstance(space, ContinuousBox):
            space.low = self._apply_transform(space.low)
            space.high = self._apply_transform(space.high)
            observation_spec.shape = space.low.shape
        else:
            observation_spec.shape = self._apply_transform(
                torch.zeros(observation_spec.shape)
            ).shape
        return observation_spec

    def _reset(
        self, tensordict: TensorDictBase, tensordict_reset: TensorDictBase
    ) -> TensorDictBase:
        with _set_missing_tolerance(self, True):
            return self._call(tensordict_reset)

    def __repr__(self) -> str:
        return (
            f"{self.__class__.__name__}("
            f"first_dim={int(self.first_dim)}, last_dim={int(self.last_dim)}, in_keys={self.in_keys}, out_keys={self.out_keys})"
        )


class UnsqueezeTransform(Transform):
    """Inserts a dimension of size one at the specified position.

    Args:
        dim (int): dimension to unsqueeze. Must be negative (or allow_positive_dim
            must be turned on).

    Keyword Args:
        allow_positive_dim (bool, optional): if ``True``, positive dimensions are accepted.
            `UnsqueezeTransform`` will map these to the n^th feature dimension
            (ie n^th dimension after batch size of parent env) of the input tensor,
            independently of the tensordict batch size (ie positive dims may be
            dangerous in contexts where tensordict of different batch dimension
            are passed).
            Defaults to False, ie. non-negative dimensions are not permitted.
        in_keys (list of NestedKeys): input entries (read).
        out_keys (list of NestedKeys): input entries (write). Defaults to ``in_keys`` if
            not provided.
        in_keys_inv (list of NestedKeys): input entries (read) during :meth:`inv` calls.
        out_keys_inv (list of NestedKeys): input entries (write) during :meth:`~.inv` calls.
            Defaults to ``in_keys_in`` if not provided.
    """

    invertible = True

    @classmethod
    def __new__(cls, *args, **kwargs):
        cls._dim = None
        return super().__new__(cls)

    def __init__(
        self,
        dim: int = None,
        *,
        allow_positive_dim: bool = False,
        in_keys: Sequence[NestedKey] | None = None,
        out_keys: Sequence[NestedKey] | None = None,
        in_keys_inv: Sequence[NestedKey] | None = None,
        out_keys_inv: Sequence[NestedKey] | None = None,
    ):
        if in_keys is None:
            in_keys = []  # default
        if out_keys is None:
            out_keys = copy(in_keys)
        if in_keys_inv is None:
            in_keys_inv = []  # default
        if out_keys_inv is None:
            out_keys_inv = copy(in_keys_inv)
        super().__init__(
            in_keys=in_keys,
            out_keys=out_keys,
            in_keys_inv=in_keys_inv,
            out_keys_inv=out_keys_inv,
        )
        self.allow_positive_dim = allow_positive_dim
        if dim >= 0 and not allow_positive_dim:
            raise RuntimeError(
                "dim should be smaller than 0 to accommodate for "
                "envs of different batch_sizes. Turn allow_positive_dim to accommodate "
                "for positive dim."
            )
        self._dim = dim

    @property
    def unsqueeze_dim(self):
        return self.dim

    @property
    def dim(self):
        if self._dim >= 0 and self.parent is not None:
            return len(self.parent.batch_size) + self._dim
        return self._dim

    def _apply_transform(self, observation: torch.Tensor) -> torch.Tensor:
        observation = observation.unsqueeze(self.dim)
        return observation

    def _inv_apply_transform(self, observation: torch.Tensor) -> torch.Tensor:
        observation = observation.squeeze(self.dim)
        return observation

    def _transform_spec(self, spec: TensorSpec):
        space = spec.space
        if isinstance(space, ContinuousBox):
            space.low = self._apply_transform(space.low)
            space.high = self._apply_transform(space.high)
            spec.shape = space.low.shape
        else:
            spec.shape = self._apply_transform(torch.zeros(spec.shape)).shape
        return spec

    # To map the specs, we actually use the forward call, not the inv
    _inv_transform_spec = _transform_spec

    @_apply_to_composite_inv
    def transform_action_spec(self, action_spec: TensorSpec) -> TensorSpec:
        return self._inv_transform_spec(action_spec)

    @_apply_to_composite_inv
    def transform_state_spec(self, state_spec: TensorSpec) -> TensorSpec:
        return self._inv_transform_spec(state_spec)

    @_apply_to_composite
    def transform_reward_spec(self, reward_spec: TensorSpec) -> TensorSpec:
        reward_key = self.parent.reward_key if self.parent is not None else "reward"
        if reward_key in self.in_keys:
            reward_spec = self._transform_spec(reward_spec)
        return reward_spec

    @_apply_to_composite
    def transform_observation_spec(self, observation_spec: TensorSpec) -> TensorSpec:
        return self._transform_spec(observation_spec)

    def _reset(
        self, tensordict: TensorDictBase, tensordict_reset: TensorDictBase
    ) -> TensorDictBase:
        with _set_missing_tolerance(self, True):
            tensordict_reset = self._call(tensordict_reset)
        return tensordict_reset

    def __repr__(self) -> str:
        s = (
            f"{self.__class__.__name__}(dim={self.dim}, in_keys={self.in_keys}, out_keys={self.out_keys},"
            f" in_keys_inv={self.in_keys_inv}, out_keys_inv={self.out_keys_inv})"
        )
        return s


class SqueezeTransform(UnsqueezeTransform):
    """Removes a dimension of size one at the specified position.

    Args:
        dim (int): dimension to squeeze.
    """

    invertible = True

    def __init__(
        self,
        dim: int | None = None,
        *args,
        in_keys: Sequence[str] | None = None,
        out_keys: Sequence[str] | None = None,
        in_keys_inv: Sequence[str] | None = None,
        out_keys_inv: Sequence[str] | None = None,
        **kwargs,
    ):
        if dim is None:
            if "squeeze_dim" in kwargs:
                warnings.warn(
                    f"squeeze_dim will be deprecated in favor of dim arg in {type(self).__name__}."
                )
                dim = kwargs.pop("squeeze_dim")
            else:
                raise TypeError(
                    f"dim must be passed to {type(self).__name__} constructor."
                )

        super().__init__(
            dim,
            *args,
            in_keys=in_keys,
            out_keys=out_keys,
            in_keys_inv=in_keys_inv,
            out_keys_inv=out_keys_inv,
            **kwargs,
        )

    @property
    def squeeze_dim(self):
        return super().dim

    _apply_transform = UnsqueezeTransform._inv_apply_transform
    _inv_apply_transform = UnsqueezeTransform._apply_transform


class PermuteTransform(Transform):
    """Permutation transform.

    Permutes input tensors along the desired dimensions. The permutations
    must be provided along the feature dimension (not batch dimension).

    Args:
        dims (list of int): the permuted order of the dimensions. Must be a reordering
            of the dims ``[-(len(dims)), ..., -1]``.
        in_keys (list of NestedKeys): input entries (read).
        out_keys (list of NestedKeys): input entries (write). Defaults to ``in_keys`` if
            not provided.
        in_keys_inv (list of NestedKeys): input entries (read) during :meth:`~.inv` calls.
        out_keys_inv (list of NestedKeys): input entries (write) during :meth:`~.inv` calls. Defaults to ``in_keys_in`` if
            not provided.

    Examples:
        >>> from torchrl.envs.libs.gym import GymEnv
        >>> base_env = GymEnv("ALE/Pong-v5")
        >>> base_env.rollout(2)
        TensorDict(
            fields={
                action: Tensor(shape=torch.Size([2, 6]), device=cpu, dtype=torch.int64, is_shared=False),
                done: Tensor(shape=torch.Size([2, 1]), device=cpu, dtype=torch.bool, is_shared=False),
                next: TensorDict(
                    fields={
                        done: Tensor(shape=torch.Size([2, 1]), device=cpu, dtype=torch.bool, is_shared=False),
                        pixels: Tensor(shape=torch.Size([2, 210, 160, 3]), device=cpu, dtype=torch.uint8, is_shared=False),
                        reward: Tensor(shape=torch.Size([2, 1]), device=cpu, dtype=torch.float32, is_shared=False)},
                    batch_size=torch.Size([2]),
                    device=cpu,
                    is_shared=False),
                pixels: Tensor(shape=torch.Size([2, 210, 160, 3]), device=cpu, dtype=torch.uint8, is_shared=False)},
            batch_size=torch.Size([2]),
            device=cpu,
            is_shared=False)
        >>> env = TransformedEnv(base_env, PermuteTransform((-1, -3, -2), in_keys=["pixels"]))
        >>> env.rollout(2)  # channels are at the end
        TensorDict(
            fields={
                action: Tensor(shape=torch.Size([2, 6]), device=cpu, dtype=torch.int64, is_shared=False),
                done: Tensor(shape=torch.Size([2, 1]), device=cpu, dtype=torch.bool, is_shared=False),
                next: TensorDict(
                    fields={
                        done: Tensor(shape=torch.Size([2, 1]), device=cpu, dtype=torch.bool, is_shared=False),
                        pixels: Tensor(shape=torch.Size([2, 3, 210, 160]), device=cpu, dtype=torch.uint8, is_shared=False),
                        reward: Tensor(shape=torch.Size([2, 1]), device=cpu, dtype=torch.float32, is_shared=False)},
                    batch_size=torch.Size([2]),
                    device=cpu,
                    is_shared=False),
                pixels: Tensor(shape=torch.Size([2, 3, 210, 160]), device=cpu, dtype=torch.uint8, is_shared=False)},
            batch_size=torch.Size([2]),
            device=cpu,
            is_shared=False)

    """

    def __init__(
        self,
        dims,
        in_keys=None,
        out_keys=None,
        in_keys_inv=None,
        out_keys_inv=None,
    ):
        if in_keys is None:
            in_keys = []
        if out_keys is None:
            out_keys = copy(in_keys)
        if in_keys_inv is None:
            in_keys_inv = []
        if out_keys_inv is None:
            out_keys_inv = copy(in_keys_inv)

        super().__init__(
            in_keys=in_keys,
            out_keys=out_keys,
            in_keys_inv=in_keys_inv,
            out_keys_inv=out_keys_inv,
        )
        # check dims
        self.dims = dims
        if sorted(dims) != list(range(-len(dims), 0)):
            raise ValueError(
                f"Only tailing dims with negative indices are supported by {self.__class__.__name__}. Got {dims} instead."
            )

    @staticmethod
    def _invert_permute(p):
        def _find_inv(i):
            for j, _p in enumerate(p):
                if _p < 0:
                    inv = True
                    _p = len(p) + _p
                else:
                    inv = False
                if i == _p:
                    if inv:
                        return j - len(p)
                    else:
                        return j
            else:
                # unreachable
                raise RuntimeError

        return [_find_inv(i) for i in range(len(p))]

    def _apply_transform(self, observation: torch.FloatTensor) -> torch.Tensor:
        observation = observation.permute(
            *list(range(observation.ndimension() - len(self.dims))), *self.dims
        )
        return observation

    def _inv_apply_transform(self, state: torch.Tensor) -> torch.Tensor:
        permuted_dims = self._invert_permute(self.dims)
        state = state.permute(
            *list(range(state.ndimension() - len(self.dims))), *permuted_dims
        )
        return state

    @_apply_to_composite
    def transform_observation_spec(self, observation_spec: TensorSpec) -> TensorSpec:
        observation_spec = self._edit_space(observation_spec)
        observation_spec.shape = torch.Size(
            [
                *observation_spec.shape[: -len(self.dims)],
                *[observation_spec.shape[dim] for dim in self.dims],
            ]
        )
        return observation_spec

    @_apply_to_composite_inv
    def transform_input_spec(self, input_spec: TensorSpec) -> TensorSpec:
        permuted_dims = self._invert_permute(self.dims)
        input_spec = self._edit_space_inv(input_spec)
        input_spec.shape = torch.Size(
            [
                *input_spec.shape[: -len(permuted_dims)],
                *[input_spec.shape[dim] for dim in permuted_dims],
            ]
        )
        return input_spec

    def _edit_space(self, spec: TensorSpec) -> None:
        if isinstance(spec.space, ContinuousBox):
            spec.space.high = self._apply_transform(spec.space.high)
            spec.space.low = self._apply_transform(spec.space.low)
        return spec

    def _edit_space_inv(self, spec: TensorSpec) -> None:
        if isinstance(spec.space, ContinuousBox):
            spec.space.high = self._inv_apply_transform(spec.space.high)
            spec.space.low = self._inv_apply_transform(spec.space.low)
        return spec

    def _reset(
        self, tensordict: TensorDictBase, tensordict_reset: TensorDictBase
    ) -> TensorDictBase:
        with _set_missing_tolerance(self, True):
            tensordict_reset = self._call(tensordict_reset)
        return tensordict_reset


class GrayScale(ObservationTransform):
    """Turns a pixel observation to grayscale."""

    def __init__(
        self,
        in_keys: Sequence[NestedKey] | None = None,
        out_keys: Sequence[NestedKey] | None = None,
    ):
        if in_keys is None:
            in_keys = IMAGE_KEYS
        if out_keys is None:
            out_keys = copy(in_keys)
        super().__init__(in_keys=in_keys, out_keys=out_keys)

    def _apply_transform(self, observation: torch.Tensor) -> torch.Tensor:
        observation = F.rgb_to_grayscale(observation)
        return observation

    @_apply_to_composite
    def transform_observation_spec(self, observation_spec: TensorSpec) -> TensorSpec:
        space = observation_spec.space
        if isinstance(space, ContinuousBox):
            space.low = self._apply_transform(space.low)
            space.high = self._apply_transform(space.high)
            observation_spec.shape = space.low.shape
        else:
            observation_spec.shape = self._apply_transform(
                torch.zeros(observation_spec.shape)
            ).shape
        return observation_spec

    def _reset(
        self, tensordict: TensorDictBase, tensordict_reset: TensorDictBase
    ) -> TensorDictBase:
        with _set_missing_tolerance(self, True):
            tensordict_reset = self._call(tensordict_reset)
        return tensordict_reset


class ObservationNorm(ObservationTransform):
    """Observation affine transformation layer.

    Normalizes an observation according to

    .. math::
        obs = obs * scale + loc

    Args:
        loc (number or tensor): location of the affine transform
        scale (number or tensor): scale of the affine transform
        in_keys (sequence of NestedKey, optional): entries to be normalized. Defaults to ["observation", "pixels"].
            All entries will be normalized with the same values: if a different behavior is desired
            (e.g. a different normalization for pixels and states) different :obj:`ObservationNorm`
            objects should be used.
        out_keys (sequence of NestedKey, optional): output entries. Defaults to the value of `in_keys`.
        in_keys_inv (sequence of NestedKey, optional): ObservationNorm also supports inverse transforms. This will
            only occur if a list of keys is provided to :obj:`in_keys_inv`. If none is provided,
            only the forward transform will be called.
        out_keys_inv (sequence of NestedKey, optional): output entries for the inverse transform.
            Defaults to the value of `in_keys_inv`.
        standard_normal (bool, optional): if ``True``, the transform will be

            .. math::
                obs = (obs-loc)/scale

            as it is done for standardization. Default is `False`.

        eps (:obj:`float`, optional): epsilon increment for the scale in the ``standard_normal`` case.
            Defaults to ``1e-6`` if not recoverable directly from the scale dtype.

    Examples:
        >>> torch.set_default_tensor_type(torch.DoubleTensor)
        >>> r = torch.randn(100, 3)*torch.randn(3) + torch.randn(3)
        >>> td = TensorDict({'obs': r}, [100])
        >>> transform = ObservationNorm(
        ...     loc = td.get('obs').mean(0),
        ...     scale = td.get('obs').std(0),
        ...     in_keys=["obs"],
        ...     standard_normal=True)
        >>> _ = transform(td)
        >>> print(torch.isclose(td.get('obs').mean(0),
        ...     torch.zeros(3)).all())
        tensor(True)
        >>> print(torch.isclose(td.get('next_obs').std(0),
        ...     torch.ones(3)).all())
        tensor(True)

    The normalization stats can be automatically computed:
    Examples:
        >>> from torchrl.envs.libs.gym import GymEnv
        >>> torch.manual_seed(0)
        >>> env = GymEnv("Pendulum-v1")
        >>> env = TransformedEnv(env, ObservationNorm(in_keys=["observation"]))
        >>> env.set_seed(0)
        >>> env.transform.init_stats(100)
        >>> print(env.transform.loc, env.transform.scale)
        tensor([-1.3752e+01, -6.5087e-03,  2.9294e-03], dtype=torch.float32) tensor([14.9636,  2.5608,  0.6408], dtype=torch.float32)

    """

    _ERR_INIT_MSG = "Cannot have an mixed initialized and uninitialized loc and scale"

    def __init__(
        self,
        loc: float | torch.Tensor | None = None,
        scale: float | torch.Tensor | None = None,
        in_keys: Sequence[NestedKey] | None = None,
        out_keys: Sequence[NestedKey] | None = None,
        in_keys_inv: Sequence[NestedKey] | None = None,
        out_keys_inv: Sequence[NestedKey] | None = None,
        standard_normal: bool = False,
        eps: float | None = None,
    ):
        if in_keys is None:
            raise RuntimeError(
                "Not passing in_keys to ObservationNorm is a deprecated behavior."
            )

        if out_keys is None:
            out_keys = copy(in_keys)
        if in_keys_inv is None:
            in_keys_inv = []
        if out_keys_inv is None:
            out_keys_inv = copy(in_keys_inv)

        super().__init__(
            in_keys=in_keys,
            out_keys=out_keys,
            in_keys_inv=in_keys_inv,
            out_keys_inv=out_keys_inv,
        )
        if not isinstance(standard_normal, torch.Tensor):
            standard_normal = torch.as_tensor(standard_normal)
        self.register_buffer("standard_normal", standard_normal)
        self.eps = (
            eps
            if eps is not None
            else torch.finfo(scale.dtype).eps
            if isinstance(scale, torch.Tensor) and scale.dtype.is_floating_point
            else 1e-6
        )

        if loc is not None and not isinstance(loc, torch.Tensor):
            loc = torch.tensor(loc, dtype=torch.get_default_dtype())
        elif loc is None:
            if scale is not None:
                raise ValueError(self._ERR_INIT_MSG)
            loc = nn.UninitializedBuffer()

        if scale is not None and not isinstance(scale, torch.Tensor):
            scale = torch.tensor(scale, dtype=torch.get_default_dtype())
            scale = scale.clamp_min(self.eps)
        elif scale is None:
            # check that loc is None too
            if not isinstance(loc, nn.UninitializedBuffer):
                raise ValueError(self._ERR_INIT_MSG)
            scale = nn.UninitializedBuffer()

        # self.observation_spec_key = observation_spec_key
        self.register_buffer("loc", loc)
        self.register_buffer("scale", scale)

    @property
    def initialized(self):
        return not isinstance(self.loc, nn.UninitializedBuffer)

    def init_stats(
        self,
        num_iter: int,
        reduce_dim: int | tuple[int] = 0,
        cat_dim: int | None = None,
        key: NestedKey | None = None,
        keep_dims: tuple[int] | None = None,
    ) -> None:
        """Initializes the loc and scale stats of the parent environment.

        Normalization constant should ideally make the observation statistics approach
        those of a standard Gaussian distribution. This method computes a location
        and scale tensor that will empirically compute the mean and standard
        deviation of a Gaussian distribution fitted on data generated randomly with
        the parent environment for a given number of steps.

        Args:
            num_iter (int): number of random iterations to run in the environment.
            reduce_dim (int or tuple of int, optional): dimension to compute the mean and std over.
                Defaults to 0.
            cat_dim (int, optional): dimension along which the batches collected will be concatenated.
                It must be part equal to reduce_dim (if integer) or part of the reduce_dim tuple.
                Defaults to the same value as reduce_dim.
            key (NestedKey, optional): if provided, the summary statistics will be
                retrieved from that key in the resulting tensordicts.
                Otherwise, the first key in :obj:`ObservationNorm.in_keys` will be used.
            keep_dims (tuple of int, optional): the dimensions to keep in the loc and scale.
                For instance, one may want the location and scale to have shape [C, 1, 1]
                when normalizing a 3D tensor over the last two dimensions, but not the
                third. Defaults to None.

        """
        if cat_dim is None:
            cat_dim = reduce_dim
            if not isinstance(cat_dim, int):
                raise ValueError(
                    "cat_dim must be specified if reduce_dim is not an integer."
                )
        if (isinstance(reduce_dim, tuple) and cat_dim not in reduce_dim) or (
            isinstance(reduce_dim, int) and cat_dim != reduce_dim
        ):
            raise ValueError("cat_dim must be part of or equal to reduce_dim.")
        if self.initialized:
            raise RuntimeError(
                f"Loc/Scale are already initialized: ({self.loc}, {self.scale})"
            )

        if len(self.in_keys) > 1 and key is None:
            raise RuntimeError(
                "Transform has multiple in_keys but no specific key was passed as an argument"
            )
        key = self.in_keys[0] if key is None else key

        def raise_initialization_exception(module):
            if isinstance(module, ObservationNorm) and not module.initialized:
                raise RuntimeError(
                    "ObservationNorms need to be initialized in the right order."
                    "Trying to initialize an ObservationNorm "
                    "while a parent ObservationNorm transform is still uninitialized"
                )

        parent = self.parent
        if parent is None:
            raise RuntimeError(
                "Cannot initialize the transform if parent env is not defined."
            )
        parent.apply(raise_initialization_exception)

        collected_frames = 0
        data = []
        while collected_frames < num_iter:
            tensordict = parent.rollout(max_steps=num_iter)
            collected_frames += tensordict.numel()
            data.append(tensordict.get(key))

        data = torch.cat(data, cat_dim)
        if isinstance(reduce_dim, int):
            reduce_dim = [reduce_dim]
        # make all reduce_dim and keep_dims negative
        reduce_dim = sorted(dim if dim < 0 else dim - data.ndim for dim in reduce_dim)

        if keep_dims is not None:
            keep_dims = sorted(dim if dim < 0 else dim - data.ndim for dim in keep_dims)
            if not all(k in reduce_dim for k in keep_dims):
                raise ValueError("keep_dim elements must be part of reduce_dim list.")
        else:
            keep_dims = []
        loc = data.mean(reduce_dim, keepdim=True)
        scale = data.std(reduce_dim, keepdim=True)
        for r in reduce_dim:
            if r not in keep_dims:
                loc = loc.squeeze(r)
                scale = scale.squeeze(r)

        if not self.standard_normal:
            scale = 1 / scale.clamp_min(self.eps)
            loc = -loc * scale

        if not torch.isfinite(loc).all():
            raise RuntimeError("Non-finite values found in loc")
        if not torch.isfinite(scale).all():
            raise RuntimeError("Non-finite values found in scale")
        self.loc.materialize(shape=loc.shape, dtype=loc.dtype)
        self.loc.copy_(loc)
        self.scale.materialize(shape=scale.shape, dtype=scale.dtype)
        self.scale.copy_(scale.clamp_min(self.eps))

    def _apply_transform(self, obs: torch.Tensor) -> torch.Tensor:
        if not self.initialized:
            raise RuntimeError(
                "Loc/Scale have not been initialized. Either pass in values in the constructor "
                "or call the init_stats method"
            )
        if self.standard_normal:
            loc = self.loc
            scale = self.scale
            return (obs - loc) / scale
        else:
            scale = self.scale
            loc = self.loc
            return obs * scale + loc

    def _inv_apply_transform(self, state: torch.Tensor) -> torch.Tensor:
        if self.loc is None or self.scale is None:
            raise RuntimeError(
                "Loc/Scale have not been initialized. Either pass in values in the constructor "
                "or call the init_stats method"
            )
        if not self.standard_normal:
            loc = self.loc
            scale = self.scale
            return (state - loc) / scale
        else:
            scale = self.scale
            loc = self.loc
            return state * scale + loc

    @_apply_to_composite
    def transform_observation_spec(self, observation_spec: TensorSpec) -> TensorSpec:
        space = observation_spec.space
        if isinstance(space, ContinuousBox):
            space.low = self._apply_transform(space.low)
            space.high = self._apply_transform(space.high)
        return observation_spec

    # @_apply_to_composite_inv
    # def transform_input_spec(self, input_spec: TensorSpec) -> TensorSpec:
    #     space = input_spec.space
    #     if isinstance(space, ContinuousBox):
    #         space.low = self._apply_transform(space.low)
    #         space.high = self._apply_transform(space.high)
    #     return input_spec

    @_apply_to_composite_inv
    def transform_action_spec(self, action_spec: TensorSpec) -> TensorSpec:
        space = action_spec.space
        if isinstance(space, ContinuousBox):
            space.low = self._apply_transform(space.low)
            space.high = self._apply_transform(space.high)
        return action_spec

    @_apply_to_composite_inv
    def transform_state_spec(self, state_spec: TensorSpec) -> TensorSpec:
        space = state_spec.space
        if isinstance(space, ContinuousBox):
            space.low = self._apply_transform(space.low)
            space.high = self._apply_transform(space.high)
        return state_spec

    def __repr__(self) -> str:
        if self.initialized and (self.loc.numel() == 1 and self.scale.numel() == 1):
            return (
                f"{self.__class__.__name__}("
                f"loc={float(self.loc):4.4f}, scale"
                f"={float(self.scale):4.4f}, keys={self.in_keys})"
            )
        else:
            return super().__repr__()

    def _reset(
        self, tensordict: TensorDictBase, tensordict_reset: TensorDictBase
    ) -> TensorDictBase:
        with _set_missing_tolerance(self, True):
            tensordict_reset = self._call(tensordict_reset)
        return tensordict_reset


class CatFrames(ObservationTransform):
    """Concatenates successive observation frames into a single tensor.

    This transform is useful for creating a sense of movement or velocity in the observed features.
    It can also be used with models that require access to past observations such as transformers and the like.
    It was first proposed in "Playing Atari with Deep Reinforcement Learning" (https://arxiv.org/pdf/1312.5602.pdf).

    When used within a transformed environment,
    :class:`CatFrames` is a stateful class, and it can be reset to its native state by
    calling the :meth:`~.reset` method. This method accepts tensordicts with a
    ``"_reset"`` entry that indicates which buffer to reset.

    Args:
        N (int): number of observation to concatenate.
        dim (int): dimension along which concatenate the
            observations. Should be negative, to ensure that it is compatible
            with environments of different batch_size.
        in_keys (sequence of NestedKey, optional): keys pointing to the frames that have
            to be concatenated. Defaults to ["pixels"].
        out_keys (sequence of NestedKey, optional): keys pointing to where the output
            has to be written. Defaults to the value of `in_keys`.
        padding (str, optional): the padding method. One of ``"same"`` or ``"constant"``.
            Defaults to ``"same"``, ie. the first value is used for padding.
        padding_value (:obj:`float`, optional): the value to use for padding if ``padding="constant"``.
            Defaults to 0.
        as_inverse (bool, optional): if ``True``, the transform is applied as an inverse transform. Defaults to ``False``.
        reset_key (NestedKey, optional): the reset key to be used as partial
            reset indicator. Must be unique. If not provided, defaults to the
            only reset key of the parent environment (if it has only one)
            and raises an exception otherwise.
        done_key (NestedKey, optional): the done key to be used as partial
            done indicator. Must be unique. If not provided, defaults to ``"done"``.

    Examples:
        >>> from torchrl.envs.libs.gym import GymEnv
        >>> env = TransformedEnv(GymEnv('Pendulum-v1'),
        ...     Compose(
        ...         UnsqueezeTransform(-1, in_keys=["observation"]),
        ...         CatFrames(N=4, dim=-1, in_keys=["observation"]),
        ...     )
        ... )
        >>> print(env.rollout(3))

    The :class:`CatFrames` transform can also be used offline to reproduce the
    effect of the online frame concatenation at a different scale (or for the
    purpose of limiting the memory consumption). The following example
    gives the complete picture, together with the usage of a :class:`torchrl.data.ReplayBuffer`:

    Examples:
        >>> from torchrl.envs.utils import RandomPolicy        >>> from torchrl.envs import UnsqueezeTransform, CatFrames
        >>> from torchrl.collectors import SyncDataCollector
        >>> # Create a transformed environment with CatFrames: notice the usage of UnsqueezeTransform to create an extra dimension
        >>> env = TransformedEnv(
        ...     GymEnv("CartPole-v1", from_pixels=True),
        ...     Compose(
        ...         ToTensorImage(in_keys=["pixels"], out_keys=["pixels_trsf"]),
        ...         Resize(in_keys=["pixels_trsf"], w=64, h=64),
        ...         GrayScale(in_keys=["pixels_trsf"]),
        ...         UnsqueezeTransform(-4, in_keys=["pixels_trsf"]),
        ...         CatFrames(dim=-4, N=4, in_keys=["pixels_trsf"]),
        ...     )
        ... )
        >>> # we design a collector
        >>> collector = SyncDataCollector(
        ...     env,
        ...     RandomPolicy(env.action_spec),
        ...     frames_per_batch=10,
        ...     total_frames=1000,
        ... )
        >>> for data in collector:
        ...     print(data)
        ...     break
        >>> # now let's create a transform for the replay buffer. We don't need to unsqueeze the data here.
        >>> # however, we need to point to both the pixel entry at the root and at the next levels:
        >>> t = Compose(
        ...         ToTensorImage(in_keys=["pixels", ("next", "pixels")], out_keys=["pixels_trsf", ("next", "pixels_trsf")]),
        ...         Resize(in_keys=["pixels_trsf", ("next", "pixels_trsf")], w=64, h=64),
        ...         GrayScale(in_keys=["pixels_trsf", ("next", "pixels_trsf")]),
        ...         CatFrames(dim=-4, N=4, in_keys=["pixels_trsf", ("next", "pixels_trsf")]),
        ... )
        >>> from torchrl.data import TensorDictReplayBuffer, LazyMemmapStorage
        >>> rb = TensorDictReplayBuffer(storage=LazyMemmapStorage(1000), transform=t, batch_size=16)
        >>> data_exclude = data.exclude("pixels_trsf", ("next", "pixels_trsf"))
        >>> rb.add(data_exclude)
        >>> s = rb.sample(1) # the buffer has only one element
        >>> # let's check that our sample is the same as the batch collected during inference
        >>> assert (data.exclude("collector")==s.squeeze(0).exclude("index", "collector")).all()

    .. note:: :class:`~CatFrames` currently only supports ``"done"``
        signal at the root. Nested ``done``,
        such as those found in MARL settings, are currently not supported.
        If this feature is needed, please raise an issue on TorchRL repo.

    .. note:: Storing stacks of frames in the replay buffer can significantly increase memory consumption (by N times).
        To mitigate this, you can store trajectories directly in the replay buffer and apply :class:`CatFrames` at sampling time.
        This approach involves sampling slices of the stored trajectories and then applying the frame stacking transform.
        For convenience, :class:`CatFrames` provides a :meth:`~.make_rb_transform_and_sampler` method that creates:

        - A modified version of the transform suitable for use in replay buffers
        - A corresponding :class:`SliceSampler` to use with the buffer

    """

    inplace = False
    _CAT_DIM_ERR = (
        "dim must be < 0 to accommodate for tensordict of "
        "different batch-sizes (since negative dims are batch invariant)."
    )
    ACCEPTED_PADDING = {"same", "constant", "zeros"}

    def __init__(
        self,
        N: int,
        dim: int,
        in_keys: Sequence[NestedKey] | None = None,
        out_keys: Sequence[NestedKey] | None = None,
        padding="same",
        padding_value=0,
        as_inverse=False,
        reset_key: NestedKey | None = None,
        done_key: NestedKey | None = None,
    ):
        if in_keys is None:
            in_keys = IMAGE_KEYS
        if out_keys is None:
            out_keys = copy(in_keys)
        super().__init__(in_keys=in_keys, out_keys=out_keys)
        self.N = N
        if dim >= 0:
            raise ValueError(self._CAT_DIM_ERR)
        self.dim = dim
        if padding not in self.ACCEPTED_PADDING:
            raise ValueError(f"padding must be one of {self.ACCEPTED_PADDING}")
        if padding == "zeros":
            raise RuntimeError("Padding option 'zeros' will is deprecated")
        self.padding = padding
        self.padding_value = padding_value
        for in_key in self.in_keys:
            buffer_name = f"_cat_buffers_{in_key}"
            self.register_buffer(
                buffer_name,
                torch.nn.parameter.UninitializedBuffer(
                    device=torch.device("cpu"), dtype=torch.get_default_dtype()
                ),
            )
        # keeps track of calls to _reset since it's only _call that will populate the buffer
        self.as_inverse = as_inverse
        self.reset_key = reset_key
        self.done_key = done_key

    def make_rb_transform_and_sampler(
        self, batch_size: int, **sampler_kwargs
    ) -> tuple[Transform, torchrl.data.replay_buffers.SliceSampler]:  # noqa: F821
        """Creates a transform and sampler to be used with a replay buffer when storing frame-stacked data.

        This method helps reduce redundancy in stored data by avoiding the need to
        store the entire stack of frames in the buffer. Instead, it creates a
        transform that stacks frames on-the-fly during sampling, and a sampler that
        ensures the correct sequence length is maintained.

        Args:
            batch_size (int): The batch size to use for the sampler.
            **sampler_kwargs: Additional keyword arguments to pass to the
                :class:`~torchrl.data.replay_buffers.SliceSampler` constructor.

        Returns:
            A tuple containing:

                - transform (Transform): A transform that stacks frames on-the-fly during sampling.
                - sampler (SliceSampler): A sampler that ensures the correct sequence length is maintained.

        Example:
            >>> env = TransformedEnv(...)
            >>> catframes = CatFrames(N=4, ...)
            >>> transform, sampler = catframes.make_rb_transform_and_sampler(batch_size=32)
            >>> rb = ReplayBuffer(..., sampler=sampler, transform=transform)

        .. note:: When working with images, it's recommended to use distinct ``in_keys`` and ``out_keys`` in the preceding
            :class:`~torchrl.envs.ToTensorImage` transform. This ensures that the tensors stored in the buffer are separate
            from their processed counterparts, which we don't want to store.
            For non-image data, consider inserting a :class:`~torchrl.envs.RenameTransform` before :class:`CatFrames` to create
            a copy of the data that will be stored in the buffer.

        .. note:: When adding the transform to the replay buffer, one should pay attention to also pass the transforms
            that precede CatFrames, such as :class:`~torchrl.envs.ToTensorImage` or :class:`~torchrl.envs.UnsqueezeTransform`
            in such a way that the :class:`~torchrl.envs.CatFrames` transforms sees data formatted as it was during data
            collection.

        .. note:: For a more complete example, refer to torchrl's github repo `examples` folder:
            https://github.com/pytorch/rl/tree/main/examples/replay-buffers/catframes-in-buffer.py

        """
        from torchrl.data.replay_buffers import SliceSampler

        in_keys = self.in_keys
        in_keys = in_keys + [unravel_key(("next", key)) for key in in_keys]
        out_keys = self.out_keys
        out_keys = out_keys + [unravel_key(("next", key)) for key in out_keys]
        catframes = type(self)(
            N=self.N,
            in_keys=in_keys,
            out_keys=out_keys,
            dim=self.dim,
            padding=self.padding,
            padding_value=self.padding_value,
            as_inverse=False,
            reset_key=self.reset_key,
            done_key=self.done_key,
        )
        sampler = SliceSampler(slice_len=self.N, **sampler_kwargs)
        sampler._batch_size_multiplier = self.N
        transform = Compose(
            lambda td: td.reshape(-1, self.N),
            catframes,
            lambda td: td[:, -1],
            # We only store "pixels" to the replay buffer to save memory
            ExcludeTransform(*out_keys, inverse=True),
        )
        return transform, sampler

    @property
    def done_key(self):
        done_key = self.__dict__.get("_done_key", None)
        if done_key is None:
            done_key = "done"
            self._done_key = done_key
        return done_key

    @done_key.setter
    def done_key(self, value):
        self._done_key = value

    @property
    def reset_key(self):
        reset_key = getattr(self, "_reset_key", None)
        if reset_key is not None:
            return reset_key
        reset_keys = self.parent.reset_keys
        if len(reset_keys) > 1:
            raise RuntimeError(
                f"Got more than one reset key in env {self.container}, cannot infer which one to use. "
                f"Consider providing the reset key in the {type(self)} constructor."
            )
        reset_key = reset_keys[0]
        return reset_key

    @reset_key.setter
    def reset_key(self, value):
        self._reset_key = value

    def _reset(
        self, tensordict: TensorDictBase, tensordict_reset: TensorDictBase
    ) -> TensorDictBase:
        """Resets _buffers."""
        _reset = _get_reset(self.reset_key, tensordict)
        if self.as_inverse and self.parent is not None:
            raise Exception(
                "CatFrames as inverse is not supported as a transform for environments, only for replay buffers."
            )

        with _set_missing_tolerance(self, True):
            tensordict_reset = self._call(tensordict_reset, _reset=_reset)

        return tensordict_reset

    def _make_missing_buffer(self, data, buffer_name):
        shape = list(data.shape)
        d = shape[self.dim]
        shape[self.dim] = d * self.N
        shape = torch.Size(shape)
        getattr(self, buffer_name).materialize(shape)
        buffer = (
            getattr(self, buffer_name)
            .to(dtype=data.dtype, device=data.device)
            .fill_(self.padding_value)
        )
        setattr(self, buffer_name, buffer)
        return buffer

    def _inv_call(self, tensordict: TensorDictBase) -> torch.Tensor:
        if self.as_inverse:
            return self.unfolding(tensordict)
        else:
            return tensordict

    def _call(self, next_tensordict: TensorDictBase, _reset=None) -> TensorDictBase:
        """Update the episode tensordict with max pooled keys."""
        _just_reset = _reset is not None
        for in_key, out_key in _zip_strict(self.in_keys, self.out_keys):
            # Lazy init of buffers
            buffer_name = f"_cat_buffers_{in_key}"
            data = next_tensordict.get(in_key)
            d = data.size(self.dim)
            buffer = getattr(self, buffer_name)
            if isinstance(buffer, torch.nn.parameter.UninitializedBuffer):
                buffer = self._make_missing_buffer(data, buffer_name)
            # shift obs 1 position to the right
            if _just_reset:
                if _reset.all():
                    _all = True
                    data_reset = data
                    buffer_reset = buffer
                    dim = self.dim
                else:
                    _all = False
                    data_reset = data[_reset]
                    buffer_reset = buffer[_reset]
                    dim = self.dim - _reset.ndim + 1
                shape = [1 for _ in buffer_reset.shape]
                if _all:
                    shape[dim] = self.N
                else:
                    shape[dim] = self.N

                if self.padding == "same":
                    if _all:
                        buffer.copy_(data_reset.repeat(shape).clone())
                    else:
                        buffer[_reset] = data_reset.repeat(shape).clone()
                elif self.padding == "constant":
                    if _all:
                        buffer.fill_(self.padding_value)
                    else:
                        buffer[_reset] = self.padding_value
                else:
                    # make linter happy. An exception has already been raised
                    raise NotImplementedError

                if self.dim < 0:
                    n = buffer_reset.ndimension() + self.dim
                else:
                    raise ValueError(self._CAT_DIM_ERR)
                idx = [slice(None, None) for _ in range(n)] + [slice(-d, None)]
                if not _all:
                    buffer_reset = buffer[_reset]
                buffer_reset[idx] = data_reset
                if not _all:
                    buffer[_reset] = buffer_reset
            else:
                buffer.copy_(torch.roll(buffer, shifts=-d, dims=self.dim))
                # add new obs
                if self.dim < 0:
                    n = buffer.ndimension() + self.dim
                else:
                    raise ValueError(self._CAT_DIM_ERR)
                idx = [slice(None, None) for _ in range(n)] + [slice(-d, None)]
                buffer[idx] = buffer[idx].copy_(data)
            # add to tensordict
            next_tensordict.set(out_key, buffer.clone())
        return next_tensordict

    @_apply_to_composite
    def transform_observation_spec(self, observation_spec: TensorSpec) -> TensorSpec:
        space = observation_spec.space
        if isinstance(space, ContinuousBox):
            space.low = torch.cat([space.low] * self.N, self.dim)
            space.high = torch.cat([space.high] * self.N, self.dim)
            observation_spec.shape = space.low.shape
        else:
            shape = list(observation_spec.shape)
            shape[self.dim] = self.N * shape[self.dim]
            observation_spec.shape = torch.Size(shape)
        return observation_spec

    def forward(self, tensordict: TensorDictBase) -> TensorDictBase:
        if self.as_inverse:
            return tensordict
        else:
            return self.unfolding(tensordict)

    def _apply_same_padding(self, dim, data, done_mask):
        d = data.ndim + dim - 1
        res = data.clone()
        num_repeats_per_sample = done_mask.sum(dim=-1)

        if num_repeats_per_sample.dim() > 2:
            extra_dims = num_repeats_per_sample.dim() - 2
            num_repeats_per_sample = num_repeats_per_sample.flatten(0, extra_dims)
            res_flat_series = res.flatten(0, extra_dims)
        else:
            extra_dims = 0
            res_flat_series = res

        if d - 1 > extra_dims:
            res_flat_series_flat_batch = res_flat_series.flatten(1, d - 1)
        else:
            res_flat_series_flat_batch = res_flat_series[:, None]

        for sample_idx, num_repeats in enumerate(num_repeats_per_sample):
            if num_repeats > 0:
                res_slice = res_flat_series_flat_batch[sample_idx]
                res_slice[:, :num_repeats] = res_slice[:, num_repeats : num_repeats + 1]

        return res

    @set_lazy_legacy(False)
    def unfolding(self, tensordict: TensorDictBase) -> TensorDictBase:
        # it is assumed that the last dimension of the tensordict is the time dimension
        if not tensordict.ndim:
            raise ValueError(
                "CatFrames cannot process unbatched tensordict instances. "
                "Make sure your input has more than one dimension and "
                "the time dimension is marked as 'time', e.g., "
                "`tensordict.refine_names(None, 'time', None)`."
            )
        i = 0
        for i, name in enumerate(tensordict.names):  # noqa: B007
            if name == "time":
                break
        else:
            warnings.warn(
                "The last dimension of the tensordict should be marked as 'time'. "
                "CatFrames will unfold the data along the time dimension assuming that "
                "the time dimension is the last dimension of the input tensordict. "
                "Define a 'time' dimension name (e.g., `tensordict.refine_names(..., 'time')`) to skip this warning. ",
                category=UserWarning,
            )
        tensordict_orig = tensordict
        if i != tensordict.ndim - 1:
            tensordict = tensordict.transpose(tensordict.ndim - 1, i)
        # first sort the in_keys with strings and non-strings
        keys = [
            (in_key, out_key)
            for in_key, out_key in _zip_strict(self.in_keys, self.out_keys)
            if isinstance(in_key, str)
        ]
        keys += [
            (in_key, out_key)
            for in_key, out_key in _zip_strict(self.in_keys, self.out_keys)
            if not isinstance(in_key, str)
        ]

        def unfold_done(done, N):
            prefix = (slice(None),) * (tensordict.ndim - 1)
            reset = torch.cat(
                [
                    torch.zeros_like(done[prefix + (slice(self.N - 1),)]),
                    torch.ones_like(done[prefix + (slice(1),)]),
                    done[prefix + (slice(None, -1),)],
                ],
                tensordict.ndim - 1,
            )
            reset_unfold = reset.unfold(tensordict.ndim - 1, self.N, 1)
            reset_unfold_slice = reset_unfold[..., -1]
            reset_unfold_list = [torch.zeros_like(reset_unfold_slice)]
            for r in reversed(reset_unfold.unbind(-1)):
                reset_unfold_list.append(r | reset_unfold_list[-1])
                # reset_unfold_slice = reset_unfold_list[-1]
            reset_unfold = torch.stack(list(reversed(reset_unfold_list))[1:], -1)
            reset = reset[prefix + (slice(self.N - 1, None),)]
            reset[prefix + (0,)] = 1
            return reset_unfold, reset

        done = tensordict.get(("next", self.done_key))
        done_mask, reset = unfold_done(done, self.N)

        for in_key, out_key in keys:
            # check if we have an obs in "next" that has already been processed.
            # If so, we must add an offset
            data_orig = data = tensordict.get(in_key)
            n_feat = data_orig.shape[data.ndim + self.dim]
            first_val = None
            if isinstance(in_key, tuple) and in_key[0] == "next":
                # let's get the out_key we have already processed
                prev_out_key = dict(_zip_strict(self.in_keys, self.out_keys)).get(
                    in_key[1], None
                )
                if prev_out_key is not None:
                    prev_val = tensordict.get(prev_out_key)
                    # n_feat = prev_val.shape[data.ndim + self.dim] // self.N
                    first_val = prev_val.unflatten(
                        data.ndim + self.dim, (self.N, n_feat)
                    )

            idx = [slice(None)] * (tensordict.ndim - 1) + [0]
            data0 = [
                torch.full_like(data[tuple(idx)], self.padding_value).unsqueeze(
                    tensordict.ndim - 1
                )
            ] * (self.N - 1)

            data = torch.cat(data0 + [data], tensordict.ndim - 1)

            data = data.unfold(tensordict.ndim - 1, self.N, 1)

            # Place -1 dim at self.dim place before squashing
            done_mask_expand = done_mask.view(
                *done_mask.shape[: tensordict.ndim],
                *(1,) * (data.ndim - 1 - tensordict.ndim),
                done_mask.shape[-1],
            )
            done_mask_expand = expand_as_right(done_mask_expand, data)
            data = data.permute(
                *range(0, data.ndim + self.dim - 1),
                -1,
                *range(data.ndim + self.dim - 1, data.ndim - 1),
            )
            done_mask_expand = done_mask_expand.permute(
                *range(0, done_mask_expand.ndim + self.dim - 1),
                -1,
                *range(done_mask_expand.ndim + self.dim - 1, done_mask_expand.ndim - 1),
            )
            if self.padding != "same":
                data = torch.where(done_mask_expand, self.padding_value, data)
            else:
                data = self._apply_same_padding(self.dim, data, done_mask)

            if first_val is not None:
                # Aggregate reset along last dim
                reset_any = reset.any(-1, False)
                rexp = expand_right(
                    reset_any, (*reset_any.shape, *data.shape[data.ndim + self.dim :])
                )
                rexp = torch.cat(
                    [
                        torch.zeros_like(
                            data0[0].repeat_interleave(
                                len(data0), dim=tensordict.ndim - 1
                            ),
                            dtype=torch.bool,
                        ),
                        rexp,
                    ],
                    tensordict.ndim - 1,
                )
                rexp = rexp.unfold(tensordict.ndim - 1, self.N, 1)
                rexp_orig = rexp
                rexp = torch.cat([rexp[..., 1:], torch.zeros_like(rexp[..., -1:])], -1)
                if self.padding == "same":
                    rexp_orig = rexp_orig.flip(-1).cumsum(-1).flip(-1).bool()
                    rexp = rexp.flip(-1).cumsum(-1).flip(-1).bool()
                rexp_orig = torch.cat(
                    [torch.zeros_like(rexp_orig[..., -1:]), rexp_orig[..., 1:]], -1
                )
                rexp = rexp.permute(
                    *range(0, rexp.ndim + self.dim - 1),
                    -1,
                    *range(rexp.ndim + self.dim - 1, rexp.ndim - 1),
                )
                rexp_orig = rexp_orig.permute(
                    *range(0, rexp_orig.ndim + self.dim - 1),
                    -1,
                    *range(rexp_orig.ndim + self.dim - 1, rexp_orig.ndim - 1),
                )
                data[rexp] = first_val[rexp_orig]
            data = data.flatten(data.ndim + self.dim - 1, data.ndim + self.dim)
            tensordict.set(out_key, data)
        if tensordict_orig is not tensordict:
            tensordict_orig = tensordict.transpose(tensordict.ndim - 1, i)
        return tensordict_orig

    def __repr__(self) -> str:
        return (
            f"{self.__class__.__name__}(N={self.N}, dim"
            f"={self.dim}, keys={self.in_keys})"
        )


class RewardScaling(Transform):
    """Affine transform of the reward.

     The reward is transformed according to:

    .. math::
        reward = reward * scale + loc

    Args:
        loc (number or torch.Tensor): location of the affine transform
        scale (number or torch.Tensor): scale of the affine transform
        standard_normal (bool, optional): if ``True``, the transform will be

            .. math::
                reward = (reward-loc)/scale

            as it is done for standardization. Default is `False`.
    """

    def __init__(
        self,
        loc: float | torch.Tensor,
        scale: float | torch.Tensor,
        in_keys: Sequence[NestedKey] | None = None,
        out_keys: Sequence[NestedKey] | None = None,
        standard_normal: bool = False,
    ):
        if in_keys is None:
            in_keys = ["reward"]
        if out_keys is None:
            out_keys = copy(in_keys)

        super().__init__(in_keys=in_keys, out_keys=out_keys)
        if not isinstance(standard_normal, torch.Tensor):
            standard_normal = torch.tensor(standard_normal)
        self.register_buffer("standard_normal", standard_normal)

        if not isinstance(loc, torch.Tensor):
            loc = torch.tensor(loc)
        if not isinstance(scale, torch.Tensor):
            scale = torch.tensor(scale)

        self.register_buffer("loc", loc)
        self.register_buffer("scale", scale.clamp_min(1e-6))

    def _apply_transform(self, reward: torch.Tensor) -> torch.Tensor:
        if self.standard_normal:
            loc = self.loc
            scale = self.scale
            reward = (reward - loc) / scale
            return reward
        else:
            scale = self.scale
            loc = self.loc
            reward = reward * scale + loc
            return reward

    @_apply_to_composite
    def transform_reward_spec(self, reward_spec: TensorSpec) -> TensorSpec:
        if isinstance(reward_spec, Unbounded):
            return reward_spec
        else:
            raise NotImplementedError(
                f"{self.__class__.__name__}.transform_reward_spec not "
                f"implemented for tensor spec of type"
                f" {type(reward_spec).__name__}"
            )

    def __repr__(self) -> str:
        return (
            f"{self.__class__.__name__}("
            f"loc={self.loc.item():4.4f}, scale={self.scale.item():4.4f}, "
            f"keys={self.in_keys})"
        )


class FiniteTensorDictCheck(Transform):
    """This transform will check that all the items of the tensordict are finite, and raise an exception if they are not."""

    def __init__(self):
        super().__init__(in_keys=[])

    def _call(self, next_tensordict: TensorDictBase) -> TensorDictBase:
        next_tensordict.apply(check_finite, filter_empty=True)
        return next_tensordict

    def _reset(
        self, tensordict: TensorDictBase, tensordict_reset: TensorDictBase
    ) -> TensorDictBase:
        tensordict_reset = self._call(tensordict_reset)
        return tensordict_reset

    forward = _call


class DTypeCastTransform(Transform):
    """Casts one dtype to another for selected keys.

    Depending on whether the ``in_keys`` or ``in_keys_inv`` are provided
    during construction, the class behavior will change:

      * If the keys are provided, those entries and those entries only will be
        transformed from ``dtype_in`` to ``dtype_out`` entries;
      * If the keys are not provided and the object is within an environment
        register of transforms, the input and output specs that have a dtype
        set to ``dtype_in`` will be used as in_keys_inv / in_keys respectively.
      * If the keys are not provided and the object is used without an
        environment, the ``forward`` / ``inverse`` pass will scan through the
        input tensordict for all ``dtype_in`` values and map them to a ``dtype_out``
        tensor. For large data structures, this can impact performance as this
        scanning doesn't come for free. The keys to be
        transformed will not be cached.
        Note that, in this case, the out_keys (resp.
        out_keys_inv) cannot be passed as the order on which the keys are processed
        cannot be anticipated precisely.

    Args:
        dtype_in (torch.dtype): the input dtype (from the env).
        dtype_out (torch.dtype): the output dtype (for model training).
        in_keys (sequence of NestedKey, optional): list of ``dtype_in`` keys to be converted to
            ``dtype_out`` before being exposed to external objects and functions.
        out_keys (sequence of NestedKey, optional): list of destination keys.
            Defaults to ``in_keys`` if not provided.
        in_keys_inv (sequence of NestedKey, optional): list of ``dtype_out`` keys to be converted to
            ``dtype_in`` before being passed to the contained base_env or storage.
        out_keys_inv (sequence of NestedKey, optional): list of destination keys for inverse
            transform.
            Defaults to ``in_keys_inv`` if not provided.

    Examples:
        >>> td = TensorDict(
        ...     {'obs': torch.ones(1, dtype=torch.double),
        ...     'not_transformed': torch.ones(1, dtype=torch.double),
        ... }, [])
        >>> transform = DTypeCastTransform(torch.double, torch.float, in_keys=["obs"])
        >>> _ = transform(td)
        >>> print(td.get("obs").dtype)
        torch.float32
        >>> print(td.get("not_transformed").dtype)
        torch.float64

    In "automatic" mode, all float64 entries are transformed:

    Examples:
        >>> td = TensorDict(
        ...     {'obs': torch.ones(1, dtype=torch.double),
        ...     'not_transformed': torch.ones(1, dtype=torch.double),
        ... }, [])
        >>> transform = DTypeCastTransform(torch.double, torch.float)
        >>> _ = transform(td)
        >>> print(td.get("obs").dtype)
        torch.float32
        >>> print(td.get("not_transformed").dtype)
        torch.float32

    The same behavior is the rule when environments are constructed without
    specifying the transform keys:

    Examples:
        >>> class MyEnv(EnvBase):
        ...     def __init__(self):
        ...         super().__init__()
        ...         self.observation_spec = Composite(obs=Unbounded((), dtype=torch.float64))
        ...         self.action_spec = Unbounded((), dtype=torch.float64)
        ...         self.reward_spec = Unbounded((1,), dtype=torch.float64)
        ...         self.done_spec = Unbounded((1,), dtype=torch.bool)
        ...     def _reset(self, data=None):
        ...         return TensorDict({"done": torch.zeros((1,), dtype=torch.bool), **self.observation_spec.rand()}, [])
        ...     def _step(self, data):
        ...         assert data["action"].dtype == torch.float64
        ...         reward = self.reward_spec.rand()
        ...         done = torch.zeros((1,), dtype=torch.bool)
        ...         obs = self.observation_spec.rand()
        ...         assert reward.dtype == torch.float64
        ...         assert obs["obs"].dtype == torch.float64
        ...         return obs.empty().set("next", obs.update({"reward": reward, "done": done}))
        ...     def _set_seed(self, seed) -> None:
        ...         pass
        >>> env = TransformedEnv(MyEnv(), DTypeCastTransform(torch.double, torch.float))
        >>> assert env.action_spec.dtype == torch.float32
        >>> assert env.observation_spec["obs"].dtype == torch.float32
        >>> assert env.reward_spec.dtype == torch.float32, env.reward_spec.dtype
        >>> print(env.rollout(2))
        TensorDict(
            fields={
                action: Tensor(shape=torch.Size([2]), device=cpu, dtype=torch.float32, is_shared=False),
                done: Tensor(shape=torch.Size([2, 1]), device=cpu, dtype=torch.bool, is_shared=False),
                next: TensorDict(
                    fields={
                        done: Tensor(shape=torch.Size([2, 1]), device=cpu, dtype=torch.bool, is_shared=False),
                        obs: Tensor(shape=torch.Size([2]), device=cpu, dtype=torch.float32, is_shared=False),
                        reward: Tensor(shape=torch.Size([2, 1]), device=cpu, dtype=torch.float32, is_shared=False)},
                    batch_size=torch.Size([2]),
                    device=cpu,
                    is_shared=False),
                obs: Tensor(shape=torch.Size([2]), device=cpu, dtype=torch.float32, is_shared=False)},
            batch_size=torch.Size([2]),
            device=cpu,
            is_shared=False)
        >>> assert env.transform.in_keys == ["obs", "reward"]
        >>> assert env.transform.in_keys_inv == ["action"]

    """

    invertible = True

    def __init__(
        self,
        dtype_in: torch.dtype,
        dtype_out: torch.dtype,
        in_keys: Sequence[NestedKey] | None = None,
        out_keys: Sequence[NestedKey] | None = None,
        in_keys_inv: Sequence[NestedKey] | None = None,
        out_keys_inv: Sequence[NestedKey] | None = None,
    ):
        if in_keys is not None and in_keys_inv is None:
            in_keys_inv = []

        self.dtype_in = dtype_in
        self.dtype_out = dtype_out
        super().__init__(
            in_keys=in_keys,
            out_keys=out_keys,
            in_keys_inv=in_keys_inv,
            out_keys_inv=out_keys_inv,
        )

    @property
    def in_keys(self):
        in_keys = self.__dict__.get("_in_keys", None)
        if in_keys is None:
            parent = self.parent
            if parent is None:
                # in_keys=None means all entries of dtype_in will be mapped to dtype_out
                return None
            in_keys = []
            for key, spec in parent.observation_spec.items(True, True):
                if spec.dtype == self.dtype_in:
                    in_keys.append(unravel_key(key))
            for key, spec in parent.full_reward_spec.items(True, True):
                if spec.dtype == self.dtype_in:
                    in_keys.append(unravel_key(key))
            self._in_keys = in_keys
            if self.__dict__.get("_out_keys", None) is None:
                self.out_keys = copy(in_keys)
        return in_keys

    @in_keys.setter
    def in_keys(self, value):
        if value is not None:
            if isinstance(value, (str, tuple)):
                value = [value]
            value = [unravel_key(val) for val in value]
        self._in_keys = value

    @property
    def out_keys(self):
        out_keys = self.__dict__.get("_out_keys", None)
        if out_keys is None:
            out_keys = self._out_keys = copy(self.in_keys)
        return out_keys

    @out_keys.setter
    def out_keys(self, value):
        if value is not None:
            if isinstance(value, (str, tuple)):
                value = [value]
            value = [unravel_key(val) for val in value]
        self._out_keys = value

    @property
    def in_keys_inv(self):
        in_keys_inv = self.__dict__.get("_in_keys_inv", None)
        if in_keys_inv is None:
            parent = self.parent
            if parent is None:
                # in_keys_inv=None means all entries of dtype_out will be mapped to dtype_in
                return None
            in_keys_inv = []
            for key, spec in parent.full_action_spec.items(True, True):
                if spec.dtype == self.dtype_in:
                    in_keys_inv.append(unravel_key(key))
            for key, spec in parent.full_state_spec.items(True, True):
                if spec.dtype == self.dtype_in:
                    in_keys_inv.append(unravel_key(key))
            self._in_keys_inv = in_keys_inv
            if self.__dict__.get("_out_keys_inv", None) is None:
                self.out_keys_inv = copy(in_keys_inv)
        return in_keys_inv

    @in_keys_inv.setter
    def in_keys_inv(self, value):
        if value is not None:
            if isinstance(value, (str, tuple)):
                value = [value]
            value = [unravel_key(val) for val in value]
        self._in_keys_inv = value

    @property
    def out_keys_inv(self):
        out_keys_inv = self.__dict__.get("_out_keys_inv", None)
        if out_keys_inv is None:
            out_keys_inv = self._out_keys_inv = copy(self.in_keys_inv)
        return out_keys_inv

    @out_keys_inv.setter
    def out_keys_inv(self, value):
        if value is not None:
            if isinstance(value, (str, tuple)):
                value = [value]
            value = [unravel_key(val) for val in value]
        self._out_keys_inv = value

    @dispatch(source="in_keys", dest="out_keys")
    def forward(self, tensordict: TensorDictBase) -> TensorDictBase:
        """Reads the input tensordict, and for the selected keys, applies the transform."""
        in_keys = self.in_keys
        out_keys = self.out_keys
        if in_keys is None:
            if out_keys is not None:
                raise ValueError(
                    "in_keys wasn't provided and couldn't be retrieved. However, "
                    "out_keys was passed to the constructor. Since the order of the "
                    "entries mapped from dtype_in to dtype_out cannot be guaranteed, "
                    "this functionality is not covered. Consider passing the in_keys "
                    "or not passing any out_keys."
                )

            def func(name, item):
                if item.dtype == self.dtype_in:
                    item = self._apply_transform(item)
                    tensordict.set(name, item)

            tensordict._fast_apply(
                func, named=True, nested_keys=True, filter_empty=True
            )
            return tensordict
        else:
            # we made sure that if in_keys is not None, out_keys is not None either
            for in_key, out_key in _zip_strict(in_keys, out_keys):
                item = self._apply_transform(tensordict.get(in_key))
                tensordict.set(out_key, item)
            return tensordict

    def _inv_call(self, tensordict: TensorDictBase) -> TensorDictBase:
        in_keys_inv = self.in_keys_inv
        out_keys_inv = self.out_keys_inv
        if in_keys_inv is None:
            if out_keys_inv is not None:
                raise ValueError(
                    "in_keys_inv wasn't provided and couldn't be retrieved. However, "
                    "out_keys_inv was passed to the constructor. Since the order of the "
                    "entries mapped from dtype_in to dtype_out cannot be guaranteed, "
                    "this functionality is not covered. Consider passing the in_keys_inv "
                    "or not passing any out_keys_inv."
                )
            for in_key_inv, item in list(tensordict.items(True, True)):
                if item.dtype == self.dtype_out:
                    item = self._inv_apply_transform(item)
                    tensordict.set(in_key_inv, item)
            return tensordict
        else:
            return super()._inv_call(tensordict)

    def _reset(
        self, tensordict: TensorDictBase, tensordict_reset: TensorDictBase
    ) -> TensorDictBase:
        with _set_missing_tolerance(self, True):
            tensordict_reset = self._call(tensordict_reset)
        return tensordict_reset

    def _apply_transform(self, obs: torch.Tensor) -> torch.Tensor:
        return obs.to(self.dtype_out)

    def _inv_apply_transform(self, state: torch.Tensor) -> torch.Tensor:
        return state.to(self.dtype_in)

    def _transform_spec(self, spec: TensorSpec) -> None:
        if isinstance(spec, Composite):
            for key in spec:
                self._transform_spec(spec[key])
        else:
            spec = spec.clone()
            spec.dtype = self.dtype_out
            space = spec.space
            if isinstance(space, ContinuousBox):
                space.low = space.low.to(self.dtype_out)
                space.high = space.high.to(self.dtype_out)
        return spec

    def transform_input_spec(self, input_spec: TensorSpec) -> TensorSpec:
        full_action_spec = input_spec["full_action_spec"]
        full_state_spec = input_spec["full_state_spec"]
        # if this method is called, then it must have a parent and in_keys_inv will be defined
        if self.in_keys_inv is None:
            raise NotImplementedError(
                f"Calling transform_input_spec without a parent environment isn't supported yet for {type(self)}."
            )
        for in_key_inv, out_key_inv in _zip_strict(self.in_keys_inv, self.out_keys_inv):
            if in_key_inv in full_action_spec.keys(True):
                _spec = full_action_spec[in_key_inv]
                target = "action"
            elif in_key_inv in full_state_spec.keys(True):
                _spec = full_state_spec[in_key_inv]
                target = "state"
            else:
                raise KeyError(
                    f"Key {in_key_inv} not found in state_spec and action_spec."
                )
            if _spec.dtype != self.dtype_in:
                raise TypeError(
                    f"input_spec[{in_key_inv}].dtype is not {self.dtype_in}: {in_key_inv.dtype}"
                )
            _spec = self._transform_spec(_spec)
            if target == "action":
                full_action_spec[out_key_inv] = _spec
            elif target == "state":
                full_state_spec[out_key_inv] = _spec
            else:
                # unreachable
                raise RuntimeError
        return input_spec

    def transform_output_spec(self, output_spec: Composite) -> Composite:
        if self.in_keys is None:
            raise NotImplementedError(
                f"Calling transform_reward_spec without a parent environment isn't supported yet for {type(self)}."
            )
        full_reward_spec = output_spec["full_reward_spec"]
        full_observation_spec = output_spec["full_observation_spec"]
        for reward_key, reward_spec in list(full_reward_spec.items(True, True)):
            # find out_key that match the in_key
            for in_key, out_key in _zip_strict(self.in_keys, self.out_keys):
                if reward_key == in_key:
                    if reward_spec.dtype != self.dtype_in:
                        raise TypeError(f"reward_spec.dtype is not {self.dtype_in}")
                    full_reward_spec[out_key] = self._transform_spec(reward_spec)
        output_spec["full_observation_spec"] = self.transform_observation_spec(
            full_observation_spec
        )
        return output_spec

    def transform_observation_spec(self, observation_spec):
        full_observation_spec = observation_spec
        for observation_key, observation_spec in list(
            full_observation_spec.items(True, True)
        ):
            # find out_key that match the in_key
            for in_key, out_key in _zip_strict(self.in_keys, self.out_keys):
                if observation_key == in_key:
                    if observation_spec.dtype != self.dtype_in:
                        raise TypeError(
                            f"observation_spec.dtype is not {self.dtype_in}"
                        )
                    full_observation_spec[out_key] = self._transform_spec(
                        observation_spec
                    )
        return full_observation_spec

    def __repr__(self) -> str:
        s = (
            f"{self.__class__.__name__}(in_keys={self.in_keys}, out_keys={self.out_keys}, "
            f"in_keys_inv={self.in_keys_inv}, out_keys_inv={self.out_keys_inv})"
        )
        return s


class DoubleToFloat(DTypeCastTransform):
    """Casts one dtype to another for selected keys.

    Depending on whether the ``in_keys`` or ``in_keys_inv`` are provided
    during construction, the class behavior will change:

      * If the keys are provided, those entries and those entries only will be
        transformed from ``float64`` to ``float32`` entries;
      * If the keys are not provided and the object is within an environment
        register of transforms, the input and output specs that have a dtype
        set to ``float64`` will be used as in_keys_inv / in_keys respectively.
      * If the keys are not provided and the object is used without an
        environment, the ``forward`` / ``inverse`` pass will scan through the
        input tensordict for all float64 values and map them to a float32
        tensor. For large data structures, this can impact performance as this
        scanning doesn't come for free. The keys to be
        transformed will not be cached.
        Note that, in this case, the out_keys (resp.
        out_keys_inv) cannot be passed as the order on which the keys are processed
        cannot be anticipated precisely.

    Args:
        in_keys (sequence of NestedKey, optional): list of double keys to be converted to
            float before being exposed to external objects and functions.
        out_keys (sequence of NestedKey, optional): list of destination keys.
            Defaults to ``in_keys`` if not provided.
        in_keys_inv (sequence of NestedKey, optional): list of float keys to be converted to
            double before being passed to the contained base_env or storage.
        out_keys_inv (sequence of NestedKey, optional): list of destination keys for inverse
            transform.
            Defaults to ``in_keys_inv`` if not provided.

    Examples:
        >>> td = TensorDict(
        ...     {'obs': torch.ones(1, dtype=torch.double),
        ...     'not_transformed': torch.ones(1, dtype=torch.double),
        ... }, [])
        >>> transform = DoubleToFloat(in_keys=["obs"])
        >>> _ = transform(td)
        >>> print(td.get("obs").dtype)
        torch.float32
        >>> print(td.get("not_transformed").dtype)
        torch.float64

    In "automatic" mode, all float64 entries are transformed:

    Examples:
        >>> td = TensorDict(
        ...     {'obs': torch.ones(1, dtype=torch.double),
        ...     'not_transformed': torch.ones(1, dtype=torch.double),
        ... }, [])
        >>> transform = DoubleToFloat()
        >>> _ = transform(td)
        >>> print(td.get("obs").dtype)
        torch.float32
        >>> print(td.get("not_transformed").dtype)
        torch.float32

    The same behavior is the rule when environments are constructed without
    specifying the transform keys:

    Examples:
        >>> class MyEnv(EnvBase):
        ...     def __init__(self):
        ...         super().__init__()
        ...         self.observation_spec = Composite(obs=Unbounded((), dtype=torch.float64))
        ...         self.action_spec = Unbounded((), dtype=torch.float64)
        ...         self.reward_spec = Unbounded((1,), dtype=torch.float64)
        ...         self.done_spec = Unbounded((1,), dtype=torch.bool)
        ...     def _reset(self, data=None):
        ...         return TensorDict({"done": torch.zeros((1,), dtype=torch.bool), **self.observation_spec.rand()}, [])
        ...     def _step(self, data):
        ...         assert data["action"].dtype == torch.float64
        ...         reward = self.reward_spec.rand()
        ...         done = torch.zeros((1,), dtype=torch.bool)
        ...         obs = self.observation_spec.rand()
        ...         assert reward.dtype == torch.float64
        ...         assert obs["obs"].dtype == torch.float64
        ...         return obs.empty().set("next", obs.update({"reward": reward, "done": done}))
        ...     def _set_seed(self, seed) -> None:
        ...         pass
        >>> env = TransformedEnv(MyEnv(), DoubleToFloat())
        >>> assert env.action_spec.dtype == torch.float32
        >>> assert env.observation_spec["obs"].dtype == torch.float32
        >>> assert env.reward_spec.dtype == torch.float32, env.reward_spec.dtype
        >>> print(env.rollout(2))
        TensorDict(
            fields={
                action: Tensor(shape=torch.Size([2]), device=cpu, dtype=torch.float32, is_shared=False),
                done: Tensor(shape=torch.Size([2, 1]), device=cpu, dtype=torch.bool, is_shared=False),
                next: TensorDict(
                    fields={
                        done: Tensor(shape=torch.Size([2, 1]), device=cpu, dtype=torch.bool, is_shared=False),
                        obs: Tensor(shape=torch.Size([2]), device=cpu, dtype=torch.float32, is_shared=False),
                        reward: Tensor(shape=torch.Size([2, 1]), device=cpu, dtype=torch.float32, is_shared=False)},
                    batch_size=torch.Size([2]),
                    device=cpu,
                    is_shared=False),
                obs: Tensor(shape=torch.Size([2]), device=cpu, dtype=torch.float32, is_shared=False)},
            batch_size=torch.Size([2]),
            device=cpu,
            is_shared=False)
        >>> assert env.transform.in_keys == ["obs", "reward"]
        >>> assert env.transform.in_keys_inv == ["action"]

    """

    invertible = True

    def __init__(
        self,
        in_keys: Sequence[NestedKey] | None = None,
        out_keys: Sequence[NestedKey] | None = None,
        in_keys_inv: Sequence[NestedKey] | None = None,
        out_keys_inv: Sequence[NestedKey] | None = None,
    ):
        super().__init__(
            dtype_in=torch.double,
            dtype_out=torch.float,
            in_keys=in_keys,
            in_keys_inv=in_keys_inv,
            out_keys=out_keys,
            out_keys_inv=out_keys_inv,
        )


class DeviceCastTransform(Transform):
    """Moves data from one device to another.

    Args:
        device (torch.device or equivalent): the destination device.
        orig_device (torch.device or equivalent): the origin device. If not specified and
            a parent environment exists, it it retrieved from it. In all other cases,
            it remains unspecified.

    Keyword Args:
        in_keys (list of NestedKey): the list of entries to map to a different device.
            Defaults to ``None``.
        out_keys (list of NestedKey): the output names of the entries mapped onto a device.
            Defaults to the values of ``in_keys``.
        in_keys_inv (list of NestedKey): the list of entries to map to a different device.
            ``in_keys_inv`` are the names expected by the base environment.
            Defaults to ``None``.
        out_keys_inv (list of NestedKey): the output names of the entries mapped onto a device.
            ``out_keys_inv`` are the names of the keys as seen from outside the transformed env.
            Defaults to the values of ``in_keys_inv``.


    Examples:
        >>> td = TensorDict(
        ...     {'obs': torch.ones(1, dtype=torch.double),
        ... }, [], device="cpu:0")
        >>> transform = DeviceCastTransform(device=torch.device("cpu:2"))
        >>> td = transform(td)
        >>> print(td.device)
        cpu:2

    """

    invertible = True

    def __init__(
        self,
        device,
        orig_device=None,
        *,
        in_keys=None,
        out_keys=None,
        in_keys_inv=None,
        out_keys_inv=None,
    ):
        device = self.device = _make_ordinal_device(torch.device(device))
        self.orig_device = (
            torch.device(orig_device) if orig_device is not None else orig_device
        )
        if out_keys is None:
            out_keys = copy(in_keys)
        if out_keys_inv is None:
            out_keys_inv = copy(in_keys_inv)
        super().__init__(
            in_keys=in_keys,
            out_keys=out_keys,
            in_keys_inv=in_keys_inv,
            out_keys_inv=out_keys_inv,
        )
        self._map_env_device = not self.in_keys and not self.in_keys_inv

        self._rename_keys = self.in_keys != self.out_keys
        self._rename_keys_inv = self.in_keys_inv != self.out_keys_inv

        if device.type != "cuda":
            if torch.cuda.is_available():
                self._sync_device = torch.cuda.synchronize
            elif torch.backends.mps.is_available():
                self._sync_device = torch.mps.synchronize
            elif device.type == "cpu":
                self._sync_device = _do_nothing
        else:
            self._sync_device = _do_nothing

    def set_container(self, container: Transform | EnvBase) -> None:
        if self.orig_device is None:
            if isinstance(container, EnvBase):
                device = container.device
            else:
                parent = container.parent
                if parent is not None:
                    device = parent.device
                else:
                    device = torch.device("cpu")
            self.orig_device = device
        return super().set_container(container)

    def _to(self, name, tensor):
        if name in self.in_keys:
            return tensor.to(self.device, non_blocking=True)
        return tensor

    def _to_inv(self, name, tensor, device):
        if name in self.in_keys_inv:
            return tensor.to(device, non_blocking=True)
        return tensor

    @dispatch(source="in_keys", dest="out_keys")
    def forward(self, tensordict: TensorDictBase) -> TensorDictBase:
        if self._map_env_device:
            result = tensordict.to(self.device, non_blocking=True)
            self._sync_device()
            return result
        tensordict_t = tensordict.named_apply(self._to, nested_keys=True, device=None)
        if self._rename_keys:
            for in_key, out_key in _zip_strict(self.in_keys, self.out_keys):
                if out_key != in_key:
                    tensordict_t.rename_key_(in_key, out_key)
                    tensordict_t.set(in_key, tensordict.get(in_key))
        self._sync_device()
        return tensordict_t

    def _call(self, next_tensordict: TensorDictBase) -> TensorDictBase:
        if self._map_env_device:
            result = next_tensordict.to(self.device, non_blocking=True)
            self._sync_device()
            return result
        tensordict_t = next_tensordict.named_apply(
            self._to, nested_keys=True, device=None
        )
        if self._rename_keys:
            for in_key, out_key in _zip_strict(self.in_keys, self.out_keys):
                if out_key != in_key:
                    tensordict_t.rename_key_(in_key, out_key)
                    tensordict_t.set(in_key, next_tensordict.get(in_key))
        self._sync_device()
        return tensordict_t

    def _reset(
        self, tensordict: TensorDictBase, tensordict_reset: TensorDictBase
    ) -> TensorDictBase:
        tensordict_reset = self._call(tensordict_reset)
        return tensordict_reset

    def _inv_call(self, tensordict: TensorDictBase) -> TensorDictBase:
        parent = self.parent
        device = self.orig_device if parent is None else parent.device
        if device is None:
            return tensordict
        if self._map_env_device:
            result = tensordict.to(device, non_blocking=True)
            self._sync_orig_device()
            return result
        tensordict_t = tensordict.named_apply(
            functools.partial(self._to_inv, device=device),
            nested_keys=True,
            device=None,
        )
        if self._rename_keys_inv:
            for in_key, out_key in _zip_strict(self.in_keys_inv, self.out_keys_inv):
                if out_key != in_key:
                    tensordict_t.rename_key_(in_key, out_key)
                    tensordict_t.set(in_key, tensordict.get(in_key))
        self._sync_orig_device()
        return tensordict_t

    @property
    def _sync_orig_device(self):
        sync_func = self.__dict__.get("_sync_orig_device_val", None)
        if sync_func is None:
            parent = self.parent
            device = self.orig_device if parent is None else parent.device
            if device.type != "cuda":
                if torch.cuda.is_available():
                    self._sync_orig_device_val = torch.cuda.synchronize
                elif torch.backends.mps.is_available():
                    self._sync_orig_device_val = torch.mps.synchronize
                elif device.type == "cpu":
                    self._sync_orig_device_val = _do_nothing
            else:
                self._sync_orig_device_val = _do_nothing
            return self._sync_orig_device
        return sync_func

    def transform_input_spec(self, input_spec: Composite) -> Composite:
        if self._map_env_device:
            return input_spec.to(self.device)
        else:
            input_spec.clear_device_()
            return super().transform_input_spec(input_spec)

    def transform_action_spec(self, full_action_spec: Composite) -> Composite:
        full_action_spec = full_action_spec.clear_device_()
        for in_key, out_key in _zip_strict(self.in_keys_inv, self.out_keys_inv):
            local_action_spec = full_action_spec.get(in_key, None)
            if local_action_spec is not None:
                full_action_spec[out_key] = local_action_spec.to(self.device)
        return full_action_spec

    def transform_state_spec(self, full_state_spec: Composite) -> Composite:
        full_state_spec = full_state_spec.clear_device_()
        for in_key, out_key in _zip_strict(self.in_keys_inv, self.out_keys_inv):
            local_state_spec = full_state_spec.get(in_key, None)
            if local_state_spec is not None:
                full_state_spec[out_key] = local_state_spec.to(self.device)
        return full_state_spec

    def transform_output_spec(self, output_spec: Composite) -> Composite:
        if self._map_env_device:
            return output_spec.to(self.device)
        else:
            output_spec.clear_device_()
            return super().transform_output_spec(output_spec)

    def transform_observation_spec(self, observation_spec: Composite) -> Composite:
        observation_spec = observation_spec.clear_device_()
        for in_key, out_key in _zip_strict(self.in_keys, self.out_keys):
            local_obs_spec = observation_spec.get(in_key, None)
            if local_obs_spec is not None:
                observation_spec[out_key] = local_obs_spec.to(self.device)
        return observation_spec

    def transform_done_spec(self, full_done_spec: Composite) -> Composite:
        full_done_spec = full_done_spec.clear_device_()
        for in_key, out_key in _zip_strict(self.in_keys, self.out_keys):
            local_done_spec = full_done_spec.get(in_key, None)
            if local_done_spec is not None:
                full_done_spec[out_key] = local_done_spec.to(self.device)
        return full_done_spec

    def transform_reward_spec(self, full_reward_spec: Composite) -> Composite:
        full_reward_spec = full_reward_spec.clear_device_()
        for in_key, out_key in _zip_strict(self.in_keys, self.out_keys):
            local_reward_spec = full_reward_spec.get(in_key, None)
            if local_reward_spec is not None:
                full_reward_spec[out_key] = local_reward_spec.to(self.device)
        return full_reward_spec

    def transform_env_device(self, device):
        if self._map_env_device:
            return self.device
        # In all other cases the device is not defined
        return None

    def __repr__(self) -> str:
        if self._map_env_device:
            return f"{self.__class__.__name__}(device={self.device}, orig_device={self.orig_device})"
        device = indent(4 * " ", f"device={self.device}")
        orig_device = indent(4 * " ", f"orig_device={self.orig_device}")
        in_keys = indent(4 * " ", f"in_keys={self.in_keys}")
        out_keys = indent(4 * " ", f"out_keys={self.out_keys}")
        in_keys_inv = indent(4 * " ", f"in_keys_inv={self.in_keys_inv}")
        out_keys_inv = indent(4 * " ", f"out_keys_inv={self.out_keys_inv}")
        return f"{self.__class__.__name__}(\n{device},\n{orig_device},\n{in_keys},\n{out_keys},\n{in_keys_inv},\n{out_keys_inv})"


class CatTensors(Transform):
    """Concatenates several keys in a single tensor.

    This is especially useful if multiple keys describe a single state (e.g.
    "observation_position" and
    "observation_velocity")

    Args:
        in_keys (sequence of NestedKey): keys to be concatenated. If `None` (or not provided)
            the keys will be retrieved from the parent environment the first time
            the transform is used. This behavior will only work if a parent is set.
        out_key (NestedKey): key of the resulting tensor.
        dim (int, optional): dimension along which the concatenation will occur.
            Default is ``-1``.

    Keyword Args:
        del_keys (bool, optional): if ``True``, the input values will be deleted after
            concatenation. Default is ``True``.
        unsqueeze_if_oor (bool, optional): if ``True``, CatTensor will check that
            the indicated dimension exists for the tensors to concatenate. If not,
            the tensors will be unsqueezed along that dimension.
            Default is ``False``.
        sort (bool, optional): if ``True``, the keys will be sorted in the
            transform. Otherwise, the order provided by the user will prevail.
            Defaults to ``True``.

    Examples:
        >>> transform = CatTensors(in_keys=["key1", "key2"])
        >>> td = TensorDict({"key1": torch.zeros(1, 1),
        ...     "key2": torch.ones(1, 1)}, [1])
        >>> _ = transform(td)
        >>> print(td.get("observation_vector"))
        tensor([[0., 1.]])
        >>> transform = CatTensors(in_keys=["key1", "key2"], dim=-2, unsqueeze_if_oor=True)
        >>> td = TensorDict({"key1": torch.zeros(1),
        ...     "key2": torch.ones(1)}, [])
        >>> _ = transform(td)
        >>> print(td.get("observation_vector").shape)
        torch.Size([2, 1])

    """

    invertible = False

    def __init__(
        self,
        in_keys: Sequence[NestedKey] | None = None,
        out_key: NestedKey = "observation_vector",
        dim: int = -1,
        *,
        del_keys: bool = True,
        unsqueeze_if_oor: bool = False,
        sort: bool = True,
    ):
        self._initialized = in_keys is not None
        if not self._initialized:
            if dim != -1:
                raise ValueError(
                    "Lazy call to CatTensors is only supported when `dim=-1`."
                )
        elif sort:
            in_keys = sorted(in_keys, key=_sort_keys)
        if not isinstance(out_key, (str, tuple)):
            raise Exception("CatTensors requires out_key to be of type NestedKey")
        super().__init__(in_keys=in_keys, out_keys=[out_key])
        self.dim = dim
        self._del_keys = del_keys
        self._keys_to_exclude = None
        self.unsqueeze_if_oor = unsqueeze_if_oor

    @property
    def keys_to_exclude(self):
        if self._keys_to_exclude is None:
            self._keys_to_exclude = [
                key for key in self.in_keys if key != self.out_keys[0]
            ]
        return self._keys_to_exclude

    def _find_in_keys(self):
        """Gathers all the entries from observation spec which shape is 1d."""
        parent = self.parent
        obs_spec = parent.observation_spec
        in_keys = []
        for key, value in obs_spec.items(True, True):
            if len(value.shape) == 1:
                in_keys.append(key)
        return sorted(in_keys, key=_sort_keys)

    def _call(self, next_tensordict: TensorDictBase) -> TensorDictBase:
        if not self._initialized:
            self.in_keys = self._find_in_keys()
            self._initialized = True

        values = [next_tensordict.get(key, None) for key in self.in_keys]
        if any(value is None for value in values):
            raise Exception(
                f"CatTensor failed, as it expected input keys ="
                f" {sorted(self.in_keys, key=_sort_keys)} but got a TensorDict with keys"
                f" {sorted(next_tensordict.keys(include_nested=True), key=_sort_keys)}"
            )
        if self.unsqueeze_if_oor:
            pos_idx = self.dim > 0
            abs_idx = self.dim if pos_idx else -self.dim - 1
            values = [
                v
                if abs_idx < v.ndimension()
                else v.unsqueeze(0)
                if not pos_idx
                else v.unsqueeze(-1)
                for v in values
            ]

        out_tensor = torch.cat(values, dim=self.dim)
        next_tensordict.set(self.out_keys[0], out_tensor)
        if self._del_keys:
            next_tensordict.exclude(*self.keys_to_exclude, inplace=True)
        return next_tensordict

    forward = _call

    def _reset(
        self, tensordict: TensorDictBase, tensordict_reset: TensorDictBase
    ) -> TensorDictBase:
        with _set_missing_tolerance(self, True):
            tensordict_reset = self._call(tensordict_reset)
        return tensordict_reset

    def transform_observation_spec(self, observation_spec: TensorSpec) -> TensorSpec:
        if not self._initialized:
            self.in_keys = self._find_in_keys()
            self._initialized = True

        # check that all keys are in observation_spec
        if len(self.in_keys) > 1 and not isinstance(observation_spec, Composite):
            raise ValueError(
                "CatTensor cannot infer the output observation spec as there are multiple input keys but "
                "only one observation_spec."
            )

        if isinstance(observation_spec, Composite) and len(
            [key for key in self.in_keys if key not in observation_spec.keys(True)]
        ):
            raise ValueError(
                "CatTensor got a list of keys that does not match the keys in observation_spec. "
                "Make sure the environment has an observation_spec attribute that includes all the specs needed for CatTensor."
            )

        if not isinstance(observation_spec, Composite):
            # by def, there must be only one key
            return observation_spec

        keys = [key for key in observation_spec.keys(True, True) if key in self.in_keys]

        sum_shape = sum(
            [
                observation_spec[key].shape[self.dim]
                if observation_spec[key].shape
                else 1
                for key in keys
            ]
        )
        spec0 = observation_spec[keys[0]]
        out_key = self.out_keys[0]
        shape = list(spec0.shape)
        device = spec0.device
        shape[self.dim] = sum_shape
        shape = torch.Size(shape)
        observation_spec[out_key] = Unbounded(
            shape=shape,
            dtype=spec0.dtype,
            device=device,
        )
        if self._del_keys:
            for key in self.keys_to_exclude:
                if key in observation_spec.keys(True):
                    del observation_spec[key]
        return observation_spec

    def __repr__(self) -> str:
        return (
            f"{self.__class__.__name__}(in_keys={self.in_keys}, out_key"
            f"={self.out_keys[0]})"
        )


class UnaryTransform(Transform):
    r"""Applies a unary operation on the specified inputs.

    Args:
        in_keys (sequence of NestedKey): the keys of inputs to the unary operation.
        out_keys (sequence of NestedKey): the keys of the outputs of the unary operation.
        in_keys_inv (sequence of NestedKey, optional): the keys of inputs to the unary operation during inverse call.
        out_keys_inv (sequence of NestedKey, optional): the keys of the outputs of the unary operation durin inverse call.

    Keyword Args:
        fn (Callable[[Any], Tensor | TensorDictBase]): the function to use as the unary operation. If it accepts
            a non-tensor input, it must also accept ``None``.
        inv_fn (Callable[[Any], Any], optional): the function to use as the unary operation during inverse calls.
            If it accepts a non-tensor input, it must also accept ``None``.
            Can be ommitted, in which case :attr:`fn` will be used for inverse maps.
        use_raw_nontensor (bool, optional): if ``False``, data is extracted from
            :class:`~tensordict.NonTensorData`/:class:`~tensordict.NonTensorStack` inputs before ``fn`` is called
            on them. If ``True``, the raw :class:`~tensordict.NonTensorData`/:class:`~tensordict.NonTensorStack`
            inputs are given directly to ``fn``, which must support those
            inputs. Default is ``False``.

    Example:
        >>> from torchrl.envs import GymEnv, UnaryTransform
        >>> env = GymEnv("Pendulum-v1")
        >>> env = env.append_transform(
        ...     UnaryTransform(
        ...         in_keys=["observation"],
        ...         out_keys=["observation_trsf"],
        ...             fn=lambda tensor: str(tensor.numpy().tobytes())))
        >>> env.observation_spec
        Composite(
            observation: BoundedContinuous(
                shape=torch.Size([3]),
                space=ContinuousBox(
                    low=Tensor(shape=torch.Size([3]), device=cpu, dtype=torch.float32, contiguous=True),
                    high=Tensor(shape=torch.Size([3]), device=cpu, dtype=torch.float32, contiguous=True)),
                device=cpu,
                dtype=torch.float32,
                domain=continuous),
            observation_trsf: NonTensor(
                shape=torch.Size([]),
                space=None,
                device=cpu,
                dtype=None,
                domain=None),
            device=None,
            shape=torch.Size([]))
        >>> env.rollout(3)
        TensorDict(
            fields={
                action: Tensor(shape=torch.Size([3, 1]), device=cpu, dtype=torch.float32, is_shared=False),
                done: Tensor(shape=torch.Size([3, 1]), device=cpu, dtype=torch.bool, is_shared=False),
                next: TensorDict(
                    fields={
                        done: Tensor(shape=torch.Size([3, 1]), device=cpu, dtype=torch.bool, is_shared=False),
                        observation: Tensor(shape=torch.Size([3, 3]), device=cpu, dtype=torch.float32, is_shared=False),
                        observation_trsf: NonTensorStack(
                            ["b'\\xbe\\xbc\\x7f?8\\x859=/\\x81\\xbe;'", "b'\\x...,
                            batch_size=torch.Size([3]),
                            device=None),
                        reward: Tensor(shape=torch.Size([3, 1]), device=cpu, dtype=torch.float32, is_shared=False),
                        terminated: Tensor(shape=torch.Size([3, 1]), device=cpu, dtype=torch.bool, is_shared=False),
                        truncated: Tensor(shape=torch.Size([3, 1]), device=cpu, dtype=torch.bool, is_shared=False)},
                    batch_size=torch.Size([3]),
                    device=None,
                    is_shared=False),
                observation: Tensor(shape=torch.Size([3, 3]), device=cpu, dtype=torch.float32, is_shared=False),
                observation_trsf: NonTensorStack(
                    ["b'\\x9a\\xbd\\x7f?\\xb8T8=8.c>'", "b'\\xbe\\xbc\...,
                    batch_size=torch.Size([3]),
                    device=None),
                terminated: Tensor(shape=torch.Size([3, 1]), device=cpu, dtype=torch.bool, is_shared=False),
                truncated: Tensor(shape=torch.Size([3, 1]), device=cpu, dtype=torch.bool, is_shared=False)},
            batch_size=torch.Size([3]),
            device=None,
            is_shared=False)
        >>> env.check_env_specs()
        [torchrl][INFO] check_env_specs succeeded!

    """
    enable_inv_on_reset = True

    def __init__(
        self,
        in_keys: Sequence[NestedKey],
        out_keys: Sequence[NestedKey],
        in_keys_inv: Sequence[NestedKey] | None = None,
        out_keys_inv: Sequence[NestedKey] | None = None,
        *,
        fn: Callable[[Any], Tensor | TensorDictBase],
        inv_fn: Callable[[Any], Any] | None = None,
        use_raw_nontensor: bool = False,
    ):
        super().__init__(
            in_keys=in_keys,
            out_keys=out_keys,
            in_keys_inv=in_keys_inv,
            out_keys_inv=out_keys_inv,
        )
        self._fn = fn
        self._inv_fn = inv_fn
        self._use_raw_nontensor = use_raw_nontensor

    def _apply_transform(self, value):
        if not self._use_raw_nontensor:
            if isinstance(value, NonTensorData):
                if value.dim() == 0:
                    value = value.get("data")
                else:
                    value = value.tolist()
            elif isinstance(value, NonTensorStack):
                value = value.tolist()
        return self._fn(value)

    def _inv_apply_transform(self, state: torch.Tensor) -> torch.Tensor:
        if not self._use_raw_nontensor:
            if isinstance(state, NonTensorData):
                if state.dim() == 0:
                    state = state.get("data")
                else:
                    state = state.tolist()
            elif isinstance(state, NonTensorStack):
                state = state.tolist()
        if self._inv_fn is not None:
            return self._inv_fn(state)
        return self._fn(state)

    def _reset(
        self, tensordict: TensorDictBase, tensordict_reset: TensorDictBase
    ) -> TensorDictBase:
        with _set_missing_tolerance(self, True):
            tensordict_reset = self._call(tensordict_reset)
        return tensordict_reset

    def transform_input_spec(self, input_spec: Composite) -> Composite:
        input_spec = input_spec.clone()

        # Make a generic input from the spec, call the transform with that
        # input, and then generate the output spec from the output.
        zero_input_ = input_spec.zero()
        test_input = zero_input_["full_action_spec"].update(
            zero_input_["full_state_spec"]
        )
        # We use forward and not inv because the spec comes from the base env and
        # we are trying to infer what the spec looks like from the outside.
        for in_key, out_key in _zip_strict(self.in_keys_inv, self.out_keys_inv):
            data = test_input.get(in_key, None)
            if data is not None:
                data = self._apply_transform(data)
                test_input.set(out_key, data)
            elif not self.missing_tolerance:
                raise KeyError(f"'{in_key}' not found in tensordict {test_input}")
        test_output = test_input
        # test_output = self.inv(test_input)
        test_input_spec = make_composite_from_td(
            test_output, unsqueeze_null_shapes=False
        )

        input_spec["full_action_spec"] = self.transform_action_spec(
            input_spec["full_action_spec"],
            test_input_spec,
        )
        if "full_state_spec" in input_spec.keys():
            input_spec["full_state_spec"] = self.transform_state_spec(
                input_spec["full_state_spec"],
                test_input_spec,
            )
        return input_spec

    def transform_output_spec(self, output_spec: Composite) -> Composite:
        output_spec = output_spec.clone()

        # Make a generic input from the spec, call the transform with that
        # input, and then generate the output spec from the output.
        zero_input_ = output_spec.zero()
        test_input = (
            zero_input_["full_observation_spec"]
            .update(zero_input_["full_reward_spec"])
            .update(zero_input_["full_done_spec"])
        )
        test_output = self.forward(test_input)
        test_output_spec = make_composite_from_td(
            test_output, unsqueeze_null_shapes=False
        )

        output_spec["full_observation_spec"] = self.transform_observation_spec(
            output_spec["full_observation_spec"],
            test_output_spec,
        )
        if "full_reward_spec" in output_spec.keys():
            output_spec["full_reward_spec"] = self.transform_reward_spec(
                output_spec["full_reward_spec"],
                test_output_spec,
            )
        if "full_done_spec" in output_spec.keys():
            output_spec["full_done_spec"] = self.transform_done_spec(
                output_spec["full_done_spec"],
                test_output_spec,
            )
        return output_spec

    def _transform_spec(
        self, spec: TensorSpec, test_output_spec: TensorSpec, inverse: bool = False
    ) -> TensorSpec:
        if not isinstance(spec, Composite):
            raise TypeError(f"{self}: Only specs of type Composite can be transformed")

        spec_keys = set(spec.keys(include_nested=True))

        iterator = (
            zip(self.in_keys, self.out_keys)
            if not inverse
            else zip(self.in_keys_inv, self.out_keys_inv)
        )
        for in_key, out_key in iterator:
            if in_key in spec_keys:
                spec.set(out_key, test_output_spec[out_key])
        return spec

    def transform_observation_spec(
        self, observation_spec: TensorSpec, test_output_spec: TensorSpec
    ) -> TensorSpec:
        return self._transform_spec(observation_spec, test_output_spec)

    def transform_reward_spec(
        self, reward_spec: TensorSpec, test_output_spec: TensorSpec
    ) -> TensorSpec:
        return self._transform_spec(reward_spec, test_output_spec)

    def transform_done_spec(
        self, done_spec: TensorSpec, test_output_spec: TensorSpec
    ) -> TensorSpec:
        return self._transform_spec(done_spec, test_output_spec)

    def transform_action_spec(
        self, action_spec: TensorSpec, test_input_spec: TensorSpec
    ) -> TensorSpec:
        return self._transform_spec(action_spec, test_input_spec, inverse=True)

    def transform_state_spec(
        self, state_spec: TensorSpec, test_input_spec: TensorSpec
    ) -> TensorSpec:
        return self._transform_spec(state_spec, test_input_spec, inverse=True)


class Hash(UnaryTransform):
    r"""Adds a hash value to a tensordict.

    Args:
        in_keys (sequence of NestedKey): the keys of the values to hash.
        out_keys (sequence of NestedKey): the keys of the resulting hashes.
        in_keys_inv (sequence of NestedKey, optional): the keys of the values to hash during inv call.
        out_keys_inv (sequence of NestedKey, optional): the keys of the resulting hashes during inv call.

    Keyword Args:
        hash_fn (Callable, optional): the hash function to use. The function
            signature must be
            ``(input: Any, seed: Any | None) -> torch.Tensor``.
            ``seed`` is only used if this transform is initialized with the
            ``seed`` argument.  Default is ``Hash.reproducible_hash``.
        seed (optional): seed to use for the hash function, if it requires one.
        use_raw_nontensor (bool, optional): if ``False``, data is extracted from
            :class:`~tensordict.NonTensorData`/:class:`~tensordict.NonTensorStack` inputs before ``fn`` is called
            on them. If ``True``, the raw :class:`~tensordict.NonTensorData`/:class:`~tensordict.NonTensorStack`
            inputs are given directly to ``fn``, which must support those
            inputs. Default is ``False``.
        repertoire (Dict[Tuple[int], Any], optional): If given, this dict stores
            the inverse mappings from hashes to inputs. This repertoire isn't
            copied, so it can be modified in the same workspace after the
            transform instantiation and these modifications will be reflected in
            the map. Missing hashes will be mapped to ``None``. Default: ``None``

        >>> from torchrl.envs import GymEnv, UnaryTransform, Hash
        >>> env = GymEnv("Pendulum-v1")
        >>> # Add a string output
        >>> env = env.append_transform(
        ...     UnaryTransform(
        ...         in_keys=["observation"],
        ...         out_keys=["observation_str"],
        ...             fn=lambda tensor: str(tensor.numpy().tobytes())))
        >>> # process the string output
        >>> env = env.append_transform(
        ...     Hash(
        ...         in_keys=["observation_str"],
        ...         out_keys=["observation_hash"],)
        ... )
        >>> env.observation_spec
        Composite(
            observation: BoundedContinuous(
                shape=torch.Size([3]),
                space=ContinuousBox(
                    low=Tensor(shape=torch.Size([3]), device=cpu, dtype=torch.float32, contiguous=True),
                    high=Tensor(shape=torch.Size([3]), device=cpu, dtype=torch.float32, contiguous=True)),
                device=cpu,
                dtype=torch.float32,
                domain=continuous),
            observation_str: NonTensor(
                shape=torch.Size([]),
                space=None,
                device=cpu,
                dtype=None,
                domain=None),
            observation_hash: UnboundedDiscrete(
                shape=torch.Size([32]),
                space=ContinuousBox(
                    low=Tensor(shape=torch.Size([32]), device=cpu, dtype=torch.uint8, contiguous=True),
                    high=Tensor(shape=torch.Size([32]), device=cpu, dtype=torch.uint8, contiguous=True)),
                device=cpu,
                dtype=torch.uint8,
                domain=discrete),
            device=None,
            shape=torch.Size([]))
        >>> env.rollout(3)
        TensorDict(
            fields={
                action: Tensor(shape=torch.Size([3, 1]), device=cpu, dtype=torch.float32, is_shared=False),
                done: Tensor(shape=torch.Size([3, 1]), device=cpu, dtype=torch.bool, is_shared=False),
                next: TensorDict(
                    fields={
                        done: Tensor(shape=torch.Size([3, 1]), device=cpu, dtype=torch.bool, is_shared=False),
                        observation: Tensor(shape=torch.Size([3, 3]), device=cpu, dtype=torch.float32, is_shared=False),
                        observation_hash: Tensor(shape=torch.Size([3, 32]), device=cpu, dtype=torch.uint8, is_shared=False),
                        observation_str: NonTensorStack(
                            ["b'g\\x08\\x8b\\xbexav\\xbf\\x00\\xee(>'", "b'\\x...,
                            batch_size=torch.Size([3]),
                            device=None),
                        reward: Tensor(shape=torch.Size([3, 1]), device=cpu, dtype=torch.float32, is_shared=False),
                        terminated: Tensor(shape=torch.Size([3, 1]), device=cpu, dtype=torch.bool, is_shared=False),
                        truncated: Tensor(shape=torch.Size([3, 1]), device=cpu, dtype=torch.bool, is_shared=False)},
                    batch_size=torch.Size([3]),
                    device=None,
                    is_shared=False),
                observation: Tensor(shape=torch.Size([3, 3]), device=cpu, dtype=torch.float32, is_shared=False),
                observation_hash: Tensor(shape=torch.Size([3, 32]), device=cpu, dtype=torch.uint8, is_shared=False),
                observation_str: NonTensorStack(
                    ["b'\\xb5\\x17\\x8f\\xbe\\x88\\xccu\\xbf\\xc0Vr?'"...,
                    batch_size=torch.Size([3]),
                    device=None),
                terminated: Tensor(shape=torch.Size([3, 1]), device=cpu, dtype=torch.bool, is_shared=False),
                truncated: Tensor(shape=torch.Size([3, 1]), device=cpu, dtype=torch.bool, is_shared=False)},
            batch_size=torch.Size([3]),
            device=None,
            is_shared=False)
        >>> env.check_env_specs()
        [torchrl][INFO] check_env_specs succeeded!
    """

    def __init__(
        self,
        in_keys: Sequence[NestedKey],
        out_keys: Sequence[NestedKey],
        in_keys_inv: Sequence[NestedKey] = None,
        out_keys_inv: Sequence[NestedKey] = None,
        *,
        hash_fn: Callable = None,
        seed: Any | None = None,
        use_raw_nontensor: bool = False,
        repertoire: tuple[tuple[int], Any] = None,
    ):
        if hash_fn is None:
            hash_fn = Hash.reproducible_hash

        if repertoire is None and in_keys_inv is not None and len(in_keys_inv) > 0:
            self._repertoire = {}
        else:
            self._repertoire = repertoire

        self._seed = seed
        self._hash_fn = hash_fn
        super().__init__(
            in_keys=in_keys,
            out_keys=out_keys,
            in_keys_inv=in_keys_inv,
            out_keys_inv=out_keys_inv,
            fn=self.call_hash_fn,
            inv_fn=self.get_input_from_hash,
            use_raw_nontensor=use_raw_nontensor,
        )

    def state_dict(self, *args, destination=None, prefix="", keep_vars=False):
        return {"_repertoire": self._repertoire}

    @classmethod
    def hash_to_repertoire_key(cls, hash_tensor):
        if isinstance(hash_tensor, torch.Tensor):
            if hash_tensor.dim() == 0:
                return hash_tensor.tolist()
            return tuple(cls.hash_to_repertoire_key(t) for t in hash_tensor.tolist())
        elif isinstance(hash_tensor, list):
            return tuple(cls.hash_to_repertoire_key(t) for t in hash_tensor)
        else:
            return hash_tensor

    def get_input_from_hash(self, hash_tensor):
        """Look up the input that was given for a particular hash output.

        This feature is only available if, during initialization, either the
        :arg:`repertoire` argument was given or both the :arg:`in_keys_inv` and
        :arg:`out_keys_inv` arguments were given.

        Args:
            hash_tensor (Tensor): The hash output.

        Returns:
            Any: The input that the hash was generated from.
        """
        if self._repertoire is None:
            raise RuntimeError(
                "An inverse transform was queried but the repertoire is None."
            )
        return self._repertoire[self.hash_to_repertoire_key(hash_tensor)]

    def call_hash_fn(self, value):
        if self._seed is None:
            hash_tensor = self._hash_fn(value)
        else:
            hash_tensor = self._hash_fn(value, self._seed)
        if not torch.is_tensor(hash_tensor):
            raise ValueError(
                f"Hash function must return a tensor, but got {type(hash_tensor)}"
            )
        if self._repertoire is not None:
            self._repertoire[self.hash_to_repertoire_key(hash_tensor)] = copy(value)
        return hash_tensor

    @classmethod
    def reproducible_hash(cls, string, seed=None):
        """Creates a reproducible 256-bit hash from a string using a seed.

        Args:
            string (str or None): The input string. If ``None``, null string ``""`` is used.
            seed (str, optional): The seed value. Default is ``None``.

        Returns:
            Tensor: Shape ``(32,)`` with dtype ``torch.uint8``.
        """
        if string is None:
            string = ""

        # Prepend the seed to the string
        if seed is not None:
            seeded_string = seed + string
        else:
            seeded_string = str(string)

        # Create a new SHA-256 hash object
        hash_object = hashlib.sha256()

        # Update the hash object with the seeded string
        hash_object.update(seeded_string.encode("utf-8"))

        # Get the hash value as bytes
        hash_bytes = bytearray(hash_object.digest())

        return torch.frombuffer(hash_bytes, dtype=torch.uint8)


class Tokenizer(UnaryTransform):
    r"""Applies a tokenization operation on the specified inputs.

    Args:
        in_keys (sequence of NestedKey): the keys of inputs to the tokenization operation.
        out_keys (sequence of NestedKey): the keys of the outputs of the tokenization operation.
        in_keys_inv (sequence of NestedKey, optional): the keys of inputs to the tokenization operation during inverse call.
        out_keys_inv (sequence of NestedKey, optional): the keys of the outputs of the tokenization operation during inverse call.

    Keyword Args:
        tokenizer (transformers.PretrainedTokenizerBase or str, optional): the tokenizer to use. If ``None``,
            "bert-base-uncased" will be used by default. If a string is provided, it should be the name of a
            pre-trained tokenizer.
        use_raw_nontensor (bool, optional): if ``False``, data is extracted from
            :class:`~tensordict.NonTensorData`/:class:`~tensordict.NonTensorStack` inputs before the tokenization
            function is called on them. If ``True``, the raw :class:`~tensordict.NonTensorData`/:class:`~tensordict.NonTensorStack`
            inputs are given directly to the tokenization function, which must support those inputs. Default is ``False``.
        additional_tokens (List[str], optional): list of additional tokens to add to the tokenizer's vocabulary.

    .. note:: This transform can be used both to transform output strings into tokens and to transform back tokenized
        actions or states into strings. If the environment has a string state-spec, the transformed version will have
        a tokenized state-spec. If it is a string action spec, it will result in a tokenized action spec.

    """

    def __init__(
        self,
        in_keys: Sequence[NestedKey] | None = None,
        out_keys: Sequence[NestedKey] | None = None,
        in_keys_inv: Sequence[NestedKey] | None = None,
        out_keys_inv: Sequence[NestedKey] | None = None,
        *,
        tokenizer: transformers.PretrainedTokenizerBase = None,  # noqa: F821
        use_raw_nontensor: bool = False,
        additional_tokens: list[str] | None = None,
        skip_special_tokens: bool = True,
        add_special_tokens: bool = False,
        padding: bool = True,
        max_length: int | None = None,
        return_attention_mask: bool = True,
        missing_tolerance: bool = True,
        call_before_reset: bool = False,
    ):
        if tokenizer is None:
            from transformers import AutoTokenizer

            tokenizer = AutoTokenizer.from_pretrained("google-bert/bert-base-uncased")
        elif isinstance(tokenizer, str):
            from transformers import AutoTokenizer

            tokenizer = AutoTokenizer.from_pretrained(tokenizer)

        self.tokenizer = tokenizer
        self.add_special_tokens = add_special_tokens
        self.skip_special_tokens = skip_special_tokens
        self.padding = padding
        self.max_length = max_length
        self.return_attention_mask = return_attention_mask
        self.call_before_reset = call_before_reset
        if additional_tokens:
            self.tokenizer.add_tokens(additional_tokens)
        super().__init__(
            in_keys=in_keys,
            out_keys=out_keys,
            in_keys_inv=in_keys_inv,
            out_keys_inv=out_keys_inv,
            fn=self.call_tokenizer_fn,
            inv_fn=self.call_tokenizer_inv_fn,
            use_raw_nontensor=use_raw_nontensor,
        )
        self._missing_tolerance = missing_tolerance

    @property
    def device(self):
        if "_device" in self.__dict__:
            return self._device
        parent = self.parent
        if parent is None:
            return None
        device = parent.device
        self._device = device
        return device

    def _call(self, next_tensordict: TensorDictBase) -> TensorDictBase:
        # Specialized for attention mask
        for in_key, out_key in _zip_strict(self.in_keys, self.out_keys):
            value = next_tensordict.get(in_key, default=None)
            if value is not None:
                observation = self._apply_transform(value)
                if self.return_attention_mask:
                    observation, attention_mask = observation
                    next_tensordict.set(
                        _replace_last(out_key, "attention_mask"),
                        attention_mask,
                    )
                next_tensordict.set(
                    out_key,
                    observation,
                )
            elif (
                self.missing_tolerance
                and self.return_attention_mask
                and out_key in next_tensordict.keys(True)
            ):
                attention_key = _replace_last(out_key, "attention_mask")
                if attention_key not in next_tensordict:
                    next_tensordict[attention_key] = torch.ones_like(
                        next_tensordict.get(out_key)
                    )
            elif not self.missing_tolerance:
                raise KeyError(
                    f"{self}: '{in_key}' not found in tensordict {next_tensordict}"
                )
        return next_tensordict

    @dispatch(source="in_keys", dest="out_keys")
    def forward(self, tensordict: TensorDictBase) -> TensorDictBase:
        for in_key, out_key in _zip_strict(self.in_keys, self.out_keys):
            data = tensordict.get(in_key, None)
            if data is not None:
                data = self._apply_transform(data)
                if self.return_attention_mask:
                    data, attention_mask = data
                    tensordict.set(
                        _replace_last(out_key, "attention_mask"),
                        attention_mask,
                    )
                tensordict.set(out_key, data)
            elif not self.missing_tolerance:
                raise KeyError(f"'{in_key}' not found in tensordict {tensordict}")
        return tensordict

    def _reset_env_preprocess(self, tensordict: TensorDictBase) -> TensorDictBase:
        if self.call_before_reset:
            with _set_missing_tolerance(self, True):
                tensordict = self._call(tensordict)
        return tensordict

    def _reset(
        self, tensordict: TensorDictBase, tensordict_reset: TensorDictBase
    ) -> TensorDictBase:
        if self.call_before_reset:
            return tensordict_reset
        return super()._reset(tensordict, tensordict_reset)

    def call_tokenizer_fn(self, value: str | list[str]):
        device = self.device
        kwargs = {"add_special_tokens": self.add_special_tokens}
        if self.max_length is not None:
            kwargs["padding"] = "max_length"
            kwargs["max_length"] = self.max_length
        if isinstance(value, str):
            out = self.tokenizer.encode(value, return_tensors="pt", **kwargs)[0]
            # TODO: incorporate attention mask
            if self.return_attention_mask:
                attention_mask = torch.ones_like(out, dtype=torch.int64)
        else:
            kwargs["padding"] = (
                self.padding if self.max_length is None else "max_length"
            )
            kwargs["return_attention_mask"] = self.return_attention_mask
            # kwargs["return_token_type_ids"] = False
            out = self.tokenizer.batch_encode_plus(value, return_tensors="pt", **kwargs)
            if self.return_attention_mask:
                attention_mask = out["attention_mask"]
            out = out["input_ids"]

        if device is not None and out.device != device:
            out = out.to(device)
            if self.return_attention_mask:
                attention_mask = attention_mask.to(device)
        if self.return_attention_mask:
            return out, attention_mask
        return out

    def _inv_call(self, tensordict: TensorDictBase) -> TensorDictBase:
        # Override _inv_call to account for ragged dims
        if not self.in_keys_inv:
            return tensordict
        for in_key, out_key in _zip_strict(self.in_keys_inv, self.out_keys_inv):
            data = tensordict.get(out_key, None, as_padded_tensor=True)
            if data is not None:
                item = self._inv_apply_transform(data)
                tensordict.set(in_key, item)
            elif not self.missing_tolerance:
                raise KeyError(f"'{out_key}' not found in tensordict {tensordict}")
        return tensordict

    def call_tokenizer_inv_fn(self, value: Tensor):
        if value.ndim == 1:
            out = self.tokenizer.decode(
                value.int(), skip_special_tokens=self.skip_special_tokens
            )
        else:
            out = self.tokenizer.batch_decode(
                value.int(), skip_special_tokens=self.skip_special_tokens
            )
        device = self._str_device
        if isinstance(out, list):
            result = NonTensorStack(*out)
            if device:
                result = result.to(device)
            return result
        return NonTensorData(out, device=device)

    @property
    def _str_device(self):
        parent = self.parent
        if parent is None:
            return None
        if self.in_keys:
            in_key = self.in_keys[0]
        elif self.in_keys_inv:
            in_key = self.in_keys_inv[0]
        else:
            return None
        if in_key in parent.observation_keys:
            return parent.full_observation_spec[in_key].device
        if in_key in parent.action_keys:
            return parent.full_action_spec[in_key].device
        if in_key in parent.state_keys:
            return parent.full_state_spec[in_key].device
        return None

    def transform_input_spec(self, input_spec: Composite) -> Composite:
        # We need to cap the spec to generate valid random strings
        for in_key, out_key in _zip_strict(self.in_keys_inv, self.out_keys_inv):
            if in_key in input_spec["full_state_spec"].keys(True, True):
                spec = input_spec["full_state_spec"]
            elif in_key in input_spec["full_action_spec"].keys(False, True):
                spec = input_spec["full_action_spec"]
            else:
                raise KeyError(
                    f"The input keys {in_key} wasn't found in the env input specs."
                )
            local_spec = spec.pop(in_key)
            local_dtype = local_spec.dtype
            if local_dtype is None or local_dtype.is_floating_point:
                local_dtype = torch.int64
            new_shape = spec.shape
            if self.max_length is None:
                # Then we can't tell what the shape will be
                new_shape = new_shape + torch.Size((-1,))
            else:
                new_shape = new_shape + torch.Size((self.max_length,))
            spec[out_key] = Bounded(
                0,
                self.tokenizer.vocab_size,
                shape=new_shape,
                device=local_spec.device,
                dtype=local_dtype,
            )
        return input_spec

    transform_output_spec = Transform.transform_output_spec
    transform_reward_spec = Transform.transform_reward_spec
    transform_done_spec = Transform.transform_done_spec

    def transform_observation_spec(self, observation_spec: TensorSpec) -> TensorSpec:
        attention_mask_keys = set()
        for in_key, out_key in _zip_strict(self.in_keys, self.out_keys):
            new_shape = observation_spec.shape + torch.Size((-1,))
            try:
                in_spec = observation_spec[in_key]
                obs_dtype = in_spec.dtype
                device = in_spec.device
            except KeyError:
                # In some cases (eg, the tokenizer is applied during reset on data that
                #  originates from a dataloader) we don't have an in_spec
                in_spec = None
                obs_dtype = None
                device = observation_spec.device
            if obs_dtype is None or obs_dtype.is_floating_point:
                obs_dtype = torch.int64
            observation_spec[out_key] = Bounded(
                0,
                self.tokenizer.vocab_size,
                shape=new_shape,
                device=device,
                dtype=obs_dtype,
            )
            if self.return_attention_mask:
                attention_mask_key = _replace_last(out_key, "attention_mask")
                if attention_mask_key in attention_mask_keys:
                    raise KeyError(
                        "Conflicting attention_mask keys. Make sure the token tensors are "
                        "nested at different places in the tensordict such that `(*root, 'attention_mask')` "
                        "entries are unique."
                    )
                attention_mask_keys.add(attention_mask_key)
                attention_dtype = obs_dtype
                if attention_dtype is None or attention_dtype.is_floating_point:
                    attention_dtype = torch.int64
                observation_spec[attention_mask_key] = Bounded(
                    0,
                    2,
                    shape=new_shape,
                    device=device,
                    dtype=attention_dtype,
                )
        return observation_spec


class Stack(Transform):
    """Stacks tensors and tensordicts.

    Concatenates a sequence of tensors or tensordicts along a new dimension.
    The tensordicts or tensors under ``in_keys`` must all have the same shapes.

    This transform only stacks the inputs into one output key. Stacking multiple
    groups of input keys into different output keys requires multiple
    transforms.

    This transform can be useful for environments that have multiple agents with
    identical specs under different keys. The specs and tensordicts for the
    agents can be stacked together under a shared key, in order to run MARL
    algorithms that expect the tensors for observations, rewards, etc. to
    contain batched data for all the agents.

    Args:
        in_keys (sequence of NestedKey): keys to be stacked.
        out_key (NestedKey): key of the resulting stacked entry.
        in_key_inv (NestedKey, optional): key to unstack during :meth:`~.inv`
            calls. Default is ``None``.
        out_keys_inv (sequence of NestedKey, optional): keys of the resulting
            unstacked entries after :meth:`~.inv` calls. Default is ``None``.
        dim (int, optional): dimension to insert. Default is ``-1``.
        allow_positive_dim (bool, optional): if ``True``, positive dimensions
            are accepted.  Defaults to ``False``, ie. non-negative dimensions are
            not permitted.

    Keyword Args:
        del_keys (bool, optional): if ``True``, the input values will be deleted
            after stacking. Default is ``True``.

    Examples:
        >>> import torch
        >>> from tensordict import TensorDict
        >>> from torchrl.envs import Stack
        >>> td = TensorDict({"key1": torch.zeros(3), "key2": torch.ones(3)}, [])
        >>> td
        TensorDict(
            fields={
                key1: Tensor(shape=torch.Size([3]), device=cpu, dtype=torch.float32, is_shared=False),
                key2: Tensor(shape=torch.Size([3]), device=cpu, dtype=torch.float32, is_shared=False)},
            batch_size=torch.Size([]),
            device=None,
            is_shared=False)
        >>> transform = Stack(in_keys=["key1", "key2"], out_key="out", dim=-2)
        >>> transform(td)
        TensorDict(
            fields={
                out: Tensor(shape=torch.Size([2, 3]), device=cpu, dtype=torch.float32, is_shared=False)},
            batch_size=torch.Size([]),
            device=None,
            is_shared=False)
        >>> td["out"]
        tensor([[0., 0., 0.],
                [1., 1., 1.]])

        >>> agent_0 = TensorDict({"obs": torch.rand(4, 5), "reward": torch.zeros(1)})
        >>> agent_1 = TensorDict({"obs": torch.rand(4, 5), "reward": torch.zeros(1)})
        >>> td = TensorDict({"agent_0": agent_0, "agent_1": agent_1})
        >>> transform = Stack(in_keys=["agent_0", "agent_1"], out_key="agents")
        >>> transform(td)
        TensorDict(
            fields={
                agents: TensorDict(
                    fields={
                        obs: Tensor(shape=torch.Size([2, 4, 5]), device=cpu, dtype=torch.float32, is_shared=False),
                        reward: Tensor(shape=torch.Size([2, 1]), device=cpu, dtype=torch.float32, is_shared=False)},
                    batch_size=torch.Size([2]),
                    device=None,
                    is_shared=False)},
            batch_size=torch.Size([]),
            device=None,
            is_shared=False)
    """

    invertible = True

    def __init__(
        self,
        in_keys: Sequence[NestedKey],
        out_key: NestedKey,
        in_key_inv: NestedKey | None = None,
        out_keys_inv: Sequence[NestedKey] | None = None,
        dim: int = -1,
        allow_positive_dim: bool = False,
        *,
        del_keys: bool = True,
    ):
        if not allow_positive_dim and dim >= 0:
            raise ValueError(
                "dim should be negative to accommodate for envs of different "
                "batch_sizes. If you need dim to be positive, set "
                "allow_positive_dim=True."
            )

        if in_key_inv is None and out_keys_inv is not None:
            raise ValueError("out_keys_inv was specified, but in_key_inv was not")
        elif in_key_inv is not None and out_keys_inv is None:
            raise ValueError("in_key_inv was specified, but out_keys_inv was not")

        super().__init__(
            in_keys=in_keys,
            out_keys=[out_key],
            in_keys_inv=None if in_key_inv is None else [in_key_inv],
            out_keys_inv=out_keys_inv,
        )

        for in_key in self.in_keys:
            if len(in_key) == len(self.out_keys[0]):
                if all(k1 == k2 for k1, k2 in zip(in_key, self.out_keys[0])):
                    raise ValueError(f"{self}: out_key cannot be in in_keys")
        parent_keys = []
        for key in self.in_keys:
            if isinstance(key, (list, tuple)):
                for parent_level in range(1, len(key)):
                    parent_key = tuple(key[:-parent_level])
                    if parent_key not in parent_keys:
                        parent_keys.append(parent_key)
        self._maybe_del_parent_keys = sorted(parent_keys, key=len, reverse=True)
        self.dim = dim
        self._del_keys = del_keys
        self._keys_to_exclude = None

    def _call(self, next_tensordict: TensorDictBase) -> TensorDictBase:
        values = []
        for in_key in self.in_keys:
            value = next_tensordict.get(in_key, default=None)
            if value is not None:
                values.append(value)
            elif not self.missing_tolerance:
                raise KeyError(
                    f"{self}: '{in_key}' not found in tensordict {next_tensordict}"
                )

        out_tensor = torch.stack(values, dim=self.dim)
        next_tensordict.set(self.out_keys[0], out_tensor)
        if self._del_keys:
            next_tensordict.exclude(*self.in_keys, inplace=True)
            for parent_key in self._maybe_del_parent_keys:
                if len(next_tensordict[parent_key].keys()) == 0:
                    next_tensordict.exclude(parent_key, inplace=True)
        return next_tensordict

    forward = _call

    def _inv_call(self, tensordict: TensorDictBase) -> TensorDictBase:
        if len(self.in_keys_inv) == 0:
            return tensordict

        if self.in_keys_inv[0] not in tensordict.keys(include_nested=True):
            return tensordict
        values = torch.unbind(tensordict[self.in_keys_inv[0]], dim=self.dim)
        for value, out_key_inv in _zip_strict(values, self.out_keys_inv):
            tensordict = tensordict.set(out_key_inv, value)
        return tensordict.exclude(self.in_keys_inv[0])

    def _reset(
        self, tensordict: TensorDictBase, tensordict_reset: TensorDictBase
    ) -> TensorDictBase:
        with _set_missing_tolerance(self, True):
            tensordict_reset = self._call(tensordict_reset)
        return tensordict_reset

    def _transform_spec(self, spec: TensorSpec) -> TensorSpec:
        if not isinstance(spec, Composite):
            raise TypeError(f"{self}: Only specs of type Composite can be transformed")

        spec_keys = spec.keys(include_nested=True)
        keys_to_stack = [key for key in spec_keys if key in self.in_keys]
        specs_to_stack = [spec[key] for key in keys_to_stack]

        if len(specs_to_stack) == 0:
            return spec

        stacked_specs = torch.stack(specs_to_stack, dim=self.dim)
        spec.set(self.out_keys[0], stacked_specs)

        if self._del_keys:
            for key in keys_to_stack:
                del spec[key]
            for parent_key in self._maybe_del_parent_keys:
                if len(spec[parent_key]) == 0:
                    del spec[parent_key]

        return spec

    def transform_input_spec(self, input_spec: TensorSpec) -> TensorSpec:
        self._transform_spec(input_spec["full_state_spec"])
        self._transform_spec(input_spec["full_action_spec"])
        return input_spec

    def transform_observation_spec(self, observation_spec: TensorSpec) -> TensorSpec:
        return self._transform_spec(observation_spec)

    def transform_reward_spec(self, reward_spec: TensorSpec) -> TensorSpec:
        return self._transform_spec(reward_spec)

    def transform_done_spec(self, done_spec: TensorSpec) -> TensorSpec:
        return self._transform_spec(done_spec)

    def __repr__(self) -> str:
        return (
            f"{self.__class__.__name__}("
            f"in_keys={self.in_keys}, "
            f"out_key={self.out_keys[0]}, "
            f"dim={self.dim}"
            ")"
        )


class DiscreteActionProjection(Transform):
    """Projects discrete actions from a high dimensional space to a low dimensional space.

    Given a discrete action (from 1 to N) encoded as a one-hot vector and a
    maximum action index num_actions (with num_actions < N), transforms the action such that
    action_out is at most num_actions.

    If the input action is > num_actions, it is being replaced by a random value
    between 0 and num_actions-1. Otherwise the same action is kept.
    This is intended to be used with policies applied over multiple discrete
    control environments with different action space.

    A call to DiscreteActionProjection.forward (eg from a replay buffer or in a
    sequence of nn.Modules) will call the transform num_actions_effective -> max_actions
    on the :obj:`"in_keys"`, whereas a call to _call will be ignored. Indeed,
    transformed envs are instructed to update the input keys only for the inner
    base_env, but the original input keys will remain unchanged.

    Args:
        num_actions_effective (int): max number of action considered.
        max_actions (int): maximum number of actions that this module can read.
        action_key (NestedKey, optional): key name of the action. Defaults to "action".
        include_forward (bool, optional): if ``True``, a call to forward will also
            map the action from one domain to the other when the module is called
            by a replay buffer or an nn.Module chain. Defaults to True.

    Examples:
        >>> torch.manual_seed(0)
        >>> N = 3
        >>> M = 2
        >>> action = torch.zeros(N, dtype=torch.long)
        >>> action[-1] = 1
        >>> td = TensorDict({"action": action}, [])
        >>> transform = DiscreteActionProjection(num_actions_effective=M, max_actions=N)
        >>> _ = transform.inv(td)
        >>> print(td.get("action"))
        tensor([1])
    """

    def __init__(
        self,
        num_actions_effective: int,
        max_actions: int,
        action_key: NestedKey = "action",
        include_forward: bool = True,
    ):
        in_keys_inv = [action_key]
        if include_forward:
            in_keys = in_keys_inv
        else:
            in_keys = []
        if in_keys_inv is None:
            in_keys_inv = []
        super().__init__(
            in_keys=in_keys,
            out_keys=copy(in_keys),
            in_keys_inv=in_keys_inv,
            out_keys_inv=copy(in_keys_inv),
        )
        self.num_actions_effective = num_actions_effective
        self.max_actions = max_actions
        if max_actions < num_actions_effective:
            raise RuntimeError(
                "The `max_actions` int must be greater or equal to `num_actions_effective`."
            )

    def _call(self, next_tensordict: TensorDictBase) -> TensorDictBase:
        # We don't do anything here because the action is modified by the inv
        # method but we don't need to map it back as it won't be updated in the original
        # tensordict
        return next_tensordict

    def _apply_transform(self, action: torch.Tensor) -> None:
        # We still need to code the forward transform for replay buffers and models
        action = action.argmax(-1)  # bool to int
        action = nn.functional.one_hot(action, self.max_actions)
        return action

    def _inv_apply_transform(self, action: torch.Tensor) -> torch.Tensor:
        if action.shape[-1] != self.max_actions:
            raise RuntimeError(
                f"action.shape[-1]={action.shape[-1]} must match self.max_actions={self.max_actions}."
            )
        action = action.long().argmax(-1)  # bool to int
        idx = action >= self.num_actions_effective
        if idx.any():
            action[idx] = torch.randint(self.num_actions_effective, (idx.sum(),))
        action = nn.functional.one_hot(action, self.num_actions_effective)
        return action

    def transform_input_spec(self, input_spec: Composite):
        input_spec = input_spec.clone()
        for key in input_spec["full_action_spec"].keys(True, True):
            key = ("full_action_spec", key)
            break
        else:
            raise KeyError("key not found in action_spec.")
        input_spec[key] = OneHot(
            self.max_actions,
            shape=(*input_spec[key].shape[:-1], self.max_actions),
            device=input_spec.device,
            dtype=input_spec[key].dtype,
        )
        return input_spec

    def __repr__(self) -> str:
        return (
            f"{self.__class__.__name__}(num_actions_effective={self.num_actions_effective}, max_actions={self.max_actions}, "
            f"in_keys_inv={self.in_keys_inv})"
        )


class FrameSkipTransform(Transform):
    """A frame-skip transform.

    This transform applies the same action repeatedly in the parent environment,
    which improves stability on certain training sota-implementations.

    Args:
        frame_skip (int, optional): a positive integer representing the number
            of frames during which the same action must be applied.

    """

    def __init__(self, frame_skip: int = 1):
        super().__init__()
        if frame_skip < 1:
            raise ValueError("frame_skip should have a value greater or equal to one.")
        self.frame_skip = frame_skip

    def _step(
        self, tensordict: TensorDictBase, next_tensordict: TensorDictBase
    ) -> TensorDictBase:
        parent = self.parent
        if parent is None:
            raise RuntimeError("parent not found for FrameSkipTransform")
        reward_key = parent.reward_key
        reward = next_tensordict.get(reward_key)
        for _ in range(self.frame_skip - 1):
            next_tensordict = parent._step(tensordict)
            reward = reward + next_tensordict.get(reward_key)
        return next_tensordict.set(reward_key, reward)

    def forward(self, tensordict):
        raise RuntimeError(
            "FrameSkipTransform can only be used when appended to a transformed env."
        )


class NoopResetEnv(Transform):
    """Runs a series of random actions when an environment is reset.

    Args:
        env (EnvBase): env on which the random actions have to be
            performed. Can be the same env as the one provided to the
            TransformedEnv class
        noops (int, optional): upper-bound on the number of actions
            performed after reset. Default is `30`.
            If noops is too high such that it results in the env being
            done or truncated before the all the noops are applied,
            in multiple trials, the transform raises a RuntimeError.
        random (bool, optional): if False, the number of random ops will
            always be equal to the noops value. If True, the number of
            random actions will be randomly selected between 0 and noops.
            Default is `True`.

    """

    def __init__(self, noops: int = 30, random: bool = True):
        """Sample initial states by taking random number of no-ops on reset."""
        super().__init__()
        self.noops = noops
        self.random = random

    @property
    def base_env(self):
        return self.parent

    def _reset(
        self, tensordict: TensorDictBase, tensordict_reset: TensorDictBase
    ) -> TensorDictBase:
        """Do no-op action for a number of steps in [1, noop_max]."""
        parent = self.parent
        if parent is None:
            raise RuntimeError(
                "NoopResetEnv.parent not found. Make sure that the parent is set."
            )
        # Merge the two tensordicts
        tensordict = parent._reset_proc_data(tensordict.clone(False), tensordict_reset)
        # check that there is a single done state -- behavior is undefined for multiple dones
        done_keys = parent.done_keys
        reward_key = parent.reward_key
        if parent.batch_size.numel() > 1:
            raise ValueError(
                "The parent environment batch-size is non-null. "
                "NoopResetEnv is designed to work on single env instances, as partial reset "
                "is currently not supported. If you feel like this is a missing feature, submit "
                "an issue on TorchRL github repo. "
                "In case you are trying to use NoopResetEnv over a batch of environments, know "
                "that you can have a transformed batch of transformed envs, such as: "
                "`TransformedEnv(ParallelEnv(3, lambda: TransformedEnv(MyEnv(), NoopResetEnv(3))), OtherTransform())`."
            )

        noops = (
            self.noops if not self.random else torch.randint(self.noops, (1,)).item()
        )

        trial = 0
        while trial <= _MAX_NOOPS_TRIALS:
            i = 0

            while i < noops:
                i += 1
                tensordict = parent.rand_step(tensordict)
                reset = False
                # if any of the done_keys is True, we break
                for done_key in done_keys:
                    done = tensordict.get(("next", done_key))
                    if done.numel() > 1:
                        raise ValueError(
                            f"{type(self)} only supports scalar done states."
                        )
                    if done:
                        reset = True
                        break
                tensordict = step_mdp(tensordict, exclude_done=False)
                if reset:
                    tensordict = parent.reset(tensordict.clone(False))
                    break
            else:
                break

            trial += 1

        else:
            raise RuntimeError(
                f"Parent env was repeatedly done or truncated"
                f" before the sampled number of noops (={noops}) could be applied. "
            )
        tensordict_reset = tensordict
        return tensordict_reset.exclude(reward_key, inplace=True)

    def __repr__(self) -> str:
        random = self.random
        noops = self.noops
        class_name = self.__class__.__name__
        return f"{class_name}(noops={noops}, random={random})"


class TensorDictPrimer(Transform):
    """A primer for TensorDict initialization at reset time.

    This transform will populate the tensordict at reset with values drawn from
    the relative tensorspecs provided at initialization.
    If the transform is used out of the env context (e.g. as an nn.Module or
    appended to a replay buffer), a call to `forward` will also populate the
    tensordict with the desired features.

    Args:
        primers (dict or Composite, optional): a dictionary containing
            key-spec pairs which will be used to populate the input tensordict.
            :class:`~torchrl.data.Composite` instances are supported too.
        random (bool, optional): if ``True``, the values will be drawn randomly from
            the TensorSpec domain (or a unit Gaussian if unbounded). Otherwise a fixed value will be assumed.
            Defaults to `False`.
        default_value (:obj:`float`, Callable, Dict[NestedKey, float], Dict[NestedKey, Callable], optional): If non-random
            filling is chosen, `default_value` will be used to populate the tensors.

            - If `default_value` is a float or any other scala, all elements of the tensors will be set to that value.
            - If it is a callable and `single_default_value=False` (default), this callable is expected to return a tensor
              fitting the specs (ie, ``default_value()`` will be called independently for each leaf spec).
            - If it is a callable and ``single_default_value=True``, then the callable will be called just once and it is expected
              that the structure of its returned TensorDict instance or equivalent will match the provided specs.
              The ``default_value`` must accept an optional `reset` keyword argument indicating which envs are to be reset.
              The returned `TensorDict` must have as many elements as the number of envs to reset.

              .. seealso:: :class:`~torchrl.envs.DataLoadingPrimer`

            - Finally, if `default_value` is a dictionary of tensors or a dictionary of callables with keys matching
              those of the specs, these will be used to generate the corresponding tensors. Defaults to `0.0`.

        reset_key (NestedKey, optional): the reset key to be used as partial
            reset indicator. Must be unique. If not provided, defaults to the
            only reset key of the parent environment (if it has only one)
            and raises an exception otherwise.
        single_default_value (bool, optional): if ``True`` and `default_value` is a callable, it will be expected that
            ``default_value`` returns a single tensordict matching the specs. If `False`, `default_value()` will be
            called independently for each leaf. Defaults to ``False``.
        call_before_env_reset (bool, optional): if ``True``, the tensordict is populated before `env.reset` is called.
            Defaults to ``False``.
        **kwargs: each keyword argument corresponds to a key in the tensordict.
            The corresponding value has to be a TensorSpec instance indicating
            what the value must be.

    When used in a `TransformedEnv`, the spec shapes must match the environment's shape if
    the parent environment is batch-locked (`env.batch_locked=True`). If the spec shapes and
    parent shapes do not match, the spec shapes are modified in-place to match the leading
    dimensions of the parent's batch size. This adjustment is made for cases where the parent
    batch size dimension is not known during instantiation.

    Examples:
        >>> from torchrl.envs.libs.gym import GymEnv
        >>> from torchrl.envs import SerialEnv
        >>> base_env = SerialEnv(2, lambda: GymEnv("Pendulum-v1"))
        >>> env = TransformedEnv(base_env)
        >>> # the env is batch-locked, so the leading dims of the spec must match those of the env
        >>> env.append_transform(TensorDictPrimer(mykey=Unbounded([2, 3])))
        >>> td = env.reset()
        >>> print(td)
        TensorDict(
            fields={
                done: Tensor(shape=torch.Size([2, 1]), device=cpu, dtype=torch.bool, is_shared=False),
                mykey: Tensor(shape=torch.Size([2, 3]), device=cpu, dtype=torch.float32, is_shared=False),
                observation: Tensor(shape=torch.Size([2, 3]), device=cpu, dtype=torch.float32, is_shared=False)},
            batch_size=torch.Size([2]),
            device=cpu,
            is_shared=False)
        >>> # the entry is populated with 0s
        >>> print(td.get("mykey"))
        tensor([[0., 0., 0.],
                [0., 0., 0.]])

    When calling ``env.step()``, the current value of the key will be carried
    in the ``"next"`` tensordict __unless it already exists__.

    Examples:
        >>> td = env.rand_step(td)
        >>> print(td.get(("next", "mykey")))
        tensor([[0., 0., 0.],
                [0., 0., 0.]])
        >>> # with another value for "mykey", the previous value is not carried on
        >>> td = env.reset()
        >>> td = td.set(("next", "mykey"), torch.ones(2, 3))
        >>> td = env.rand_step(td)
        >>> print(td.get(("next", "mykey")))
        tensor([[1., 1., 1.],
                [1., 1., 1.]])

    Examples:
        >>> from torchrl.envs.libs.gym import GymEnv
        >>> from torchrl.envs import SerialEnv, TransformedEnv
        >>> from torchrl.modules.utils import get_primers_from_module
        >>> from torchrl.modules import GRUModule
        >>> base_env = SerialEnv(2, lambda: GymEnv("Pendulum-v1"))
        >>> env = TransformedEnv(base_env)
        >>> model = GRUModule(input_size=2, hidden_size=2, in_key="observation", out_key="action")
        >>> primers = get_primers_from_module(model)
        >>> print(primers) # Primers shape is independent of the env batch size
        TensorDictPrimer(primers=Composite(
            recurrent_state: UnboundedContinuous(
                shape=torch.Size([1, 2]),
                space=ContinuousBox(
                    low=Tensor(shape=torch.Size([1, 2]), device=cpu, dtype=torch.float32, contiguous=True),
                    high=Tensor(shape=torch.Size([1, 2]), device=cpu, dtype=torch.float32, contiguous=True)),
                device=cpu,
                dtype=torch.float32,
                domain=continuous),
            device=None,
            shape=torch.Size([])), default_value={'recurrent_state': 0.0}, random=None)
        >>> env.append_transform(primers)
        >>> print(env.reset()) # The primers are automatically expanded to match the env batch size
        TensorDict(
            fields={
                done: Tensor(shape=torch.Size([2, 1]), device=cpu, dtype=torch.bool, is_shared=False),
                observation: Tensor(shape=torch.Size([2, 3]), device=cpu, dtype=torch.float32, is_shared=False),
                recurrent_state: Tensor(shape=torch.Size([2, 1, 2]), device=cpu, dtype=torch.float32, is_shared=False),
                terminated: Tensor(shape=torch.Size([2, 1]), device=cpu, dtype=torch.bool, is_shared=False),
                truncated: Tensor(shape=torch.Size([2, 1]), device=cpu, dtype=torch.bool, is_shared=False)},
            batch_size=torch.Size([2]),
            device=None,
            is_shared=False)

    .. note:: Some TorchRL modules rely on specific keys being present in the environment TensorDicts,
        like :class:`~torchrl.modules.models.LSTM` or :class:`~torchrl.modules.models.GRU`.
        To facilitate this process, the method :func:`~torchrl.modules.utils.get_primers_from_module`
        automatically checks for required primer transforms in a module and its submodules and
        generates them.
    """

    def __init__(
        self,
        primers: dict | Composite = None,
        random: bool | None = None,
        default_value: float
        | Callable
        | dict[NestedKey, float]
        | dict[NestedKey, Callable] = None,
        reset_key: NestedKey | None = None,
        expand_specs: bool = None,
        single_default_value: bool = False,
        call_before_env_reset: bool = False,
        **kwargs,
    ):
        self.device = kwargs.pop("device", None)
        if primers is not None:
            if kwargs:
                raise RuntimeError(
                    f"providing the primers as a dictionary is incompatible with extra keys "
                    f"'{kwargs.keys()}' provided as kwargs."
                )
            kwargs = primers
        if not isinstance(kwargs, Composite):
            shape = kwargs.pop("shape", None)
            device = self.device
            if "batch_size" in kwargs.keys():
                extra_kwargs = {"batch_size": kwargs.pop("batch_size")}
            else:
                extra_kwargs = {}
            primers = Composite(kwargs, device=device, shape=shape, **extra_kwargs)
        self.primers = primers
        self.expand_specs = expand_specs
        self.call_before_env_reset = call_before_env_reset

        if random and default_value:
            raise ValueError(
                "Setting random to True and providing a default_value are incompatible."
            )
        default_value = (
            default_value or 0.0
        )  # if not random and no default value, use 0.0
        self.random = random
        if isinstance(default_value, dict):
            default_value = TensorDict(default_value, [])
            default_value_keys = default_value.keys(
                True,
                True,
                is_leaf=lambda x: issubclass(x, (NonTensorData, torch.Tensor)),
            )
            if set(default_value_keys) != set(self.primers.keys(True, True)):
                raise ValueError(
                    "If a default_value dictionary is provided, it must match the primers keys."
                )
        elif single_default_value:
            pass
        else:
            default_value = {
                key: default_value for key in self.primers.keys(True, True)
            }
        self.single_default_value = single_default_value
        self.default_value = default_value
        self._validated = False
        self.reset_key = reset_key

        # sanity check
        for spec in self.primers.values(True, True):
            if not isinstance(spec, TensorSpec):
                raise ValueError(
                    "The values of the primers must be a subtype of the TensorSpec class. "
                    f"Got {type(spec)} instead."
                )
        super().__init__()

    @property
    def reset_key(self):
        reset_key = self.__dict__.get("_reset_key")
        if reset_key is None:
            if self.parent is None:
                raise RuntimeError(
                    "Missing parent, cannot infer reset_key automatically."
                )
            reset_keys = self.parent.reset_keys
            if len(reset_keys) > 1:
                raise RuntimeError(
                    f"Got more than one reset key in env {self.container}, cannot infer which one to use. "
                    f"Consider providing the reset key in the {type(self)} constructor."
                )
            reset_key = self._reset_key = reset_keys[0]
        return reset_key

    @reset_key.setter
    def reset_key(self, value):
        self._reset_key = value

    @property
    def device(self):
        device = self._device
        if device is None and hasattr(self, "parent") and self.parent is not None:
            device = self.parent.device
            self._device = device
        return device

    @device.setter
    def device(self, value):
        if value is None:
            self._device = None
            return
        self._device = torch.device(value)

    def to(self, *args, **kwargs):
        device, dtype, non_blocking, convert_to_format = torch._C._nn._parse_to(
            *args, **kwargs
        )
        if device is not None:
            self.device = device
            self.empty_cache()
            self.primers = self.primers.to(device)
        return super().to(*args, **kwargs)

    def _expand_shape(self, spec):
        return spec.expand((*self.parent.batch_size, *spec.shape))

    def transform_observation_spec(self, observation_spec: Composite) -> Composite:
        if not isinstance(observation_spec, Composite):
            raise ValueError(
                f"observation_spec was expected to be of type Composite. Got {type(observation_spec)} instead."
            )

        if self.primers.shape[: observation_spec.ndim] != observation_spec.shape:
            if self.expand_specs:
                self.primers = self._expand_shape(self.primers)
            elif self.expand_specs is None:
                raise RuntimeError(
                    f"expand_specs wasn't specified in the {type(self).__name__} constructor, and the shape of the primers "
                    f"and observation specs mismatch ({self.primers.shape=} and {observation_spec.shape=}) - indicating a batch-size incongruency. Make sure the expand_specs arg "
                    f"is properly set or that the primer shape matches the environment batch-size."
                )
            else:
                self.primers.shape = observation_spec.shape

        device = observation_spec.device
        observation_spec.update(self.primers.clone().to(device))
        return observation_spec

    def transform_input_spec(self, input_spec: TensorSpec) -> TensorSpec:
        new_state_spec = self.transform_observation_spec(input_spec["full_state_spec"])
        for action_key in list(input_spec["full_action_spec"].keys(True, True)):
            if action_key in new_state_spec.keys(True, True):
                input_spec["full_action_spec", action_key] = new_state_spec[action_key]
                del new_state_spec[action_key]
        input_spec["full_state_spec"] = new_state_spec
        return input_spec

    @property
    def _batch_size(self):
        return self.parent.batch_size

    def _validate_value_tensor(self, value, spec):
        if not spec.is_in(value):
            raise RuntimeError(f"Value ({value}) is not in the spec domain ({spec}).")
        return True

    def forward(self, tensordict: TensorDictBase) -> TensorDictBase:
        if self.single_default_value and callable(self.default_value):
            tensordict.update(self.default_value())
            for key, spec in self.primers.items(True, True):
                if not self._validated:
                    self._validate_value_tensor(tensordict.get(key), spec)
            if not self._validated:
                self._validated = True
            return tensordict
        for key, spec in self.primers.items(True, True):
            if spec.shape[: len(tensordict.shape)] != tensordict.shape:
                raise RuntimeError(
                    "The leading shape of the spec must match the tensordict's, "
                    "but it does not: got "
                    f"tensordict.shape={tensordict.shape} whereas {key} spec's shape is "
                    f"{spec.shape}."
                )
            if self.random:
                value = spec.rand()
            else:
                value = self.default_value[key]
                if callable(value):
                    value = value()
                    if not self._validated:
                        self._validate_value_tensor(value, spec)
                else:
                    value = torch.full(
                        spec.shape,
                        value,
                        device=spec.device,
                    )

            tensordict.set(key, value)
        if not self._validated:
            self._validated = True
        return tensordict

    def _step(
        self, tensordict: TensorDictBase, next_tensordict: TensorDictBase
    ) -> TensorDictBase:
        for key in self.primers.keys(True, True):
            # We relax a bit the condition here, allowing nested but not leaf values to
            #  be checked against
            if key not in next_tensordict.keys(True, is_leaf=_is_leaf_nontensor):
                prev_val = tensordict.get(key)
                next_tensordict.set(key, prev_val)
        return next_tensordict

    def _reset(
        self, tensordict: TensorDictBase, tensordict_reset: TensorDictBase
    ) -> TensorDictBase:
        """Sets the default values in the input tensordict.

        If the parent is batch-locked, we make sure the specs have the appropriate leading
        shape. We allow for execution when the parent is missing, in which case the
        spec shape is assumed to match the tensordict's.
        """
        if self.call_before_env_reset:
            return tensordict_reset
        return self._reset_func(tensordict, tensordict_reset)

    def _reset_env_preprocess(self, tensordict: TensorDictBase) -> TensorDictBase:
        if not self.call_before_env_reset:
            return tensordict
        if tensordict is None:
            parent = self.parent
            if parent is not None:
                device = parent.device
                batch_size = parent.batch_size
            else:
                device = None
                batch_size = ()
            tensordict = TensorDict(device=device, batch_size=batch_size)
        return self._reset_func(tensordict, tensordict)

    def _reset_func(
        self, tensordict, tensordict_reset: TensorDictBase
    ) -> TensorDictBase:
        _reset = _get_reset(self.reset_key, tensordict)
        if (
            self.parent
            and self.parent.batch_locked
            and self.primers.shape[: len(self.parent.shape)] != self.parent.batch_size
        ):
            self.primers = self._expand_shape(self.primers)
        if _reset.any():
            if self.single_default_value and callable(self.default_value):
                if not _reset.all():
                    # FIXME: use masked op
                    tensordict_reset = tensordict_reset.clone()
                    reset_val = self.default_value(reset=_reset)
                    # This is safe because env.reset calls _update_during_reset which will discard the new data
                    tensordict_reset = (
                        self.container.full_observation_spec.zero().select(
                            *reset_val.keys(True)
                        )
                    )
                    tensordict_reset[_reset] = reset_val
                else:
                    resets = self.default_value(reset=_reset)
                    tensordict_reset.update(resets)

                for key, spec in self.primers.items(True, True):
                    if not self._validated:
                        self._validate_value_tensor(tensordict_reset.get(key), spec)
                self._validated = True
                return tensordict_reset

            for key, spec in self.primers.items(True, True):
                if self.random:
                    shape = (
                        ()
                        if (not self.parent or self.parent.batch_locked)
                        else tensordict.batch_size
                    )
                    value = spec.rand(shape)
                else:
                    value = self.default_value[key]
                    if callable(value):
                        value = value()
                        if not self._validated:
                            self._validate_value_tensor(value, spec)
                    else:
                        value = torch.full(
                            spec.shape,
                            value,
                            device=spec.device,
                        )
                        prev_val = tensordict.get(key, 0.0)
                        value = torch.where(
                            expand_as_right(_reset, value), value, prev_val
                        )
                tensordict_reset.set(key, value)
            self._validated = True
        return tensordict_reset

    def __repr__(self) -> str:
        class_name = self.__class__.__name__
        if callable(self.default_value):
            default_value = self.default_value
        else:
            default_value = {
                key: value if isinstance(value, float) else "Callable"
                for key, value in self.default_value.items()
            }
        return f"{class_name}(primers={self.primers}, default_value={default_value}, random={self.random})"


class PinMemoryTransform(Transform):
    """Calls pin_memory on the tensordict to facilitate writing on CUDA devices."""

    def __init__(self):
        super().__init__()

    def _call(self, next_tensordict: TensorDictBase) -> TensorDictBase:
        return next_tensordict.pin_memory()

    forward = _call

    def _reset(
        self, tensordict: TensorDictBase, tensordict_reset: TensorDictBase
    ) -> TensorDictBase:
        with _set_missing_tolerance(self, True):
            tensordict_reset = self._call(tensordict_reset)
        return tensordict_reset


def _sum_left(val, dest):
    while val.ndimension() > dest.ndimension():
        val = val.sum(0)
    return val


class gSDENoise(TensorDictPrimer):
    """A gSDE noise initializer.

    See the :func:`~torchrl.modules.models.exploration.gSDEModule' for more info.
    """

    def __init__(
        self,
        state_dim=None,
        action_dim=None,
        shape=None,
        **kwargs,
    ) -> None:
        self.state_dim = state_dim
        self.action_dim = action_dim
        if shape is None:
            shape = ()
        tail_dim = (
            (1,) if state_dim is None or action_dim is None else (action_dim, state_dim)
        )
        random = state_dim is not None and action_dim is not None
        feat_shape = tuple(shape) + tail_dim
        primers = Composite({"_eps_gSDE": Unbounded(shape=feat_shape)}, shape=shape)
        super().__init__(primers=primers, random=random, **kwargs)


class _VecNormMeta(abc.ABCMeta):
    def __call__(cls, *args, **kwargs):
        new_api = kwargs.pop("new_api", None)
        if new_api is None:
            warnings.warn(
                "The VecNorm class is to be deprecated in favor of `torchrl.envs.VecNormV2` and will be replaced by "
                "that class in v0.10. You can adapt to these changes by using the `new_api` argument or importing "
                "the `VecNormV2` class from `torchrl.envs`.",
                category=FutureWarning,
            )
            new_api = False
        if new_api:
            from torchrl.envs import VecNormV2

            return VecNormV2(*args, **kwargs)
        return super().__call__(*args, **kwargs)


class VecNorm(Transform, metaclass=_VecNormMeta):
    """Moving average normalization layer for torchrl environments.

    .. warning:: This class is to be deprecated in favor of :class:`~torchrl.envs.VecNormV2` and will be replaced by
        that class in v0.10. You can adapt to these changes by using the `new_api` argument or importing the
        `VecNormV2` class from `torchrl.envs`.

    VecNorm keeps track of the summary statistics of a dataset to standardize
    it on-the-fly. If the transform is in 'eval' mode, the running
    statistics are not updated.

    If multiple processes are running a similar environment, one can pass a
    TensorDictBase instance that is placed in shared memory: if so, every time
    the normalization layer is queried it will update the values for all
    processes that share the same reference.

    To use VecNorm at inference time and avoid updating the values with the new
    observations, one should substitute this layer by :meth:`~.to_observation_norm`.
    This will provide a static version of `VecNorm` which will not be updated
    when the source transform is updated.
    To get a frozen copy of the VecNorm layer, see :meth:`~.frozen_copy`.

    Args:
        in_keys (sequence of NestedKey, optional): keys to be updated.
            default: ["observation", "reward"]
        out_keys (sequence of NestedKey, optional): destination keys.
            Defaults to ``in_keys``.
        shared_td (TensorDictBase, optional): A shared tensordict containing the
            keys of the transform.
        lock (mp.Lock): a lock to prevent race conditions between processes.
            Defaults to None (lock created during init).
        decay (number, optional): decay rate of the moving average.
            default: 0.99
        eps (number, optional): lower bound of the running standard
            deviation (for numerical underflow). Default is 1e-4.
        shapes (List[torch.Size], optional): if provided, represents the shape
            of each in_keys. Its length must match the one of ``in_keys``.
            Each shape must match the trailing dimension of the corresponding
            entry.
            If not, the feature dimensions of the entry (ie all dims that do
            not belong to the tensordict batch-size) will be considered as
            feature dimension.
        new_api (bool or None, optional): if ``True``, an instance of VecNormV2 will be returned.
            If not passed, a warning will be raised.
            Defaults to ``False``.

    Examples:
        >>> from torchrl.envs.libs.gym import GymEnv
        >>> t = VecNorm(decay=0.9)
        >>> env = GymEnv("Pendulum-v0")
        >>> env = TransformedEnv(env, t)
        >>> tds = []
        >>> for _ in range(1000):
        ...     td = env.rand_step()
        ...     if td.get("done"):
        ...         _ = env.reset()
        ...     tds += [td]
        >>> tds = torch.stack(tds, 0)
        >>> print((abs(tds.get(("next", "observation")).mean(0))<0.2).all())
        tensor(True)
        >>> print((abs(tds.get(("next", "observation")).std(0)-1)<0.2).all())
        tensor(True)

    """

    def __init__(
        self,
        in_keys: Sequence[NestedKey] | None = None,
        out_keys: Sequence[NestedKey] | None = None,
        shared_td: TensorDictBase | None = None,
        lock: mp.Lock = None,
        decay: float = 0.9999,
        eps: float = 1e-4,
        shapes: list[torch.Size] = None,
        new_api: bool | None = None,
    ) -> None:

        warnings.warn(
            "This class is to be deprecated in favor of :class:`~torchrl.envs.VecNormV2`.",
            category=FutureWarning,
        )

        if lock is None:
            lock = mp.Lock()
        if in_keys is None:
            in_keys = ["observation", "reward"]
        if out_keys is None:
            out_keys = copy(in_keys)
        super().__init__(in_keys=in_keys, out_keys=out_keys)
        self._td = shared_td
        if shared_td is not None and not (
            shared_td.is_shared() or shared_td.is_memmap()
        ):
            raise RuntimeError(
                "shared_td must be either in shared memory or a memmap " "tensordict."
            )
        if shared_td is not None:
            for key in in_keys:
                if (
                    (_append_last(key, "_sum") not in shared_td.keys())
                    or (_append_last(key, "_ssq") not in shared_td.keys())
                    or (_append_last(key, "_count") not in shared_td.keys())
                ):
                    raise KeyError(
                        f"key {key} not present in the shared tensordict "
                        f"with keys {shared_td.keys()}"
                    )

        self.lock = lock
        self.decay = decay
        self.shapes = shapes
        self.eps = eps
        self.frozen = False

    def freeze(self) -> VecNorm:
        """Freezes the VecNorm, avoiding the stats to be updated when called.

        See :meth:`~.unfreeze`.
        """
        self.frozen = True
        return self

    def unfreeze(self) -> VecNorm:
        """Unfreezes the VecNorm.

        See :meth:`~.freeze`.
        """
        self.frozen = False
        return self

    def frozen_copy(self):
        """Returns a copy of the Transform that keeps track of the stats but does not update them."""
        if self._td is None:
            raise RuntimeError(
                "Make sure the VecNorm has been initialized before creating a frozen copy."
            )
        clone = self.clone()
        # replace values
        clone._td = self._td.copy()
        # freeze
        return clone.freeze()

    def _reset(
        self, tensordict: TensorDictBase, tensordict_reset: TensorDictBase
    ) -> TensorDictBase:
        # TODO: remove this decorator when trackers are in data
        with _set_missing_tolerance(self, True):
            return self._call(tensordict_reset)
        return tensordict_reset

    def _call(self, next_tensordict: TensorDictBase) -> TensorDictBase:
        if self.lock is not None:
            self.lock.acquire()

        for key, key_out in _zip_strict(self.in_keys, self.out_keys):
            if key not in next_tensordict.keys(include_nested=True):
                # TODO: init missing rewards with this
                # for key_suffix in [_append_last(key, suffix) for suffix in ("_sum", "_ssq", "_count")]:
                #     tensordict.set(key_suffix, self.container.observation_spec[key_suffix].zero())
                continue
            self._init(next_tensordict, key)
            # update and standardize
            new_val = self._update(
                key, next_tensordict.get(key), N=max(1, next_tensordict.numel())
            )

            next_tensordict.set(key_out, new_val)

        if self.lock is not None:
            self.lock.release()

        return next_tensordict

    forward = _call

    def _init(self, tensordict: TensorDictBase, key: str) -> None:
        if self._td is None or _append_last(key, "_sum") not in self._td.keys(True):
            if key is not key and key in tensordict.keys():
                raise RuntimeError(
                    f"Conflicting key names: {key} from VecNorm and input tensordict keys."
                )
            if self.shapes is None:
                td_view = tensordict.view(-1)
                td_select = td_view[0]
                item = td_select.get(key)
                d = {_append_last(key, "_sum"): torch.zeros_like(item)}
                d.update({_append_last(key, "_ssq"): torch.zeros_like(item)})
            else:
                idx = 0
                for in_key in self.in_keys:
                    if in_key != key:
                        idx += 1
                    else:
                        break
                shape = self.shapes[idx]
                item = tensordict.get(key)
                d = {
                    _append_last(key, "_sum"): torch.zeros(
                        shape, device=item.device, dtype=item.dtype
                    )
                }
                d.update(
                    {
                        _append_last(key, "_ssq"): torch.zeros(
                            shape, device=item.device, dtype=item.dtype
                        )
                    }
                )

            d.update(
                {
                    _append_last(key, "_count"): torch.zeros(
                        1, device=item.device, dtype=torch.float
                    )
                }
            )
            if self._td is None:
                self._td = TensorDict(d, batch_size=[])
            else:
                self._td.update(d)
        else:
            pass

    def _update(self, key, value, N) -> torch.Tensor:
        # TODO: we should revert this and have _td be like: TensorDict{"sum": ..., "ssq": ..., "count"...})
        #  to facilitate the computation of the stats using TD internals.
        #  Moreover, _td can be locked so these ops will be very fast on CUDA.
        _sum = self._td.get(_append_last(key, "_sum"))
        _ssq = self._td.get(_append_last(key, "_ssq"))
        _count = self._td.get(_append_last(key, "_count"))

        value_sum = _sum_left(value, _sum)

        if not self.frozen:
            _sum *= self.decay
            _sum += value_sum
            self._td.set_(
                _append_last(key, "_sum"),
                _sum,
            )

        _ssq = self._td.get(_append_last(key, "_ssq"))
        value_ssq = _sum_left(value.pow(2), _ssq)
        if not self.frozen:
            _ssq *= self.decay
            _ssq += value_ssq
            self._td.set_(
                _append_last(key, "_ssq"),
                _ssq,
            )

        _count = self._td.get(_append_last(key, "_count"))
        if not self.frozen:
            _count *= self.decay
            _count += N
            self._td.set_(
                _append_last(key, "_count"),
                _count,
            )

        mean = _sum / _count
        std = (_ssq / _count - mean.pow(2)).clamp_min(self.eps).sqrt()
        return (value - mean) / std.clamp_min(self.eps)

    def to_observation_norm(self) -> Compose | ObservationNorm:
        """Converts VecNorm into an ObservationNorm class that can be used at inference time.

        The :class:`~torchrl.envs.ObservationNorm` layer can be updated using the :meth:`~torch.nn.Module.state_dict`
        API.

        Examples:
            >>> from torchrl.envs import GymEnv, VecNorm
            >>> vecnorm = VecNorm(in_keys=["observation"])
            >>> train_env = GymEnv("CartPole-v1", device=None).append_transform(
            ...     vecnorm)
            >>>
            >>> r = train_env.rollout(4)
            >>>
            >>> eval_env = GymEnv("CartPole-v1").append_transform(
            ...     vecnorm.to_observation_norm())
            >>> print(eval_env.transform.loc, eval_env.transform.scale)
            >>>
            >>> r = train_env.rollout(4)
            >>> # Update entries with state_dict
            >>> eval_env.transform.load_state_dict(
            ...     vecnorm.to_observation_norm().state_dict())
            >>> print(eval_env.transform.loc, eval_env.transform.scale)

        """
        out = []
        loc = self.loc
        scale = self.scale
        for key, key_out in _zip_strict(self.in_keys, self.out_keys):
            _out = ObservationNorm(
                loc=loc.get(key),
                scale=scale.get(key),
                standard_normal=True,
                in_keys=key,
                out_keys=key_out,
            )
            out += [_out]
        if len(self.in_keys) > 1:
            return Compose(*out)
        return _out

    def _get_loc_scale(self, loc_only=False, scale_only=False):
        loc = {}
        scale = {}
        for key in self.in_keys:
            _sum = self._td.get(_append_last(key, "_sum"))
            _ssq = self._td.get(_append_last(key, "_ssq"))
            _count = self._td.get(_append_last(key, "_count"))
            loc[key] = _sum / _count
            scale[key] = (_ssq / _count - loc[key].pow(2)).clamp_min(self.eps).sqrt()
        if not scale_only:
            loc = TensorDict(loc)
        else:
            loc = None
        if not loc_only:
            scale = TensorDict(scale)
        else:
            scale = None
        return loc, scale

    @property
    def standard_normal(self):
        """Whether the affine transform given by `loc` and `scale` follows the standard normal equation.

        Similar to :class:`~torchrl.envs.ObservationNorm` standard_normal attribute.

        Always returns ``True``.
        """
        return True

    @property
    def loc(self):
        """Returns a TensorDict with the loc to be used for an affine transform."""
        # We can't cache that value bc the summary stats could be updated by a different process
        loc, _ = self._get_loc_scale(loc_only=True)
        return loc

    @property
    def scale(self):
        """Returns a TensorDict with the scale to be used for an affine transform."""
        # We can't cache that value bc the summary stats could be updated by a different process
        _, scale = self._get_loc_scale(scale_only=True)
        return scale

    @staticmethod
    def build_td_for_shared_vecnorm(
        env: EnvBase,
        keys: Sequence[str] | None = None,
        memmap: bool = False,
    ) -> TensorDictBase:
        """Creates a shared tensordict for normalization across processes.

        Args:
            env (EnvBase): example environment to be used to create the
                tensordict
            keys (sequence of NestedKey, optional): keys that
                have to be normalized. Default is `["next", "reward"]`
            memmap (bool): if ``True``, the resulting tensordict will be cast into
                memmory map (using `memmap_()`). Otherwise, the tensordict
                will be placed in shared memory.

        Returns:
            A memory in shared memory to be sent to each process.

        Examples:
            >>> from torch import multiprocessing as mp
            >>> queue = mp.Queue()
            >>> env = make_env()
            >>> td_shared = VecNorm.build_td_for_shared_vecnorm(env,
            ...     ["next", "reward"])
            >>> assert td_shared.is_shared()
            >>> queue.put(td_shared)
            >>> # on workers
            >>> v = VecNorm(shared_td=queue.get())
            >>> env = TransformedEnv(make_env(), v)

        """
        raise NotImplementedError("this feature is currently put on hold.")
        sep = ".-|-."
        if keys is None:
            keys = ["next", "reward"]
        td = make_tensordict(env)
        keys = {key for key in td.keys() if key in keys}
        td_select = td.select(*keys)
        td_select = td_select.flatten_keys(sep)
        if td.batch_dims:
            raise RuntimeError(
                f"VecNorm should be used with non-batched environments. "
                f"Got batch_size={td.batch_size}"
            )
        keys = list(td_select.keys())
        for key in keys:
            td_select.set(_append_last(key, "_ssq"), td_select.get(key).clone())
            td_select.set(
                _append_last(key, "_count"),
                torch.zeros(
                    *td.batch_size,
                    1,
                    device=td_select.device,
                    dtype=torch.float,
                ),
            )
            td_select.rename_key_(key, _append_last(key, "_sum"))
        td_select.exclude(*keys).zero_()
        td_select = td_select.unflatten_keys(sep)
        if memmap:
            return td_select.memmap_()
        return td_select.share_memory_()

    # We use a different separator to ensure that keys can have points within them.
    SEP = "-<.>-"

    def get_extra_state(self) -> OrderedDict:
        if self._td is None:
            warnings.warn(
                "Querying state_dict on an uninitialized VecNorm transform will "
                "return a `None` value for the summary statistics. "
                "Loading such a state_dict on an initialized VecNorm will result in "
                "an error."
            )
            return
        return self._td.flatten_keys(self.SEP).to_dict()

    def set_extra_state(self, state: OrderedDict) -> None:
        if state is not None:
            td = TensorDict(state).unflatten_keys(self.SEP)
            if self._td is None and not td.is_shared():
                warnings.warn(
                    "VecNorm wasn't initialized and the tensordict is not shared. In single "
                    "process settings, this is ok, but if you need to share the statistics "
                    "between workers this should require some attention. "
                    "Make sure that the content of VecNorm is transmitted to the workers "
                    "after calling load_state_dict and not before, as other workers "
                    "may not have access to the loaded TensorDict."
                )
                td.share_memory_()
            if self._td is not None:
                self._td.update_(td)
            else:
                self._td = td
        elif self._td is not None:
            raise KeyError("Could not find a tensordict in the state_dict.")

    def __repr__(self) -> str:
        return (
            f"{self.__class__.__name__}(decay={self.decay:4.4f},"
            f"eps={self.eps:4.4f}, in_keys={self.in_keys}, out_keys={self.out_keys})"
        )

    def __getstate__(self) -> dict[str, Any]:
        state = super().__getstate__()
        _lock = state.pop("lock", None)
        if _lock is not None:
            state["lock_placeholder"] = None
        return state

    def __setstate__(self, state: dict[str, Any]):
        if "lock_placeholder" in state:
            state.pop("lock_placeholder")
            _lock = mp.Lock()
            state["lock"] = _lock
        super().__setstate__(state)

    @_apply_to_composite
    def transform_observation_spec(self, observation_spec: TensorSpec) -> TensorSpec:
        if isinstance(observation_spec, Bounded):
            return Unbounded(
                shape=observation_spec.shape,
                dtype=observation_spec.dtype,
                device=observation_spec.device,
            )
        return observation_spec

    # TODO: incorporate this when trackers are part of the data
    # def transform_output_spec(self, output_spec: TensorSpec) -> TensorSpec:
    #     observation_spec = output_spec["full_observation_spec"]
    #     reward_spec = output_spec["full_reward_spec"]
    #     for key in list(observation_spec.keys(True, True)):
    #         if key in self.in_keys:
    #             observation_spec[_append_last(key, "_sum")] = observation_spec[key].clone()
    #             observation_spec[_append_last(key, "_ssq")] = observation_spec[key].clone()
    #             observation_spec[_append_last(key, "_count")] = observation_spec[key].clone()
    #     for key in list(reward_spec.keys(True, True)):
    #         if key in self.in_keys:
    #             observation_spec[_append_last(key, "_sum")] = reward_spec[key].clone()
    #             observation_spec[_append_last(key, "_ssq")] = reward_spec[key].clone()
    #             observation_spec[_append_last(key, "_count")] = reward_spec[key].clone()
    #     return output_spec


class RewardSum(Transform):
    """Tracks episode cumulative rewards.

    This transform accepts a list of tensordict reward keys (i.e. ´in_keys´) and tracks their cumulative
    value along the time dimension for each episode.

    When called, the transform writes a new tensordict entry for each ``in_key`` named
    ``episode_{in_key}`` where the cumulative values are written.

    Args:
        in_keys (list of NestedKeys, optional): Input reward keys.
            All ´in_keys´ should be part of the environment reward_spec.
            If no ``in_keys`` are specified, this transform assumes ``"reward"`` to be the input key.
            However, multiple rewards (e.g. ``"reward1"`` and ``"reward2""``) can also be specified.
        out_keys (list of NestedKeys, optional): The output sum keys, should be one per each input key.
        reset_keys (list of NestedKeys, optional): the list of reset_keys to be
            used, if the parent environment cannot be found. If provided, this
            value will prevail over the environment ``reset_keys``.

    Keyword Args:
        reward_spec (bool, optional): if ``True``, the new reward entry will be registered in the
            reward specs. Defaults to ``False`` (registered in ``observation_specs``).

    Examples:
        >>> from torchrl.envs.transforms import RewardSum, TransformedEnv
        >>> from torchrl.envs.libs.gym import GymEnv
        >>> env = TransformedEnv(GymEnv("CartPole-v1"), RewardSum())
        >>> env.set_seed(0)
        >>> torch.manual_seed(0)
        >>> td = env.reset()
        >>> print(td["episode_reward"])
        tensor([0.])
        >>> td = env.rollout(3)
        >>> print(td["next", "episode_reward"])
        tensor([[1.],
                [2.],
                [3.]])
    """

    def __init__(
        self,
        in_keys: Sequence[NestedKey] | None = None,
        out_keys: Sequence[NestedKey] | None = None,
        reset_keys: Sequence[NestedKey] | None = None,
        *,
        reward_spec: bool = False,
    ):
        """Initialises the transform. Filters out non-reward input keys and defines output keys."""
        super().__init__(in_keys=in_keys, out_keys=out_keys)
        self._reset_keys = reset_keys
        self._keys_checked = False
        self.reward_spec = reward_spec

    @property
    def in_keys(self):
        in_keys = self.__dict__.get("_in_keys", None)
        if in_keys in (None, []):
            # retrieve rewards from parent env
            parent = self.parent
            if parent is None:
                in_keys = ["reward"]
            else:
                in_keys = copy(parent.reward_keys)
            self._in_keys = in_keys
        return in_keys

    @in_keys.setter
    def in_keys(self, value):
        if value is not None:
            if isinstance(value, (str, tuple)):
                value = [value]
            value = [unravel_key(val) for val in value]
        self._in_keys = value

    @property
    def out_keys(self):
        out_keys = self.__dict__.get("_out_keys", None)
        if out_keys in (None, []):
            out_keys = [
                _replace_last(in_key, f"episode_{_unravel_key_to_tuple(in_key)[-1]}")
                for in_key in self.in_keys
            ]
            self._out_keys = out_keys
        return out_keys

    @out_keys.setter
    def out_keys(self, value):
        # we must access the private attribute because this check occurs before
        # the parent env is defined
        if value is not None and len(self._in_keys) != len(value):
            raise ValueError(
                "RewardSum expects the same number of input and output keys"
            )
        if value is not None:
            if isinstance(value, (str, tuple)):
                value = [value]
            value = [unravel_key(val) for val in value]
        self._out_keys = value

    @property
    def reset_keys(self):
        reset_keys = self.__dict__.get("_reset_keys", None)
        if reset_keys is None:
            parent = self.parent
            if parent is None:
                raise TypeError(
                    "reset_keys not provided but parent env not found. "
                    "Make sure that the reset_keys are provided during "
                    "construction if the transform does not have a container env."
                )
            # let's try to match the reset keys with the in_keys.
            # We take the filtered reset keys, which are the only keys that really
            # matter when calling reset, and check that they match the in_keys root.
            reset_keys = parent._filtered_reset_keys
            if len(reset_keys) == 1:
                reset_keys = list(reset_keys) * len(self.in_keys)

            def _check_match(reset_keys, in_keys):
                # if this is called, the length of reset_keys and in_keys must match
                for reset_key, in_key in _zip_strict(reset_keys, in_keys):
                    # having _reset at the root and the reward_key ("agent", "reward") is allowed
                    # but having ("agent", "_reset") and "reward" isn't
                    if isinstance(reset_key, tuple) and isinstance(in_key, str):
                        return False
                    if (
                        isinstance(reset_key, tuple)
                        and isinstance(in_key, tuple)
                        and in_key[: (len(reset_key) - 1)] != reset_key[:-1]
                    ):
                        return False
                return True

            if not _check_match(reset_keys, self.in_keys):
                raise ValueError(
                    f"Could not match the env reset_keys {reset_keys} with the {type(self)} in_keys {self.in_keys}. "
                    f"Please provide the reset_keys manually. Reset entries can be "
                    f"non-unique and must be right-expandable to the shape of "
                    f"the input entries."
                )
            reset_keys = copy(reset_keys)
            self._reset_keys = reset_keys

        if not self._keys_checked and len(reset_keys) != len(self.in_keys):
            raise ValueError(
                f"Could not match the env reset_keys {reset_keys} with the in_keys {self.in_keys}. "
                "Please make sure that these have the same length."
            )
        self._keys_checked = True

        return reset_keys

    @reset_keys.setter
    def reset_keys(self, value):
        if value is not None:
            if isinstance(value, (str, tuple)):
                value = [value]
            value = [unravel_key(val) for val in value]
        self._reset_keys = value

    def _reset(
        self, tensordict: TensorDictBase, tensordict_reset: TensorDictBase
    ) -> TensorDictBase:
        """Resets episode rewards."""
        for in_key, reset_key, out_key in _zip_strict(
            self.in_keys, self.reset_keys, self.out_keys
        ):
            _reset = _get_reset(reset_key, tensordict)
            value = tensordict.get(out_key, default=None)
            if value is None:
                value = self.parent.full_reward_spec[in_key].zero()
            else:
                value = torch.where(expand_as_right(~_reset, value), value, 0.0)
            tensordict_reset.set(out_key, value)
        return tensordict_reset

    def _step(
        self, tensordict: TensorDictBase, next_tensordict: TensorDictBase
    ) -> TensorDictBase:
        """Updates the episode rewards with the step rewards."""
        # Update episode rewards
        for in_key, out_key in _zip_strict(self.in_keys, self.out_keys):
            if in_key in next_tensordict.keys(include_nested=True):
                reward = next_tensordict.get(in_key)
                prev_reward = tensordict.get(out_key, 0.0)
                next_tensordict.set(out_key, prev_reward + reward)
            elif not self.missing_tolerance:
                raise KeyError(f"'{in_key}' not found in tensordict {tensordict}")
        return next_tensordict

    def transform_input_spec(self, input_spec: TensorSpec) -> TensorSpec:
        state_spec = input_spec["full_state_spec"]
        if state_spec is None:
            state_spec = Composite(shape=input_spec.shape, device=input_spec.device)
        state_spec.update(self._generate_episode_reward_spec())
        input_spec["full_state_spec"] = state_spec
        return input_spec

    def _generate_episode_reward_spec(self) -> Composite:
        episode_reward_spec = Composite()
        reward_spec = self.parent.full_reward_spec
        reward_spec_keys = self.parent.reward_keys
        # Define episode specs for all out_keys
        for in_key, out_key in _zip_strict(self.in_keys, self.out_keys):
            if (
                in_key in reward_spec_keys
            ):  # if this out_key has a corresponding key in reward_spec
                out_key = _unravel_key_to_tuple(out_key)
                temp_episode_reward_spec = episode_reward_spec
                temp_rew_spec = reward_spec
                for sub_key in out_key[:-1]:
                    if (
                        not isinstance(temp_rew_spec, Composite)
                        or sub_key not in temp_rew_spec.keys()
                    ):
                        break
                    if sub_key not in temp_episode_reward_spec.keys():
                        temp_episode_reward_spec[sub_key] = temp_rew_spec[
                            sub_key
                        ].empty()
                    temp_rew_spec = temp_rew_spec[sub_key]
                    temp_episode_reward_spec = temp_episode_reward_spec[sub_key]
                episode_reward_spec[out_key] = reward_spec[in_key].clone()
            else:
                raise ValueError(
                    f"The in_key: {in_key} is not present in the reward spec {reward_spec}."
                )
        return episode_reward_spec

    def transform_observation_spec(self, observation_spec: TensorSpec) -> TensorSpec:
        """Transforms the observation spec, adding the new keys generated by RewardSum."""
        if self.reward_spec:
            return observation_spec
        if not isinstance(observation_spec, Composite):
            observation_spec = Composite(
                observation=observation_spec, shape=self.parent.batch_size
            )
        observation_spec.update(self._generate_episode_reward_spec())
        return observation_spec

    def transform_reward_spec(self, reward_spec: TensorSpec) -> TensorSpec:
        if not self.reward_spec:
            return reward_spec
        reward_spec.update(self._generate_episode_reward_spec())
        return reward_spec

    def forward(self, tensordict: TensorDictBase) -> TensorDictBase:
        time_dim = [i for i, name in enumerate(tensordict.names) if name == "time"]
        if not time_dim:
            raise ValueError(
                "At least one dimension of the tensordict must be named 'time' in offline mode"
            )
        time_dim = time_dim[0] - 1
        for in_key, out_key in _zip_strict(self.in_keys, self.out_keys):
            reward = tensordict[in_key]
            cumsum = reward.cumsum(time_dim)
            tensordict.set(out_key, cumsum)
        return tensordict


class StepCounter(Transform):
    """Counts the steps from a reset and optionally sets the truncated state to ``True`` after a certain number of steps.

    The ``"done"`` state is also adapted accordingly (as done is the disjunction
    of task completion and early truncation).

    Args:
        max_steps (int, optional): a positive integer that indicates the
            maximum number of steps to take before setting the ``truncated_key``
            entry to ``True``.
        truncated_key (str, optional): the key where the truncated entries
            should be written. Defaults to ``"truncated"``, which is recognised by
            data collectors as a reset signal.
            This argument can only be a string (not a nested key) as it will be
            matched to each of the leaf done key in the parent environment
            (eg, a ``("agent", "done")`` key will be accompanied by a
            ``("agent", "truncated")`` if the ``"truncated"`` key name is used).
        step_count_key (str, optional): the key where the step count entries
            should be written. Defaults to ``"step_count"``.
            This argument can only be a string (not a nested key) as it will be
            matched to each of the leaf done key in the parent environment
            (eg, a ``("agent", "done")`` key will be accompanied by a
            ``("agent", "step_count")`` if the ``"step_count"`` key name is used).
        update_done (bool, optional): if ``True``, the ``"done"`` boolean tensor
            at the level of ``"truncated"``
            will be updated.
            This signal indicates that the trajectory has reached its ends,
            either because the task is completed (``"completed"`` entry is
            ``True``) or because it has been truncated (``"truncated"`` entry
            is ``True``).
            Defaults to ``True``.

    .. note:: To ensure compatibility with environments that have multiple
        done_key(s), this transform will write a step_count entry for
        every done entry within the tensordict.

    Examples:
        >>> import gymnasium
        >>> from torchrl.envs import GymWrapper
        >>> base_env = GymWrapper(gymnasium.make("Pendulum-v1"))
        >>> env = TransformedEnv(base_env,
        ...     StepCounter(max_steps=5))
        >>> rollout = env.rollout(100)
        >>> print(rollout)
        TensorDict(
            fields={
                action: Tensor(shape=torch.Size([5, 1]), device=cpu, dtype=torch.float32, is_shared=False),
                done: Tensor(shape=torch.Size([5, 1]), device=cpu, dtype=torch.bool, is_shared=False),
                completed: Tensor(shape=torch.Size([5, 1]), device=cpu, dtype=torch.bool, is_shared=False)},
                next: TensorDict(
                    fields={
                        done: Tensor(shape=torch.Size([5, 1]), device=cpu, dtype=torch.bool, is_shared=False),
                        completed: Tensor(shape=torch.Size([5, 1]), device=cpu, dtype=torch.bool, is_shared=False)},
                        observation: Tensor(shape=torch.Size([5, 3]), device=cpu, dtype=torch.float32, is_shared=False),
                        reward: Tensor(shape=torch.Size([5, 1]), device=cpu, dtype=torch.float32, is_shared=False),
                        step_count: Tensor(shape=torch.Size([5, 1]), device=cpu, dtype=torch.int64, is_shared=False),
                        truncated: Tensor(shape=torch.Size([5, 1]), device=cpu, dtype=torch.bool, is_shared=False)},
                    batch_size=torch.Size([5]),
                    device=cpu,
                    is_shared=False),
                observation: Tensor(shape=torch.Size([5, 3]), device=cpu, dtype=torch.float32, is_shared=False),
                step_count: Tensor(shape=torch.Size([5, 1]), device=cpu, dtype=torch.int64, is_shared=False),
                truncated: Tensor(shape=torch.Size([5, 1]), device=cpu, dtype=torch.bool, is_shared=False)},
            batch_size=torch.Size([5]),
            device=cpu,
            is_shared=False)
        >>> print(rollout["next", "step_count"])
        tensor([[1],
                [2],
                [3],
                [4],
                [5]])

    """

    invertible = False

    def __init__(
        self,
        max_steps: int | None = None,
        truncated_key: str | None = "truncated",
        step_count_key: str | None = "step_count",
        update_done: bool = True,
    ):
        if max_steps is not None and max_steps < 1:
            raise ValueError("max_steps should have a value greater or equal to one.")
        if not isinstance(truncated_key, str):
            raise ValueError("truncated_key must be a string.")
        if not isinstance(step_count_key, str):
            raise ValueError("step_count_key must be a string.")
        self.max_steps = max_steps
        self.truncated_key = truncated_key
        self.step_count_key = step_count_key
        self.update_done = update_done
        super().__init__()

    @property
    def truncated_keys(self):
        truncated_keys = self.__dict__.get("_truncated_keys", None)
        if truncated_keys is None:
            # make the default truncated keys
            truncated_keys = []
            for reset_key in self.parent._filtered_reset_keys:
                if isinstance(reset_key, str):
                    key = self.truncated_key
                else:
                    key = (*reset_key[:-1], self.truncated_key)
                truncated_keys.append(key)
        self._truncated_keys = truncated_keys
        return truncated_keys

    @property
    def done_keys(self):
        done_keys = self.__dict__.get("_done_keys", None)
        if done_keys is None:
            # make the default done keys
            done_keys = []
            for reset_key in self.parent._filtered_reset_keys:
                if isinstance(reset_key, str):
                    key = "done"
                else:
                    key = (*reset_key[:-1], "done")
                done_keys.append(key)
        self.__dict__["_done_keys"] = done_keys
        return done_keys

    @property
    def terminated_keys(self):
        terminated_keys = self.__dict__.get("_terminated_keys", None)
        if terminated_keys is None:
            # make the default terminated keys
            terminated_keys = []
            for reset_key in self.parent._filtered_reset_keys:
                if isinstance(reset_key, str):
                    key = "terminated"
                else:
                    key = (*reset_key[:-1], "terminated")
                terminated_keys.append(key)
        self.__dict__["_terminated_keys"] = terminated_keys
        return terminated_keys

    @property
    def step_count_keys(self):
        step_count_keys = self.__dict__.get("_step_count_keys", None)
        if step_count_keys is None:
            # make the default step_count keys
            step_count_keys = []
            for reset_key in self.parent._filtered_reset_keys:
                if isinstance(reset_key, str):
                    key = self.step_count_key
                else:
                    key = (*reset_key[:-1], self.step_count_key)
                step_count_keys.append(key)
        self.__dict__["_step_count_keys"] = step_count_keys
        return step_count_keys

    @property
    def reset_keys(self):
        if self.parent is not None:
            return self.parent._filtered_reset_keys
        # fallback on default "_reset"
        return ["_reset"]

    @property
    def full_done_spec(self):
        return self.parent.output_spec["full_done_spec"] if self.parent else None

    def _reset(
        self, tensordict: TensorDictBase, tensordict_reset: TensorDictBase
    ) -> TensorDictBase:
        # get reset signal
        for (
            step_count_key,
            truncated_key,
            terminated_key,
            reset_key,
            done_key,
        ) in _zip_strict(
            self.step_count_keys,
            self.truncated_keys,
            self.terminated_keys,
            self.reset_keys,
            self.done_keys,
        ):
            reset = tensordict.get(reset_key, default=None)
            if reset is None:
                # get done status, just to inform the reset shape, dtype and device
                for entry_name in (terminated_key, truncated_key, done_key):
                    done = tensordict.get(entry_name, default=None)
                    if done is not None:
                        break
                else:
                    # It may be the case that reset did not provide a done state, in which case
                    # we fall back on the spec
                    done = self.parent.output_spec_unbatched[
                        "full_done_spec", entry_name
                    ].zero(tensordict_reset.shape)
                reset = torch.ones_like(done)

            step_count = tensordict.get(step_count_key, default=None)
            if step_count is None:
                step_count = self.container.observation_spec[step_count_key].zero()
                if step_count.device != reset.device:
                    step_count = step_count.to(reset.device, non_blocking=True)

            # zero the step count if reset is needed
            step_count = torch.where(~reset, step_count.expand_as(reset), 0)
            tensordict_reset.set(step_count_key, step_count)
            if self.max_steps is not None:
                truncated = step_count >= self.max_steps
                truncated = truncated | tensordict_reset.get(truncated_key, False)
                if self.update_done:
                    # we assume no done after reset
                    tensordict_reset.set(done_key, truncated)
                tensordict_reset.set(truncated_key, truncated)
        return tensordict_reset

    def _step(
        self, tensordict: TensorDictBase, next_tensordict: TensorDictBase
    ) -> TensorDictBase:
        for step_count_key, truncated_key, done_key in _zip_strict(
            self.step_count_keys, self.truncated_keys, self.done_keys
        ):
            step_count = tensordict.get(step_count_key)
            next_step_count = step_count + 1
            next_tensordict.set(step_count_key, next_step_count)

            if self.max_steps is not None:
                truncated = next_step_count >= self.max_steps
                truncated = truncated | next_tensordict.get(truncated_key, False)
                if self.update_done:
                    done = next_tensordict.get(done_key, None)

                    # we can have terminated and truncated
                    # terminated = next_tensordict.get(terminated_key, None)
                    # if terminated is not None:
                    #     truncated = truncated & ~terminated

                    done = truncated | done  # we assume no done after reset
                    next_tensordict.set(done_key, done)
                next_tensordict.set(truncated_key, truncated)
        return next_tensordict

    def transform_observation_spec(self, observation_spec: Composite) -> Composite:
        if not isinstance(observation_spec, Composite):
            raise ValueError(
                f"observation_spec was expected to be of type Composite. Got {type(observation_spec)} instead."
            )
        full_done_spec = self.parent.output_spec["full_done_spec"]
        for step_count_key in self.step_count_keys:
            step_count_key = unravel_key(step_count_key)
            # find a matching done key (there might be more than one)
            for done_key in self.done_keys:
                # check root
                if type(done_key) != type(step_count_key):
                    continue
                if isinstance(done_key, tuple):
                    if done_key[:-1] == step_count_key[:-1]:
                        shape = full_done_spec[done_key].shape
                        break
                if isinstance(done_key, str):
                    shape = full_done_spec[done_key].shape
                    break

            else:
                raise KeyError(
                    f"Could not find root of step_count_key {step_count_key} in done keys {self.done_keys}."
                )
            observation_spec[step_count_key] = Bounded(
                shape=shape,
                dtype=torch.int64,
                device=observation_spec.device,
                low=0,
                high=torch.iinfo(torch.int64).max,
            )
        return super().transform_observation_spec(observation_spec)

    def transform_output_spec(self, output_spec: Composite) -> Composite:
        if self.max_steps:
            full_done_spec = self.parent.output_spec["full_done_spec"]
            for truncated_key in self.truncated_keys:
                truncated_key = unravel_key(truncated_key)
                # find a matching done key (there might be more than one)
                for done_key in self.done_keys:
                    # check root
                    if type(done_key) != type(truncated_key):
                        continue
                    if isinstance(done_key, tuple):
                        if done_key[:-1] == truncated_key[:-1]:
                            shape = full_done_spec[done_key].shape
                            break
                    if isinstance(done_key, str):
                        shape = full_done_spec[done_key].shape
                        break

                else:
                    raise KeyError(
                        f"Could not find root of truncated_key {truncated_key} in done keys {self.done_keys}."
                    )
                full_done_spec[truncated_key] = Categorical(
                    2, dtype=torch.bool, device=output_spec.device, shape=shape
                )
            if self.update_done:
                for done_key in self.done_keys:
                    done_key = unravel_key(done_key)
                    # find a matching done key (there might be more than one)
                    for done_key in self.done_keys:
                        # check root
                        if type(done_key) != type(done_key):
                            continue
                        if isinstance(done_key, tuple):
                            if done_key[:-1] == done_key[:-1]:
                                shape = full_done_spec[done_key].shape
                                break
                        if isinstance(done_key, str):
                            shape = full_done_spec[done_key].shape
                            break

                    else:
                        raise KeyError(
                            f"Could not find root of stop_key {done_key} in done keys {self.done_keys}."
                        )
                    full_done_spec[done_key] = Categorical(
                        2, dtype=torch.bool, device=output_spec.device, shape=shape
                    )
            output_spec["full_done_spec"] = full_done_spec
        return super().transform_output_spec(output_spec)

    def transform_input_spec(self, input_spec: Composite) -> Composite:
        if not isinstance(input_spec, Composite):
            raise ValueError(
                f"input_spec was expected to be of type Composite. Got {type(input_spec)} instead."
            )
        if input_spec["full_state_spec"] is None:
            input_spec["full_state_spec"] = Composite(
                shape=input_spec.shape, device=input_spec.device
            )

        full_done_spec = self.parent.output_spec["full_done_spec"]
        for step_count_key in self.step_count_keys:
            step_count_key = unravel_key(step_count_key)
            # find a matching done key (there might be more than one)
            for done_key in self.done_keys:
                # check root
                if type(done_key) != type(step_count_key):
                    continue
                if isinstance(done_key, tuple):
                    if done_key[:-1] == step_count_key[:-1]:
                        shape = full_done_spec[done_key].shape
                        break
                if isinstance(done_key, str):
                    shape = full_done_spec[done_key].shape
                    break

            else:
                raise KeyError(
                    f"Could not find root of step_count_key {step_count_key} in done keys {self.done_keys}."
                )

            input_spec[unravel_key(("full_state_spec", step_count_key))] = Bounded(
                shape=shape,
                dtype=torch.int64,
                device=input_spec.device,
                low=0,
                high=torch.iinfo(torch.int64).max,
            )

        return input_spec

    def forward(self, tensordict: TensorDictBase) -> TensorDictBase:
        raise NotImplementedError(
            "StepCounter cannot be called independently, only its step and reset methods "
            "are functional. The reason for this is that it is hard to consider using "
            "StepCounter with non-sequential data, such as those collected by a replay buffer "
            "or a dataset. If you need StepCounter to work on a batch of sequential data "
            "(ie as LSTM would work over a whole sequence of data), file an issue on "
            "TorchRL requesting that feature."
        )


class ExcludeTransform(Transform):
    """Excludes keys from the data.

    Args:
        *excluded_keys (iterable of NestedKey): The name of the keys to exclude. If the key is
            not present, it is simply ignored.
        inverse (bool, optional): if ``True``, the exclusion will occur during the ``inv`` call.
            Defaults to ``False``.

    Examples:
        >>> import gymnasium
        >>> from torchrl.envs import GymWrapper
        >>> env = TransformedEnv(
        ...     GymWrapper(gymnasium.make("Pendulum-v1")),
        ...     ExcludeTransform("truncated")
        ... )
        >>> env.rollout(3)
        TensorDict(
            fields={
                action: Tensor(shape=torch.Size([3, 1]), device=cpu, dtype=torch.float32, is_shared=False),
                done: Tensor(shape=torch.Size([3, 1]), device=cpu, dtype=torch.bool, is_shared=False),
                next: TensorDict(
                    fields={
                        done: Tensor(shape=torch.Size([3, 1]), device=cpu, dtype=torch.bool, is_shared=False),
                        observation: Tensor(shape=torch.Size([3, 3]), device=cpu, dtype=torch.float32, is_shared=False),
                        reward: Tensor(shape=torch.Size([3, 1]), device=cpu, dtype=torch.float32, is_shared=False)},
                    batch_size=torch.Size([3]),
                    device=cpu,
                    is_shared=False),
                observation: Tensor(shape=torch.Size([3, 3]), device=cpu, dtype=torch.float32, is_shared=False)},
            batch_size=torch.Size([3]),
            device=cpu,
            is_shared=False)

    """

    def __init__(self, *excluded_keys, inverse: bool = False):
        super().__init__()
        try:
            excluded_keys = unravel_key_list(excluded_keys)
        except TypeError:
            raise TypeError(
                "excluded keys must be a list or tuple of strings or tuples of strings."
            )
        self.excluded_keys = excluded_keys
        self.inverse = inverse

    def _call(self, next_tensordict: TensorDictBase) -> TensorDictBase:
        if not self.inverse:
            return next_tensordict.exclude(*self.excluded_keys)
        return next_tensordict

    def _inv_call(self, tensordict: TensorDictBase) -> TensorDictBase:
        if self.inverse:
            return tensordict.exclude(*self.excluded_keys)
        return tensordict

    forward = _call

    def _reset(
        self, tensordict: TensorDictBase, tensordict_reset: TensorDictBase
    ) -> TensorDictBase:
        if not self.inverse:
            return tensordict_reset.exclude(*self.excluded_keys)
        return tensordict

    def transform_output_spec(self, output_spec: Composite) -> Composite:
        if not self.inverse:
            full_done_spec = output_spec["full_done_spec"]
            full_reward_spec = output_spec["full_reward_spec"]
            full_observation_spec = output_spec["full_observation_spec"]
            for key in self.excluded_keys:
                # done_spec
                if unravel_key(key) in list(full_done_spec.keys(True, True)):
                    del full_done_spec[key]
                    continue
                # reward_spec
                if unravel_key(key) in list(full_reward_spec.keys(True, True)):
                    del full_reward_spec[key]
                    continue
                # observation_spec
                if unravel_key(key) in list(full_observation_spec.keys(True, True)):
                    del full_observation_spec[key]
                    continue
                raise KeyError(f"Key {key} not found in the environment outputs.")
        return output_spec


class SelectTransform(Transform):
    """Select keys from the input tensordict.

    In general, the :obj:`ExcludeTransform` should be preferred: this transforms also
        selects the "action" (or other keys from input_spec), "done" and "reward"
        keys but other may be necessary.

    Args:
        *selected_keys (iterable of NestedKey): The name of the keys to select. If the key is
            not present, it is simply ignored.

    Keyword Args:
        keep_rewards (bool, optional): if ``False``, the reward keys must be provided
            if they should be kept. Defaults to ``True``.
        keep_dones (bool, optional): if ``False``, the done keys must be provided
            if they should be kept. Defaults to ``True``.

    Examples:
        >>> import gymnasium
        >>> from torchrl.envs import GymWrapper
        >>> env = TransformedEnv(
        ...     GymWrapper(gymnasium.make("Pendulum-v1")),
        ...     SelectTransform("observation", "reward", "done", keep_dones=False), # we leave done behind
        ... )
        >>> env.rollout(3)  # the truncated key is now absent
        TensorDict(
            fields={
                action: Tensor(shape=torch.Size([3, 1]), device=cpu, dtype=torch.float32, is_shared=False),
                done: Tensor(shape=torch.Size([3, 1]), device=cpu, dtype=torch.bool, is_shared=False),
                next: TensorDict(
                    fields={
                        done: Tensor(shape=torch.Size([3, 1]), device=cpu, dtype=torch.bool, is_shared=False),
                        observation: Tensor(shape=torch.Size([3, 3]), device=cpu, dtype=torch.float32, is_shared=False),
                        reward: Tensor(shape=torch.Size([3, 1]), device=cpu, dtype=torch.float32, is_shared=False)},
                    batch_size=torch.Size([3]),
                    device=cpu,
                    is_shared=False),
                observation: Tensor(shape=torch.Size([3, 3]), device=cpu, dtype=torch.float32, is_shared=False)},
            batch_size=torch.Size([3]),
            device=cpu,
            is_shared=False)

    """

    def __init__(
        self,
        *selected_keys: NestedKey,
        keep_rewards: bool = True,
        keep_dones: bool = True,
    ):
        super().__init__()
        try:
            selected_keys = unravel_key_list(selected_keys)
        except TypeError:
            raise TypeError(
                "selected keys must be a list or tuple of strings or tuples of strings."
            )
        self.selected_keys = selected_keys
        self.keep_done_keys = keep_dones
        self.keep_reward_keys = keep_rewards

    def _call(self, next_tensordict: TensorDictBase) -> TensorDictBase:
        if self.parent is not None:
            input_keys = self.parent.state_spec.keys(True, True)
        else:
            input_keys = []
        if self.keep_reward_keys:
            reward_keys = self.parent.reward_keys if self.parent else ["reward"]
        else:
            reward_keys = []
        if self.keep_done_keys:
            done_keys = self.parent.done_keys if self.parent else ["done"]
        else:
            done_keys = []
        return next_tensordict.select(
            *self.selected_keys, *reward_keys, *done_keys, *input_keys, strict=False
        )

    forward = _call

    def _reset(
        self, tensordict: TensorDictBase, tensordict_reset: TensorDictBase
    ) -> TensorDictBase:
        if self.parent is not None:
            input_keys = self.parent.state_spec.keys(True, True)
        else:
            input_keys = []
        if self.keep_reward_keys:
            reward_keys = self.parent.reward_keys if self.parent else ["reward"]
        else:
            reward_keys = []
        if self.keep_done_keys:
            done_keys = self.parent.done_keys if self.parent else ["done"]
        else:
            done_keys = []
        return tensordict_reset.select(
            *self.selected_keys, *reward_keys, *done_keys, *input_keys, strict=False
        )

    def transform_output_spec(self, output_spec: Composite) -> Composite:
        full_done_spec = output_spec["full_done_spec"]
        full_reward_spec = output_spec["full_reward_spec"]
        full_observation_spec = output_spec["full_observation_spec"]
        if not self.keep_done_keys:
            for key in list(full_done_spec.keys(True, True)):
                if unravel_key(key) not in self.selected_keys:
                    del full_done_spec[key]

        for key in list(full_observation_spec.keys(True, True)):
            if unravel_key(key) not in self.selected_keys:
                del full_observation_spec[key]

        if not self.keep_reward_keys:
            for key in list(full_reward_spec.keys(True, True)):
                if unravel_key(key) not in self.selected_keys:
                    del full_reward_spec[key]

        return output_spec


class TimeMaxPool(Transform):
    """Take the maximum value in each position over the last T observations.

    This transform take the maximum value in each position for all in_keys tensors over the last T time steps.

    Args:
        in_keys (sequence of NestedKey, optional): input keys on which the max pool will be applied. Defaults to "observation" if left empty.
        out_keys (sequence of NestedKey, optional): output keys where the output will be written. Defaults to `in_keys` if left empty.
        T (int, optional): Number of time steps over which to apply max pooling.
        reset_key (NestedKey, optional): the reset key to be used as partial
            reset indicator. Must be unique. If not provided, defaults to the
            only reset key of the parent environment (if it has only one)
            and raises an exception otherwise.

    Examples:
        >>> from torchrl.envs import GymEnv
        >>> base_env = GymEnv("Pendulum-v1")
        >>> env = TransformedEnv(base_env, TimeMaxPool(in_keys=["observation"], T=10))
        >>> torch.manual_seed(0)
        >>> env.set_seed(0)
        >>> rollout = env.rollout(10)
        >>> print(rollout["observation"])  # values should be increasing up until the 10th step
        tensor([[ 0.0000,  0.0000,  0.0000],
                [ 0.0000,  0.0000,  0.0000],
                [ 0.0000,  0.0000,  0.0000],
                [ 0.0000,  0.0000,  0.0000],
                [ 0.0000,  0.0216,  0.0000],
                [ 0.0000,  0.1149,  0.0000],
                [ 0.0000,  0.1990,  0.0000],
                [ 0.0000,  0.2749,  0.0000],
                [ 0.0000,  0.3281,  0.0000],
                [-0.9290,  0.3702, -0.8978]])

    .. note:: :class:`~TimeMaxPool` currently only supports ``done`` signal at the root.
        Nested ``done``, such as those found in MARL settings, are currently not supported.
        If this feature is needed, please raise an issue on TorchRL repo.

    """

    invertible = False

    def __init__(
        self,
        in_keys: Sequence[NestedKey] | None = None,
        out_keys: Sequence[NestedKey] | None = None,
        T: int = 1,
        reset_key: NestedKey | None = None,
    ):
        if in_keys is None:
            in_keys = ["observation"]
        if out_keys is None:
            out_keys = copy(in_keys)
        super().__init__(in_keys=in_keys, out_keys=out_keys)
        if T < 1:
            raise ValueError(
                "TimeMaxPoolTransform T parameter should have a value greater or equal to one."
            )
        if len(self.in_keys) != len(self.out_keys):
            raise ValueError(
                "TimeMaxPoolTransform in_keys and out_keys don't have the same number of elements"
            )
        self.buffer_size = T
        for in_key in self.in_keys:
            buffer_name = self._buffer_name(in_key)
            setattr(
                self,
                buffer_name,
                torch.nn.parameter.UninitializedBuffer(
                    device=torch.device("cpu"), dtype=torch.get_default_dtype()
                ),
            )
        self.reset_key = reset_key

    @staticmethod
    def _buffer_name(in_key):
        in_key_str = "_".join(in_key) if isinstance(in_key, tuple) else in_key
        buffer_name = f"_maxpool_buffer_{in_key_str}"
        return buffer_name

    @property
    def reset_key(self):
        reset_key = self.__dict__.get("_reset_key", None)
        if reset_key is None:
            reset_keys = self.parent.reset_keys
            if len(reset_keys) > 1:
                raise RuntimeError(
                    f"Got more than one reset key in env {self.container}, cannot infer which one to use. Consider providing the reset key in the {type(self)} constructor."
                )
            reset_key = self._reset_key = reset_keys[0]
        return reset_key

    @reset_key.setter
    def reset_key(self, value):
        self._reset_key = value

    def _reset(
        self, tensordict: TensorDictBase, tensordict_reset: TensorDictBase
    ) -> TensorDictBase:

        _reset = _get_reset(self.reset_key, tensordict)
        for in_key in self.in_keys:
            buffer_name = self._buffer_name(in_key)
            buffer = getattr(self, buffer_name)
            if isinstance(buffer, torch.nn.parameter.UninitializedBuffer):
                continue
            if not _reset.all():
                _reset_exp = _reset.expand(buffer.shape[0], *_reset.shape)
                buffer[_reset_exp] = 0.0
            else:
                buffer.fill_(0.0)
        with _set_missing_tolerance(self, True):
            for in_key in self.in_keys:
                val_reset = tensordict_reset.get(in_key, None)
                val_prev = tensordict.get(in_key, None)
                # if an in_key is missing, we try to copy it from the previous step
                if val_reset is None and val_prev is not None:
                    tensordict_reset.set(in_key, val_prev)
                elif val_prev is None and val_reset is None:
                    raise KeyError(f"Could not find {in_key} in the reset data.")
            return self._call(tensordict_reset, _reset=_reset)

    def _make_missing_buffer(self, tensordict, in_key, buffer_name):
        buffer = getattr(self, buffer_name)
        data = tensordict.get(in_key)
        size = list(data.shape)
        size.insert(0, self.buffer_size)
        buffer.materialize(size)
        buffer = buffer.to(dtype=data.dtype, device=data.device).zero_()
        setattr(self, buffer_name, buffer)
        return buffer

    def _call(self, next_tensordict: TensorDictBase, _reset=None) -> TensorDictBase:
        """Update the episode tensordict with max pooled keys."""
        for in_key, out_key in _zip_strict(self.in_keys, self.out_keys):
            # Lazy init of buffers
            buffer_name = self._buffer_name(in_key)
            buffer = getattr(self, buffer_name)
            if isinstance(buffer, torch.nn.parameter.UninitializedBuffer):
                buffer = self._make_missing_buffer(next_tensordict, in_key, buffer_name)
            if _reset is not None:
                # we must use only the reset data
                buffer[:, _reset] = torch.roll(buffer[:, _reset], shifts=1, dims=0)
                # add new obs
                data = next_tensordict.get(in_key)
                buffer[0, _reset] = data[_reset]
                # apply max pooling
                pooled_tensor, _ = buffer[:, _reset].max(dim=0)
                pooled_tensor = torch.zeros_like(data).masked_scatter_(
                    expand_as_right(_reset, data), pooled_tensor
                )
                # add to tensordict
                next_tensordict.set(out_key, pooled_tensor)
                continue
            # shift obs 1 position to the right
            buffer.copy_(torch.roll(buffer, shifts=1, dims=0))
            # add new obs
            buffer[0].copy_(next_tensordict.get(in_key))
            # apply max pooling
            pooled_tensor, _ = buffer.max(dim=0)
            # add to tensordict
            next_tensordict.set(out_key, pooled_tensor)

        return next_tensordict

    @_apply_to_composite
    def transform_observation_spec(self, observation_spec: TensorSpec) -> TensorSpec:
        return observation_spec

    def forward(self, tensordict: TensorDictBase) -> TensorDictBase:
        raise NotImplementedError(
            "TimeMaxPool cannot be called independently, only its step and reset methods "
            "are functional. The reason for this is that it is hard to consider using "
            "TimeMaxPool with non-sequential data, such as those collected by a replay buffer "
            "or a dataset. If you need TimeMaxPool to work on a batch of sequential data "
            "(ie as LSTM would work over a whole sequence of data), file an issue on "
            "TorchRL requesting that feature."
        )


class RandomCropTensorDict(Transform):
    """A trajectory sub-sampler for ReplayBuffer and modules.

    Gathers a sub-sequence of a defined length along the last dimension of the input
    tensordict.
    This can be used to get cropped trajectories from trajectories sampled
    from a ReplayBuffer.

    This transform is primarily designed to be used with replay buffers and modules.
    Currently, it cannot be used as an environment transform.
    Do not hesitate to request for this behavior through an issue if this is
    desired.

    Args:
        sub_seq_len (int): the length of the sub-trajectory to sample
        sample_dim (int, optional): the dimension along which the cropping
            should occur. Negative dimensions should be preferred to make
            the transform robust to tensordicts of varying batch dimensions.
            Defaults to -1 (the default time dimension in TorchRL).
        mask_key (NestedKey): If provided, this represents the mask key to be looked
            for when doing the sampling. If provided, it only valid elements will
            be returned. It is assumed that the mask is a boolean tensor with
            first True values and then False values, not mixed together.
            :class:`RandomCropTensorDict` will NOT check that this is respected
            hence any error caused by an improper mask risks to go unnoticed.
            Defaults: None (no mask key).
    """

    def __init__(
        self,
        sub_seq_len: int,
        sample_dim: int = -1,
        mask_key: NestedKey | None = None,
    ):
        self.sub_seq_len = sub_seq_len
        if sample_dim > 0:
            warnings.warn(
                "A positive shape has been passed to the RandomCropTensorDict "
                "constructor. This may have unexpected behaviors when the "
                "passed tensordicts have inconsistent batch dimensions. "
                "For context, by convention, TorchRL concatenates time steps "
                "along the last dimension of the tensordict."
            )
        self.sample_dim = sample_dim
        self.mask_key = mask_key
        super().__init__()

    def forward(self, tensordict: TensorDictBase) -> TensorDictBase:
        shape = tensordict.shape
        dim = self.sample_dim
        # shape must have at least one dimension
        if not len(shape):
            raise RuntimeError(
                "Cannot sub-sample from a tensordict with an empty shape."
            )
        if shape[dim] < self.sub_seq_len:
            raise RuntimeError(
                f"Cannot sample trajectories of length {self.sub_seq_len} along"
                f" dimension {dim} given a tensordict of shape "
                f"{tensordict.shape}. Consider reducing the sub_seq_len "
                f"parameter or increase sample length."
            )
        max_idx_0 = shape[dim] - self.sub_seq_len
        idx_shape = list(tensordict.shape)
        idx_shape[dim] = 1
        device = tensordict.device
        if device is None:
            device = torch.device("cpu")
        if self.mask_key is None or self.mask_key not in tensordict.keys(
            isinstance(self.mask_key, tuple)
        ):
            idx_0 = torch.randint(max_idx_0, idx_shape, device=device)
        else:
            # get the traj length for each entry
            mask = tensordict.get(self.mask_key)
            if mask.shape != tensordict.shape:
                raise ValueError(
                    "Expected a mask of the same shape as the tensordict. Got "
                    f"mask.shape={mask.shape} and tensordict.shape="
                    f"{tensordict.shape} instead."
                )
            traj_lengths = mask.cumsum(self.sample_dim).max(self.sample_dim, True)[0]
            if (traj_lengths < self.sub_seq_len).any():
                raise RuntimeError(
                    f"Cannot sample trajectories of length {self.sub_seq_len} when the minimum "
                    f"trajectory length is {traj_lengths.min()}."
                )
            # take a random number between 0 and traj_lengths - self.sub_seq_len
            idx_0 = (
                torch.rand(idx_shape, device=device) * (traj_lengths - self.sub_seq_len)
            ).to(torch.long)
        arange = torch.arange(self.sub_seq_len, device=idx_0.device)
        arange_shape = [1 for _ in range(tensordict.ndimension())]
        arange_shape[dim] = len(arange)
        arange = arange.view(arange_shape)
        idx = idx_0 + arange
        return tensordict.gather(dim=self.sample_dim, index=idx)

    def _reset(
        self, tensordict: TensorDictBase, tensordict_reset: TensorDictBase
    ) -> TensorDictBase:
        with _set_missing_tolerance(self, True):
            tensordict_reset = self.forward(tensordict_reset)
        return tensordict_reset


class InitTracker(Transform):
    """Reset tracker.

    This transform populates the step/reset tensordict with a reset tracker entry
    that is set to ``True`` whenever :meth:`~.reset` is called.

    Args:
         init_key (NestedKey, optional): the key to be used for the tracker entry.
            In case of multiple _reset flags, this key is used as the leaf replacement for each.

    Examples:
        >>> from torchrl.envs.libs.gym import GymEnv
        >>> env = TransformedEnv(GymEnv("Pendulum-v1"), InitTracker())
        >>> td = env.reset()
        >>> print(td["is_init"])
        tensor(True)
        >>> td = env.rand_step(td)
        >>> print(td["next", "is_init"])
        tensor(False)

    """

    def __init__(self, init_key: str = "is_init"):
        if not isinstance(init_key, str):
            raise ValueError(
                "init_key can only be of type str as it will be the leaf key associated to each reset flag."
            )
        self.init_key = init_key
        super().__init__()

    def set_container(self, container: Transform | EnvBase) -> None:
        self._init_keys = None
        return super().set_container(container)

    @property
    def out_keys(self):
        return self.init_keys

    @out_keys.setter
    def out_keys(self, value):
        if value in (None, []):
            return
        raise ValueError(
            "Cannot set non-empty out-keys when out-keys are defined by the init_key value."
        )

    @property
    def init_keys(self):
        init_keys = self.__dict__.get("_init_keys", None)
        if init_keys is not None:
            return init_keys
        init_keys = []
        if self.parent is None:
            raise NotImplementedError(
                FORWARD_NOT_IMPLEMENTED.format(self.__class__.__name__)
            )
        for reset_key in self.parent._filtered_reset_keys:
            if isinstance(reset_key, str):
                init_key = self.init_key
            else:
                init_key = unravel_key((reset_key[:-1], self.init_key))
            init_keys.append(init_key)
        self._init_keys = init_keys
        return self._init_keys

    @property
    def reset_keys(self):
        return self.parent._filtered_reset_keys

    def _call(self, next_tensordict: TensorDictBase) -> TensorDictBase:
        for init_key in self.init_keys:
            done_key = _replace_last(init_key, "done")
            if init_key not in next_tensordict.keys(True, True):
                device = next_tensordict.device
                if device is None:
                    device = torch.device("cpu")
                shape = self.parent.full_done_spec[done_key].shape
                next_tensordict.set(
                    init_key,
                    torch.zeros(shape, device=device, dtype=torch.bool),
                )
        return next_tensordict

    def _reset(
        self, tensordict: TensorDictBase, tensordict_reset: TensorDictBase
    ) -> TensorDictBase:
        device = tensordict.device
        if device is None:
            device = torch.device("cpu")
        for reset_key, init_key in _zip_strict(self.reset_keys, self.init_keys):
            _reset = tensordict.get(reset_key, None)
            if _reset is None:
                done_key = _replace_last(init_key, "done")
                shape = self.parent.full_done_spec[done_key]._safe_shape
                tensordict_reset.set(
                    init_key,
                    torch.ones(
                        shape,
                        device=device,
                        dtype=torch.bool,
                    ),
                )
            else:
                init_val = _reset.clone()
                parent_td = (
                    tensordict_reset
                    if isinstance(init_key, str)
                    else tensordict_reset.get(init_key[:-1])
                )
                if init_val.ndim == parent_td.ndim:
                    # unsqueeze, to match the done shape
                    init_val = init_val.unsqueeze(-1)
                tensordict_reset.set(init_key, init_val)
        return tensordict_reset

    def transform_observation_spec(self, observation_spec: TensorSpec) -> TensorSpec:
        full_done_spec = self.parent.output_spec["full_done_spec"]
        for init_key in self.init_keys:
            for done_key in self.parent.done_keys:
                # check root
                if type(done_key) != type(init_key):
                    continue
                if isinstance(done_key, tuple):
                    if done_key[:-1] == init_key[:-1]:
                        shape = full_done_spec[done_key].shape
                        break
                if isinstance(done_key, str):
                    shape = full_done_spec[done_key].shape
                    break
            else:
                raise KeyError(
                    f"Could not find root of init_key {init_key} within done_keys {self.parent.done_keys}."
                )
            observation_spec[init_key] = Categorical(
                2,
                dtype=torch.bool,
                device=self.parent.device,
                shape=shape,
            )
        return observation_spec

    def forward(self, tensordict: TensorDictBase) -> TensorDictBase:
        raise NotImplementedError(
            FORWARD_NOT_IMPLEMENTED.format(self.__class__.__name__)
        )


class RenameTransform(Transform):
    """A transform to rename entries in the output tensordict (or input tensordict via the inverse keys).

    Args:
        in_keys (sequence of NestedKey): the entries to rename.
        out_keys (sequence of NestedKey): the name of the entries after renaming.
        in_keys_inv (sequence of NestedKey, optional): the entries to rename
            in the input tensordict, which will be passed to :meth:`EnvBase._step`.
        out_keys_inv (sequence of NestedKey, optional): the names of the entries
            in the input tensordict after renaming.
        create_copy (bool, optional): if ``True``, the entries will be copied
            with a different name rather than being renamed. This allows for
            renaming immutable entries such as ``"reward"`` and ``"done"``.

    Examples:
        >>> from torchrl.envs.libs.gym import GymEnv
        >>> env = TransformedEnv(
        ...     GymEnv("Pendulum-v1"),
        ...     RenameTransform(["observation", ], ["stuff",], create_copy=False),
        ... )
        >>> tensordict = env.rollout(3)
        >>> print(tensordict)
        TensorDict(
            fields={
                action: Tensor(shape=torch.Size([3, 1]), device=cpu, dtype=torch.float32, is_shared=False),
                done: Tensor(shape=torch.Size([3, 1]), device=cpu, dtype=torch.bool, is_shared=False),
                next: TensorDict(
                    fields={
                        done: Tensor(shape=torch.Size([3, 1]), device=cpu, dtype=torch.bool, is_shared=False),
                        reward: Tensor(shape=torch.Size([3, 1]), device=cpu, dtype=torch.float32, is_shared=False),
                        stuff: Tensor(shape=torch.Size([3, 3]), device=cpu, dtype=torch.float32, is_shared=False)},
                    batch_size=torch.Size([3]),
                    device=cpu,
                    is_shared=False),
                stuff: Tensor(shape=torch.Size([3, 3]), device=cpu, dtype=torch.float32, is_shared=False)},
            batch_size=torch.Size([3]),
            device=cpu,
            is_shared=False)
        >>> # if the output is also an input, we need to rename if both ways:
        >>> from torchrl.envs.libs.brax import BraxEnv
        >>> env = TransformedEnv(
        ...     BraxEnv("fast"),
        ...     RenameTransform(["state"], ["newname"], ["state"], ["newname"])
        ... )
        >>> _ = env.set_seed(1)
        >>> tensordict = env.rollout(3)
        >>> assert "newname" in tensordict.keys()
        >>> assert "state" not in tensordict.keys()

    """

    def __init__(
        self, in_keys, out_keys, in_keys_inv=None, out_keys_inv=None, create_copy=False
    ):
        if in_keys_inv is None:
            in_keys_inv = []
        if out_keys_inv is None:
            out_keys_inv = copy(in_keys_inv)
        self.create_copy = create_copy
        super().__init__(in_keys, out_keys, in_keys_inv, out_keys_inv)
        if len(self.in_keys) != len(self.out_keys):
            raise ValueError(
                f"The number of in_keys ({len(self.in_keys)}) should match the number of out_keys ({len(self.out_keys)})."
            )
        if len(self.in_keys_inv) != len(self.out_keys_inv):
            raise ValueError(
                f"The number of in_keys_inv ({len(self.in_keys_inv)}) should match the number of out_keys_inv ({len(self.out_keys)})."
            )
        if len(set(out_keys).intersection(in_keys)):
            raise ValueError(
                f"Cannot have matching in and out_keys because order is unclear. "
                f"Please use separated transforms. "
                f"Got in_keys={in_keys} and out_keys={out_keys}."
            )

    def _call(self, next_tensordict: TensorDictBase) -> TensorDictBase:
        if self.create_copy:
            out = next_tensordict.select(
                *self.in_keys, strict=not self._missing_tolerance
            )
            for in_key, out_key in _zip_strict(self.in_keys, self.out_keys):
                try:
                    out.rename_key_(in_key, out_key)
                except KeyError:
                    if not self._missing_tolerance:
                        raise
            next_tensordict = next_tensordict.update(out)
        else:
            for in_key, out_key in _zip_strict(self.in_keys, self.out_keys):
                try:
                    next_tensordict.rename_key_(in_key, out_key)
                except KeyError:
                    if not self._missing_tolerance:
                        raise
        return next_tensordict

    forward = _call

    def _reset(
        self, tensordict: TensorDictBase, tensordict_reset: TensorDictBase
    ) -> TensorDictBase:
        with _set_missing_tolerance(self, True):
            return self._call(tensordict_reset)

    def _inv_call(self, tensordict: TensorDictBase) -> TensorDictBase:
        # no in-place modif
        if self.create_copy:
            out = tensordict.select(
                *self.out_keys_inv, strict=not self._missing_tolerance
            )
            for in_key, out_key in _zip_strict(self.in_keys_inv, self.out_keys_inv):
                try:
                    out.rename_key_(out_key, in_key)
                except KeyError:
                    if not self._missing_tolerance:
                        raise

            tensordict = tensordict.update(out)
        else:
            for in_key, out_key in _zip_strict(self.in_keys_inv, self.out_keys_inv):
                try:
                    tensordict.rename_key_(out_key, in_key)
                except KeyError:
                    if not self._missing_tolerance:
                        raise
        return tensordict

    def transform_output_spec(self, output_spec: Composite) -> Composite:
        for done_key in self.parent.done_keys:
            if done_key in self.in_keys:
                for i, out_key in enumerate(self.out_keys):  # noqa: B007
                    if self.in_keys[i] == done_key:
                        break
                else:
                    # unreachable
                    raise RuntimeError
                output_spec["full_done_spec"][out_key] = output_spec["full_done_spec"][
                    done_key
                ].clone()
                if not self.create_copy:
                    del output_spec["full_done_spec"][done_key]
        for reward_key in self.parent.reward_keys:
            if reward_key in self.in_keys:
                for i, out_key in enumerate(self.out_keys):  # noqa: B007
                    if self.in_keys[i] == reward_key:
                        break
                else:
                    # unreachable
                    raise RuntimeError
                output_spec["full_reward_spec"][out_key] = output_spec[
                    "full_reward_spec"
                ][reward_key].clone()
                if not self.create_copy:
                    del output_spec["full_reward_spec"][reward_key]
        for observation_key in self.parent.full_observation_spec.keys(True):
            if observation_key in self.in_keys:
                for i, out_key in enumerate(self.out_keys):  # noqa: B007
                    if self.in_keys[i] == observation_key:
                        break
                else:
                    # unreachable
                    raise RuntimeError
                output_spec["full_observation_spec"][out_key] = output_spec[
                    "full_observation_spec"
                ][observation_key].clone()
                if not self.create_copy:
                    del output_spec["full_observation_spec"][observation_key]
        return output_spec

    def transform_input_spec(self, input_spec: Composite) -> Composite:
        for action_key in self.parent.action_keys:
            if action_key in self.in_keys_inv:
                for i, out_key in enumerate(self.out_keys_inv):  # noqa: B007
                    if self.in_keys_inv[i] == action_key:
                        break
                else:
                    # unreachable
                    raise RuntimeError
                input_spec["full_action_spec"][out_key] = input_spec[
                    "full_action_spec"
                ][action_key].clone()
        if not self.create_copy:
            for action_key in self.parent.action_keys:
                if action_key in self.in_keys_inv:
                    del input_spec["full_action_spec"][action_key]
        for state_key in self.parent.full_state_spec.keys(True, True):
            if state_key in self.in_keys_inv:
                for i, out_key in enumerate(self.out_keys_inv):  # noqa: B007
                    if self.in_keys_inv[i] == state_key:
                        break
                else:
                    # unreachable
                    raise RuntimeError
                input_spec["full_state_spec"][out_key] = input_spec["full_state_spec"][
                    state_key
                ].clone()
        if not self.create_copy:
            for state_key in self.parent.full_state_spec.keys(True, True):
                if state_key in self.in_keys_inv:
                    del input_spec["full_state_spec"][state_key]
        return input_spec


class Reward2GoTransform(Transform):
    """Calculates the reward to go based on the episode reward and a discount factor.

    As the :class:`~.Reward2GoTransform` is only an inverse transform the ``in_keys`` will be directly used for the ``in_keys_inv``.
    The reward-to-go can be only calculated once the episode is finished. Therefore, the transform should be applied to the replay buffer
    and not to the collector or within an environment.

    Args:
        gamma (:obj:`float` or torch.Tensor): the discount factor. Defaults to 1.0.
        in_keys (sequence of NestedKey): the entries to rename. Defaults to
            ``("next", "reward")`` if none is provided.
        out_keys (sequence of NestedKey): the entries to rename. Defaults to
            the values of ``in_keys`` if none is provided.
        done_key (NestedKey): the done entry. Defaults to ``"done"``.
        truncated_key (NestedKey): the truncated entry. Defaults to ``"truncated"``.
            If no truncated entry is found, only the ``"done"`` will be used.

    Examples:
        >>> # Using this transform as part of a replay buffer
        >>> from torchrl.data import ReplayBuffer, LazyTensorStorage
        >>> torch.manual_seed(0)
        >>> r2g = Reward2GoTransform(gamma=0.99, out_keys=["reward_to_go"])
        >>> rb = ReplayBuffer(storage=LazyTensorStorage(100), transform=r2g)
        >>> batch, timesteps = 4, 5
        >>> done = torch.zeros(batch, timesteps, 1, dtype=torch.bool)
        >>> for i in range(batch):
        ...     while not done[i].any():
        ...         done[i] = done[i].bernoulli_(0.1)
        >>> reward = torch.ones(batch, timesteps, 1)
        >>> td = TensorDict(
        ...     {"next": {"done": done, "reward": reward}},
        ...     [batch, timesteps],
        ... )
        >>> rb.extend(td)
        >>> sample = rb.sample(1)
        >>> print(sample["next", "reward"])
        tensor([[[1.],
                 [1.],
                 [1.],
                 [1.],
                 [1.]]])
        >>> print(sample["reward_to_go"])
        tensor([[[4.9010],
                 [3.9404],
                 [2.9701],
                 [1.9900],
                 [1.0000]]])

    One can also use this transform directly with a collector: make sure to
    append the `inv` method of the transform.

    Examples:
        >>> from torchrl.envs.utils import RandomPolicy        >>> from torchrl.collectors import SyncDataCollector
        >>> from torchrl.envs.libs.gym import GymEnv
        >>> t = Reward2GoTransform(gamma=0.99, out_keys=["reward_to_go"])
        >>> env = GymEnv("Pendulum-v1")
        >>> collector = SyncDataCollector(
        ...     env,
        ...     RandomPolicy(env.action_spec),
        ...     frames_per_batch=200,
        ...     total_frames=-1,
        ...     postproc=t.inv
        ... )
        >>> for data in collector:
        ...     break
        >>> print(data)
        TensorDict(
            fields={
                action: Tensor(shape=torch.Size([200, 1]), device=cpu, dtype=torch.float32, is_shared=False),
                collector: TensorDict(
                    fields={
                        traj_ids: Tensor(shape=torch.Size([200]), device=cpu, dtype=torch.int64, is_shared=False)},
                    batch_size=torch.Size([200]),
                    device=cpu,
                    is_shared=False),
                done: Tensor(shape=torch.Size([200, 1]), device=cpu, dtype=torch.bool, is_shared=False),
                next: TensorDict(
                    fields={
                        done: Tensor(shape=torch.Size([200, 1]), device=cpu, dtype=torch.bool, is_shared=False),
                        observation: Tensor(shape=torch.Size([200, 3]), device=cpu, dtype=torch.float32, is_shared=False),
                        reward: Tensor(shape=torch.Size([200, 1]), device=cpu, dtype=torch.float32, is_shared=False)},
                    batch_size=torch.Size([200]),
                    device=cpu,
                    is_shared=False),
                observation: Tensor(shape=torch.Size([200, 3]), device=cpu, dtype=torch.float32, is_shared=False),
                reward: Tensor(shape=torch.Size([200, 1]), device=cpu, dtype=torch.float32, is_shared=False),
                reward_to_go: Tensor(shape=torch.Size([200, 1]), device=cpu, dtype=torch.float32, is_shared=False)},
            batch_size=torch.Size([200]),
            device=cpu,
            is_shared=False)

    Using this transform as part of an env will raise an exception

    Examples:
        >>> t = Reward2GoTransform(gamma=0.99)
        >>> TransformedEnv(GymEnv("Pendulum-v1"), t)  # crashes

    .. note:: In settings where multiple done entries are present, one should build
        a single :class:`~Reward2GoTransform` for each done-reward pair.

    """

    ENV_ERR = (
        "The Reward2GoTransform is only an inverse transform and can "
        "only be applied to the replay buffer."
    )

    def __init__(
        self,
        gamma: float | torch.Tensor | None = 1.0,
        in_keys: Sequence[NestedKey] | None = None,
        out_keys: Sequence[NestedKey] | None = None,
        done_key: NestedKey | None = "done",
    ):
        if in_keys is None:
            in_keys = [("next", "reward")]
        if out_keys is None:
            out_keys = copy(in_keys)
        # out_keys = ["reward_to_go"]
        super().__init__(
            in_keys=in_keys,
            in_keys_inv=in_keys,
            out_keys_inv=out_keys,
        )
        self.done_key = done_key

        if not isinstance(gamma, torch.Tensor):
            gamma = torch.tensor(gamma)

        self.register_buffer("gamma", gamma)

    def _inv_call(self, tensordict: TensorDictBase) -> TensorDictBase:
        if self.parent is not None:
            raise ValueError(self.ENV_ERR)
        done = tensordict.get(("next", self.done_key))

        if not done.any(-2).all():
            raise RuntimeError(
                "No episode ends found to calculate the reward to go. Make sure that the number of frames_per_batch is larger than number of steps per episode."
            )
        found = False
        for in_key, out_key in _zip_strict(self.in_keys_inv, self.out_keys_inv):
            if in_key in tensordict.keys(include_nested=True):
                found = True
                item = self._inv_apply_transform(tensordict.get(in_key), done)
                tensordict.set(out_key, item)
        if not found:
            raise KeyError(f"Could not find any of the input keys {self.in_keys}.")
        return tensordict

    def forward(self, tensordict: TensorDictBase) -> TensorDictBase:
        return tensordict

    def _call(self, next_tensordict: TensorDictBase) -> TensorDictBase:
        raise ValueError(self.ENV_ERR)

    def _inv_apply_transform(
        self, reward: torch.Tensor, done: torch.Tensor
    ) -> torch.Tensor:
        from torchrl.objectives.value.functional import reward2go

        return reward2go(reward, done, self.gamma)

    def set_container(self, container):
        if isinstance(container, EnvBase) or container.parent is not None:
            raise ValueError(self.ENV_ERR)


class ActionMask(Transform):
    """An adaptive action masker.

    This transform reads the mask from the input tensordict after the step is executed,
    and adapts the mask of the one-hot / categorical action spec.

      .. note:: This transform will fail when used without an environment.

    Args:
        action_key (NestedKey, optional): the key where the action tensor can be found.
            Defaults to ``"action"``.
        mask_key (NestedKey, optional): the key where the action mask can be found.
            Defaults to ``"action_mask"``.

    Examples:
        >>> import torch
        >>> from torchrl.data.tensor_specs import Categorical, Binary, Unbounded, Composite
        >>> from torchrl.envs.transforms import ActionMask, TransformedEnv
        >>> from torchrl.envs.common import EnvBase
        >>> class MaskedEnv(EnvBase):
        ...     def __init__(self, *args, **kwargs):
        ...         super().__init__(*args, **kwargs)
        ...         self.action_spec = Categorical(4)
        ...         self.state_spec = Composite(action_mask=Binary(4, dtype=torch.bool))
        ...         self.observation_spec = Composite(obs=Unbounded(3))
        ...         self.reward_spec = Unbounded(1)
        ...
        ...     def _reset(self, tensordict=None):
        ...         td = self.observation_spec.rand()
        ...         td.update(torch.ones_like(self.state_spec.rand()))
        ...         return td
        ...
        ...     def _step(self, data):
        ...         td = self.observation_spec.rand()
        ...         mask = data.get("action_mask")
        ...         action = data.get("action")
        ...         mask = mask.scatter(-1, action.unsqueeze(-1), 0)
        ...
        ...         td.set("action_mask", mask)
        ...         td.set("reward", self.reward_spec.rand())
        ...         td.set("done", ~mask.any().view(1))
        ...         return td
        ...
        ...     def _set_seed(self, seed) -> None:
        ...         pass
        ...
        >>> torch.manual_seed(0)
        >>> base_env = MaskedEnv()
        >>> env = TransformedEnv(base_env, ActionMask())
        >>> r = env.rollout(10)
        >>> env = TransformedEnv(base_env, ActionMask())
        >>> r = env.rollout(10)
        >>> r["action_mask"]
        tensor([[ True,  True,  True,  True],
                [ True,  True, False,  True],
                [ True,  True, False, False],
                [ True, False, False, False]])

    """

    ACCEPTED_SPECS = (
        OneHot,
        Categorical,
        MultiOneHot,
        MultiCategorical,
    )
    SPEC_TYPE_ERROR = "The action spec must be one of {}. Got {} instead."

    def __init__(
        self, action_key: NestedKey = "action", mask_key: NestedKey = "action_mask"
    ):
        if not isinstance(action_key, (tuple, str)):
            raise ValueError(
                f"The action key must be a nested key. Got {type(action_key)} instead."
            )
        if not isinstance(mask_key, (tuple, str)):
            raise ValueError(
                f"The mask key must be a nested key. Got {type(mask_key)} instead."
            )
        super().__init__(
            in_keys=[action_key, mask_key], out_keys=[], in_keys_inv=[], out_keys_inv=[]
        )

    def forward(self, tensordict: TensorDictBase) -> TensorDictBase:
        raise RuntimeError(FORWARD_NOT_IMPLEMENTED.format(type(self)))

    @property
    def action_spec(self):
        action_spec = self.container.full_action_spec
        keys = self.container.action_keys
        if len(keys) == 1:
            action_spec = action_spec[keys[0]]
        else:
            raise ValueError(
                f"Too many action keys for {self.__class__.__name__}: {keys=}"
            )
        if not isinstance(action_spec, self.ACCEPTED_SPECS):
            raise ValueError(
                self.SPEC_TYPE_ERROR.format(self.ACCEPTED_SPECS, type(action_spec))
            )
        return action_spec

    def _call(self, next_tensordict: TensorDictBase) -> TensorDictBase:
        parent = self.parent
        if parent is None:
            raise RuntimeError(
                f"{type(self)}.parent cannot be None: make sure this transform is executed within an environment."
            )
        mask = next_tensordict.get(self.in_keys[1])
        action_spec = self.action_spec
        action_spec.update_mask(mask.to(action_spec.device))
        return next_tensordict

    def _reset(
        self, tensordict: TensorDictBase, tensordict_reset: TensorDictBase
    ) -> TensorDictBase:
        action_spec = self.action_spec
        mask = tensordict.get(self.in_keys[1], None)
        if mask is not None:
            mask = mask.to(action_spec.device)
        action_spec.update_mask(mask)

        # TODO: Check that this makes sense
        with _set_missing_tolerance(self, True):
            tensordict_reset = self._call(tensordict_reset)
        return tensordict_reset


class VecGymEnvTransform(Transform):
    """A transform for GymWrapper subclasses that handles the auto-reset in a consistent way.

    Gym, gymnasium and SB3 provide vectorized (read, parallel or batched) environments
    that are automatically reset. When this occurs, the actual observation resulting
    from the action is saved within a key in the info.
    The class :class:`torchrl.envs.libs.gym.terminal_obs_reader` reads that observation
    and stores it in a ``"final"`` key within the output tensordict.
    In turn, this transform reads that final data, swaps it with the observation
    written in its place that results from the actual reset, and saves the
    reset output in a private container. The resulting data truly reflects
    the output of the step.

    This class works from gym 0.13 till the most recent gymnasium version.

    .. note:: Gym versions < 0.22 did not return the final observations. For these,
        we simply fill the next observations with NaN (because it is lost) and
        do the swap at the next step.

    Then, when calling `env.reset`, the saved data is written back where it belongs
    (and the `reset` is a no-op).

    This transform is automatically appended to the gym env whenever the wrapper
    is created with an async env.

    Args:
        final_name (str, optional): the name of the final observation in the dict.
            Defaults to `"final"`.
        missing_obs_value (Any, optional): default value to use as placeholder for missing
            last observations. Defaults to `np.nan`.

    .. note:: In general, this class should not be handled directly. It is
        created whenever a vectorized environment is placed within a :class:`GymWrapper`.

    """

    def __init__(self, final_name: str = "final", missing_obs_value: Any = np.nan):
        self.final_name = final_name
        super().__init__()
        self._memo = {}
        if not isinstance(missing_obs_value, torch.Tensor):
            missing_obs_value = torch.tensor(missing_obs_value)
        self.missing_obs_value = missing_obs_value

    def set_container(self, container: Transform | EnvBase) -> None:
        out = super().set_container(container)
        self._done_keys = None
        self._obs_keys = None
        return out

    def _step(
        self, tensordict: TensorDictBase, next_tensordict: TensorDictBase
    ) -> TensorDictBase:
        # save the final info
        done = False
        for done_key in self.done_keys:
            # we assume dones can be broadcast
            done = done | next_tensordict.get(done_key)
        if done is False:
            raise RuntimeError(
                f"Could not find any done signal in tensordict:\n{tensordict}"
            )
        self._memo["done"] = done
        final = next_tensordict.pop(self.final_name, None)
        # if anything's done, we need to swap the final obs
        if done.any():
            done = done.squeeze(-1)
            if final is not None:
                saved_next = next_tensordict.select(*final.keys(True, True)).clone()
                next_tensordict[done] = final[done]
            else:
                saved_next = next_tensordict.select(*self.obs_keys).clone()
                for obs_key in self.obs_keys:
                    next_tensordict[obs_key][done] = self.missing_obs_value

            self._memo["saved_next"] = saved_next
        else:
            self._memo["saved_next"] = None
        return next_tensordict

    def _reset(
        self, tensordict: TensorDictBase, tensordict_reset: TensorDictBase
    ) -> TensorDictBase:
        done = self._memo.get("done", None)
        reset = tensordict.get("_reset", done)
        if done is not None:
            done = done.view_as(reset)
        if (
            reset is not done
            and (reset != done).any()
            # it can happen that all are reset, in which case
            # it's fine (doesn't need to match done)
            and not reset.all()
        ):
            raise RuntimeError(
                "Cannot partially reset a gym(nasium) async env with a "
                "reset mask that does not match the done mask. "
                f"Got reset={reset}\nand done={done}"
            )
        # if not reset.any(), we don't need to do anything.
        # if reset.all(), we don't either (bc GymWrapper will call a plain reset).
        if reset is not None and reset.any():
            if reset.all():
                # We're fine: this means that a full reset was passed and the
                # env was manually reset
                tensordict_reset.pop(self.final_name, None)
                return tensordict_reset
            saved_next = self._memo["saved_next"]
            if saved_next is None:
                raise RuntimeError(
                    "Did not find a saved tensordict while the reset mask was "
                    f"not empty: reset={reset}. Done was {done}."
                )
            # reset = reset.view(tensordict.shape)
            # we have a data container from the previous call to step
            # that contains part of the observation we need.
            # We can safely place them back in the reset result tensordict:
            # in env.rollout(), the result of reset() is assumed to be just
            # the td from previous step with updated values from reset.
            # In our case, it will always be the case that all these values
            # are properly set.
            # collectors even take care of doing an extra masking so it's even
            # safer.
            tensordict_reset.update(saved_next)
            for done_key in self.done_keys:
                # Make sure that all done are False
                done = tensordict.get(done_key, None)
                if done is not None:
                    done = done.clone().fill_(0)
                else:
                    done = torch.zeros(
                        (*tensordict.batch_size, 1),
                        device=tensordict.device,
                        dtype=torch.bool,
                    )
                tensordict.set(done_key, done)
        tensordict_reset.pop(self.final_name, None)
        return tensordict_reset

    @property
    def done_keys(self) -> list[NestedKey]:
        keys = self.__dict__.get("_done_keys", None)
        if keys is None:
            keys = self.parent.done_keys
            # we just want the "done" key
            _done_keys = []
            for key in keys:
                if not isinstance(key, tuple):
                    key = (key,)
                if key[-1] == "done":
                    _done_keys.append(unravel_key(key))
            if not len(_done_keys):
                raise RuntimeError("Could not find a 'done' key in the env specs.")
            self._done_keys = _done_keys
        return keys

    @property
    def obs_keys(self) -> list[NestedKey]:
        keys = self.__dict__.get("_obs_keys", None)
        if keys is None:
            keys = list(self.parent.observation_spec.keys(True, True))
            self._obs_keys = keys
        return keys

    def transform_observation_spec(self, observation_spec: TensorSpec) -> TensorSpec:
        if self.final_name in observation_spec.keys(True):
            del observation_spec[self.final_name]
        return observation_spec

    def forward(self, tensordict: TensorDictBase) -> TensorDictBase:
        raise RuntimeError(FORWARD_NOT_IMPLEMENTED.format(type(self)))


class BurnInTransform(Transform):
    """Transform to partially burn-in data sequences.

    This transform is useful to obtain up-to-date recurrent states when
    they are not available. It burns-in a number of steps along the time dimension
    from sampled sequential data slices and returns the remaining data sequence with
    the burnt-in data in its initial time step. This transform is intended to be used as a
    replay buffer transform, not as an environment transform.

    Args:
        modules (sequence of TensorDictModule): A list of modules used to burn-in data sequences.
        burn_in (int): The number of time steps to burn in.
        out_keys (sequence of NestedKey, optional): destination keys. Defaults to
        all the modules `out_keys` that point to the next time step (e.g. `"hidden"` if `
        ("next", "hidden")` is part of the `out_keys` of a module).

    .. note::
        This transform expects as inputs TensorDicts with its last dimension being the
        time dimension. It also assumes that all provided modules can process
        sequential data.

    Examples:
        >>> import torch
        >>> from tensordict import TensorDict
        >>> from torchrl.envs.transforms import BurnInTransform
        >>> from torchrl.modules import GRUModule
        >>> gru_module = GRUModule(
        ...     input_size=10,
        ...     hidden_size=10,
        ...     in_keys=["observation", "hidden"],
        ...     out_keys=["intermediate", ("next", "hidden")],
        ...     default_recurrent_mode=True,
        ... )
        >>> burn_in_transform = BurnInTransform(
        ...     modules=[gru_module],
        ...     burn_in=5,
        ... )
        >>> td = TensorDict({
        ...     "observation": torch.randn(2, 10, 10),
        ...      "hidden": torch.randn(2, 10, gru_module.gru.num_layers, 10),
        ...      "is_init": torch.zeros(2, 10, 1),
        ... }, batch_size=[2, 10])
        >>> td = burn_in_transform(td)
        >>> td.shape
        torch.Size([2, 5])
        >>> td.get("hidden").abs().sum()
        tensor(86.3008)

        >>> from torchrl.data import LazyMemmapStorage, TensorDictReplayBuffer
        >>> buffer = TensorDictReplayBuffer(
        ...     storage=LazyMemmapStorage(2),
        ...     batch_size=1,
        ... )
        >>> buffer.append_transform(burn_in_transform)
        >>> td = TensorDict({
        ...     "observation": torch.randn(2, 10, 10),
        ...      "hidden": torch.randn(2, 10, gru_module.gru.num_layers, 10),
        ...      "is_init": torch.zeros(2, 10, 1),
        ... }, batch_size=[2, 10])
        >>> buffer.extend(td)
        >>> td = buffer.sample(1)
        >>> td.shape
        torch.Size([1, 5])
        >>> td.get("hidden").abs().sum()
        tensor(37.0344)
    """

    invertible = False

    def __init__(
        self,
        modules: Sequence[TensorDictModuleBase],
        burn_in: int,
        out_keys: Sequence[NestedKey] | None = None,
    ):
        if not isinstance(modules, Sequence):
            modules = [modules]

        for module in modules:
            if not isinstance(module, TensorDictModuleBase):
                raise ValueError(
                    f"All modules must be TensorDictModules, but a {type(module)} was provided."
                )

        in_keys = set()
        for module in modules:
            in_keys.update(module.in_keys)

        if out_keys is None:
            out_keys = set()
            for module in modules:
                for key in module.out_keys:
                    if key[0] == "next":
                        out_keys.add(key[1])
        else:
            out_keys_ = set()
            for key in out_keys:
                if isinstance(key, tuple) and key[0] == "next":
                    key = key[1]
                    warnings.warn(
                        f"The 'next' key is not needed in the BurnInTransform `out_key` {key} and "
                        f"will be ignored. This transform already assumes that `out_keys` will be "
                        f"retrieved from the next time step of the burnt-in data."
                    )
                out_keys_.add(key)
            out_keys = out_keys_

        super().__init__(in_keys=in_keys, out_keys=out_keys)
        self.modules = modules
        self.burn_in = burn_in

    def _call(self, next_tensordict: TensorDictBase) -> TensorDictBase:
        raise RuntimeError("BurnInTransform can only be appended to a ReplayBuffer")

    def _step(
        self, tensordict: TensorDictBase, next_tensordict: TensorDictBase
    ) -> TensorDictBase:
        raise RuntimeError("BurnInTransform can only be appended to a ReplayBuffer.")

    def forward(self, tensordict: TensorDictBase) -> TensorDictBase:

        if self.burn_in == 0:
            return tensordict

        td_device = tensordict.device
        B, T, *extra_dims = tensordict.batch_size

        # Split the tensor dict into burn-in data and the rest.
        td_burn_in = tensordict[..., : self.burn_in]
        td_out = tensordict[..., self.burn_in :]

        # Burn in the recurrent state.
        with torch.no_grad():
            for module in self.modules:
                module_device = next(module.parameters()).device or None
                td_burn_in = td_burn_in.to(module_device)
                td_burn_in = module(td_burn_in)
        td_burn_in = td_burn_in.to(td_device)

        # Update out TensorDict with the burnt-in data.
        for out_key in self.out_keys:
            if out_key not in td_out.keys(include_nested=True):
                td_out.set(
                    out_key,
                    torch.zeros(
                        B, T - self.burn_in, *tensordict.get(out_key).shape[2:]
                    ),
                )
            td_out[..., 0][out_key].copy_(td_burn_in["next"][..., -1][out_key])

        return td_out

    def __repr__(self) -> str:
        return f"{self.__class__.__name__}(burn_in={self.burn_in}, in_keys={self.in_keys}, out_keys={self.out_keys})"


class SignTransform(Transform):
    """A transform to compute the signs of TensorDict values.

    This transform reads the tensors in ``in_keys`` and ``in_keys_inv``, computes the
    signs of their elements and writes the resulting sign tensors to ``out_keys`` and
    ``out_keys_inv`` respectively.

    Args:
        in_keys (list of NestedKeys): input entries (read)
        out_keys (list of NestedKeys): input entries (write)
        in_keys_inv (list of NestedKeys): input entries (read) during :meth:`~.inv` calls.
        out_keys_inv (list of NestedKeys): input entries (write) during :meth:`~.inv` calls.

    Examples:
        >>> from torchrl.envs import GymEnv, TransformedEnv, SignTransform
        >>> base_env = GymEnv("Pendulum-v1")
        >>> env = TransformedEnv(base_env, SignTransform(in_keys=['observation']))
        >>> r = env.rollout(100)
        >>> obs = r["observation"]
        >>> assert (torch.logical_or(torch.logical_or(obs == -1, obs == 1), obs == 0.0)).all()
    """

    def __init__(
        self,
        in_keys=None,
        out_keys=None,
        in_keys_inv=None,
        out_keys_inv=None,
    ):
        if in_keys is None:
            in_keys = []
        if out_keys is None:
            out_keys = copy(in_keys)
        if in_keys_inv is None:
            in_keys_inv = []
        if out_keys_inv is None:
            out_keys_inv = copy(in_keys_inv)
        super().__init__(in_keys, out_keys, in_keys_inv, out_keys_inv)

    def _apply_transform(self, obs: torch.Tensor) -> torch.Tensor:
        return obs.sign()

    def _inv_apply_transform(self, state: torch.Tensor) -> torch.Tensor:
        return state.sign()

    @_apply_to_composite
    def transform_observation_spec(self, observation_spec: TensorSpec) -> TensorSpec:
        return Bounded(
            shape=observation_spec.shape,
            device=observation_spec.device,
            dtype=observation_spec.dtype,
            high=1.0,
            low=-1.0,
        )

    def transform_reward_spec(self, reward_spec: TensorSpec) -> TensorSpec:
        for key in self.in_keys:
            if key in self.parent.reward_keys:
                spec = self.parent.output_spec["full_reward_spec"][key]
                self.parent.output_spec["full_reward_spec"][key] = Bounded(
                    shape=spec.shape,
                    device=spec.device,
                    dtype=spec.dtype,
                    high=1.0,
                    low=-1.0,
                )
        return self.parent.output_spec["full_reward_spec"]

    def _reset(
        self, tensordict: TensorDictBase, tensordict_reset: TensorDictBase
    ) -> TensorDictBase:
        with _set_missing_tolerance(self, True):
            tensordict_reset = self._call(tensordict_reset)
        return tensordict_reset


class RemoveEmptySpecs(Transform):
    """Removes empty specs and content from an environment.

    Examples:
        >>> import torch
        >>> from tensordict import TensorDict
        >>> from torchrl.data import Unbounded, Composite, \
        ...     Categorical
        >>> from torchrl.envs import EnvBase, TransformedEnv, RemoveEmptySpecs
        >>>
        >>>
        >>> class DummyEnv(EnvBase):
        ...     def __init__(self, *args, **kwargs):
        ...         super().__init__(*args, **kwargs)
        ...         self.observation_spec = Composite(
        ...             observation=UnboundedContinuous((*self.batch_size, 3)),
        ...             other=Composite(
        ...                 another_other=Composite(shape=self.batch_size),
        ...                 shape=self.batch_size,
        ...             ),
        ...             shape=self.batch_size,
        ...         )
        ...         self.action_spec = UnboundedContinuous((*self.batch_size, 3))
        ...         self.done_spec = Categorical(
        ...             2, (*self.batch_size, 1), dtype=torch.bool
        ...         )
        ...         self.full_done_spec["truncated"] = self.full_done_spec[
        ...             "terminated"].clone()
        ...         self.reward_spec = Composite(
        ...             reward=UnboundedContinuous(*self.batch_size, 1),
        ...             other_reward=Composite(shape=self.batch_size),
        ...             shape=self.batch_size
        ...             )
        ...
        ...     def _reset(self, tensordict):
        ...         return self.observation_spec.rand().update(self.full_done_spec.zero())
        ...
        ...     def _step(self, tensordict):
        ...         return TensorDict(
        ...             {},
        ...             batch_size=[]
        ...         ).update(self.observation_spec.rand()).update(
        ...             self.full_done_spec.zero()
        ...             ).update(self.full_reward_spec.rand())
        ...
        ...     def _set_seed(self, seed) -> None:
        ...         pass
        >>>
        >>>
        >>> base_env = DummyEnv()
        >>> print(base_env.rollout(2))
        TensorDict(
            fields={
                action: Tensor(shape=torch.Size([2, 3]), device=cpu, dtype=torch.float32, is_shared=False),
                done: Tensor(shape=torch.Size([2, 1]), device=cpu, dtype=torch.bool, is_shared=False),
                next: TensorDict(
                    fields={
                        done: Tensor(shape=torch.Size([2, 1]), device=cpu, dtype=torch.bool, is_shared=False),
                        observation: Tensor(shape=torch.Size([2, 3]), device=cpu, dtype=torch.float32, is_shared=False),
                        other: TensorDict(
                            fields={
                                another_other: TensorDict(
                                    fields={
                                    },
                                    batch_size=torch.Size([2]),
                                    device=cpu,
                                    is_shared=False)},
                            batch_size=torch.Size([2]),
                            device=cpu,
                            is_shared=False),
                        other_reward: TensorDict(
                            fields={
                            },
                            batch_size=torch.Size([2]),
                            device=cpu,
                            is_shared=False),
                        reward: Tensor(shape=torch.Size([2, 1]), device=cpu, dtype=torch.float32, is_shared=False),
                        terminated: Tensor(shape=torch.Size([2, 1]), device=cpu, dtype=torch.bool, is_shared=False),
                        truncated: Tensor(shape=torch.Size([2, 1]), device=cpu, dtype=torch.bool, is_shared=False)},
                    batch_size=torch.Size([2]),
                    device=cpu,
                    is_shared=False),
                observation: Tensor(shape=torch.Size([2, 3]), device=cpu, dtype=torch.float32, is_shared=False),
                terminated: Tensor(shape=torch.Size([2, 1]), device=cpu, dtype=torch.bool, is_shared=False),
                truncated: Tensor(shape=torch.Size([2, 1]), device=cpu, dtype=torch.bool, is_shared=False)},
            batch_size=torch.Size([2]),
            device=cpu,
            is_shared=False)
        >>> check_env_specs(base_env)
        >>> env = TransformedEnv(base_env, RemoveEmptySpecs())
        >>> print(env.rollout(2))
        TensorDict(
            fields={
                action: Tensor(shape=torch.Size([2, 3]), device=cpu, dtype=torch.float32, is_shared=False),
                done: Tensor(shape=torch.Size([2, 1]), device=cpu, dtype=torch.bool, is_shared=False),
                next: TensorDict(
                    fields={
                        done: Tensor(shape=torch.Size([2, 1]), device=cpu, dtype=torch.bool, is_shared=False),
                        observation: Tensor(shape=torch.Size([2, 3]), device=cpu, dtype=torch.float32, is_shared=False),
                        reward: Tensor(shape=torch.Size([2, 1]), device=cpu, dtype=torch.float32, is_shared=False),
                        terminated: Tensor(shape=torch.Size([2, 1]), device=cpu, dtype=torch.bool, is_shared=False),
                        truncated: Tensor(shape=torch.Size([2, 1]), device=cpu, dtype=torch.bool, is_shared=False)},
                    batch_size=torch.Size([2]),
                    device=cpu,
                    is_shared=False),
                observation: Tensor(shape=torch.Size([2, 3]), device=cpu, dtype=torch.float32, is_shared=False),
                terminated: Tensor(shape=torch.Size([2, 1]), device=cpu, dtype=torch.bool, is_shared=False),
                truncated: Tensor(shape=torch.Size([2, 1]), device=cpu, dtype=torch.bool, is_shared=False)},
            batch_size=torch.Size([2]),
            device=cpu,
            is_shared=False)
        check_env_specs(env)
    """

    _has_empty_input = True

    @staticmethod
    def _sorter(key_val):
        key, _ = key_val
        if isinstance(key, str):
            return 0
        return len(key)

    def transform_output_spec(self, output_spec: Composite) -> Composite:
        full_done_spec = output_spec["full_done_spec"]
        full_reward_spec = output_spec["full_reward_spec"]
        full_observation_spec = output_spec["full_observation_spec"]
        # we reverse things to make sure we delete things from the back
        for key, spec in sorted(
            full_done_spec.items(True), key=self._sorter, reverse=True
        ):
            if isinstance(spec, Composite) and spec.is_empty():
                del full_done_spec[key]

        for key, spec in sorted(
            full_observation_spec.items(True), key=self._sorter, reverse=True
        ):
            if isinstance(spec, Composite) and spec.is_empty():
                del full_observation_spec[key]

        for key, spec in sorted(
            full_reward_spec.items(True), key=self._sorter, reverse=True
        ):
            if isinstance(spec, Composite) and spec.is_empty():
                del full_reward_spec[key]
        return output_spec

    def transform_input_spec(self, input_spec: TensorSpec) -> TensorSpec:
        full_action_spec = input_spec["full_action_spec"]
        full_state_spec = input_spec["full_state_spec"]
        # we reverse things to make sure we delete things from the back

        self._has_empty_input = False
        for key, spec in sorted(
            full_action_spec.items(True), key=self._sorter, reverse=True
        ):
            if isinstance(spec, Composite) and spec.is_empty():
                self._has_empty_input = True
                del full_action_spec[key]

        for key, spec in sorted(
            full_state_spec.items(True), key=self._sorter, reverse=True
        ):
            if isinstance(spec, Composite) and spec.is_empty():
                self._has_empty_input = True
                del full_state_spec[key]
        return input_spec

    def _inv_call(self, tensordict: TensorDictBase) -> TensorDictBase:
        if self._has_empty_input:
            input_spec = getattr(self.parent, "input_spec", None)
            if input_spec is None:
                return tensordict

            full_action_spec = input_spec["full_action_spec"]
            full_state_spec = input_spec["full_state_spec"]
            # we reverse things to make sure we delete things from the back

            for key, spec in sorted(
                full_action_spec.items(True), key=self._sorter, reverse=True
            ):
                if (
                    isinstance(spec, Composite)
                    and spec.is_empty()
                    and key not in tensordict.keys(True)
                ):
                    tensordict.create_nested(key)

            for key, spec in sorted(
                full_state_spec.items(True), key=self._sorter, reverse=True
            ):
                if (
                    isinstance(spec, Composite)
                    and spec.is_empty()
                    and key not in tensordict.keys(True)
                ):
                    tensordict.create_nested(key)
        return tensordict

    def _call(self, next_tensordict: TensorDictBase) -> TensorDictBase:
        for key, value in sorted(
            next_tensordict.items(True), key=self._sorter, reverse=True
        ):
            if (
                is_tensor_collection(value)
                and not isinstance(value, NonTensorData)
                and value.is_empty()
            ):
                del next_tensordict[key]
        return next_tensordict

    def _reset(
        self, tensordict: TensorDictBase, tensordict_reset: TensorDictBase
    ) -> TensorDictBase:
        """Resets a transform if it is stateful."""
        return self._call(tensordict_reset)

    forward = _call


class _InvertTransform(Transform):
    _MISSING_TRANSFORM_ERROR = (
        "There is not generic rule to invert a spec transform. "
        "Please file an issue on github to get help."
    )

    def __init__(self, transform: Transform):
        super().__init__()
        self.transform = transform

    @property
    def in_keys(self):
        return self.transform.in_keys_inv

    @in_keys.setter
    def in_keys(self, value):
        if value is not None:
            raise RuntimeError("Cannot set non-null value in in_keys.")

    @property
    def in_keys_inv(self):
        return self.transform.in_keys

    @in_keys_inv.setter
    def in_keys_inv(self, value):
        if value is not None:
            raise RuntimeError("Cannot set non-null value in in_keys_inv.")

    @property
    def out_keys(self):
        return self.transform.out_keys_inv

    @out_keys.setter
    def out_keys(self, value):
        if value is not None:
            raise RuntimeError("Cannot set non-null value in out_keys.")

    @property
    def out_keys_inv(self):
        return self.transform.out_keys

    @out_keys_inv.setter
    def out_keys_inv(self, value):
        if value is not None:
            raise RuntimeError("Cannot set non-null value in out_keys_inv.")

    def forward(self, tensordict: TensorDictBase) -> TensorDictBase:
        return self.transform.inv(tensordict)

    def inv(self, tensordict: TensorDictBase) -> TensorDictBase:
        return self.transform.forward(tensordict)

    def _call(self, next_tensordict: TensorDictBase) -> TensorDictBase:
        return self.transform._inv_call(next_tensordict)

    def _inv_call(self, tensordict: TensorDictBase) -> TensorDictBase:
        return self.transform._call(tensordict)

    def transform_observation_spec(self, observation_spec: TensorSpec) -> TensorSpec:
        raise RuntimeError(self._MISSING_TRANSFORM_ERROR)

    def transform_state_spec(self, state_spec: TensorSpec) -> TensorSpec:
        raise RuntimeError(self._MISSING_TRANSFORM_ERROR)

    def transform_reward_spec(self, reward_spec: TensorSpec) -> TensorSpec:
        raise RuntimeError(self._MISSING_TRANSFORM_ERROR)

    def transform_action_spec(self, action_spec: TensorSpec) -> TensorSpec:
        raise RuntimeError(self._MISSING_TRANSFORM_ERROR)

    def transform_done_spec(self, done_spec: TensorSpec) -> TensorSpec:
        raise RuntimeError(self._MISSING_TRANSFORM_ERROR)


class _CallableTransform(Transform):
    # A wrapper around a custom callable to make it possible to transform any data type
    def __init__(self, func):
        super().__init__()
        self.func = func

    def forward(self, *args, **kwargs):
        return self.func(*args, **kwargs)

    def _call(self, next_tensordict: TensorDictBase):
        return self.func(next_tensordict)

    def _inv_call(self, tensordict: TensorDictBase) -> TensorDictBase:
        return tensordict

    def _reset(
        self, tensordict: TensorDictBase, tensordict_reset: TensorDictBase
    ) -> TensorDictBase:
        return self._call(tensordict_reset)


class BatchSizeTransform(Transform):
    """A transform to modify the batch-size of an environment.

    This transform has two distinct usages: it can be used to set the
    batch-size for non-batch-locked (e.g. stateless) environments to
    enable data collection using data collectors. It can also be used
    to modify the batch-size of an environment (e.g. squeeze, unsqueeze or
    reshape).

    This transform modifies the environment batch-size to match the one provided.
    It expects the parent environment batch-size to be expandable to the
    provided one.

    Keyword Args:
        batch_size (torch.Size or equivalent, optional): the new batch-size of the environment.
            Exclusive with ``reshape_fn``.
        reshape_fn (callable, optional): a callable to modify the environment batch-size.
            Exclusive with ``batch_size``.

            .. note:: Currently, transformations involving
                ``reshape``, ``flatten``, ``unflatten``, ``squeeze`` and ``unsqueeze``
                are supported. If another reshape operation is required, please submit
                a feature request on TorchRL github.

        reset_func (callable, optional): a function that produces a reset tensordict.
            The signature must match ``Callable[[TensorDictBase, TensorDictBase], TensorDictBase]``
            where the first input argument is the optional tensordict passed to the
            environment during the call to :meth:`~EnvBase.reset` and the second
            is the output of ``TransformedEnv.base_env.reset``. It can also support an
            optional ``env`` keyword argument if ``env_kwarg=True``.
        env_kwarg (bool, optional): if ``True``, ``reset_func`` must support a
            ``env`` keyword argument. Defaults to ``False``. The env passed will
            be the env accompanied by its transform.

    Example:
        >>> # Changing the batch-size with a function
        >>> from torchrl.envs import GymEnv
        >>> base_env = GymEnv("CartPole-v1")
        >>> env = TransformedEnv(base_env, BatchSizeTransform(reshape_fn=lambda data: data.reshape(1, 1)))
        >>> env.rollout(4)
        >>> # Setting the shape of a stateless environment
        >>> class MyEnv(EnvBase):
        ...     batch_locked = False
        ...     def __init__(self):
        ...         super().__init__()
        ...         self.observation_spec = Composite(observation=Unbounded(3))
        ...         self.reward_spec = Unbounded(1)
        ...         self.action_spec = Unbounded(1)
        ...
        ...     def _reset(self, tensordict: TensorDictBase, **kwargs) -> TensorDictBase:
        ...         tensordict_batch_size = tensordict.batch_size if tensordict is not None else torch.Size([])
        ...         result = self.observation_spec.rand(tensordict_batch_size)
        ...         result.update(self.full_done_spec.zero(tensordict_batch_size))
        ...         return result
        ...
        ...     def _step(
        ...         self,
        ...         tensordict: TensorDictBase,
        ...     ) -> TensorDictBase:
        ...         result = self.observation_spec.rand(tensordict.batch_size)
        ...         result.update(self.full_done_spec.zero(tensordict.batch_size))
        ...         result.update(self.full_reward_spec.zero(tensordict.batch_size))
        ...         return result
        ...
        ...     def _set_seed(self, seed: Optional[int]) -> None:
        ...         pass
        ...
        >>> env = TransformedEnv(MyEnv(), BatchSizeTransform([5]))
        >>> assert env.batch_size == torch.Size([5])
        >>> assert env.rollout(10).shape == torch.Size([5, 10])

    The ``reset_func`` can create a tensordict with the desired batch-size, allowing for
    a fine-grained reset call:

        >>> def reset_func(tensordict, tensordict_reset, env):
        ...     result = env.observation_spec.rand()
        ...     result.update(env.full_done_spec.zero())
        ...     assert result.batch_size != torch.Size([])
        ...     return result
        >>> env = TransformedEnv(MyEnv(), BatchSizeTransform([5], reset_func=reset_func, env_kwarg=True))
        >>> print(env.rollout(2))
        TensorDict(
            fields={
                action: Tensor(shape=torch.Size([5, 2, 1]), device=cpu, dtype=torch.float32, is_shared=False),
                done: Tensor(shape=torch.Size([5, 2, 1]), device=cpu, dtype=torch.bool, is_shared=False),
                next: TensorDict(
                    fields={
                        done: Tensor(shape=torch.Size([5, 2, 1]), device=cpu, dtype=torch.bool, is_shared=False),
                        observation: Tensor(shape=torch.Size([5, 2, 3]), device=cpu, dtype=torch.float32, is_shared=False),
                        reward: Tensor(shape=torch.Size([5, 2, 1]), device=cpu, dtype=torch.float32, is_shared=False),
                        terminated: Tensor(shape=torch.Size([5, 2, 1]), device=cpu, dtype=torch.bool, is_shared=False)},
                    batch_size=torch.Size([5, 2]),
                    device=None,
                    is_shared=False),
                observation: Tensor(shape=torch.Size([5, 2, 3]), device=cpu, dtype=torch.float32, is_shared=False),
                terminated: Tensor(shape=torch.Size([5, 2, 1]), device=cpu, dtype=torch.bool, is_shared=False)},
            batch_size=torch.Size([5, 2]),
            device=None,
            is_shared=False)

    This transform can be used to deploy non-batch-locked environments within data
    collectors:

        >>> from torchrl.collectors import SyncDataCollector
        >>> collector = SyncDataCollector(env, lambda td: env.rand_action(td), frames_per_batch=10, total_frames=-1)
        >>> for data in collector:
        ...     print(data)
        ...     break
        TensorDict(
            fields={
                action: Tensor(shape=torch.Size([5, 2, 1]), device=cpu, dtype=torch.float32, is_shared=False),
                collector: TensorDict(
                    fields={
                        traj_ids: Tensor(shape=torch.Size([5, 2]), device=cpu, dtype=torch.int64, is_shared=False)},
                    batch_size=torch.Size([5, 2]),
                    device=None,
                    is_shared=False),
                done: Tensor(shape=torch.Size([5, 2, 1]), device=cpu, dtype=torch.bool, is_shared=False),
                next: TensorDict(
                    fields={
                        done: Tensor(shape=torch.Size([5, 2, 1]), device=cpu, dtype=torch.bool, is_shared=False),
                        observation: Tensor(shape=torch.Size([5, 2, 3]), device=cpu, dtype=torch.float32, is_shared=False),
                        reward: Tensor(shape=torch.Size([5, 2, 1]), device=cpu, dtype=torch.float32, is_shared=False),
                        terminated: Tensor(shape=torch.Size([5, 2, 1]), device=cpu, dtype=torch.bool, is_shared=False)},
                    batch_size=torch.Size([5, 2]),
                    device=None,
                    is_shared=False),
                observation: Tensor(shape=torch.Size([5, 2, 3]), device=cpu, dtype=torch.float32, is_shared=False),
                terminated: Tensor(shape=torch.Size([5, 2, 1]), device=cpu, dtype=torch.bool, is_shared=False)},
            batch_size=torch.Size([5, 2]),
            device=None,
            is_shared=False)
        >>> collector.shutdown()
    """

    _ENV_ERR = "BatchSizeTransform.{} requires a parent env."

    def __init__(
        self,
        *,
        batch_size: torch.Size | None = None,
        reshape_fn: Callable[[TensorDictBase], TensorDictBase] | None = None,
        reset_func: Callable[[TensorDictBase, TensorDictBase], TensorDictBase]
        | None = None,
        env_kwarg: bool = False,
    ):
        super().__init__()
        if not ((batch_size is None) ^ (reshape_fn is None)):
            raise ValueError(
                "One and only one of batch_size OR reshape_fn must be provided."
            )
        if batch_size is not None:
            self.batch_size = torch.Size(batch_size)
            self.reshape_fn = None
        else:
            self.reshape_fn = reshape_fn
            self.batch_size = None
        self.reshape_fn = reshape_fn
        self.reset_func = reset_func
        self.env_kwarg = env_kwarg

    def _reset(
        self, tensordict: TensorDictBase, tensordict_reset: TensorDictBase
    ) -> TensorDictBase:
        if self.reset_func is not None:
            if self.env_kwarg:
                tensordict_reset = self.reset_func(
                    tensordict, tensordict_reset, env=self.container
                )
            else:
                tensordict_reset = self.reset_func(tensordict, tensordict_reset)
        if self.batch_size is not None:
            return tensordict_reset.expand(self.batch_size)
        return self.reshape_fn(tensordict_reset)

    def _call(self, next_tensordict: TensorDictBase) -> TensorDictBase:
        if self.reshape_fn is not None:
            next_tensordict = self.reshape_fn(next_tensordict)
        return next_tensordict

    forward = _call

    def _inv_call(self, tensordict: TensorDictBase) -> TensorDictBase:
        if self.reshape_fn is not None:
            parent = self.parent
            if parent is not None:
                parent_batch_size = parent.batch_size
                tensordict = tensordict.reshape(parent_batch_size)
        return tensordict

    def transform_env_batch_size(self, batch_size: torch.Size):
        if self.batch_size is not None:
            return self.batch_size
        return self.reshape_fn(torch.zeros(batch_size, device="meta")).shape

    def transform_output_spec(self, output_spec: Composite) -> Composite:
        if self.batch_size is not None:
            return output_spec.expand(self.batch_size)
        return self.reshape_fn(output_spec)

    def transform_input_spec(self, input_spec: Composite) -> Composite:
        if self.batch_size is not None:
            return input_spec.expand(self.batch_size)
        return self.reshape_fn(input_spec)


class AutoResetEnv(TransformedEnv):
    """A subclass for auto-resetting envs."""

    def _reset(self, tensordict: TensorDictBase | None = None, **kwargs):
        if tensordict is not None:
            # We must avoid modifying the original tensordict so a shallow copy is necessary.
            # We just select the input data and reset signal, which is all we need.
            tensordict = tensordict.select(
                *self.reset_keys, *self.state_spec.keys(True, True), strict=False
            )
        for reset_key in self.base_env.reset_keys:
            if tensordict is not None and reset_key in tensordict.keys(True):
                tensordict_reset = tensordict.exclude(*self.base_env.reset_keys)
            else:
                tensordict_reset = self.base_env._reset(tensordict, **kwargs)
            break
        if tensordict is None:
            # make sure all transforms see a source tensordict
            tensordict = tensordict_reset.empty()
        self.base_env._complete_done(self.base_env.full_done_spec, tensordict_reset)
        tensordict_reset = self.transform._reset(tensordict, tensordict_reset)
        return tensordict_reset

    def insert_transform(self, index: int, transform: Transform) -> None:
        raise RuntimeError(f"Cannot insert a transform in {self.__class_.__name__}.")


class AutoResetTransform(Transform):
    """A transform for auto-resetting environments.

    This transform can be appended to any auto-resetting environment, or automatically
    appended using ``env = SomeEnvClass(..., auto_reset=True)``. If the transform is explicitly
    appended to an env, a :class:`~torchrl.envs.transforms.AutoResetEnv` must be used.

    An auto-reset environment must have the following properties (differences from this
    description should be accounted for by subclassing this class):

      - the reset function can be called once at the beginning (after instantiation) with
        or without effect. Whether calls to `reset` are allowed after that is up to the
        environment itself.
      - During a rollout, any ``done`` state will result in a reset and produce an observation
        that isn't the last observation of the current episode, but the first observation
        of the next episode (this transform will extract and cache this observation
        and fill the obs with some arbitrary value).

    Keyword Args:
        replace (bool, optional): if ``False``, values are just placed as they are in the
            ``"next"`` entry even if they are not valid. Defaults to ``True``. A value of
            ``False`` overrides any subsequent filling keyword argument.
            This argument can also be passed with the constructor method by passing a
            ``auto_reset_replace`` argument: ``env = FooEnv(..., auto_reset=True, auto_reset_replace=False)``.
        fill_float (:obj:`float` or str, optional): The filling value for floating point tensors
            that terminate an episode. A value of ``None`` means no replacement (values are just
            placed as they are in the ``"next"`` entry even if they are not valid).
        fill_int (int, optional): The filling value for signed integer tensors
            that terminate an episode.  A value of ``None`` means no replacement (values are just
            placed as they are in the ``"next"`` entry even if they are not valid).
        fill_bool (bool, optional): The filling value for boolean tensors
            that terminate an episode.  A value of ``None`` means no replacement (values are just
            placed as they are in the ``"next"`` entry even if they are not valid).

    Arguments are only available when the transform is explicitly instantiated (not through `EnvType(..., auto_reset=True)`).

    Examples:
        >>> from torchrl.envs import GymEnv
        >>> from torchrl.envs import set_gym_backend
        >>> import torch
        >>> torch.manual_seed(0)
        >>>
        >>> class AutoResettingGymEnv(GymEnv):
        ...     def _step(self, tensordict):
        ...         tensordict = super()._step(tensordict)
        ...         if tensordict["done"].any():
        ...             td_reset = super().reset()
        ...             tensordict.update(td_reset.exclude(*self.done_keys))
        ...         return tensordict
        ...
        ...     def _reset(self, tensordict=None):
        ...         if tensordict is not None and "_reset" in tensordict:
        ...             return tensordict.copy()
        ...         return super()._reset(tensordict)
        >>>
        >>> with set_gym_backend("gym"):
        ...     env = AutoResettingGymEnv("CartPole-v1", auto_reset=True, auto_reset_replace=True)
        ...     env.set_seed(0)
        ...     r = env.rollout(30, break_when_any_done=False)
        >>> print(r["next", "done"].squeeze())
        tensor([False, False, False, False, False, False, False, False, False, False,
                False, False, False,  True, False, False, False, False, False, False,
                False, False, False, False, False,  True, False, False, False, False])
        >>> print("observation after reset are set as nan", r["next", "observation"])
        observation after reset are set as nan tensor([[-4.3633e-02, -1.4877e-01,  1.2849e-02,  2.7584e-01],
                [-4.6609e-02,  4.6166e-02,  1.8366e-02, -1.2761e-02],
                [-4.5685e-02,  2.4102e-01,  1.8111e-02, -2.9959e-01],
                [-4.0865e-02,  4.5644e-02,  1.2119e-02, -1.2542e-03],
                [-3.9952e-02,  2.4059e-01,  1.2094e-02, -2.9009e-01],
                [-3.5140e-02,  4.3554e-01,  6.2920e-03, -5.7893e-01],
                [-2.6429e-02,  6.3057e-01, -5.2867e-03, -8.6963e-01],
                [-1.3818e-02,  8.2576e-01, -2.2679e-02, -1.1640e+00],
                [ 2.6972e-03,  1.0212e+00, -4.5959e-02, -1.4637e+00],
                [ 2.3121e-02,  1.2168e+00, -7.5232e-02, -1.7704e+00],
                [ 4.7457e-02,  1.4127e+00, -1.1064e-01, -2.0854e+00],
                [ 7.5712e-02,  1.2189e+00, -1.5235e-01, -1.8289e+00],
                [ 1.0009e-01,  1.0257e+00, -1.8893e-01, -1.5872e+00],
                [        nan,         nan,         nan,         nan],
                [-3.9405e-02, -1.7766e-01, -1.0403e-02,  3.0626e-01],
                [-4.2959e-02, -3.7263e-01, -4.2775e-03,  5.9564e-01],
                [-5.0411e-02, -5.6769e-01,  7.6354e-03,  8.8698e-01],
                [-6.1765e-02, -7.6292e-01,  2.5375e-02,  1.1820e+00],
                [-7.7023e-02, -9.5836e-01,  4.9016e-02,  1.4826e+00],
                [-9.6191e-02, -7.6387e-01,  7.8667e-02,  1.2056e+00],
                [-1.1147e-01, -9.5991e-01,  1.0278e-01,  1.5219e+00],
                [-1.3067e-01, -7.6617e-01,  1.3322e-01,  1.2629e+00],
                [-1.4599e-01, -5.7298e-01,  1.5848e-01,  1.0148e+00],
                [-1.5745e-01, -7.6982e-01,  1.7877e-01,  1.3527e+00],
                [-1.7285e-01, -9.6668e-01,  2.0583e-01,  1.6956e+00],
                [        nan,         nan,         nan,         nan],
                [-4.3962e-02,  1.9845e-01, -4.5015e-02, -2.5903e-01],
                [-3.9993e-02,  3.9418e-01, -5.0196e-02, -5.6557e-01],
                [-3.2109e-02,  5.8997e-01, -6.1507e-02, -8.7363e-01],
                [-2.0310e-02,  3.9574e-01, -7.8980e-02, -6.0090e-01]])

    """

    def __init__(
        self,
        *,
        replace: bool | None = None,
        fill_float="nan",
        fill_int=-1,
        fill_bool=False,
    ):
        super().__init__()
        if replace is False:
            fill_float = fill_int = fill_bool = None
        if fill_float == "nan":
            fill_float = float("nan")
        self.fill_float = fill_float
        self.fill_int = fill_int
        self.fill_bool = fill_bool
        self._validated = False

    def _validate_container(self):
        if self._validated:
            return
        if type(self.container) is not AutoResetEnv:
            raise RuntimeError(
                f"The {self.__class__.__name__} container must be of type AutoResetEnv."
            )
        self._validated = True

    def _reset(
        self, tensordict: TensorDictBase, tensordict_reset: TensorDictBase
    ) -> TensorDictBase:
        self._validate_container()
        return self._replace_auto_reset_vals(tensordict_reset=tensordict_reset)

    def _step(
        self, tensordict: TensorDictBase, next_tensordict: TensorDictBase
    ) -> TensorDictBase:
        return self._correct_auto_reset_vals(next_tensordict)

    def forward(self, tensordict: TensorDictBase) -> TensorDictBase:
        raise RuntimeError

    @property
    def _simple_done(self):
        return self.parent._simple_done

    def _correct_auto_reset_vals(self, tensordict):
        # we need to move the data from tensordict to tensordict_
        def replace_and_set(key, val, mask, saved_td_autoreset, agent=tensordict):
            saved_td_autoreset.set(key, val)
            if val.dtype.is_floating_point:
                if self.fill_float is None:
                    val_set_nan = val.clone()
                else:
                    val_set_nan = torch.where(
                        expand_as_right(mask, val),
                        torch.full_like(val, self.fill_float),
                        val,
                    )
            elif val.dtype.is_signed:
                if self.fill_int is None:
                    val_set_nan = val.clone()
                else:
                    val_set_nan = torch.where(
                        expand_as_right(mask, val),
                        torch.full_like(val, self.fill_int),
                        val,
                    )
            else:
                if self.fill_bool is None:
                    val_set_nan = val.clone()
                else:
                    val_set_nan = torch.where(
                        expand_as_right(mask, val),
                        torch.full_like(val, self.fill_bool),
                        val,
                    )
            agent.set(key, val_set_nan)

        if self._simple_done:
            done = tensordict.get("done")
            if done.any():
                mask = done.squeeze(-1)
                self._saved_td_autorest = TensorDict()
                for key in self.parent.full_observation_spec.keys(True, True):
                    val = tensordict.get(key)
                    replace_and_set(
                        key, val, mask, saved_td_autoreset=self._saved_td_autorest
                    )
        else:
            parents = []
            # Go through each "done" key and get the corresponding agent.
            _saved_td_autorest = None
            obs_keys = list(self.parent.full_observation_spec.keys(True, True))
            for done_key in self.parent.done_keys:
                if _ends_with(done_key, "done"):
                    if isinstance(done_key, str):
                        raise TypeError(
                            "A 'done' key was a string but a tuple was expected."
                        )
                    agent_key = done_key[:-1]
                    done = tensordict.get(done_key)
                    mask = done.squeeze(-1)
                    if done.any():
                        if _saved_td_autorest is None:
                            _saved_td_autorest = TensorDict()
                        agent = tensordict.get(agent_key)
                        if isinstance(agent, LazyStackedTensorDict):
                            agents = agent.tensordicts
                            masks = mask.unbind(agent.stack_dim)
                            saved_td_autorest_agent = LazyStackedTensorDict(
                                *[td.empty() for td in agents],
                                stack_dim=agent.stack_dim,
                            )
                            saved_td_autorest_agents = (
                                saved_td_autorest_agent.tensordicts
                            )
                        else:
                            agents = [agent]
                            masks = [mask]
                            saved_td_autorest_agent = _saved_td_autorest.setdefault(
                                agent_key, agent.empty()
                            )
                            saved_td_autorest_agents = [saved_td_autorest_agent]
                        for key in obs_keys:
                            if (
                                isinstance(key, tuple)
                                and key[: len(agent_key)] == agent_key
                            ):
                                for _agent, _mask, _saved_td_autorest_agent in zip(
                                    agents, masks, saved_td_autorest_agents
                                ):
                                    val = _agent.get(key[len(agent_key) :])
                                    replace_and_set(
                                        key[len(agent_key) :],
                                        val,
                                        _mask,
                                        saved_td_autoreset=_saved_td_autorest_agent,
                                        agent=_agent,
                                    )
                    parents.append(done_key[:-1])
            if _saved_td_autorest is not None:
                self.__dict__["_saved_td_autorest"] = _saved_td_autorest

        return tensordict

    def _replace_auto_reset_vals(self, *, tensordict_reset):
        _saved_td_autorest = self.__dict__.get("_saved_td_autorest", None)
        if _saved_td_autorest is None:
            return tensordict_reset
        if self._simple_done:
            for key, val in self._saved_td_autorest.items(True, True):
                if _ends_with(key, "_reset"):
                    continue
                val_set_reg = val
                tensordict_reset.set(key, val_set_reg)
        else:
            for done_key in self.parent.done_keys:
                if _ends_with(done_key, "done"):
                    agent_key = done_key[:-1]
                    mask = self._saved_td_autorest.pop(
                        _replace_last(done_key, "__mask__"), None
                    )
                    if mask is not None:
                        agent = self._saved_td_autorest.get(agent_key)

                        if isinstance(agent, LazyStackedTensorDict):
                            agents = agent.tensordicts
                            masks = mask.unbind(agent.stack_dim)
                            dests = tensordict_reset.setdefault(
                                agent_key,
                                LazyStackedTensorDict(
                                    *[td.empty() for td in agents],
                                    stack_dim=agent.stack_dim,
                                ),
                            )
                        else:
                            agents = [agent]
                            masks = [mask]
                            dests = [
                                tensordict_reset.setdefault(agent_key, agent.empty())
                            ]
                        for _agent, _mask, _dest in zip(agents, masks, dests):
                            for key, val in _agent.items(True, True):
                                if _ends_with(key, "_reset"):
                                    continue
                                if not _mask.all():
                                    val_not_reset = _dest.get(key)
                                    val_set_reg = torch.where(
                                        expand_as_right(mask, val), val, val_not_reset
                                    )
                                else:
                                    val_set_reg = val
                                _dest.set(key, val_set_reg)
        delattr(self, "_saved_td_autorest")
        return tensordict_reset


class ActionDiscretizer(Transform):
    """A transform to discretize a continuous action space.

    This transform makes it possible to use an algorithm designed for discrete
    action spaces such as DQN over environments with a continuous action space.

    Args:
        num_intervals (int or torch.Tensor): the number of discrete values
            for each element of the action space. If a single integer is provided,
            all action items are sliced with the same number of elements.
            If a tensor is provided, it must have the same number of elements
            as the action space (ie, the length of the ``num_intervals`` tensor
            must match the last dimension of the action space).
        action_key (NestedKey, optional): the action key to use. Points to
            the action of the parent env (the floating point action).
            Defaults to ``"action"``.
        out_action_key (NestedKey, optional): the key where the discrete
            action should be written. If ``None`` is provided, it defaults to
            the value of ``action_key``. If both keys do not match, the
            continuous action_spec is moved from the ``full_action_spec``
            environment attribute to the ``full_state_spec`` container,
            as only the discrete action should be sampled for an action to
            be taken. Providing ``out_action_key`` can ensure that the
            floating point action is available to be recorded.
        sampling (ActionDiscretizer.SamplingStrategy, optinoal): an element
            of the ``ActionDiscretizer.SamplingStrategy`` ``IntEnum`` object
            (``MEDIAN``, ``LOW``, ``HIGH`` or ``RANDOM``). Indicates how the
            continuous action should be sampled in the provided interval.
        categorical (bool, optional): if ``False``, one-hot encoding is used.
            Defaults to ``True``.

    Examples:
        >>> from torchrl.envs import GymEnv, check_env_specs
        >>> import torch
        >>> base_env = GymEnv("HalfCheetah-v4")
        >>> num_intervals = torch.arange(5, 11)
        >>> categorical = True
        >>> sampling = ActionDiscretizer.SamplingStrategy.MEDIAN
        >>> t = ActionDiscretizer(
        ...     num_intervals=num_intervals,
        ...     categorical=categorical,
        ...     sampling=sampling,
        ...     out_action_key="action_disc",
        ... )
        >>> env = base_env.append_transform(t)
        TransformedEnv(
            env=GymEnv(env=HalfCheetah-v4, batch_size=torch.Size([]), device=cpu),
            transform=ActionDiscretizer(
                num_intervals=tensor([ 5,  6,  7,  8,  9, 10]),
                action_key=action,
                out_action_key=action_disc,,
                sampling=0,
                categorical=True))
        >>> check_env_specs(env)
        >>> # Produce a rollout
        >>> r = env.rollout(4)
        >>> print(r)
        TensorDict(
            fields={
                action: Tensor(shape=torch.Size([4, 6]), device=cpu, dtype=torch.float32, is_shared=False),
                action_disc: Tensor(shape=torch.Size([4, 6]), device=cpu, dtype=torch.int64, is_shared=False),
                done: Tensor(shape=torch.Size([4, 1]), device=cpu, dtype=torch.bool, is_shared=False),
                next: TensorDict(
                    fields={
                        done: Tensor(shape=torch.Size([4, 1]), device=cpu, dtype=torch.bool, is_shared=False),
                        observation: Tensor(shape=torch.Size([4, 17]), device=cpu, dtype=torch.float64, is_shared=False),
                        reward: Tensor(shape=torch.Size([4, 1]), device=cpu, dtype=torch.float32, is_shared=False),
                        terminated: Tensor(shape=torch.Size([4, 1]), device=cpu, dtype=torch.bool, is_shared=False),
                        truncated: Tensor(shape=torch.Size([4, 1]), device=cpu, dtype=torch.bool, is_shared=False)},
                    batch_size=torch.Size([4]),
                    device=cpu,
                    is_shared=False),
                observation: Tensor(shape=torch.Size([4, 17]), device=cpu, dtype=torch.float64, is_shared=False),
                terminated: Tensor(shape=torch.Size([4, 1]), device=cpu, dtype=torch.bool, is_shared=False),
                truncated: Tensor(shape=torch.Size([4, 1]), device=cpu, dtype=torch.bool, is_shared=False)},
            batch_size=torch.Size([4]),
            device=cpu,
            is_shared=False)
        >>> assert r["action"].dtype == torch.float
        >>> assert r["action_disc"].dtype == torch.int64
        >>> assert (r["action"] < base_env.action_spec.high).all()
        >>> assert (r["action"] > base_env.action_spec.low).all()

    """

    class SamplingStrategy(IntEnum):
        """The sampling strategies for ActionDiscretizer."""

        MEDIAN = 0
        LOW = 1
        HIGH = 2
        RANDOM = 3

    def __init__(
        self,
        num_intervals: int | torch.Tensor,
        action_key: NestedKey = "action",
        out_action_key: NestedKey = None,
        sampling=None,
        categorical: bool = True,
    ):
        if out_action_key is None:
            out_action_key = action_key
        super().__init__(in_keys_inv=[action_key], out_keys_inv=[out_action_key])
        self.action_key = action_key
        self.out_action_key = out_action_key
        if not isinstance(num_intervals, torch.Tensor):
            self.num_intervals = num_intervals
        else:
            self.register_buffer("num_intervals", num_intervals)
        if sampling is None:
            sampling = self.SamplingStrategy.MEDIAN
        self.sampling = sampling
        self.categorical = categorical

    def __repr__(self):
        def _indent(s):
            return indent(s, 4 * " ")

        num_intervals = f"num_intervals={self.num_intervals}"
        action_key = f"action_key={self.action_key}"
        out_action_key = f"out_action_key={self.out_action_key}"
        sampling = f"sampling={self.sampling}"
        categorical = f"categorical={self.categorical}"
        return (
            f"{type(self).__name__}(\n{_indent(num_intervals)},\n{_indent(action_key)},"
            f"\n{_indent(out_action_key)},\n{_indent(sampling)},\n{_indent(categorical)})"
        )

    def _custom_arange(self, nint, device):
        result = torch.arange(
            start=0.0,
            end=1.0,
            step=1 / nint,
            dtype=self.dtype,
            device=device,
        )
        result_ = result
        if self.sampling in (
            self.SamplingStrategy.HIGH,
            self.SamplingStrategy.MEDIAN,
        ):
            result_ = (1 - result).flip(0)
        if self.sampling == self.SamplingStrategy.MEDIAN:
            result = (result + result_) / 2
        else:
            result = result_
        return result

    def transform_input_spec(self, input_spec):
        try:
            action_spec = self.parent.full_action_spec_unbatched[self.in_keys_inv[0]]
            if not isinstance(action_spec, Bounded):
                raise TypeError(
                    f"action spec type {type(action_spec)} is not supported. The action spec type must be Bounded."
                )

            n_act = action_spec.shape
            if not n_act:
                n_act = ()
                empty_shape = True
            else:
                n_act = (n_act[-1],)
                empty_shape = False
            self.n_act = n_act

            self.dtype = action_spec.dtype
            interval = action_spec.high - action_spec.low

            num_intervals = self.num_intervals

            if not empty_shape:
                interval = interval.unsqueeze(-1)
            elif isinstance(num_intervals, torch.Tensor):
                num_intervals = int(num_intervals.squeeze())
                self.num_intervals = torch.as_tensor(num_intervals)

            if isinstance(num_intervals, int):
                arange = (
                    self._custom_arange(num_intervals, action_spec.device).expand(
                        (*n_act, num_intervals)
                    )
                    * interval
                )
                low = action_spec.low
                if not empty_shape:
                    low = low.unsqueeze(-1)
                self.register_buffer("intervals", low + arange)
            else:
                arange = [
                    self._custom_arange(_num_intervals, action_spec.device) * interval
                    for _num_intervals, interval in zip(
                        num_intervals.tolist(), interval.unbind(-2)
                    )
                ]
                self.intervals = [
                    low + arange
                    for low, arange in zip(
                        action_spec.low.unsqueeze(-1).unbind(-2), arange
                    )
                ]

            if not isinstance(num_intervals, torch.Tensor):
                nvec = torch.as_tensor(num_intervals, device=action_spec.device)
            else:
                nvec = num_intervals
            if nvec.ndim > 1:
                raise RuntimeError(f"Cannot use num_intervals with shape {nvec.shape}")
            if nvec.ndim == 0 or nvec.numel() == 1:
                if not empty_shape:
                    nvec = nvec.expand(action_spec.shape[-1])
                else:
                    nvec = nvec.squeeze()
            self.register_buffer("nvec", nvec)
            if self.sampling == self.SamplingStrategy.RANDOM:
                # compute jitters
                self.jitters = interval.squeeze(-1) / nvec
            shape = (
                action_spec.shape
                if self.categorical
                else (*action_spec.shape[:-1], nvec.sum())
            )

            if not empty_shape:
                cls = (
                    functools.partial(MultiCategorical, remove_singleton=False)
                    if self.categorical
                    else MultiOneHot
                )
                action_spec = cls(nvec=nvec, shape=shape, device=action_spec.device)

            else:
                cls = Categorical if self.categorical else OneHot
                action_spec = cls(n=int(nvec), shape=shape, device=action_spec.device)

            batch_size = self.parent.batch_size
            if batch_size:
                action_spec = action_spec.expand(batch_size + action_spec.shape)
            input_spec["full_action_spec", self.out_keys_inv[0]] = action_spec

            if self.out_keys_inv[0] != self.in_keys_inv[0]:
                input_spec["full_state_spec", self.in_keys_inv[0]] = input_spec[
                    "full_action_spec", self.in_keys_inv[0]
                ].clone()
                del input_spec["full_action_spec", self.in_keys_inv[0]]
            return input_spec
        except AttributeError as err:
            # To avoid silent AttributeErrors
            raise RuntimeError(str(err))

    def _init(self):
        # We just need to access the action spec for everything to be initialized
        try:
            _ = self.container.full_action_spec
        except AttributeError:
            raise RuntimeError(
                f"Cannot execute transform {type(self).__name__} without a parent env."
            )

    def inv(self, tensordict):
        if self.out_keys_inv[0] == self.in_keys_inv[0]:
            return super().inv(tensordict)
        # We re-write this because we don't want to clone the TD here
        return self._inv_call(tensordict)

    def _inv_call(self, tensordict):
        # action is categorical, map it to desired dtype
        intervals = getattr(self, "intervals", None)
        if intervals is None:
            self._init()
            return self._inv_call(tensordict)
        action = tensordict.get(self.out_keys_inv[0])
        if self.categorical:
            action = action.unsqueeze(-1)
            if isinstance(intervals, torch.Tensor):
                shape = action.shape[: -intervals.ndim]
                intervals = intervals.expand(shape + intervals.shape)
                action = intervals.gather(index=action, dim=-1).squeeze(-1)
            else:
                action = torch.stack(
                    [
                        interval.gather(index=action, dim=-1).squeeze(-1)
                        for interval, action in zip(intervals, action.unbind(-2))
                    ],
                    -1,
                )
        else:
            nvec = self.nvec
            empty_shape = not nvec.ndim
            if not empty_shape:
                nvec = nvec.tolist()
                if isinstance(intervals, torch.Tensor):
                    shape = action.shape[: (-intervals.ndim + 1)]
                    intervals = intervals.expand(shape + intervals.shape)
                    intervals = intervals.unbind(-2)
                action = action.split(nvec, dim=-1)
                action = torch.stack(
                    [
                        intervals[action].view(action.shape[:-1])
                        for (intervals, action) in zip(intervals, action)
                    ],
                    -1,
                )
            else:
                shape = action.shape[: -intervals.ndim]
                intervals = intervals.expand(shape + intervals.shape)
                action = intervals[action].squeeze(-1)

        if self.sampling == self.SamplingStrategy.RANDOM:
            action = action + self.jitters * torch.rand_like(self.jitters)
        return tensordict.set(self.in_keys_inv[0], action)


class TrajCounter(Transform):
    """Global trajectory counter transform.

    TrajCounter can be used to count the number of trajectories (i.e., the number of times `reset` is called) in any
    TorchRL environment.
    This transform will work within a single node across multiple processes (see note below).
    A single transform can only count the trajectories associated with a single done state, but nested done states are
    accepted as long as their prefix matches the prefix of the counter key.

    Args:
        out_key (NestedKey, optional): The entry name of the trajectory counter. Defaults to ``"traj_count"``.

    Examples:
        >>> from torchrl.envs import GymEnv, StepCounter, TrajCounter
        >>> env = GymEnv("Pendulum-v1").append_transform(StepCounter(6))
        >>> env = env.append_transform(TrajCounter())
        >>> r = env.rollout(18, break_when_any_done=False)  # 18 // 6 = 3 trajectories
        >>> r["next", "traj_count"]
        tensor([[0],
                [0],
                [0],
                [0],
                [0],
                [0],
                [1],
                [1],
                [1],
                [1],
                [1],
                [1],
                [2],
                [2],
                [2],
                [2],
                [2],
                [2]])

    .. note::
        Sharing a trajectory counter among workers can be done in multiple ways, but it will usually involve wrapping the environment in a :class:`~torchrl.envs.EnvCreator`. Not doing so may result in an error during serialization of the transform. The counter will be shared among the workers, meaning that at any point in time, it is guaranteed that there will not be two environments that will share the same trajectory count (and each (step-count, traj-count) pair will be unique).
        Here are examples of valid ways of sharing a ``TrajCounter`` object between processes:

            >>> # Option 1: Create the trajectory counter outside the environment.
            >>> #  This requires the counter to be cloned within the transformed env, as a single transform object cannot have two parents.
            >>> t = TrajCounter()
            >>> def make_env(max_steps=4, t=t):
            ...     # See CountingEnv in torchrl.test.mocking_classes
            ...     env = TransformedEnv(CountingEnv(max_steps=max_steps), t.clone())
            ...     env.transform.transform_observation_spec(env.base_env.observation_spec)
            ...     return env
            >>> penv = ParallelEnv(
            ...     2,
            ...     [EnvCreator(make_env, max_steps=4), EnvCreator(make_env, max_steps=5)],
            ...     mp_start_method="spawn",
            ... )
            >>> # Option 2: Create the transform within the constructor.
            >>> #  In this scenario, we still need to tell each sub-env what kwarg has to be used.
            >>> #  Both EnvCreator and ParallelEnv offer that possibility.
            >>> def make_env(max_steps=4):
            ...     t = TrajCounter()
            ...     env = TransformedEnv(CountingEnv(max_steps=max_steps), t)
            ...     env.transform.transform_observation_spec(env.base_env.observation_spec)
            ...     return env
            >>> make_env_c0 = EnvCreator(make_env)
            >>> # Create a variant of the env with different kwargs
            >>> make_env_c1 = make_env_c0.make_variant(max_steps=5)
            >>> penv = ParallelEnv(
            ...     2,
            ...     [make_env_c0, make_env_c1],
            ...     mp_start_method="spawn",
            ... )
            >>> # Alternatively, pass the kwargs to the ParallelEnv
            >>> penv = ParallelEnv(
            ...     2,
            ...     [make_env_c0, make_env_c0],
            ...     create_env_kwargs=[{"max_steps": 5}, {"max_steps": 4}],
            ...     mp_start_method="spawn",
            ... )

    """

    def __init__(
        self, out_key: NestedKey = "traj_count", *, repeats: int | None = None
    ):
        super().__init__(in_keys=[], out_keys=[out_key])
        self._make_shared_value()
        self._initialized = False
        if repeats is None:
            repeats = 0
        self.repeats = repeats

    def _make_shared_value(self):
        self._traj_count = mp.Value("i", 0)

    def __getstate__(self):
        state = super().__getstate__()
        state["_traj_count"] = None
        return state

    def clone(self):
        clone = super().clone()
        # All clones share the same _traj_count and lock
        clone._traj_count = self._traj_count
        return clone

    def _reset(
        self, tensordict: TensorDictBase, tensordict_reset: TensorDictBase
    ) -> TensorDictBase:
        if not self._initialized:
            self._initialized = True
        rk = self.parent.reset_keys
        traj_count_key = self.out_keys[0]
        is_str = isinstance(traj_count_key, str)
        for _rk in rk:
            if is_str and isinstance(_rk, str):
                rk = _rk
                break
            elif (
                not is_str
                and isinstance(_rk, tuple)
                and _rk[:-1] == traj_count_key[:-1]
            ):
                rk = _rk
                break
        else:
            raise RuntimeError(
                f"Did not find reset key that matched the prefix of the traj counter key. Reset keys: {rk}, traj count: {traj_count_key}"
            )
        reset = None
        if tensordict is not None:
            reset = tensordict.get(rk, default=None)
        if reset is None:
            reset = torch.ones(
                self.container.observation_spec[self.out_keys[0]].shape,
                device=tensordict_reset.device,
                dtype=torch.bool,
            )
        with (self._traj_count):
            tc = int(self._traj_count.value)
            self._traj_count.value = self._traj_count.value + reset.sum().item()
            episodes = torch.arange(tc, tc + reset.sum(), device=self.parent.device)
            episodes = torch.masked_scatter(
                torch.zeros_like(reset, dtype=episodes.dtype), reset, episodes
            )
            tensordict_reset.set(traj_count_key, episodes)
        return tensordict_reset

    def _step(
        self, tensordict: TensorDictBase, next_tensordict: TensorDictBase
    ) -> TensorDictBase:
        if not self._initialized:
            raise RuntimeError("_step was called before _reset was called.")
        next_tensordict.set(self.out_keys[0], tensordict.get(self.out_keys[0]))
        return next_tensordict

    def _call(self, next_tensordict: TensorDictBase) -> TensorDictBase:
        raise RuntimeError(
            f"{type(self).__name__} can only be called within an environment step or reset."
        )

    def forward(self, tensordict: TensorDictBase) -> TensorDictBase:
        raise RuntimeError(
            f"{type(self).__name__} can only be called within an environment step or reset."
        )

    def state_dict(self, *args, destination=None, prefix="", keep_vars=False):
        return {
            "traj_count": int(self._traj_count.value),
        }

    def load_state_dict(
        self, state_dict: Mapping[str, Any], strict: bool = True, assign: bool = False
    ):
        self._traj_count.value *= 0
        self._traj_count.value += state_dict["traj_count"]

    def transform_observation_spec(self, observation_spec: Composite) -> Composite:
        if not isinstance(observation_spec, Composite):
            raise ValueError(
                f"observation_spec was expected to be of type Composite. Got {type(observation_spec)} instead."
            )
        full_done_spec = self.parent.output_spec["full_done_spec"]
        traj_count_key = self.out_keys[0]
        # find a matching done key (there might be more than one)
        for done_key in self.parent.done_keys:
            # check root
            if type(done_key) != type(traj_count_key):
                continue
            if isinstance(done_key, tuple):
                if done_key[:-1] == traj_count_key[:-1]:
                    shape = full_done_spec[done_key].shape
                    break
            if isinstance(done_key, str):
                shape = full_done_spec[done_key].shape
                break

        else:
            raise KeyError(
                f"Could not find root of traj_count key {traj_count_key} in done keys {self.done_keys}."
            )
        observation_spec[traj_count_key] = Bounded(
            shape=shape,
            dtype=torch.int64,
            device=observation_spec.device,
            low=0,
            high=torch.iinfo(torch.int64).max,
        )
        return super().transform_observation_spec(observation_spec)


class LineariseRewards(Transform):
    """Transforms a multi-objective reward signal to a single-objective one via a weighted sum.

    Args:
        in_keys (List[NestedKey]): The keys under which the multi-objective rewards are found.
        out_keys (List[NestedKey], optional): The keys under which single-objective rewards should be written. Defaults to :attr:`in_keys`.
        weights (List[float], Tensor, optional): Dictates how to weight each reward when summing them. Defaults to `[1.0, 1.0, ...]`.

    .. warning::
        If a sequence of `in_keys` of length strictly greater than one is passed (e.g. one group for each agent in a
        multi-agent set-up), the same weights will be applied for each entry. If you need to aggregate rewards
        differently for each group, use several :class:`~torchrl.envs.LineariseRewards` in a row.

    Example:
        >>> import mo_gymnasium as mo_gym
        >>> from torchrl.envs import MOGymWrapper
        >>> mo_env = MOGymWrapper(mo_gym.make("deep-sea-treasure-v0"))
        >>> mo_env.reward_spec
        BoundedContinuous(
            shape=torch.Size([2]),
            space=ContinuousBox(
            low=Tensor(shape=torch.Size([2]), device=cpu, dtype=torch.float32, contiguous=True),
            high=Tensor(shape=torch.Size([2]), device=cpu, dtype=torch.float32, contiguous=True)),
            ...)
        >>> so_env = TransformedEnv(mo_env, LineariseRewards(in_keys=("reward",)))
        >>> so_env.reward_spec
        BoundedContinuous(
            shape=torch.Size([1]),
            space=ContinuousBox(
                low=Tensor(shape=torch.Size([1]), device=cpu, dtype=torch.float32, contiguous=True),
                high=Tensor(shape=torch.Size([1]), device=cpu, dtype=torch.float32, contiguous=True)),
            ...)
        >>> td = so_env.rollout(5)
        >>> td["next", "reward"].shape
        torch.Size([5, 1])
    """

    def __init__(
        self,
        in_keys: Sequence[NestedKey],
        out_keys: Sequence[NestedKey] | None = None,
        *,
        weights: Sequence[float] | Tensor | None = None,
    ) -> None:
        out_keys = in_keys if out_keys is None else out_keys
        super().__init__(in_keys=in_keys, out_keys=out_keys)

        if weights is not None:
            weights = weights if isinstance(weights, Tensor) else torch.tensor(weights)

            # This transform should only receive vectorial weights (all batch dimensions will be aggregated similarly).
            if weights.ndim >= 2:
                raise ValueError(
                    f"Expected weights to be a unidimensional tensor. Got {weights.ndim} dimension."
                )

            # Avoids switching from reward to costs.
            if (weights < 0).any():
                raise ValueError(f"Expected all weights to be >0. Got {weights}.")

            self.register_buffer("weights", weights)
        else:
            self.weights = None

    @_apply_to_composite
    def transform_reward_spec(self, reward_spec: TensorSpec) -> TensorSpec:
        if not reward_spec.domain == "continuous":
            raise NotImplementedError(
                "Aggregation of rewards that take discrete values is not supported."
            )

        *batch_size, num_rewards = reward_spec.shape
        weights = (
            torch.ones(num_rewards, device=reward_spec.device, dtype=reward_spec.dtype)
            if self.weights is None
            else self.weights
        )

        num_weights = torch.numel(weights)
        if num_weights != num_rewards:
            raise ValueError(
                "The number of rewards and weights should match. "
                f"Got: {num_rewards} and {num_weights}"
            )

        if isinstance(reward_spec, UnboundedContinuous):
            reward_spec.shape = torch.Size([*batch_size, 1])
            return reward_spec

        # The lines below are correct only if all weights are positive.
        low = (weights * reward_spec.space.low).sum(dim=-1, keepdim=True)
        high = (weights * reward_spec.space.high).sum(dim=-1, keepdim=True)

        return BoundedContinuous(
            low=low,
            high=high,
            device=reward_spec.device,
            dtype=reward_spec.dtype,
        )

    def _apply_transform(self, reward: Tensor) -> TensorDictBase:
        if self.weights is None:
            return reward.sum(dim=-1)

        *batch_size, num_rewards = reward.shape
        num_weights = torch.numel(self.weights)
        if num_weights != num_rewards:
            raise ValueError(
                "The number of rewards and weights should match. "
                f"Got: {num_rewards} and {num_weights}."
            )

        return (self.weights * reward).sum(dim=-1)


<<<<<<< HEAD
class ConditionalPolicySwitch(Transform):
    """A transform that conditionally switches between policies based on a specified condition.

    This transform evaluates a condition on the data returned by the environment's `step` method.
    If the condition is met, it applies a specified policy to the data. Otherwise, the data is
    returned unaltered. This is useful for scenarios where different policies need to be applied
    based on certain criteria, such as alternating turns in a game.

    Args:
        policy (Callable[[TensorDictBase], TensorDictBase]):
            The policy to be applied when the condition is met. This should be a callable that
            takes a `TensorDictBase` and returns a `TensorDictBase`.
        condition (Callable[[TensorDictBase], bool]):
            A callable that takes a `TensorDictBase` and returns a boolean or a tensor indicating
            whether the policy should be applied.

    .. warning:: This transform must have a parent environment.

    .. note:: Ideally, it should be the last transform  in the stack. If the policy requires transformed
        data (e.g., images), and this transform  is applied before those transformations, the policy will
        not receive the transformed data.

    Examples:
        >>> import torch
        >>> from tensordict.nn import TensorDictModule as Mod
        >>>
        >>> from torchrl.envs import GymEnv, ConditionalPolicySwitch, Compose, StepCounter
        >>> # Create a CartPole environment. We'll be looking at the obs: if the first element of the obs is greater than
        >>> # 0 (left position) we do a right action (action=0) using the switch policy. Otherwise, we use our main
        >>> # policy which does a left action.
        >>> base_env = GymEnv("CartPole-v1", categorical_action_encoding=True)
        >>>
        >>> policy = Mod(lambda: torch.ones((), dtype=torch.int64), in_keys=[], out_keys=["action"])
        >>> policy_switch = Mod(lambda: torch.zeros((), dtype=torch.int64), in_keys=[], out_keys=["action"])
        >>>
        >>> cond = lambda td: td.get("observation")[..., 0] >= 0
        >>>
        >>> env = base_env.append_transform(
        ...     Compose(
        ...         # We use two step counters to show that one counts the global steps, whereas the other
        ...         # only counts the steps where the main policy is executed
        ...         StepCounter(step_count_key="step_count_total"),
        ...         ConditionalPolicySwitch(condition=cond, policy=policy_switch),
        ...         StepCounter(step_count_key="step_count_main"),
        ...     )
        ... )
        >>>
        >>> env.set_seed(0)
        >>> torch.manual_seed(0)
        >>>
        >>> r = env.rollout(100, policy=policy)
        >>> print("action", r["action"])
        action tensor([1, 1, 1, 1, 1, 1, 1, 1, 1, 1, 1, 1, 1, 1, 1])
        >>> print("obs", r["observation"])
        obs tensor([[ 0.0322, -0.1540,  0.0111,  0.3190],
                [ 0.0299, -0.1544,  0.0181,  0.3280],
                [ 0.0276, -0.1550,  0.0255,  0.3414],
                [ 0.0253, -0.1558,  0.0334,  0.3596],
                [ 0.0230, -0.1569,  0.0422,  0.3828],
                [ 0.0206, -0.1582,  0.0519,  0.4117],
                [ 0.0181, -0.1598,  0.0629,  0.4469],
                [ 0.0156, -0.1617,  0.0753,  0.4891],
                [ 0.0130, -0.1639,  0.0895,  0.5394],
                [ 0.0104, -0.1665,  0.1058,  0.5987],
                [ 0.0076, -0.1696,  0.1246,  0.6685],
                [ 0.0047, -0.1732,  0.1463,  0.7504],
                [ 0.0016, -0.1774,  0.1715,  0.8459],
                [-0.0020,  0.0150,  0.1884,  0.6117],
                [-0.0017,  0.2071,  0.2006,  0.3838]])
        >>> print("obs'", r["next", "observation"])
        obs' tensor([[ 0.0299, -0.1544,  0.0181,  0.3280],
                [ 0.0276, -0.1550,  0.0255,  0.3414],
                [ 0.0253, -0.1558,  0.0334,  0.3596],
                [ 0.0230, -0.1569,  0.0422,  0.3828],
                [ 0.0206, -0.1582,  0.0519,  0.4117],
                [ 0.0181, -0.1598,  0.0629,  0.4469],
                [ 0.0156, -0.1617,  0.0753,  0.4891],
                [ 0.0130, -0.1639,  0.0895,  0.5394],
                [ 0.0104, -0.1665,  0.1058,  0.5987],
                [ 0.0076, -0.1696,  0.1246,  0.6685],
                [ 0.0047, -0.1732,  0.1463,  0.7504],
                [ 0.0016, -0.1774,  0.1715,  0.8459],
                [-0.0020,  0.0150,  0.1884,  0.6117],
                [-0.0017,  0.2071,  0.2006,  0.3838],
                [ 0.0105,  0.2015,  0.2115,  0.5110]])
        >>> print("total step count", r["step_count_total"].squeeze())
        total step count tensor([ 1,  3,  5,  7,  9, 11, 13, 15, 17, 19, 21, 23, 25, 26, 27])
        >>> print("total step with main policy", r["step_count_main"].squeeze())
        total step with main policy tensor([ 0,  1,  2,  3,  4,  5,  6,  7,  8,  9, 10, 11, 12, 13, 14])
=======
class ConditionalSkip(Transform):
    """A transform that skips steps in the env if certain conditions are met.

    This transform writes the result of `cond(tensordict)` in the `"_step"` entry of the
    tensordict passed as input to the `TransformedEnv.base_env._step` method.
    If the `base_env` is not batch-locked (generally speaking, it is stateless), the tensordict is
    reduced to its element that need to go through the step.
    If it is batch-locked (generally speaking, it is stateful), the step is skipped altogether if no
    value in `"_step"` is ``True``. Otherwise, it is trusted that the environment will account for the
    `"_step"` signal accordingly.

    .. note:: The skip will affect transforms that modify the environment output too, i.e., any transform
        that is to be exectued on the tensordict returned by :meth:`~torchrl.envs.EnvBase.step` will be
        skipped if the condition is met. To palliate this effect if it is not desirable, one can wrap
        the transformed env in another transformed env, since the skip only affects the first-degree parent
        of the ``ConditionalSkip`` transform. See example below.

    Args:
        cond (Callable[[TensorDictBase], bool | torch.Tensor]): a callable for the tensordict input
            that checks whether the next env step must be skipped (`True` = skipped, `False` = execute
            env.step).

    Examples:
        >>> import torch
        >>>
        >>> from torchrl.envs import GymEnv
        >>> from torchrl.envs.transforms.transforms import ConditionalSkip, StepCounter, TransformedEnv, Compose
        >>>
        >>> torch.manual_seed(0)
        >>>
        >>> base_env = TransformedEnv(
        ...     GymEnv("Pendulum-v1"),
        ...     StepCounter(step_count_key="inner_count"),
        ... )
        >>> middle_env = TransformedEnv(
        ...     base_env,
        ...     Compose(
        ...         StepCounter(step_count_key="middle_count"),
        ...         ConditionalSkip(cond=lambda td: td["step_count"] % 2 == 1),
        ...     ),
        ...     auto_unwrap=False)  # makes sure that transformed envs are properly wrapped
        >>> env = TransformedEnv(
        ...     middle_env,
        ...     StepCounter(step_count_key="step_count"),
        ...     auto_unwrap=False)
        >>> env.set_seed(0)
        >>>
        >>> r = env.rollout(10)
        >>> print(r["observation"])
        tensor([[-0.9670, -0.2546, -0.9669],
                [-0.9802, -0.1981, -1.1601],
                [-0.9802, -0.1981, -1.1601],
                [-0.9926, -0.1214, -1.5556],
                [-0.9926, -0.1214, -1.5556],
                [-0.9994, -0.0335, -1.7622],
                [-0.9994, -0.0335, -1.7622],
                [-0.9984,  0.0561, -1.7933],
                [-0.9984,  0.0561, -1.7933],
                [-0.9895,  0.1445, -1.7779]])
        >>> print(r["inner_count"])
        tensor([[0],
                [1],
                [1],
                [2],
                [2],
                [3],
                [3],
                [4],
                [4],
                [5]])
        >>> print(r["middle_count"])
        tensor([[0],
                [1],
                [1],
                [2],
                [2],
                [3],
                [3],
                [4],
                [4],
                [5]])
        >>> print(r["step_count"])
        tensor([[0],
                [1],
                [2],
                [3],
                [4],
                [5],
                [6],
                [7],
                [8],
                [9]])


    """

    def __init__(self, cond: Callable[[TensorDict], bool | torch.Tensor]):
        super().__init__()
        self.cond = cond

    def _inv_call(self, tensordict: TensorDictBase) -> TensorDictBase:
        # Run cond
        cond = self.cond(tensordict)
        # Write result in step
        tensordict["_step"] = tensordict.get("_step", True) & ~cond
        if tensordict["_step"].shape != tensordict.batch_size:
            tensordict["_step"] = tensordict["_step"].view(tensordict.batch_size)
        return tensordict

    def forward(self, tensordict: TensorDictBase) -> TensorDictBase:
        raise NotImplementedError(
            FORWARD_NOT_IMPLEMENTED.format(self.__class__.__name__)
        )


class MultiAction(Transform):
    """A transform to execute multiple actions in the parent environment.

    This transform unbinds the actions along a specific dimension and passes each action independently.
    The returned transform can be either a stack of the observations gathered during the steps or only the
    last observation (and similarly for the rewards, see args below).

    By default, the actions must be stacked along the first dimension after the root tensordict batch-dims, i.e.

        >>> td = policy(td)
        >>> actions = td.select(*env.action_keys)
        >>> # Adapt the batch-size
        >>> actions = actions.auto_batch_size_(td.ndim + 1)
        >>> # Step-wise actions
        >>> actions = actions.unbind(-1)

    If a `"done"` entry is encountered, the next steps are skipped for the env that has reached that state.

    .. note:: If a transform is appended before the MultiAction, it will be called multiple times. If it is appended
        after, it will be called once per macro-step.

    Keyword Args:
        dim (int, optional): the stack dimension with respect to the tensordict ``ndim`` attribute.
            Must be greater than 0. Defaults to ``1`` (the first dimension after the batch-dims).
        stack_rewards (bool, optional): if ``True``, each step's reward will be stack in the output tensordict.
            If ``False``, only the last reward will be returned. The reward spec is adapted accordingly. The
            stack dimension is the same as the action stack dimension. Defaults to ``True``.
        stack_observations (bool, optional): if ``True``, each step's observation will be stack in the output tensordict.
            If ``False``, only the last observation will be returned. The observation spec is adapted accordingly. The
            stack dimension is the same as the action stack dimension. Defaults to ``False``.
>>>>>>> 93115f80

    """

    def __init__(
        self,
<<<<<<< HEAD
        policy: Callable[[TensorDictBase], TensorDictBase],
        condition: Callable[[TensorDictBase], bool],
    ):
        super().__init__([], [])
        self.__dict__["policy"] = policy
        self.condition = condition
=======
        *,
        dim: int = 1,
        stack_rewards: bool = True,
        stack_observations: bool = False,
    ):
        super().__init__()
        self.stack_rewards = stack_rewards
        self.stack_observations = stack_observations
        self.dim = dim

    def _stack_tds(self, td_list, next_tensordict, keys):
        td = torch.stack(td_list + [next_tensordict.select(*keys)], -1)
        if self.dim != 1:
            d = td.ndim - 1
            td.auto_batch_size_(d + self.dim)
            td = td.transpose(d, d + self.dim)
        return td
>>>>>>> 93115f80

    def _step(
        self, tensordict: TensorDictBase, next_tensordict: TensorDictBase
    ) -> TensorDictBase:
<<<<<<< HEAD
        cond = self.condition(next_tensordict)
        if not isinstance(cond, (bool, torch.Tensor)):
            raise RuntimeError(
                "Calling the condition function should return a boolean or a tensor."
            )
        elif isinstance(cond, (torch.Tensor,)):
            if tuple(cond.shape) not in ((1,), (), tuple(tensordict.shape)):
                raise RuntimeError(
                    "Tensor outputs must have the shape of the tensordict, or contain a single element."
                )
        else:
            cond = torch.tensor(cond, device=tensordict.device)

        if cond.any():
            step = tensordict.get("_step", cond)
            if step.shape != cond.shape:
                step = step.view_as(cond)
            cond = cond & step

            parent: TransformedEnv = self.parent
            any_done, done = self._check_done(next_tensordict)
            next_td_save = None
            if any_done:
                if next_tensordict.numel() == 1 or done.all():
                    return next_tensordict
                if parent.base_env.batch_locked:
                    raise RuntimeError(
                        "Cannot run partial steps in a batched locked environment. "
                        "Hint: Parallel and Serial envs can be unlocked through a keyword argument in "
                        "the constructor."
                    )
                done = done.view(next_tensordict.shape)
                cond = cond & ~done
            if not cond.all():
                if parent.base_env.batch_locked:
                    raise RuntimeError(
                        "Cannot run partial steps in a batched locked environment. "
                        "Hint: Parallel and Serial envs can be unlocked through a keyword argument in "
                        "the constructor."
                    )
                next_td_save = next_tensordict
                next_tensordict = next_tensordict[cond]
                tensordict = tensordict[cond]

            # policy may be expensive or raise an exception when executed with unadequate data so
            # we index the td first
            td = self.policy(
                parent.step_mdp(tensordict.copy().set("next", next_tensordict))
            )
            # Mark the partial steps if needed
            if next_td_save is not None:
                td_new = td.new_zeros(cond.shape)
                # TODO: swap with masked_scatter when avail
                td_new[cond] = td
                td = td_new
                td.set("_step", cond)
            next_tensordict = parent._step(td)
            if next_td_save is not None:
                return torch.where(cond, next_tensordict, next_td_save)
            return next_tensordict
        return next_tensordict

    def _check_done(self, tensordict):
        env = self.parent
        if env._simple_done:
            done = tensordict._get_str("done", default=None)
            if done is not None:
                any_done = done.any()
            else:
                any_done = False
        else:
            any_done = _terminated_or_truncated(
                tensordict,
                full_done_spec=env.output_spec["full_done_spec"],
                key="_reset",
            )
            done = tensordict.pop("_reset")
        return any_done, done
=======
        # Collect the stacks if needed
        if self.stack_rewards:
            reward_td = self.rewards
            reward_td = self._stack_tds(
                reward_td, next_tensordict, self.parent.reward_keys
            )
            next_tensordict.update(reward_td)
        if self.stack_observations:
            obs_td = self.obs
            obs_td = self._stack_tds(
                obs_td, next_tensordict, self.parent.observation_keys
            )
            next_tensordict.update(obs_td)
        return next_tensordict

    def _reset(
        self, tensordict: TensorDictBase, tensordict_reset: TensorDictBase
    ) -> TensorDictBase:
        return tensordict_reset

    def _inv_call(self, tensordict: TensorDictBase) -> TensorDictBase:
        # Get the actions
        parent = self.parent
        action_keys = parent.action_keys
        actions = tensordict.select(*action_keys)
        actions = actions.auto_batch_size_(batch_dims=tensordict.ndim + self.dim)
        actions = actions.unbind(-1)
        td = tensordict
        idx = None
        global_idx = None
        reset = False
        if self.stack_rewards:
            self.rewards = rewards = []
        if self.stack_observations:
            self.obs = obs = []
        for a in actions[:-1]:
            if global_idx is not None:
                a = a[global_idx]
            td = td.replace(a)
            td = parent.step(td)

            # Save rewards and done states
            if self.stack_rewards:
                reward_td = td["next"].select(*self.parent.reward_keys)
                if global_idx is not None:
                    reward_td_expand = reward_td.new_zeros(
                        global_idx.shape + reward_td.shape[global_idx.ndim :]
                    )
                    reward_td_expand[global_idx] = reward_td
                else:
                    reward_td_expand = reward_td

                rewards.append(reward_td_expand)
            if self.stack_observations:
                obs_td = td["next"].select(*self.parent.observation_keys)
                # obs_td = td.select("next", *self.parent.observation_keys).set("next", obs_td)
                if global_idx is not None:
                    obs_td = torch.where(global_idx, obs_td, 0)
                obs.append(obs_td)

            td = parent.step_mdp(td)
            if self.stack_rewards:
                td.update(reward_td)

            any_done = parent.any_done(td)
            if any_done:
                # Intersect the resets to avoid making any step after reset has been called
                reset = reset | td.pop("_reset").view(td.shape)
                if reset.all():
                    # Skip step for all
                    td["_step"] = ~reset
                    break
                elif parent.batch_locked:
                    td["_step"] = ~reset
                else:
                    # we can simply index the tensordict
                    idx = ~reset.view(td.shape)
                    if global_idx is None:
                        global_idx = idx.clone()
                        td_out = td
                    else:
                        td_out[global_idx] = td
                        global_idx = torch.masked_scatter(global_idx, global_idx, idx)
                    td = td[idx]
                    reset = reset[idx]  # Should be all False

        if global_idx is None:
            td_out = td.replace(actions[-1])
            if (self.stack_rewards or self.stack_observations) and not td_out.get(
                "_step", torch.ones((), dtype=torch.bool)
            ).any():
                td_out = self._step(None, td_out)
        else:
            td_out[global_idx] = td.replace(actions[-1][global_idx])
            if self.stack_rewards or self.stack_observations:
                td_out = self._step(None, td_out)
                if self.stack_rewards:
                    self.rewards = list(
                        torch.stack(self.rewards, -1)[global_idx].unbind(-1)
                    )
                if self.stack_observations:
                    self.obs = list(torch.stack(self.obs, -1)[global_idx].unbind(-1))

            td_out["_step"] = global_idx

        return td_out

    def transform_input_spec(self, input_spec: TensorSpec) -> TensorSpec:
        try:
            action_spec = input_spec["full_action_spec"]
        except KeyError:
            raise KeyError(
                f"{type(self).__name__} requires an action spec to be present."
            )
        for _ in range(self.dim):
            action_spec = action_spec.unsqueeze(input_spec.ndim)
        # Make the dim dynamic
        action_spec = action_spec.expand(
            tuple(
                d if i != (input_spec.ndim + self.dim - 1) else -1
                for i, d in enumerate(action_spec.shape)
            )
        )
        input_spec["full_action_spec"] = action_spec
        return input_spec

    def transform_output_spec(self, output_spec: Composite) -> Composite:
        if "full_reward_spec" in output_spec.keys():
            output_spec["full_reward_spec"] = self._transform_reward_spec(
                output_spec["full_reward_spec"], output_spec.ndim
            )
        if "full_observation_spec" in output_spec.keys():
            output_spec["full_observation_spec"] = self._transform_observation_spec(
                output_spec["full_observation_spec"], output_spec.ndim
            )
        return output_spec

    def _transform_reward_spec(self, reward_spec: TensorSpec, ndim) -> TensorSpec:
        if not self.stack_rewards:
            return reward_spec
        for _ in range(self.dim):
            reward_spec = reward_spec.unsqueeze(ndim)
        # Make the dim dynamic
        reward_spec = reward_spec.expand(
            tuple(
                d if i != (ndim + self.dim - 1) else -1
                for i, d in enumerate(reward_spec.shape)
            )
        )
        return reward_spec

    def _transform_observation_spec(
        self, observation_spec: TensorSpec, ndim
    ) -> TensorSpec:
        if not self.stack_observations:
            return observation_spec
        for _ in range(self.dim):
            observation_spec = observation_spec.unsqueeze(ndim)
        # Make the dim dynamic
        observation_spec = observation_spec.expand(
            tuple(
                d if i != (ndim + self.dim - 1) else -1
                for i, d in enumerate(observation_spec.shape)
            )
        )
        return observation_spec


class Timer(Transform):
    """A transform that measures the time intervals between `inv` and `call` operations in an environment.

    The `Timer` transform is used to track the time elapsed between the `inv` call and the `call`,
    and between the `call` and the `inv` call. This is useful for performance monitoring and debugging
    within an environment. The time is measured in seconds and stored as a tensor with the default
    dtype from PyTorch. If the tensordict has a batch size (e.g., in batched environments), the time will be expended
    to the size of the input tensordict.

    Attributes:
        out_keys: The keys of the output tensordict for the inverse transform. Defaults to
            `out_keys = [f"{time_key}_step", f"{time_key}_policy", f"{time_key}_reset"]`, where the first key represents
            the time it takes to make a step in the environment, and the second key represents the
            time it takes to execute the policy, the third the time for the call to `reset`.
        time_key: A prefix for the keys where the time intervals will be stored in the tensordict.
            Defaults to `"time"`.

    .. note:: During a succession of rollouts, the time marks of the reset are written at the root (the `"time_reset"`
        entry or equivalent key is always 0 in the `"next"` tensordict). At the root, the `"time_policy"` and `"time_step"`
        entries will be 0 when there is a reset. they will never be `0` in the `"next"`.

    Examples:
        >>> from torchrl.envs import Timer, GymEnv
        >>>
        >>> env = GymEnv("Pendulum-v1").append_transform(Timer())
        >>> r = env.rollout(10)
        >>> print("time for policy", r["time_policy"])
        time for policy tensor([0.0000, 0.0882, 0.0004, 0.0002, 0.0002, 0.0002, 0.0002, 0.0002, 0.0002,
                0.0002])
        >>> print("time for step", r["time_step"])
        time for step tensor([9.5797e-04, 1.6289e-03, 9.7990e-05, 8.0824e-05, 9.0837e-05, 7.6056e-05,
                8.2016e-05, 7.6056e-05, 8.1062e-05, 7.7009e-05])


    """

    def __init__(self, out_keys: Sequence[NestedKey] = None, time_key: str = "time"):
        if out_keys is None:
            out_keys = [f"{time_key}_step", f"{time_key}_policy", f"{time_key}_reset"]
        elif len(out_keys) != 3:
            raise TypeError(f"Expected three out_keys. Got out_keys={out_keys}.")
        super().__init__([], out_keys)
        self.time_key = time_key
        self.last_inv_time = None
        self.last_call_time = None
        self.last_reset_time = None

    def _reset_env_preprocess(self, tensordict: TensorDictBase) -> TensorDictBase:
        self.last_reset_time = self.last_inv_time = time.time()
        return tensordict

    def _maybe_expand_and_set(self, key, time_elapsed, tensordict):
        if isinstance(key, tuple):
            parent_td = tensordict.get(key[:-1])
            key = key[-1]
        else:
            parent_td = tensordict
        batch_size = parent_td.batch_size
        if batch_size:
            # Get the parent shape
            time_elapsed_expand = time_elapsed.expand(parent_td.batch_size)
        else:
            time_elapsed_expand = time_elapsed
        parent_td.set(key, time_elapsed_expand)
>>>>>>> 93115f80

    def _reset(
        self, tensordict: TensorDictBase, tensordict_reset: TensorDictBase
    ) -> TensorDictBase:
<<<<<<< HEAD
        cond = self.condition(tensordict_reset)
        # TODO: move to validate
        if not isinstance(cond, (bool, torch.Tensor)):
            raise RuntimeError(
                "Calling the condition function should return a boolean or a tensor."
            )
        elif isinstance(cond, (torch.Tensor,)):
            if tuple(cond.shape) not in ((1,), (), tuple(tensordict.shape)):
                raise RuntimeError(
                    "Tensor outputs must have the shape of the tensordict, or contain a single element."
                )
        else:
            cond = torch.tensor(cond, device=tensordict.device)

        if cond.any():
            reset = tensordict.get("_reset", cond)
            if reset.shape != cond.shape:
                reset = reset.view_as(cond)
            cond = cond & reset

            parent: TransformedEnv = self.parent
            reset_td_save = None
            if not cond.all():
                if parent.base_env.batch_locked:
                    raise RuntimeError(
                        "Cannot run partial steps in a batched locked environment. "
                        "Hint: Parallel and Serial envs can be unlocked through a keyword argument in "
                        "the constructor."
                    )
                reset_td_save = tensordict_reset.copy()
                tensordict_reset = tensordict_reset[cond]
                tensordict = tensordict[cond]

            td = self.policy(tensordict_reset)
            # Mark the partial steps if needed
            if reset_td_save is not None:
                td_new = td.new_zeros(cond.shape)
                # TODO: swap with masked_scatter when avail
                td_new[cond] = td
                td = td_new
                td.set("_step", cond)
            tensordict_reset = parent._step(td).exclude(*parent.reward_keys)
            if reset_td_save is not None:
                return torch.where(cond, tensordict_reset, reset_td_save)
            return tensordict_reset

        return tensordict_reset

    def forward(self, tensordict: TensorDictBase) -> Any:
        raise RuntimeError(
            "ConditionalPolicySwitch cannot be called independently, only its step and reset methods are functional."
        )
=======
        current_time = time.time()
        if self.last_reset_time is not None:
            time_elapsed = torch.tensor(
                current_time - self.last_reset_time, device=tensordict.device
            )
            self._maybe_expand_and_set(self.out_keys[2], time_elapsed, tensordict_reset)
            self._maybe_expand_and_set(
                self.out_keys[0], time_elapsed * 0, tensordict_reset
            )
        self.last_call_time = current_time
        # Placeholder
        self._maybe_expand_and_set(self.out_keys[1], time_elapsed * 0, tensordict_reset)
        return tensordict_reset

    def _inv_call(self, tensordict: TensorDictBase) -> TensorDictBase:
        current_time = time.time()
        if self.last_call_time is not None:
            time_elapsed = torch.tensor(
                current_time - self.last_call_time, device=tensordict.device
            )
            self._maybe_expand_and_set(self.out_keys[1], time_elapsed, tensordict)
        self.last_inv_time = current_time
        return tensordict

    def _step(
        self, tensordict: TensorDictBase, next_tensordict: TensorDictBase
    ) -> TensorDictBase:
        current_time = time.time()
        if self.last_inv_time is not None:
            time_elapsed = torch.tensor(
                current_time - self.last_inv_time, device=tensordict.device
            )
            self._maybe_expand_and_set(self.out_keys[0], time_elapsed, next_tensordict)
            self._maybe_expand_and_set(
                self.out_keys[2], time_elapsed * 0, next_tensordict
            )
        self.last_call_time = current_time
        # presumbly no need to worry about batch size incongruencies here
        next_tensordict.set(self.out_keys[1], tensordict.get(self.out_keys[1]))
        return next_tensordict

    def transform_observation_spec(self, observation_spec: TensorSpec) -> TensorSpec:
        observation_spec[self.out_keys[0]] = Unbounded(
            shape=observation_spec.shape, device=observation_spec.device
        )
        observation_spec[self.out_keys[1]] = Unbounded(
            shape=observation_spec.shape, device=observation_spec.device
        )
        observation_spec[self.out_keys[2]] = Unbounded(
            shape=observation_spec.shape, device=observation_spec.device
        )
        return observation_spec

    def forward(self, tensordict: TensorDictBase) -> TensorDictBase:
        raise NotImplementedError(FORWARD_NOT_IMPLEMENTED)
>>>>>>> 93115f80
<|MERGE_RESOLUTION|>--- conflicted
+++ resolved
@@ -10725,97 +10725,6 @@
         return (self.weights * reward).sum(dim=-1)
 
 
-<<<<<<< HEAD
-class ConditionalPolicySwitch(Transform):
-    """A transform that conditionally switches between policies based on a specified condition.
-
-    This transform evaluates a condition on the data returned by the environment's `step` method.
-    If the condition is met, it applies a specified policy to the data. Otherwise, the data is
-    returned unaltered. This is useful for scenarios where different policies need to be applied
-    based on certain criteria, such as alternating turns in a game.
-
-    Args:
-        policy (Callable[[TensorDictBase], TensorDictBase]):
-            The policy to be applied when the condition is met. This should be a callable that
-            takes a `TensorDictBase` and returns a `TensorDictBase`.
-        condition (Callable[[TensorDictBase], bool]):
-            A callable that takes a `TensorDictBase` and returns a boolean or a tensor indicating
-            whether the policy should be applied.
-
-    .. warning:: This transform must have a parent environment.
-
-    .. note:: Ideally, it should be the last transform  in the stack. If the policy requires transformed
-        data (e.g., images), and this transform  is applied before those transformations, the policy will
-        not receive the transformed data.
-
-    Examples:
-        >>> import torch
-        >>> from tensordict.nn import TensorDictModule as Mod
-        >>>
-        >>> from torchrl.envs import GymEnv, ConditionalPolicySwitch, Compose, StepCounter
-        >>> # Create a CartPole environment. We'll be looking at the obs: if the first element of the obs is greater than
-        >>> # 0 (left position) we do a right action (action=0) using the switch policy. Otherwise, we use our main
-        >>> # policy which does a left action.
-        >>> base_env = GymEnv("CartPole-v1", categorical_action_encoding=True)
-        >>>
-        >>> policy = Mod(lambda: torch.ones((), dtype=torch.int64), in_keys=[], out_keys=["action"])
-        >>> policy_switch = Mod(lambda: torch.zeros((), dtype=torch.int64), in_keys=[], out_keys=["action"])
-        >>>
-        >>> cond = lambda td: td.get("observation")[..., 0] >= 0
-        >>>
-        >>> env = base_env.append_transform(
-        ...     Compose(
-        ...         # We use two step counters to show that one counts the global steps, whereas the other
-        ...         # only counts the steps where the main policy is executed
-        ...         StepCounter(step_count_key="step_count_total"),
-        ...         ConditionalPolicySwitch(condition=cond, policy=policy_switch),
-        ...         StepCounter(step_count_key="step_count_main"),
-        ...     )
-        ... )
-        >>>
-        >>> env.set_seed(0)
-        >>> torch.manual_seed(0)
-        >>>
-        >>> r = env.rollout(100, policy=policy)
-        >>> print("action", r["action"])
-        action tensor([1, 1, 1, 1, 1, 1, 1, 1, 1, 1, 1, 1, 1, 1, 1])
-        >>> print("obs", r["observation"])
-        obs tensor([[ 0.0322, -0.1540,  0.0111,  0.3190],
-                [ 0.0299, -0.1544,  0.0181,  0.3280],
-                [ 0.0276, -0.1550,  0.0255,  0.3414],
-                [ 0.0253, -0.1558,  0.0334,  0.3596],
-                [ 0.0230, -0.1569,  0.0422,  0.3828],
-                [ 0.0206, -0.1582,  0.0519,  0.4117],
-                [ 0.0181, -0.1598,  0.0629,  0.4469],
-                [ 0.0156, -0.1617,  0.0753,  0.4891],
-                [ 0.0130, -0.1639,  0.0895,  0.5394],
-                [ 0.0104, -0.1665,  0.1058,  0.5987],
-                [ 0.0076, -0.1696,  0.1246,  0.6685],
-                [ 0.0047, -0.1732,  0.1463,  0.7504],
-                [ 0.0016, -0.1774,  0.1715,  0.8459],
-                [-0.0020,  0.0150,  0.1884,  0.6117],
-                [-0.0017,  0.2071,  0.2006,  0.3838]])
-        >>> print("obs'", r["next", "observation"])
-        obs' tensor([[ 0.0299, -0.1544,  0.0181,  0.3280],
-                [ 0.0276, -0.1550,  0.0255,  0.3414],
-                [ 0.0253, -0.1558,  0.0334,  0.3596],
-                [ 0.0230, -0.1569,  0.0422,  0.3828],
-                [ 0.0206, -0.1582,  0.0519,  0.4117],
-                [ 0.0181, -0.1598,  0.0629,  0.4469],
-                [ 0.0156, -0.1617,  0.0753,  0.4891],
-                [ 0.0130, -0.1639,  0.0895,  0.5394],
-                [ 0.0104, -0.1665,  0.1058,  0.5987],
-                [ 0.0076, -0.1696,  0.1246,  0.6685],
-                [ 0.0047, -0.1732,  0.1463,  0.7504],
-                [ 0.0016, -0.1774,  0.1715,  0.8459],
-                [-0.0020,  0.0150,  0.1884,  0.6117],
-                [-0.0017,  0.2071,  0.2006,  0.3838],
-                [ 0.0105,  0.2015,  0.2115,  0.5110]])
-        >>> print("total step count", r["step_count_total"].squeeze())
-        total step count tensor([ 1,  3,  5,  7,  9, 11, 13, 15, 17, 19, 21, 23, 25, 26, 27])
-        >>> print("total step with main policy", r["step_count_main"].squeeze())
-        total step with main policy tensor([ 0,  1,  2,  3,  4,  5,  6,  7,  8,  9, 10, 11, 12, 13, 14])
-=======
 class ConditionalSkip(Transform):
     """A transform that skips steps in the env if certain conditions are met.
 
@@ -10961,20 +10870,11 @@
         stack_observations (bool, optional): if ``True``, each step's observation will be stack in the output tensordict.
             If ``False``, only the last observation will be returned. The observation spec is adapted accordingly. The
             stack dimension is the same as the action stack dimension. Defaults to ``False``.
->>>>>>> 93115f80
 
     """
 
     def __init__(
         self,
-<<<<<<< HEAD
-        policy: Callable[[TensorDictBase], TensorDictBase],
-        condition: Callable[[TensorDictBase], bool],
-    ):
-        super().__init__([], [])
-        self.__dict__["policy"] = policy
-        self.condition = condition
-=======
         *,
         dim: int = 1,
         stack_rewards: bool = True,
@@ -10992,12 +10892,407 @@
             td.auto_batch_size_(d + self.dim)
             td = td.transpose(d, d + self.dim)
         return td
->>>>>>> 93115f80
 
     def _step(
         self, tensordict: TensorDictBase, next_tensordict: TensorDictBase
     ) -> TensorDictBase:
-<<<<<<< HEAD
+        # Collect the stacks if needed
+        if self.stack_rewards:
+            reward_td = self.rewards
+            reward_td = self._stack_tds(
+                reward_td, next_tensordict, self.parent.reward_keys
+            )
+            next_tensordict.update(reward_td)
+        if self.stack_observations:
+            obs_td = self.obs
+            obs_td = self._stack_tds(
+                obs_td, next_tensordict, self.parent.observation_keys
+            )
+            next_tensordict.update(obs_td)
+        return next_tensordict
+
+    def _reset(
+        self, tensordict: TensorDictBase, tensordict_reset: TensorDictBase
+    ) -> TensorDictBase:
+        return tensordict_reset
+
+    def _inv_call(self, tensordict: TensorDictBase) -> TensorDictBase:
+        # Get the actions
+        parent = self.parent
+        action_keys = parent.action_keys
+        actions = tensordict.select(*action_keys)
+        actions = actions.auto_batch_size_(batch_dims=tensordict.ndim + self.dim)
+        actions = actions.unbind(-1)
+        td = tensordict
+        idx = None
+        global_idx = None
+        reset = False
+        if self.stack_rewards:
+            self.rewards = rewards = []
+        if self.stack_observations:
+            self.obs = obs = []
+        for a in actions[:-1]:
+            if global_idx is not None:
+                a = a[global_idx]
+            td = td.replace(a)
+            td = parent.step(td)
+
+            # Save rewards and done states
+            if self.stack_rewards:
+                reward_td = td["next"].select(*self.parent.reward_keys)
+                if global_idx is not None:
+                    reward_td_expand = reward_td.new_zeros(
+                        global_idx.shape + reward_td.shape[global_idx.ndim :]
+                    )
+                    reward_td_expand[global_idx] = reward_td
+                else:
+                    reward_td_expand = reward_td
+
+                rewards.append(reward_td_expand)
+            if self.stack_observations:
+                obs_td = td["next"].select(*self.parent.observation_keys)
+                # obs_td = td.select("next", *self.parent.observation_keys).set("next", obs_td)
+                if global_idx is not None:
+                    obs_td = torch.where(global_idx, obs_td, 0)
+                obs.append(obs_td)
+
+            td = parent.step_mdp(td)
+            if self.stack_rewards:
+                td.update(reward_td)
+
+            any_done = parent.any_done(td)
+            if any_done:
+                # Intersect the resets to avoid making any step after reset has been called
+                reset = reset | td.pop("_reset").view(td.shape)
+                if reset.all():
+                    # Skip step for all
+                    td["_step"] = ~reset
+                    break
+                elif parent.batch_locked:
+                    td["_step"] = ~reset
+                else:
+                    # we can simply index the tensordict
+                    idx = ~reset.view(td.shape)
+                    if global_idx is None:
+                        global_idx = idx.clone()
+                        td_out = td
+                    else:
+                        td_out[global_idx] = td
+                        global_idx = torch.masked_scatter(global_idx, global_idx, idx)
+                    td = td[idx]
+                    reset = reset[idx]  # Should be all False
+
+        if global_idx is None:
+            td_out = td.replace(actions[-1])
+            if (self.stack_rewards or self.stack_observations) and not td_out.get(
+                "_step", torch.ones((), dtype=torch.bool)
+            ).any():
+                td_out = self._step(None, td_out)
+        else:
+            td_out[global_idx] = td.replace(actions[-1][global_idx])
+            if self.stack_rewards or self.stack_observations:
+                td_out = self._step(None, td_out)
+                if self.stack_rewards:
+                    self.rewards = list(
+                        torch.stack(self.rewards, -1)[global_idx].unbind(-1)
+                    )
+                if self.stack_observations:
+                    self.obs = list(torch.stack(self.obs, -1)[global_idx].unbind(-1))
+
+            td_out["_step"] = global_idx
+
+        return td_out
+
+    def transform_input_spec(self, input_spec: TensorSpec) -> TensorSpec:
+        try:
+            action_spec = input_spec["full_action_spec"]
+        except KeyError:
+            raise KeyError(
+                f"{type(self).__name__} requires an action spec to be present."
+            )
+        for _ in range(self.dim):
+            action_spec = action_spec.unsqueeze(input_spec.ndim)
+        # Make the dim dynamic
+        action_spec = action_spec.expand(
+            tuple(
+                d if i != (input_spec.ndim + self.dim - 1) else -1
+                for i, d in enumerate(action_spec.shape)
+            )
+        )
+        input_spec["full_action_spec"] = action_spec
+        return input_spec
+
+    def transform_output_spec(self, output_spec: Composite) -> Composite:
+        if "full_reward_spec" in output_spec.keys():
+            output_spec["full_reward_spec"] = self._transform_reward_spec(
+                output_spec["full_reward_spec"], output_spec.ndim
+            )
+        if "full_observation_spec" in output_spec.keys():
+            output_spec["full_observation_spec"] = self._transform_observation_spec(
+                output_spec["full_observation_spec"], output_spec.ndim
+            )
+        return output_spec
+
+    def _transform_reward_spec(self, reward_spec: TensorSpec, ndim) -> TensorSpec:
+        if not self.stack_rewards:
+            return reward_spec
+        for _ in range(self.dim):
+            reward_spec = reward_spec.unsqueeze(ndim)
+        # Make the dim dynamic
+        reward_spec = reward_spec.expand(
+            tuple(
+                d if i != (ndim + self.dim - 1) else -1
+                for i, d in enumerate(reward_spec.shape)
+            )
+        )
+        return reward_spec
+
+    def _transform_observation_spec(
+        self, observation_spec: TensorSpec, ndim
+    ) -> TensorSpec:
+        if not self.stack_observations:
+            return observation_spec
+        for _ in range(self.dim):
+            observation_spec = observation_spec.unsqueeze(ndim)
+        # Make the dim dynamic
+        observation_spec = observation_spec.expand(
+            tuple(
+                d if i != (ndim + self.dim - 1) else -1
+                for i, d in enumerate(observation_spec.shape)
+            )
+        )
+        return observation_spec
+
+
+class Timer(Transform):
+    """A transform that measures the time intervals between `inv` and `call` operations in an environment.
+
+    The `Timer` transform is used to track the time elapsed between the `inv` call and the `call`,
+    and between the `call` and the `inv` call. This is useful for performance monitoring and debugging
+    within an environment. The time is measured in seconds and stored as a tensor with the default
+    dtype from PyTorch. If the tensordict has a batch size (e.g., in batched environments), the time will be expended
+    to the size of the input tensordict.
+
+    Attributes:
+        out_keys: The keys of the output tensordict for the inverse transform. Defaults to
+            `out_keys = [f"{time_key}_step", f"{time_key}_policy", f"{time_key}_reset"]`, where the first key represents
+            the time it takes to make a step in the environment, and the second key represents the
+            time it takes to execute the policy, the third the time for the call to `reset`.
+        time_key: A prefix for the keys where the time intervals will be stored in the tensordict.
+            Defaults to `"time"`.
+
+    .. note:: During a succession of rollouts, the time marks of the reset are written at the root (the `"time_reset"`
+        entry or equivalent key is always 0 in the `"next"` tensordict). At the root, the `"time_policy"` and `"time_step"`
+        entries will be 0 when there is a reset. they will never be `0` in the `"next"`.
+
+    Examples:
+        >>> from torchrl.envs import Timer, GymEnv
+        >>>
+        >>> env = GymEnv("Pendulum-v1").append_transform(Timer())
+        >>> r = env.rollout(10)
+        >>> print("time for policy", r["time_policy"])
+        time for policy tensor([0.0000, 0.0882, 0.0004, 0.0002, 0.0002, 0.0002, 0.0002, 0.0002, 0.0002,
+                0.0002])
+        >>> print("time for step", r["time_step"])
+        time for step tensor([9.5797e-04, 1.6289e-03, 9.7990e-05, 8.0824e-05, 9.0837e-05, 7.6056e-05,
+                8.2016e-05, 7.6056e-05, 8.1062e-05, 7.7009e-05])
+
+
+    """
+
+    def __init__(self, out_keys: Sequence[NestedKey] = None, time_key: str = "time"):
+        if out_keys is None:
+            out_keys = [f"{time_key}_step", f"{time_key}_policy", f"{time_key}_reset"]
+        elif len(out_keys) != 3:
+            raise TypeError(f"Expected three out_keys. Got out_keys={out_keys}.")
+        super().__init__([], out_keys)
+        self.time_key = time_key
+        self.last_inv_time = None
+        self.last_call_time = None
+        self.last_reset_time = None
+
+    def _reset_env_preprocess(self, tensordict: TensorDictBase) -> TensorDictBase:
+        self.last_reset_time = self.last_inv_time = time.time()
+        return tensordict
+
+    def _maybe_expand_and_set(self, key, time_elapsed, tensordict):
+        if isinstance(key, tuple):
+            parent_td = tensordict.get(key[:-1])
+            key = key[-1]
+        else:
+            parent_td = tensordict
+        batch_size = parent_td.batch_size
+        if batch_size:
+            # Get the parent shape
+            time_elapsed_expand = time_elapsed.expand(parent_td.batch_size)
+        else:
+            time_elapsed_expand = time_elapsed
+        parent_td.set(key, time_elapsed_expand)
+
+    def _reset(
+        self, tensordict: TensorDictBase, tensordict_reset: TensorDictBase
+    ) -> TensorDictBase:
+        current_time = time.time()
+        if self.last_reset_time is not None:
+            time_elapsed = torch.tensor(
+                current_time - self.last_reset_time, device=tensordict.device
+            )
+            self._maybe_expand_and_set(self.out_keys[2], time_elapsed, tensordict_reset)
+            self._maybe_expand_and_set(
+                self.out_keys[0], time_elapsed * 0, tensordict_reset
+            )
+        self.last_call_time = current_time
+        # Placeholder
+        self._maybe_expand_and_set(self.out_keys[1], time_elapsed * 0, tensordict_reset)
+        return tensordict_reset
+
+    def _inv_call(self, tensordict: TensorDictBase) -> TensorDictBase:
+        current_time = time.time()
+        if self.last_call_time is not None:
+            time_elapsed = torch.tensor(
+                current_time - self.last_call_time, device=tensordict.device
+            )
+            self._maybe_expand_and_set(self.out_keys[1], time_elapsed, tensordict)
+        self.last_inv_time = current_time
+        return tensordict
+
+    def _step(
+        self, tensordict: TensorDictBase, next_tensordict: TensorDictBase
+    ) -> TensorDictBase:
+        current_time = time.time()
+        if self.last_inv_time is not None:
+            time_elapsed = torch.tensor(
+                current_time - self.last_inv_time, device=tensordict.device
+            )
+            self._maybe_expand_and_set(self.out_keys[0], time_elapsed, next_tensordict)
+            self._maybe_expand_and_set(
+                self.out_keys[2], time_elapsed * 0, next_tensordict
+            )
+        self.last_call_time = current_time
+        # presumbly no need to worry about batch size incongruencies here
+        next_tensordict.set(self.out_keys[1], tensordict.get(self.out_keys[1]))
+        return next_tensordict
+
+    def transform_observation_spec(self, observation_spec: TensorSpec) -> TensorSpec:
+        observation_spec[self.out_keys[0]] = Unbounded(
+            shape=observation_spec.shape, device=observation_spec.device
+        )
+        observation_spec[self.out_keys[1]] = Unbounded(
+            shape=observation_spec.shape, device=observation_spec.device
+        )
+        observation_spec[self.out_keys[2]] = Unbounded(
+            shape=observation_spec.shape, device=observation_spec.device
+        )
+        return observation_spec
+
+    def forward(self, tensordict: TensorDictBase) -> TensorDictBase:
+        raise NotImplementedError(FORWARD_NOT_IMPLEMENTED)
+
+
+class ConditionalPolicySwitch(Transform):
+    """A transform that conditionally switches between policies based on a specified condition.
+
+    This transform evaluates a condition on the data returned by the environment's `step` method.
+    If the condition is met, it applies a specified policy to the data. Otherwise, the data is
+    returned unaltered. This is useful for scenarios where different policies need to be applied
+    based on certain criteria, such as alternating turns in a game.
+
+    Args:
+        policy (Callable[[TensorDictBase], TensorDictBase]):
+            The policy to be applied when the condition is met. This should be a callable that
+            takes a `TensorDictBase` and returns a `TensorDictBase`.
+        condition (Callable[[TensorDictBase], bool]):
+            A callable that takes a `TensorDictBase` and returns a boolean or a tensor indicating
+            whether the policy should be applied.
+
+    .. warning:: This transform must have a parent environment.
+
+    .. note:: Ideally, it should be the last transform  in the stack. If the policy requires transformed
+        data (e.g., images), and this transform  is applied before those transformations, the policy will
+        not receive the transformed data.
+
+    Examples:
+        >>> import torch
+        >>> from tensordict.nn import TensorDictModule as Mod
+        >>>
+        >>> from torchrl.envs import GymEnv, ConditionalPolicySwitch, Compose, StepCounter
+        >>> # Create a CartPole environment. We'll be looking at the obs: if the first element of the obs is greater than
+        >>> # 0 (left position) we do a right action (action=0) using the switch policy. Otherwise, we use our main
+        >>> # policy which does a left action.
+        >>> base_env = GymEnv("CartPole-v1", categorical_action_encoding=True)
+        >>>
+        >>> policy = Mod(lambda: torch.ones((), dtype=torch.int64), in_keys=[], out_keys=["action"])
+        >>> policy_switch = Mod(lambda: torch.zeros((), dtype=torch.int64), in_keys=[], out_keys=["action"])
+        >>>
+        >>> cond = lambda td: td.get("observation")[..., 0] >= 0
+        >>>
+        >>> env = base_env.append_transform(
+        ...     Compose(
+        ...         # We use two step counters to show that one counts the global steps, whereas the other
+        ...         # only counts the steps where the main policy is executed
+        ...         StepCounter(step_count_key="step_count_total"),
+        ...         ConditionalPolicySwitch(condition=cond, policy=policy_switch),
+        ...         StepCounter(step_count_key="step_count_main"),
+        ...     )
+        ... )
+        >>>
+        >>> env.set_seed(0)
+        >>> torch.manual_seed(0)
+        >>>
+        >>> r = env.rollout(100, policy=policy)
+        >>> print("action", r["action"])
+        action tensor([1, 1, 1, 1, 1, 1, 1, 1, 1, 1, 1, 1, 1, 1, 1])
+        >>> print("obs", r["observation"])
+        obs tensor([[ 0.0322, -0.1540,  0.0111,  0.3190],
+                [ 0.0299, -0.1544,  0.0181,  0.3280],
+                [ 0.0276, -0.1550,  0.0255,  0.3414],
+                [ 0.0253, -0.1558,  0.0334,  0.3596],
+                [ 0.0230, -0.1569,  0.0422,  0.3828],
+                [ 0.0206, -0.1582,  0.0519,  0.4117],
+                [ 0.0181, -0.1598,  0.0629,  0.4469],
+                [ 0.0156, -0.1617,  0.0753,  0.4891],
+                [ 0.0130, -0.1639,  0.0895,  0.5394],
+                [ 0.0104, -0.1665,  0.1058,  0.5987],
+                [ 0.0076, -0.1696,  0.1246,  0.6685],
+                [ 0.0047, -0.1732,  0.1463,  0.7504],
+                [ 0.0016, -0.1774,  0.1715,  0.8459],
+                [-0.0020,  0.0150,  0.1884,  0.6117],
+                [-0.0017,  0.2071,  0.2006,  0.3838]])
+        >>> print("obs'", r["next", "observation"])
+        obs' tensor([[ 0.0299, -0.1544,  0.0181,  0.3280],
+                [ 0.0276, -0.1550,  0.0255,  0.3414],
+                [ 0.0253, -0.1558,  0.0334,  0.3596],
+                [ 0.0230, -0.1569,  0.0422,  0.3828],
+                [ 0.0206, -0.1582,  0.0519,  0.4117],
+                [ 0.0181, -0.1598,  0.0629,  0.4469],
+                [ 0.0156, -0.1617,  0.0753,  0.4891],
+                [ 0.0130, -0.1639,  0.0895,  0.5394],
+                [ 0.0104, -0.1665,  0.1058,  0.5987],
+                [ 0.0076, -0.1696,  0.1246,  0.6685],
+                [ 0.0047, -0.1732,  0.1463,  0.7504],
+                [ 0.0016, -0.1774,  0.1715,  0.8459],
+                [-0.0020,  0.0150,  0.1884,  0.6117],
+                [-0.0017,  0.2071,  0.2006,  0.3838],
+                [ 0.0105,  0.2015,  0.2115,  0.5110]])
+        >>> print("total step count", r["step_count_total"].squeeze())
+        total step count tensor([ 1,  3,  5,  7,  9, 11, 13, 15, 17, 19, 21, 23, 25, 26, 27])
+        >>> print("total step with main policy", r["step_count_main"].squeeze())
+        total step with main policy tensor([ 0,  1,  2,  3,  4,  5,  6,  7,  8,  9, 10, 11, 12, 13, 14])
+
+    """
+
+    def __init__(
+        self,
+        policy: Callable[[TensorDictBase], TensorDictBase],
+        condition: Callable[[TensorDictBase], bool],
+    ):
+        super().__init__([], [])
+        self.__dict__["policy"] = policy
+        self.condition = condition
+
+    def _step(
+        self, tensordict: TensorDictBase, next_tensordict: TensorDictBase
+    ) -> TensorDictBase:
         cond = self.condition(next_tensordict)
         if not isinstance(cond, (bool, torch.Tensor)):
             raise RuntimeError(
@@ -11076,245 +11371,10 @@
             )
             done = tensordict.pop("_reset")
         return any_done, done
-=======
-        # Collect the stacks if needed
-        if self.stack_rewards:
-            reward_td = self.rewards
-            reward_td = self._stack_tds(
-                reward_td, next_tensordict, self.parent.reward_keys
-            )
-            next_tensordict.update(reward_td)
-        if self.stack_observations:
-            obs_td = self.obs
-            obs_td = self._stack_tds(
-                obs_td, next_tensordict, self.parent.observation_keys
-            )
-            next_tensordict.update(obs_td)
-        return next_tensordict
 
     def _reset(
         self, tensordict: TensorDictBase, tensordict_reset: TensorDictBase
     ) -> TensorDictBase:
-        return tensordict_reset
-
-    def _inv_call(self, tensordict: TensorDictBase) -> TensorDictBase:
-        # Get the actions
-        parent = self.parent
-        action_keys = parent.action_keys
-        actions = tensordict.select(*action_keys)
-        actions = actions.auto_batch_size_(batch_dims=tensordict.ndim + self.dim)
-        actions = actions.unbind(-1)
-        td = tensordict
-        idx = None
-        global_idx = None
-        reset = False
-        if self.stack_rewards:
-            self.rewards = rewards = []
-        if self.stack_observations:
-            self.obs = obs = []
-        for a in actions[:-1]:
-            if global_idx is not None:
-                a = a[global_idx]
-            td = td.replace(a)
-            td = parent.step(td)
-
-            # Save rewards and done states
-            if self.stack_rewards:
-                reward_td = td["next"].select(*self.parent.reward_keys)
-                if global_idx is not None:
-                    reward_td_expand = reward_td.new_zeros(
-                        global_idx.shape + reward_td.shape[global_idx.ndim :]
-                    )
-                    reward_td_expand[global_idx] = reward_td
-                else:
-                    reward_td_expand = reward_td
-
-                rewards.append(reward_td_expand)
-            if self.stack_observations:
-                obs_td = td["next"].select(*self.parent.observation_keys)
-                # obs_td = td.select("next", *self.parent.observation_keys).set("next", obs_td)
-                if global_idx is not None:
-                    obs_td = torch.where(global_idx, obs_td, 0)
-                obs.append(obs_td)
-
-            td = parent.step_mdp(td)
-            if self.stack_rewards:
-                td.update(reward_td)
-
-            any_done = parent.any_done(td)
-            if any_done:
-                # Intersect the resets to avoid making any step after reset has been called
-                reset = reset | td.pop("_reset").view(td.shape)
-                if reset.all():
-                    # Skip step for all
-                    td["_step"] = ~reset
-                    break
-                elif parent.batch_locked:
-                    td["_step"] = ~reset
-                else:
-                    # we can simply index the tensordict
-                    idx = ~reset.view(td.shape)
-                    if global_idx is None:
-                        global_idx = idx.clone()
-                        td_out = td
-                    else:
-                        td_out[global_idx] = td
-                        global_idx = torch.masked_scatter(global_idx, global_idx, idx)
-                    td = td[idx]
-                    reset = reset[idx]  # Should be all False
-
-        if global_idx is None:
-            td_out = td.replace(actions[-1])
-            if (self.stack_rewards or self.stack_observations) and not td_out.get(
-                "_step", torch.ones((), dtype=torch.bool)
-            ).any():
-                td_out = self._step(None, td_out)
-        else:
-            td_out[global_idx] = td.replace(actions[-1][global_idx])
-            if self.stack_rewards or self.stack_observations:
-                td_out = self._step(None, td_out)
-                if self.stack_rewards:
-                    self.rewards = list(
-                        torch.stack(self.rewards, -1)[global_idx].unbind(-1)
-                    )
-                if self.stack_observations:
-                    self.obs = list(torch.stack(self.obs, -1)[global_idx].unbind(-1))
-
-            td_out["_step"] = global_idx
-
-        return td_out
-
-    def transform_input_spec(self, input_spec: TensorSpec) -> TensorSpec:
-        try:
-            action_spec = input_spec["full_action_spec"]
-        except KeyError:
-            raise KeyError(
-                f"{type(self).__name__} requires an action spec to be present."
-            )
-        for _ in range(self.dim):
-            action_spec = action_spec.unsqueeze(input_spec.ndim)
-        # Make the dim dynamic
-        action_spec = action_spec.expand(
-            tuple(
-                d if i != (input_spec.ndim + self.dim - 1) else -1
-                for i, d in enumerate(action_spec.shape)
-            )
-        )
-        input_spec["full_action_spec"] = action_spec
-        return input_spec
-
-    def transform_output_spec(self, output_spec: Composite) -> Composite:
-        if "full_reward_spec" in output_spec.keys():
-            output_spec["full_reward_spec"] = self._transform_reward_spec(
-                output_spec["full_reward_spec"], output_spec.ndim
-            )
-        if "full_observation_spec" in output_spec.keys():
-            output_spec["full_observation_spec"] = self._transform_observation_spec(
-                output_spec["full_observation_spec"], output_spec.ndim
-            )
-        return output_spec
-
-    def _transform_reward_spec(self, reward_spec: TensorSpec, ndim) -> TensorSpec:
-        if not self.stack_rewards:
-            return reward_spec
-        for _ in range(self.dim):
-            reward_spec = reward_spec.unsqueeze(ndim)
-        # Make the dim dynamic
-        reward_spec = reward_spec.expand(
-            tuple(
-                d if i != (ndim + self.dim - 1) else -1
-                for i, d in enumerate(reward_spec.shape)
-            )
-        )
-        return reward_spec
-
-    def _transform_observation_spec(
-        self, observation_spec: TensorSpec, ndim
-    ) -> TensorSpec:
-        if not self.stack_observations:
-            return observation_spec
-        for _ in range(self.dim):
-            observation_spec = observation_spec.unsqueeze(ndim)
-        # Make the dim dynamic
-        observation_spec = observation_spec.expand(
-            tuple(
-                d if i != (ndim + self.dim - 1) else -1
-                for i, d in enumerate(observation_spec.shape)
-            )
-        )
-        return observation_spec
-
-
-class Timer(Transform):
-    """A transform that measures the time intervals between `inv` and `call` operations in an environment.
-
-    The `Timer` transform is used to track the time elapsed between the `inv` call and the `call`,
-    and between the `call` and the `inv` call. This is useful for performance monitoring and debugging
-    within an environment. The time is measured in seconds and stored as a tensor with the default
-    dtype from PyTorch. If the tensordict has a batch size (e.g., in batched environments), the time will be expended
-    to the size of the input tensordict.
-
-    Attributes:
-        out_keys: The keys of the output tensordict for the inverse transform. Defaults to
-            `out_keys = [f"{time_key}_step", f"{time_key}_policy", f"{time_key}_reset"]`, where the first key represents
-            the time it takes to make a step in the environment, and the second key represents the
-            time it takes to execute the policy, the third the time for the call to `reset`.
-        time_key: A prefix for the keys where the time intervals will be stored in the tensordict.
-            Defaults to `"time"`.
-
-    .. note:: During a succession of rollouts, the time marks of the reset are written at the root (the `"time_reset"`
-        entry or equivalent key is always 0 in the `"next"` tensordict). At the root, the `"time_policy"` and `"time_step"`
-        entries will be 0 when there is a reset. they will never be `0` in the `"next"`.
-
-    Examples:
-        >>> from torchrl.envs import Timer, GymEnv
-        >>>
-        >>> env = GymEnv("Pendulum-v1").append_transform(Timer())
-        >>> r = env.rollout(10)
-        >>> print("time for policy", r["time_policy"])
-        time for policy tensor([0.0000, 0.0882, 0.0004, 0.0002, 0.0002, 0.0002, 0.0002, 0.0002, 0.0002,
-                0.0002])
-        >>> print("time for step", r["time_step"])
-        time for step tensor([9.5797e-04, 1.6289e-03, 9.7990e-05, 8.0824e-05, 9.0837e-05, 7.6056e-05,
-                8.2016e-05, 7.6056e-05, 8.1062e-05, 7.7009e-05])
-
-
-    """
-
-    def __init__(self, out_keys: Sequence[NestedKey] = None, time_key: str = "time"):
-        if out_keys is None:
-            out_keys = [f"{time_key}_step", f"{time_key}_policy", f"{time_key}_reset"]
-        elif len(out_keys) != 3:
-            raise TypeError(f"Expected three out_keys. Got out_keys={out_keys}.")
-        super().__init__([], out_keys)
-        self.time_key = time_key
-        self.last_inv_time = None
-        self.last_call_time = None
-        self.last_reset_time = None
-
-    def _reset_env_preprocess(self, tensordict: TensorDictBase) -> TensorDictBase:
-        self.last_reset_time = self.last_inv_time = time.time()
-        return tensordict
-
-    def _maybe_expand_and_set(self, key, time_elapsed, tensordict):
-        if isinstance(key, tuple):
-            parent_td = tensordict.get(key[:-1])
-            key = key[-1]
-        else:
-            parent_td = tensordict
-        batch_size = parent_td.batch_size
-        if batch_size:
-            # Get the parent shape
-            time_elapsed_expand = time_elapsed.expand(parent_td.batch_size)
-        else:
-            time_elapsed_expand = time_elapsed
-        parent_td.set(key, time_elapsed_expand)
->>>>>>> 93115f80
-
-    def _reset(
-        self, tensordict: TensorDictBase, tensordict_reset: TensorDictBase
-    ) -> TensorDictBase:
-<<<<<<< HEAD
         cond = self.condition(tensordict_reset)
         # TODO: move to validate
         if not isinstance(cond, (bool, torch.Tensor)):
@@ -11366,61 +11426,4 @@
     def forward(self, tensordict: TensorDictBase) -> Any:
         raise RuntimeError(
             "ConditionalPolicySwitch cannot be called independently, only its step and reset methods are functional."
-        )
-=======
-        current_time = time.time()
-        if self.last_reset_time is not None:
-            time_elapsed = torch.tensor(
-                current_time - self.last_reset_time, device=tensordict.device
-            )
-            self._maybe_expand_and_set(self.out_keys[2], time_elapsed, tensordict_reset)
-            self._maybe_expand_and_set(
-                self.out_keys[0], time_elapsed * 0, tensordict_reset
-            )
-        self.last_call_time = current_time
-        # Placeholder
-        self._maybe_expand_and_set(self.out_keys[1], time_elapsed * 0, tensordict_reset)
-        return tensordict_reset
-
-    def _inv_call(self, tensordict: TensorDictBase) -> TensorDictBase:
-        current_time = time.time()
-        if self.last_call_time is not None:
-            time_elapsed = torch.tensor(
-                current_time - self.last_call_time, device=tensordict.device
-            )
-            self._maybe_expand_and_set(self.out_keys[1], time_elapsed, tensordict)
-        self.last_inv_time = current_time
-        return tensordict
-
-    def _step(
-        self, tensordict: TensorDictBase, next_tensordict: TensorDictBase
-    ) -> TensorDictBase:
-        current_time = time.time()
-        if self.last_inv_time is not None:
-            time_elapsed = torch.tensor(
-                current_time - self.last_inv_time, device=tensordict.device
-            )
-            self._maybe_expand_and_set(self.out_keys[0], time_elapsed, next_tensordict)
-            self._maybe_expand_and_set(
-                self.out_keys[2], time_elapsed * 0, next_tensordict
-            )
-        self.last_call_time = current_time
-        # presumbly no need to worry about batch size incongruencies here
-        next_tensordict.set(self.out_keys[1], tensordict.get(self.out_keys[1]))
-        return next_tensordict
-
-    def transform_observation_spec(self, observation_spec: TensorSpec) -> TensorSpec:
-        observation_spec[self.out_keys[0]] = Unbounded(
-            shape=observation_spec.shape, device=observation_spec.device
-        )
-        observation_spec[self.out_keys[1]] = Unbounded(
-            shape=observation_spec.shape, device=observation_spec.device
-        )
-        observation_spec[self.out_keys[2]] = Unbounded(
-            shape=observation_spec.shape, device=observation_spec.device
-        )
-        return observation_spec
-
-    def forward(self, tensordict: TensorDictBase) -> TensorDictBase:
-        raise NotImplementedError(FORWARD_NOT_IMPLEMENTED)
->>>>>>> 93115f80
+        )