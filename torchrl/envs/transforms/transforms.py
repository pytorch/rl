--- conflicted
+++ resolved
@@ -806,15 +806,12 @@
             t.reset_parent()
         super().reset_parent()
 
-<<<<<<< HEAD
-=======
     def clone(self):
         transforms = []
         for t in self.transforms:
             transforms.append(t.clone())
         return Compose(*transforms)
 
->>>>>>> 74fdadc5
 
 class ToTensorImage(ObservationTransform):
     """Transforms a numpy-like image (3 x W x H) to a pytorch image (3 x W x H).
