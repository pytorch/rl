# Copyright (c) Meta Plobs_dictnc. and affiliates.
#
# This source code is licensed under the MIT license found in the
# LICENSE file in the root directory of this source tree.

from __future__ import annotations

import abc

import functools
import hashlib
import importlib.util
import multiprocessing as mp
import time
import warnings
import weakref
from collections import OrderedDict
from collections.abc import Callable, Iterator, Mapping, Sequence
from copy import copy
from enum import IntEnum
from functools import wraps
from textwrap import indent
<<<<<<< HEAD
from typing import (
    Any,
    Callable,
    Mapping,
    OrderedDict,
    overload,
    Sequence,
    TYPE_CHECKING,
    TypeVar,
    Union,
)
=======
from typing import Any, TYPE_CHECKING, TypeVar, Union
>>>>>>> a1a9d721

import numpy as np

import torch

from tensordict import (
    is_tensor_collection,
    LazyStackedTensorDict,
    NonTensorData,
    NonTensorStack,
    set_lazy_legacy,
    TensorDict,
    TensorDictBase,
    unravel_key,
    unravel_key_list,
)
from tensordict.base import _is_leaf_nontensor
from tensordict.nn import dispatch, TensorDictModuleBase
from tensordict.utils import (
    _unravel_key_to_tuple,
    _zip_strict,
    expand_as_right,
    expand_right,
    NestedKey,
)
from torch import nn, Tensor
from torch.utils._pytree import tree_map

from torchrl._utils import (
    _append_last,
    _ends_with,
    _make_ordinal_device,
    _replace_last,
    auto_unwrap_transformed_env,
    logger as torchrl_logger,
)

from torchrl.data.tensor_specs import (
    Binary,
    Bounded,
    BoundedContinuous,
    Categorical,
    Composite,
    ContinuousBox,
    MultiCategorical,
    MultiOneHot,
    OneHot,
    TensorSpec,
    Unbounded,
    UnboundedContinuous,
)
from torchrl.envs.common import (
    _do_nothing,
    _EnvPostInit,
    _maybe_unlock,
    EnvBase,
    make_tensordict,
)
from torchrl.envs.transforms import functional as F
from torchrl.envs.transforms.utils import (
    _get_reset,
    _set_missing_tolerance,
    check_finite,
)
from torchrl.envs.utils import (
    _sort_keys,
    _terminated_or_truncated,
    _update_during_reset,
    make_composite_from_td,
    step_mdp,
)

if TYPE_CHECKING:
    import transformers


_has_tv = importlib.util.find_spec("torchvision", None) is not None

IMAGE_KEYS = ["pixels"]
_MAX_NOOPS_TRIALS = 10

FORWARD_NOT_IMPLEMENTED = "class {} cannot be executed without a parent environment."

T = TypeVar("T", bound="Transform")

if TYPE_CHECKING:
    from typing import Self
else:
    Self = Any


def _apply_to_composite(function):
    @wraps(function)
    def new_fun(self, observation_spec):
        if isinstance(observation_spec, Composite):
            _specs = observation_spec._specs
            in_keys = self.in_keys
            out_keys = self.out_keys
            for in_key, out_key in _zip_strict(in_keys, out_keys):
                if in_key in observation_spec.keys(True, True):
                    _specs[out_key] = function(self, observation_spec[in_key].clone())
            return Composite(
                _specs, shape=observation_spec.shape, device=observation_spec.device
            )
        else:
            return function(self, observation_spec)

    return new_fun


def _apply_to_composite_inv(function):
    # Changes the input_spec following a transform function.
    # The usage is: if an env expects a certain input (e.g. a double tensor)
    # but the input has to be transformed (e.g. it is float), this function will
    # modify the spec to get a spec that from the outside matches what is given
    # (ie a float).
    # Now since EnvBase.step ignores new inputs (ie the root level of the
    # tensor is not updated) an out_key that does not match the in_key has
    # no effect on the spec.
    @wraps(function)
    def new_fun(self, input_spec):
        if "full_action_spec" in input_spec.keys():
            skip = False
            action_spec = input_spec["full_action_spec"].clone()
            state_spec = input_spec["full_state_spec"]
            if state_spec is None:
                state_spec = Composite(shape=input_spec.shape, device=input_spec.device)
            else:
                state_spec = state_spec.clone()
        else:
            skip = True
            # In case we pass full_action_spec or full_state_spec directly
            action_spec = state_spec = Composite()
        in_keys_inv = self.in_keys_inv
        out_keys_inv = self.out_keys_inv
        for in_key, out_key in _zip_strict(in_keys_inv, out_keys_inv):
            in_key = unravel_key(in_key)
            out_key = unravel_key(out_key)
            # if in_key != out_key:
            #     # we only change the input spec if the key is the same
            #     continue
            if in_key in action_spec.keys(True, True):
                action_spec[out_key] = function(self, action_spec[in_key].clone())
                if in_key != out_key:
                    del action_spec[in_key]
            elif in_key in state_spec.keys(True, True):
                state_spec[out_key] = function(self, state_spec[in_key].clone())
                if in_key != out_key:
                    del state_spec[in_key]
            elif in_key in input_spec.keys(False, True):
                input_spec[out_key] = function(self, input_spec[in_key].clone())
                if in_key != out_key:
                    del input_spec[in_key]
        if skip:
            return input_spec
        return Composite(
            full_state_spec=state_spec,
            full_action_spec=action_spec,
            shape=input_spec.shape,
            device=input_spec.device,
        )

    return new_fun


class Transform(nn.Module):
    """Base class for environment transforms, which modify or create new data in a tensordict.

    Transforms are used to manipulate the input and output data of an environment. They can be used to preprocess
    observations, modify rewards, or transform actions. Transforms can be composed together to create more complex
    transformations.

    A transform receives a tensordict as input and returns (the same or another) tensordict as output, where a series
    of values have been modified or created with a new key.

    Attributes:
        parent: The parent environment of the transform.
        container: The container that holds the transform.
        in_keys: The keys of the input tensordict that the transform will read from.
        out_keys: The keys of the output tensordict that the transform will write to.

    .. seealso:: :ref:`TorchRL transforms <transforms>`.

    Subclassing `Transform`:

        There are various ways of subclassing a transform. The things to take into considerations are:

        - Is the transform identical for each tensor / item being transformed? Use
          :meth:`~torchrl.envs.Transform._apply_transform` and :meth:`~torchrl.envs.Transform._inv_apply_transform`.
        - The transform needs access to the input data to env.step as well as output? Rewrite
          :meth:`~torchrl.envs.Transform._step`.
          Otherwise, rewrite :meth:`~torchrl.envs.Transform._call` (or :meth:`~torchrl.envs.Transform._inv_call`).
        - Is the transform to be used within a replay buffer? Overwrite :meth:`~torchrl.envs.Transform.forward`,
          :meth:`~torchrl.envs.Transform.inv`, :meth:`~torchrl.envs.Transform._apply_transform` or
          :meth:`~torchrl.envs.Transform._inv_apply_transform`.
        - Within a transform, you can access (and make calls to) the parent environment using
          :attr:`~torchrl.envs.Transform.parent` (the base env + all transforms till this one) or
          :meth:`~torchrl.envs.Transform.container` (The object that encapsulates the transform).
        - Don't forget to edits the specs if needed: top level: :meth:`~torchrl.envs.Transform.transform_output_spec`,
          :meth:`~torchrl.envs.Transform.transform_input_spec`.
          Leaf level: :meth:`~torchrl.envs.Transform.transform_observation_spec`,
          :meth:`~torchrl.envs.Transform.transform_action_spec`, :meth:`~torchrl.envs.Transform.transform_state_spec`,
          :meth:`~torchrl.envs.Transform.transform_reward_spec` and
          :meth:`~torchrl.envs.Transform.transform_reward_spec`.

        For practical examples, see the methods listed above.

    Methods:
        clone: creates a copy of the tensordict, without parent (a transform object can only have one parent).
        set_container: Sets the container for the transform, and in turn the parent if the container is or has one
            an environment within.
        reset_parent: resets the parent and container caches.

    """

    invertible = False
    enable_inv_on_reset = False

    def __init__(
        self,
        in_keys: Sequence[NestedKey] = None,
        out_keys: Sequence[NestedKey] | None = None,
        in_keys_inv: Sequence[NestedKey] | None = None,
        out_keys_inv: Sequence[NestedKey] | None = None,
    ):
        super().__init__()
        self.in_keys = in_keys
        self.out_keys = out_keys
        self.in_keys_inv = in_keys_inv
        self.out_keys_inv = out_keys_inv
        self._missing_tolerance = False
        # we use __dict__ to avoid having nn.Module placing these objects in the module list
        self.__dict__["_container"] = None
        self.__dict__["_parent"] = None

    def close(self):
        """Close the transform."""

    @property
    def in_keys(self) -> Sequence[NestedKey]:
        in_keys = self.__dict__.get("_in_keys", None)
        if in_keys is None:
            return []
        return in_keys

    @in_keys.setter
    def in_keys(self, value):
        if value is not None:
            if isinstance(value, (str, tuple)):
                value = [value]
            value = [unravel_key(val) for val in value]
        self._in_keys = value

    @property
    def out_keys(self) -> Sequence[NestedKey]:
        out_keys = self.__dict__.get("_out_keys", None)
        if out_keys is None:
            return []
        return out_keys

    @out_keys.setter
    def out_keys(self, value):
        if value is not None:
            if isinstance(value, (str, tuple)):
                value = [value]
            value = [unravel_key(val) for val in value]
        self._out_keys = value

    @property
    def in_keys_inv(self) -> Sequence[NestedKey]:
        in_keys_inv = self.__dict__.get("_in_keys_inv", None)
        if in_keys_inv is None:
            return []
        return in_keys_inv

    @in_keys_inv.setter
    def in_keys_inv(self, value):
        if value is not None:
            if isinstance(value, (str, tuple)):
                value = [value]
            value = [unravel_key(val) for val in value]
        self._in_keys_inv = value

    @property
    def out_keys_inv(self) -> Sequence[NestedKey]:
        out_keys_inv = self.__dict__.get("_out_keys_inv", None)
        if out_keys_inv is None:
            return []
        return out_keys_inv

    @out_keys_inv.setter
    def out_keys_inv(self, value):
        if value is not None:
            if isinstance(value, (str, tuple)):
                value = [value]
            value = [unravel_key(val) for val in value]
        self._out_keys_inv = value

    @property
    def collector(self) -> DataCollectorBase | None:  # noqa: F821 # type: ignore
        """Returns the collector associated with the container, if it exists.

        This can be used whenever the transform needs to be made aware of the collector or the policy associated with it.

        Make sure to call this property only on transforms that are not nested in sub-processes.
        The collector reference will not be passed to the workers of a :class:`~torchrl.envs.ParallelEnv` or
        similar batched environments.

        """
        return self.container.collector

    def _reset(
        self, tensordict: TensorDictBase, tensordict_reset: TensorDictBase
    ) -> TensorDictBase:
        """Resets a transform if it is stateful."""
        return tensordict_reset

    def _reset_env_preprocess(self, tensordict: TensorDictBase) -> TensorDictBase:
        """Inverts the input to :meth:`TransformedEnv._reset`, if needed."""
        if self.enable_inv_on_reset and tensordict is not None:
            with _set_missing_tolerance(self, True):
                tensordict = self._inv_call(tensordict)
        return tensordict

    def init(self, tensordict) -> None:
        """Runs init steps for the transform."""

    def _apply_transform(self, obs: torch.Tensor) -> torch.Tensor:
        """Applies the transform to a tensor or a leaf.

        This operation can be called multiple times (if multiples keys of the
        tensordict match the keys of the transform) for each entry in ``self.in_keys``
        after the `TransformedEnv().base_env.step` is undertaken.

        Examples:
            >>> class AddOneToObs(Transform):
            ...     '''A transform that adds 1 to the observation tensor.'''
            ...     def __init__(self):
            ...         super().__init__(in_keys=["observation"], out_keys=["observation"])
            ...
            ...     def _apply_transform(self, obs: torch.Tensor) -> torch.Tensor:
            ...         return obs + 1

        """
        raise NotImplementedError(
            f"{self.__class__.__name__}._apply_transform is not coded. If the transform is coded in "
            "transform._call, make sure that this method is called instead of"
            "transform.forward, which is reserved for usage inside nn.Modules"
            "or appended to a replay buffer."
        )

    def _step(
        self, tensordict: TensorDictBase, next_tensordict: TensorDictBase
    ) -> TensorDictBase:
        """The parent method of a transform during the ``env.step`` execution.

        This method should be overwritten whenever the :meth:`_step` needs to be
        adapted. Unlike :meth:`_call`, it is assumed that :meth:`_step`
        will execute some operation with the parent env or that it requires
        access to the content of the tensordict at time ``t`` and not only
        ``t+1`` (the ``"next"`` entry in the input tensordict).

        :meth:`_step` will only be called by :meth:`TransformedEnv.step` and
        not by :meth:`TransformedEnv.reset`.

        Args:
            tensordict (TensorDictBase): data at time t
            next_tensordict (TensorDictBase): data at time t+1

        Returns: the data at t+1

        Examples:
            >>> class AddActionToObservation(Transform):
            ...     '''A transform that adds the action to the observation tensor.'''
            ...     def _step(
            ...         self, tensordict: TensorDictBase, next_tensordict: TensorDictBase
            ...     ) -> TensorDictBase:
            ...         # This can only be done if we have access to the 'root' tensordict
            ...         next_tensordict["observation"] += tensordict["action"]
            ...         return next_tensordict

        """
        next_tensordict = self._call(next_tensordict)
        return next_tensordict

    def _call(self, next_tensordict: TensorDictBase) -> TensorDictBase:
        """Reads the input tensordict, and for the selected keys, applies the transform.

        ``_call`` can be re-written whenever a modification of the output of env.step needs to be modified independently
        of the data collected in the previous step (including actions and states).

        For any operation that relates exclusively to the parent env (e.g. ``FrameSkip``),
        modify the :meth:`~torchrl.envs.Transform._step` method instead.
        :meth:`_call` should only be overwritten if a modification of the input tensordict is needed.

        :meth:`_call` will be called by :meth:`~torchrl.envs.TransformedEnv.step` and
        :meth:`~torchrl.envs.TransformedEnv.reset` but not during :meth:`~torchrl.envs.Transform.forward`.

        """
        for in_key, out_key in _zip_strict(self.in_keys, self.out_keys):
            value = next_tensordict.get(in_key, default=None)
            if value is not None:
                observation = self._apply_transform(value)
                next_tensordict.set(
                    out_key,
                    observation,
                )
            elif not self.missing_tolerance:
                raise KeyError(
                    f"{self}: '{in_key}' not found in tensordict {next_tensordict}"
                )
        return next_tensordict

    @dispatch(source="in_keys", dest="out_keys")
    def forward(self, tensordict: TensorDictBase) -> TensorDictBase:
        """Reads the input tensordict, and for the selected keys, applies the transform.

        By default, this method:

        - calls directly :meth:`~torchrl.envs.Transform._apply_transform`.
        - does not call :meth:`~torchrl.envs.Transform._step` or :meth:`~torchrl.envs.Transform._call`.

        This method is not called within `env.step` at any point. However, is is called within
        :meth:`~torchrl.data.ReplayBuffer.sample`.

        .. note:: ``forward`` also works with regular keyword arguments using :class:`~tensordict.nn.dispatch` to cast the args
            names to the keys.

        Examples:
            >>> class TransformThatMeasuresBytes(Transform):
            ...     '''Measures the number of bytes in the tensordict, and writes it under `"bytes"`.'''
            ...     def __init__(self):
            ...         super().__init__(in_keys=[], out_keys=["bytes"])
            ...
            ...     def forward(self, tensordict: TensorDictBase) -> TensorDictBase:
            ...         bytes_in_td = tensordict.bytes()
            ...         tensordict["bytes"] = bytes
            ...         return tensordict
            >>> t = TransformThatMeasuresBytes()
            >>> env = env.append_transform(t) # works within envs
            >>> t(TensorDict(a=0))  # Works offline too.

        """
        for in_key, out_key in _zip_strict(self.in_keys, self.out_keys):
            data = tensordict.get(in_key, None)
            if data is not None:
                data = self._apply_transform(data)
                tensordict.set(out_key, data)
            elif not self.missing_tolerance:
                raise KeyError(f"'{in_key}' not found in tensordict {tensordict}")
        return tensordict

    def _inv_apply_transform(self, state: torch.Tensor) -> torch.Tensor:
        """Applies the inverse transform to a tensor or a leaf.

        This operation can be called multiple times (if multiples keys of the
        tensordict match the keys of the transform) for each entry in ``self.in_keys_inv``
        before the `TransformedEnv().base_env.step` is undertaken.

        Examples:
            >>> class AddOneToAction(Transform):
            ...     '''A transform that adds 1 to the action tensor.'''
            ...     def __init__(self):
            ...         super().__init__(in_keys=[], out_keys=[], in_keys_inv=["action"], out_keys_inv=["action"])
            ...
            ...     def _inv_apply_transform(self, action: torch.Tensor) -> torch.Tensor:
            ...         return action + 1

        """
        if self.invertible:
            raise NotImplementedError
        else:
            return state

    def _inv_call(self, tensordict: TensorDictBase) -> TensorDictBase:
        """Reads and possibly modify the input tensordict before it is passed to :meth:`~torchrl.envs.EnvBase.step`.

        Examples:
            >>> class AddOneToAllTensorDictBeforeStep(Transform):
            ...     '''Adds 1 to the whole content of the input to the env before the step is taken.'''
            ...
            ...     def _inv_call(self, tensordict: TensorDictBase) -> TensorDictBase:
            ...         return tensordict + 1

        """
        if not self.in_keys_inv:
            return tensordict
        for in_key, out_key in _zip_strict(self.in_keys_inv, self.out_keys_inv):
            data = tensordict.get(out_key, None)
            if data is not None:
                item = self._inv_apply_transform(data)
                tensordict.set(in_key, item)
            elif not self.missing_tolerance:
                raise KeyError(f"'{out_key}' not found in tensordict {tensordict}")
        return tensordict

    @dispatch(source="in_keys_inv", dest="out_keys_inv")
    def inv(self, tensordict: TensorDictBase) -> TensorDictBase:
        """Reads the input tensordict, and for the selected keys, applies the inverse transform.

        By default, this method:

        - calls directly :meth:`~torchrl.envs.Transform._inv_apply_transform`.
        - does not call :meth:`~torchrl.envs.Transform._inv_call`.

        .. note:: ``inv`` also works with regular keyword arguments using :class:`~tensordict.nn.dispatch` to cast the args
            names to the keys.

        .. note:: ``inv`` is called by :meth:`~torchrl.data.ReplayBuffer.extend`.

        """

        def clone(data):
            try:
                # we privilege speed for tensordicts
                return data.clone(recurse=False)
            except AttributeError:
                return tree_map(lambda x: x, data)
            except TypeError:
                return tree_map(lambda x: x, data)

        out = self._inv_call(clone(tensordict))
        return out

    def transform_env_device(self, device: torch.device) -> torch.device:
        """Transforms the device of the parent env."""
        return device

    def transform_env_batch_size(self, batch_size: torch.Size) -> torch.Size:
        """Transforms the batch-size of the parent env."""
        return batch_size

    def transform_output_spec(self, output_spec: Composite) -> Composite:
        """Transforms the output spec such that the resulting spec matches transform mapping.

        This method should generally be left untouched. Changes should be implemented using
        :meth:`transform_observation_spec`, :meth:`transform_reward_spec` and :meth:`transform_full_done_spec`.
        Args:
            output_spec (TensorSpec): spec before the transform

        Returns:
            expected spec after the transform

        """
        output_spec = output_spec.clone()
        output_spec["full_observation_spec"] = self.transform_observation_spec(
            output_spec["full_observation_spec"]
        )
        if "full_reward_spec" in output_spec.keys():
            output_spec["full_reward_spec"] = self.transform_reward_spec(
                output_spec["full_reward_spec"]
            )
        if "full_done_spec" in output_spec.keys():
            output_spec["full_done_spec"] = self.transform_done_spec(
                output_spec["full_done_spec"]
            )
        output_spec_keys = [
            unravel_key(k[1:]) for k in output_spec.keys(True) if isinstance(k, tuple)
        ]
        out_keys = {unravel_key(k) for k in self.out_keys}
        in_keys = {unravel_key(k) for k in self.in_keys}
        for key in out_keys - in_keys:
            if unravel_key(key) not in output_spec_keys:
                warnings.warn(
                    f"The key '{key}' is unaccounted for by the transform (expected keys {output_spec_keys}). "
                    f"Every new entry in the tensordict resulting from a call to a transform must be "
                    f"registered in the specs for torchrl rollouts to be consistently built. "
                    f"Make sure transform_output_spec/transform_observation_spec/... is coded correctly. "
                    "This warning will trigger a KeyError in v0.9, make sure to adapt your code accordingly.",
                    category=FutureWarning,
                )
        return output_spec

    def transform_input_spec(self, input_spec: TensorSpec) -> TensorSpec:
        """Transforms the input spec such that the resulting spec matches transform mapping.

        Args:
            input_spec (TensorSpec): spec before the transform

        Returns:
            expected spec after the transform

        """
        input_spec = input_spec.clone()
        input_spec["full_state_spec"] = self.transform_state_spec(
            input_spec["full_state_spec"]
        )
        input_spec["full_action_spec"] = self.transform_action_spec(
            input_spec["full_action_spec"]
        )
        return input_spec

    def transform_observation_spec(self, observation_spec: TensorSpec) -> TensorSpec:
        """Transforms the observation spec such that the resulting spec matches transform mapping.

        Args:
            observation_spec (TensorSpec): spec before the transform

        Returns:
            expected spec after the transform

        """
        return observation_spec

    def transform_reward_spec(self, reward_spec: TensorSpec) -> TensorSpec:
        """Transforms the reward spec such that the resulting spec matches transform mapping.

        Args:
            reward_spec (TensorSpec): spec before the transform

        Returns:
            expected spec after the transform

        """
        return reward_spec

    def transform_done_spec(self, done_spec: TensorSpec) -> TensorSpec:
        """Transforms the done spec such that the resulting spec matches transform mapping.

        Args:
            done_spec (TensorSpec): spec before the transform

        Returns:
            expected spec after the transform

        """
        return done_spec

    def transform_action_spec(self, action_spec: TensorSpec) -> TensorSpec:
        """Transforms the action spec such that the resulting spec matches transform mapping.

        Args:
            action_spec (TensorSpec): spec before the transform

        Returns:
            expected spec after the transform

        """
        return action_spec

    def transform_state_spec(self, state_spec: TensorSpec) -> TensorSpec:
        """Transforms the state spec such that the resulting spec matches transform mapping.

        Args:
            state_spec (TensorSpec): spec before the transform

        Returns:
            expected spec after the transform

        """
        return state_spec

    def dump(self, **kwargs) -> None:
        pass

    def __repr__(self) -> str:
        return f"{self.__class__.__name__}(keys={self.in_keys})"

    def set_container(self, container: Transform | EnvBase) -> None:
        if self.parent is not None:
            raise AttributeError(
                f"parent of transform {type(self)} already set. "
                "Call `transform.clone()` to get a similar transform with no parent set."
            )
        self.__dict__["_container"] = (
            weakref.ref(container) if container is not None else None
        )
        self.__dict__["_parent"] = None

    def reset_parent(self) -> None:
        self.__dict__["_container"] = None
        self.__dict__["_parent"] = None

    def clone(self) -> Self:
        self_copy = copy(self)
        state = copy(self.__dict__)
        # modules, params, buffers
        buffers = state.pop("_buffers")
        modules = state.pop("_modules")
        parameters = state.pop("_parameters")
        state["_parameters"] = copy(parameters)
        state["_modules"] = copy(modules)
        state["_buffers"] = copy(buffers)

        state["_container"] = None
        state["_parent"] = None
        self_copy.__dict__.update(state)
        return self_copy

    @property
    def container(self) -> EnvBase | None:
        """Returns the env containing the transform.

        Examples:
            >>> from torchrl.envs import TransformedEnv, Compose, RewardSum, StepCounter
            >>> from torchrl.envs.libs.gym import GymEnv
            >>> env = TransformedEnv(GymEnv("Pendulum-v1"), Compose(RewardSum(), StepCounter()))
            >>> env.transform[0].container is env
            True
        """
        if "_container" not in self.__dict__:
            raise AttributeError("transform parent uninitialized")
        container_weakref = self.__dict__["_container"]
        if container_weakref is not None:
            container = container_weakref()
        else:
            container = container_weakref
        if container is None:
            return container
        while not isinstance(container, EnvBase):
            # if it's not an env, it should be a Compose transform
            if not isinstance(container, Compose):
                raise ValueError(
                    "A transform parent must be either another Compose transform or an environment object."
                )
            compose = container
            container_weakref = compose.__dict__.get("_container")
            if container_weakref is not None:
                # container is a weakref
                container = container_weakref()
            else:
                container = container_weakref
        return container

    def __getstate__(self):
        result = self.__dict__.copy()
        container = result["_container"]
        if container is not None:
            container = container()
        result["_container"] = container
        return result

    def __setstate__(self, state):
        state["_container"] = (
            weakref.ref(state["_container"])
            if state["_container"] is not None
            else None
        )
        self.__dict__.update(state)

    @property
    def parent(self) -> TransformedEnv | None:
        """Returns the parent env of the transform.

        The parent env is the env that contains all the transforms up until the current one.

        Examples:
            >>> from torchrl.envs import TransformedEnv, Compose, RewardSum, StepCounter
            >>> from torchrl.envs.libs.gym import GymEnv
            >>> env = TransformedEnv(GymEnv("Pendulum-v1"), Compose(RewardSum(), StepCounter()))
            >>> env.transform[1].parent
            TransformedEnv(
                env=GymEnv(env=Pendulum-v1, batch_size=torch.Size([]), device=cpu),
                transform=Compose(
                        RewardSum(keys=['reward'])))

        """
        # TODO: ideally parent should be a weakref, like container, to avoid keeping track of a parent that
        #  is de facto out of scope.
        parent = self.__dict__.get("_parent")
        if parent is None:
            if "_container" not in self.__dict__:
                raise AttributeError("transform parent uninitialized")
            container_weakref = self.__dict__["_container"]
            if container_weakref is None:
                return container_weakref
            container = container_weakref()
            if container is None:
                torchrl_logger.info(
                    "transform container out of scope. Returning None for parent."
                )
                return container
            parent = None
            if not isinstance(container, EnvBase):
                # if it's not an env, it should be a Compose transform
                if not isinstance(container, Compose):
                    raise ValueError(
                        "A transform parent must be either another Compose transform or an environment object."
                    )
                parent, _ = container._rebuild_up_to(self)
            elif isinstance(container, TransformedEnv):
                parent = TransformedEnv(container.base_env, auto_unwrap=False)
            else:
                raise ValueError(f"container is of type {type(container)}")
            self.__dict__["_parent"] = parent
        return parent

    def empty_cache(self) -> None:
        self.__dict__["_parent"] = None

    def set_missing_tolerance(self, mode=False) -> None:
        self._missing_tolerance = mode

    @property
    def missing_tolerance(self) -> bool:
        return self._missing_tolerance

    def to(self, *args, **kwargs) -> Transform:
        # remove the parent, because it could have the wrong device associated
        self.empty_cache()
        return super().to(*args, **kwargs)


class _TEnvPostInit(_EnvPostInit):
    def __call__(self, *args, **kwargs):
        instance: EnvBase = super(_EnvPostInit, self).__call__(*args, **kwargs)
        # we skip the materialization of the specs, because this can't be done with lazy
        # transforms such as ObservationNorm.
        return instance


class TransformedEnv(EnvBase, metaclass=_TEnvPostInit):
    """A transformed environment.

    Args:
        base_env (EnvBase): original environment to be transformed.
        transform (Transform or callable, optional): transform to apply to the tensordict resulting
            from :obj:`base_env.step(td)`. If none is provided, an empty Compose
            placeholder in an eval mode is used.

            .. note:: If ``transform`` is a callable, it must receive as input a single tensordict
              and output a tensordict as well. The callable will be called at ``step``
              and ``reset`` time: if it acts on the reward (which is absent at
              reset time), a check needs to be implemented to ensure that
              the transform will run smoothly:

                >>> def add_1(data):
                ...     if "reward" in data.keys():
                ...         return data.set("reward", data.get("reward") + 1)
                ...     return data
                >>> env = TransformedEnv(base_env, add_1)

        cache_specs (bool, optional): if ``True``, the specs will be cached once
            and for all after the first call (i.e. the specs will be
            transformed only once). If the transform changes during
            training, the original spec transform may not be valid anymore,
            in which case this value should be set  to `False`. Default is
            `True`.

    Keyword Args:
        auto_unwrap (bool, optional): if ``True``, wrapping a transformed env in  transformed env
            unwraps the transforms of the inner TransformedEnv in the outer one (the new instance).
            Defaults to ``True``.

            .. note:: This behavior will switch to ``False`` in v0.9.

            .. seealso:: :class:`~torchrl.set_auto_unwrap_transformed_env`

    Examples:
        >>> env = GymEnv("Pendulum-v0")
        >>> transform = RewardScaling(0.0, 1.0)
        >>> transformed_env = TransformedEnv(env, transform)
        >>> # check auto-unwrap
        >>> transformed_env = TransformedEnv(transformed_env, StepCounter())
        >>> # The inner env has been unwrapped
        >>> assert isinstance(transformed_env.base_env, GymEnv)

    .. note::
        The first argument was renamed from ``env`` to ``base_env`` for clarity.
        The old ``env`` argument is still supported for backward compatibility
        but will be removed in v0.12. A deprecation warning will be shown when
        using the old argument name.

    """

    @overload
    def __init__(
        self,
        base_env: EnvBase,
        transform: Transform | None = None,
        cache_specs: bool = True,
        *,
        auto_unwrap: bool | None = None,
        **kwargs,
    ) -> None:
        ...

    @overload
    def __init__(
        self,
        *,
        base_env: EnvBase,
        transform: Transform | None = None,
        cache_specs: bool = True,
        auto_unwrap: bool | None = None,
        **kwargs,
    ) -> None:
        ...

    @overload
    def __init__(
        self,
        *,
        env: EnvBase,  # type: ignore[misc]  # deprecated
        transform: Transform | None = None,
        cache_specs: bool = True,
        auto_unwrap: bool | None = None,
        **kwargs,
    ) -> None:
        ...

    def __init__(
        self,
        *args,
        **kwargs,
    ):
        # Backward compatibility: handle both old and new syntax
        if len(args) > 0:
            # New syntax: TransformedEnv(base_env, transform, ...)
            base_env = args[0]
            transform = args[1] if len(args) > 1 else None
            cache_specs = args[2] if len(args) > 2 else True
            auto_unwrap = kwargs.pop("auto_unwrap", None)
        elif "env" in kwargs:
            # Old syntax: TransformedEnv(env=..., transform=...)
            warnings.warn(
                "The 'env' argument is deprecated and will be removed in v0.12. "
                "Use 'base_env' instead.",
                DeprecationWarning,
                stacklevel=2,
            )
            base_env = kwargs.pop("env")
            transform = kwargs.pop("transform", None)
            cache_specs = kwargs.pop("cache_specs", True)
            auto_unwrap = kwargs.pop("auto_unwrap", None)
        elif "base_env" in kwargs:
            # New syntax with keyword arguments: TransformedEnv(base_env=..., transform=...)
            base_env = kwargs.pop("base_env")
            transform = kwargs.pop("transform", None)
            cache_specs = kwargs.pop("cache_specs", True)
            auto_unwrap = kwargs.pop("auto_unwrap", None)
        else:
            raise TypeError("TransformedEnv requires a base_env argument")

        self._transform = None
        device = kwargs.pop("device", None)
        if device is not None:
            base_env = base_env.to(device)
        else:
            device = base_env.device
        super().__init__(device=None, allow_done_after_reset=None, **kwargs)

        # Type matching must be exact here, because subtyping could introduce differences in behavior that must
        # be contained within the subclass.
        if type(base_env) is TransformedEnv and type(self) is TransformedEnv:
            if auto_unwrap is None:
                auto_unwrap = auto_unwrap_transformed_env(allow_none=True)
                if auto_unwrap is None:
                    warnings.warn(
                        "The default behavior of TransformedEnv will change in version 0.9. "
                        "Nested TransformedEnvs will no longer be automatically unwrapped by default. "
                        "To prepare for this change, use set_auto_unwrap_transformed_env(val: bool) "
                        "as a decorator or context manager, or set the environment variable "
                        "AUTO_UNWRAP_TRANSFORMED_ENV to 'False'.",
                        FutureWarning,
                        stacklevel=2,
                    )
                    auto_unwrap = True
        else:
            auto_unwrap = False

        if auto_unwrap:
            self._set_env(base_env.base_env, device)
            if type(transform) is not Compose:
                # we don't use isinstance as some transforms may be subclassed from
                # Compose but with other features that we don't want to lose.
                if not isinstance(transform, Transform):
                    if callable(transform):
                        transform = _CallableTransform(transform)
                    else:
                        raise ValueError(
                            "Invalid transform type, expected a Transform instance or a callable "
                            f"but got an object of type {type(transform)}."
                        )
                if transform is not None:
                    transform = [transform]
                else:
                    transform = []
            else:
                for t in transform:
                    t.reset_parent()
            env_transform = base_env.transform.clone()
            if type(env_transform) is not Compose:
                env_transform = [env_transform]
            else:
                for t in env_transform:
                    t.reset_parent()
            transform = Compose(*env_transform, *transform).to(device)
        else:
            self._set_env(base_env, device)
            if transform is None:
                transform = Compose()

        self.transform = transform

        self._last_obs = None
        self.cache_specs = cache_specs
        self.__dict__["_input_spec"] = None
        self.__dict__["_output_spec"] = None

    @property
    def batch_size(self) -> torch.Size:
        try:
            if self.transform is not None:
                return self.transform.transform_env_batch_size(self.base_env.batch_size)
            return self.base_env.batch_size
        except AttributeError:
            # during init, the base_env is not yet defined
            return torch.Size([])

    @batch_size.setter
    def batch_size(self, value: torch.Size) -> None:
        raise RuntimeError(
            "Cannot modify the batch-size of a transformed env. Change the batch size of the base_env instead."
        )

    def add_truncated_keys(self) -> TransformedEnv:
        self.base_env.add_truncated_keys()
        self.empty_cache()
        return self

    # def _post_step_mdp_hooks(self, tensordict: TensorDictBase) -> TensorDictBase:
    # """Allows modification of the tensordict after the step_mdp."""
    # if type(self.base_env)._post_step_mdp_hooks is not None:
    # If the base env has a _post_step_mdp_hooks, we call it
    # tensordict = self.base_env._post_step_mdp_hooks(tensordict)
    # return tensordict

    def _set_env(self, env: EnvBase, device) -> None:
        if device != env.device:
            env = env.to(device)
        self.base_env = env
        # updates need not be inplace, as transforms may modify values out-place
        self.base_env._inplace_update = False

    @property
    def transform(self) -> Transform:
        return getattr(self, "_transform", None)

    @transform.setter
    def transform(self, transform: Transform):
        if not isinstance(transform, Transform):
            if callable(transform):
                transform = _CallableTransform(transform)
            else:
                raise ValueError(
                    f"""Expected a transform of type torchrl.envs.transforms.Transform or a callable,
but got an object of type {type(transform)}."""
                )
        prev_transform = getattr(self, "_transform", None)
        if prev_transform is not None:
            prev_transform.empty_cache()
            prev_transform.reset_parent()
        transform = transform.to(self.device)
        transform.set_container(self)
        transform.eval()
        self._transform = transform

    @property
    def device(self) -> bool:
        device = self.base_env.device
        if self.transform is None:
            # during init, the device is checked
            return device
        return self.transform.transform_env_device(device)

    @device.setter
    def device(self, value):
        raise RuntimeError("device is a read-only property")

    @property
    def batch_locked(self) -> bool:
        return self.base_env.batch_locked

    @batch_locked.setter
    def batch_locked(self, value):
        raise RuntimeError("batch_locked is a read-only property")

    @property
    def run_type_checks(self) -> bool:
        return self.base_env.run_type_checks

    @run_type_checks.setter
    def run_type_checks(self, value):
        raise RuntimeError(
            "run_type_checks is a read-only property for TransformedEnvs"
        )

    @property
    def _allow_done_after_reset(self) -> bool:
        return self.base_env._allow_done_after_reset

    @_allow_done_after_reset.setter
    def _allow_done_after_reset(self, value):
        if value is None:
            return
        raise RuntimeError(
            "_allow_done_after_reset is a read-only property for TransformedEnvs"
        )

    @property
    def _inplace_update(self) -> bool:
        return self.base_env._inplace_update

    @property
    def output_spec(self) -> TensorSpec:
        """Observation spec of the transformed environment."""
        if self.cache_specs:
            output_spec = self.__dict__.get("_output_spec")
            if output_spec is not None:
                return output_spec
        output_spec = self._make_output_spec()
        return output_spec

    @_maybe_unlock
    def _make_output_spec(self):
        output_spec = self.base_env.output_spec.clone()

        # remove cached key values, but not _input_spec
        super().empty_cache()
        output_spec = self.transform.transform_output_spec(output_spec)
        if self.cache_specs:
            self.__dict__["_output_spec"] = output_spec
        return output_spec

    @property
    def input_spec(self) -> TensorSpec:
        """Observation spec of the transformed environment."""
        if self.cache_specs:
            input_spec = self.__dict__.get("_input_spec")
            if input_spec is not None:
                return input_spec
        input_spec = self._make_input_spec()
        return input_spec

    @_maybe_unlock
    def _make_input_spec(self):
        input_spec = self.base_env.input_spec.clone()

        # remove cached key values, but not _input_spec
        super().empty_cache()
        input_spec = self.transform.transform_input_spec(input_spec)
        if self.cache_specs:
            self.__dict__["_input_spec"] = input_spec
        return input_spec

    def rand_action(self, tensordict: TensorDictBase | None = None) -> TensorDict:
        if type(self.base_env).rand_action is not EnvBase.rand_action:
            # TODO: this will fail if the transform modifies the input.
            #  For instance, if an env overrides rand_action and we build a
            #  env = PendulumEnv().append_transform(ActionDiscretizer(num_intervals=4))
            #  env.rand_action will NOT have a discrete action!
            #  Getting a discrete action would require coding the inverse transform of an action within
            #  ActionDiscretizer (ie, float->int, not int->float).
            #  We can loosely check that the action_spec isn't altered - that doesn't mean the action is
            #  intact but it covers part of these alterations.
            #
            # The following check may be expensive to run and could be cached.
            if self.full_action_spec != self.base_env.full_action_spec:
                raise RuntimeError(
                    f"The rand_action method from the base env {self.base_env.__class__.__name__} "
                    "has been overwritten, but the transforms appended to the environment modify "
                    "the action. To call the base env rand_action method, we should then invert the "
                    "action transform, which is (in general) not doable. "
                    f"The full action spec of the base env is: {self.base_env.full_action_spec}, \n"
                    f"the full action spec of the transformed env is {self.full_action_spec}."
                )
            return self.base_env.rand_action(tensordict)
        return super().rand_action(tensordict)

    def _step(self, tensordict: TensorDictBase) -> TensorDictBase:
        # No need to clone here because inv does it already
        # tensordict = tensordict.clone(False)
        next_preset = tensordict.get("next", None)
        tensordict_in = self.transform.inv(tensordict)

        # It could be that the step must be skipped
        partial_steps = tensordict_in.pop("_step", None)
        next_tensordict = None
        tensordict_batch_size = None
        if partial_steps is not None:
            if not self.batch_locked:
                # Batched envs have their own way of dealing with this - batched envs that are not batched-locked may fail here
                if partial_steps.all():
                    partial_steps = None
                else:
                    tensordict_batch_size = tensordict_in.batch_size
                    partial_steps = partial_steps.view(tensordict_batch_size)
                    tensordict_in_save = tensordict_in[~partial_steps]
                    tensordict_in = tensordict_in[partial_steps]
            else:
                if not partial_steps.any():
                    next_tensordict = self._skip_tensordict(tensordict_in)
                    # No need to copy anything
                    partial_steps = None
                elif not partial_steps.all():
                    # trust that the _step can handle this!
                    tensordict_in.set("_step", partial_steps)
                    # The filling should be handled by the sub-env
                    partial_steps = None
                else:
                    partial_steps = None
            if tensordict_batch_size is None:
                tensordict_batch_size = self.batch_size

        if next_tensordict is None:
            next_tensordict = self.base_env._step(tensordict_in)
            if next_preset is not None:
                # tensordict could already have a "next" key
                # this could be done more efficiently by not excluding but just passing
                # the necessary keys
                next_tensordict.update(
                    next_preset.exclude(*next_tensordict.keys(True, True))
                )
            self.base_env._complete_done(self.base_env.full_done_spec, next_tensordict)
            # we want the input entries to remain unchanged
            next_tensordict = self.transform._step(tensordict_in, next_tensordict)

        if partial_steps is not None:
            result = next_tensordict.new_zeros(tensordict_batch_size)

            def select_and_clone(x, y):
                if y is not None:
                    if x.device == y.device:
                        return y.clone()
                    return y.to(y.device)

            if not partial_steps.all():
                result[~partial_steps] = tensordict_in_save._fast_apply(
                    select_and_clone,
                    tensordict_in_save,
                    device=result.device,
                    filter_empty=True,
                    default=None,
                    is_leaf=_is_leaf_nontensor,
                )
            if partial_steps.any():
                result[partial_steps] = next_tensordict
            next_tensordict = result
        return next_tensordict

    def set_seed(
        self, seed: int | None = None, static_seed: bool = False
    ) -> int | None:
        """Set the seeds of the environment."""
        return self.base_env.set_seed(seed, static_seed=static_seed)

    def _set_seed(self, seed: int | None) -> None:
        """This method is not used in transformed envs."""

    def _reset(self, tensordict: TensorDictBase | None = None, **kwargs):
        if tensordict is not None:
            # We must avoid modifying the original tensordict so a shallow copy is necessary.
            # We just select the input data and reset signal, which is all we need.
            tensordict = tensordict.select(
                *self.reset_keys, *self.state_spec.keys(True, True), strict=False
            )
        # We always call _reset_env_preprocess, even if tensordict is None - that way one can augment that
        # method to do any pre-reset operation.
        # By default, within _reset_env_preprocess we will skip the inv call when tensordict is None.
        tensordict = self.transform._reset_env_preprocess(tensordict)
        tensordict_reset = self.base_env._reset(tensordict, **kwargs)
        if tensordict is None:
            # make sure all transforms see a source tensordict
            tensordict = tensordict_reset.empty()
        self.base_env._complete_done(self.base_env.full_done_spec, tensordict_reset)
        tensordict_reset = self.transform._reset(tensordict, tensordict_reset)
        return tensordict_reset

    def _reset_proc_data(self, tensordict, tensordict_reset):
        # self._complete_done(self.full_done_spec, reset)
        self._reset_check_done(tensordict, tensordict_reset)
        if tensordict is not None:
            tensordict_reset = _update_during_reset(
                tensordict_reset, tensordict, self.reset_keys
            )
        # # we need to call `_call` as some transforms don't do the work in reset
        # # eg: CatTensor has only a _call method, no need for a reset since reset
        # # doesn't do anything special
        # mt_mode = self.transform.missing_tolerance
        # self.set_missing_tolerance(True)
        # reset = self.transform._call(reset)
        # self.set_missing_tolerance(mt_mode)
        return tensordict_reset

    def _complete_done(
        cls, done_spec: Composite, data: TensorDictBase
    ) -> TensorDictBase:
        # This step has already been completed. We assume the transform module do their job correctly.
        return data

    def state_dict(self, *args, **kwargs) -> OrderedDict:
        state_dict = self.transform.state_dict(*args, **kwargs)
        return state_dict

    def load_state_dict(self, state_dict: OrderedDict, **kwargs) -> None:
        self.transform.load_state_dict(state_dict, **kwargs)

    def eval(self) -> TransformedEnv:
        if "transform" in self.__dir__():
            # when calling __init__, eval() is called but transforms are not set
            # yet.
            self.transform.eval()
        return self

    def train(self, mode: bool = True) -> TransformedEnv:
        self.transform.train(mode)
        return self

    @property
    def is_closed(self) -> bool:
        return self.base_env.is_closed

    @is_closed.setter
    def is_closed(self, value: bool):
        self.base_env.is_closed = value

    def close(self, *, raise_if_closed: bool = True):
        self.base_env.close(raise_if_closed=raise_if_closed)
        self.transform.close()
        self.is_closed = True

    def empty_cache(self):
        self.__dict__["_output_spec"] = None
        self.__dict__["_input_spec"] = None
        self.transform.empty_cache()
        super().empty_cache()

    def append_transform(
        self, transform: Transform | Callable[[TensorDictBase], TensorDictBase]
    ) -> TransformedEnv:
        """Appends a transform to the env.

        :class:`~torchrl.envs.transforms.Transform` or callable are accepted.
        """
        self.empty_cache()
        if not isinstance(transform, Transform):
            if callable(transform):
                transform = _CallableTransform(transform)
            else:
                raise ValueError(
                    "TransformedEnv.append_transform expected a transform or a callable, "
                    f"but received an object of type {type(transform)} instead."
                )
        transform = transform.to(self.device)
        if not isinstance(self.transform, Compose):
            prev_transform = self.transform
            prev_transform.reset_parent()
            self.transform = Compose()
            self.transform.append(prev_transform)

        self.transform.append(transform)
        return self

    def insert_transform(self, index: int, transform: Transform) -> TransformedEnv:
        """Inserts a transform to the env at the desired index.

        :class:`~torchrl.envs.transforms.Transform` or callable are accepted.
        """
        self.empty_cache()
        if not isinstance(transform, Transform):
            if callable(transform):
                transform = _CallableTransform(transform)
            else:
                raise ValueError(
                    "TransformedEnv.insert_transform expected a transform or a callable, "
                    f"but received an object of type {type(transform)} instead."
                )
        transform = transform.to(self.device)
        if not isinstance(self.transform, Compose):
            compose = Compose(self.transform.clone())
            self.transform = compose  # parent set automatically

        self.transform.insert(index, transform)
        return self

    def __getattr__(self, attr: str) -> Any:
        try:
            return super().__getattr__(
                attr
            )  # make sure that appropriate exceptions are raised
        except AttributeError as err:
            if attr in (
                "action_spec",
                "done_spec",
                "full_action_spec",
                "full_done_spec",
                "full_observation_spec",
                "full_reward_spec",
                "full_state_spec",
                "input_spec",
                "observation_spec",
                "output_spec",
                "reward_spec",
                "state_spec",
            ):
                raise AttributeError(
                    f"Could not get {attr} because an internal error was raised. To find what this error "
                    f"is, call env.transform.transform_<placeholder>_spec(env.base_env.spec)."
                )
            if attr.startswith("__"):
                raise AttributeError(
                    "passing built-in private methods is "
                    f"not permitted with type {type(self)}. "
                    f"Got attribute {attr}."
                )
            elif "base_env" in self.__dir__():
                base_env = self.__getattr__("base_env")
                return getattr(base_env, attr)
            raise AttributeError(
                f"env not set in {self.__class__.__name__}, cannot access {attr}"
            ) from err

    def __repr__(self) -> str:
        env_str = indent(f"env={self.base_env}", 4 * " ")
        t_str = indent(f"transform={self.transform}", 4 * " ")
        return f"TransformedEnv(\n{env_str},\n{t_str})"

    def to(self, *args, **kwargs) -> TransformedEnv:
        device, dtype, non_blocking, convert_to_format = torch._C._nn._parse_to(
            *args, **kwargs
        )
        if device is not None:
            self.base_env = self.base_env.to(device)
            self._transform = self._transform.to(device)
            self.empty_cache()
        return super().to(*args, **kwargs)

    def __setattr__(self, key, value):
        propobj = getattr(self.__class__, key, None)

        if isinstance(propobj, property):
            ancestors = list(__class__.__mro__)[::-1]
            while isinstance(propobj, property):
                if propobj.fset is not None:
                    return propobj.fset(self, value)
                propobj = getattr(ancestors.pop(), key, None)
            else:
                raise AttributeError(f"can't set attribute {key}")
        else:
            return super().__setattr__(key, value)

    def __del__(self):
        # we may delete a TransformedEnv that contains an env contained by another
        # transformed env and that we don't want to close
        pass

    def set_missing_tolerance(self, mode=False):
        """Indicates if an KeyError should be raised whenever an in_key is missing from the input tensordict."""
        self.transform.set_missing_tolerance(mode)


class ObservationTransform(Transform):
    """Abstract class for transformations of the observations."""

    def __init__(
        self,
        in_keys: Sequence[NestedKey] | None = None,
        out_keys: Sequence[NestedKey] | None = None,
        in_keys_inv: Sequence[NestedKey] | None = None,
        out_keys_inv: Sequence[NestedKey] | None = None,
    ):
        if in_keys is None:
            in_keys = [
                "observation",
                "pixels",
            ]
        super().__init__(
            in_keys=in_keys,
            out_keys=out_keys,
            in_keys_inv=in_keys_inv,
            out_keys_inv=out_keys_inv,
        )


class Compose(Transform):
    """Composes a chain of transforms.

    :class:`~torchrl.envs.transforms.Transform` or ``callable``s are accepted.

    The class can be instantiated in several ways:

    Args:
        *transforms (Transform): Variable number of transforms to compose.
        transforms (list[Transform], optional): A list of transforms to compose.
            This can be passed as a keyword argument.

    Examples:
        >>> env = GymEnv("Pendulum-v0")
        >>>
        >>> # Method 1: Using positional arguments
        >>> transforms = Compose(RewardScaling(1.0, 1.0), RewardClipping(-2.0, 2.0))
        >>> transformed_env = TransformedEnv(env, transforms)
        >>>
        >>> # Method 2: Using a list with positional argument
        >>> transform_list = [RewardScaling(1.0, 1.0), RewardClipping(-2.0, 2.0)]
        >>> transforms = Compose(transform_list)
        >>> transformed_env = TransformedEnv(env, transforms)
        >>>
        >>> # Method 3: Using keyword argument
        >>> transforms = Compose(transforms=[RewardScaling(1.0, 1.0), RewardClipping(-2.0, 2.0)])
        >>> transformed_env = TransformedEnv(env, transforms)

    """

    @overload
    def __init__(self, transforms: list[Transform]):
        ...

    def __init__(self, *trsfs: Transform, **kwargs):
        if len(trsfs) == 0 and "transforms" in kwargs:
            transforms = kwargs.pop("transforms")
        elif len(trsfs) == 1 and isinstance(trsfs[0], list):
            transforms = trsfs[0]
        else:
            transforms = trsfs
        if kwargs:
            raise ValueError(f"Unexpected keyword arguments: {kwargs}")
        super().__init__()

        def map_transform(trsf):
            if isinstance(trsf, Transform):
                return trsf
            if callable(trsf):
                return _CallableTransform(trsf)
            raise ValueError(
                f"Transform list must contain only transforms or "
                f"callable. Got a element of type {type(trsf)}."
            )

        transforms = [map_transform(trsf) for trsf in transforms]
        self.transforms = nn.ModuleList(transforms)
        for t in transforms:
            t.set_container(self)

    def pop(self, index: int | None = None) -> Transform:
        """Pop a transform from the chain.

        Args:
            index (int, optional): The index of the transform to pop. If None, the last transform is popped.

        Returns:
            The popped transform.
        """
        if index is None:
            index = len(self.transforms) - 1
        result = self.transforms.pop(index)
        parent = self.parent
        self.empty_cache()
        if parent is not None:
            parent.empty_cache()
        return result

    def __delitem__(self, index: int | slice | list):
        """Delete a transform in the chain.

        :class:`~torchrl.envs.transforms.Transform` or callable are accepted.
        """
        del self.transforms[index]
        parent = self.parent
        self.empty_cache()
        if parent is not None:
            parent.empty_cache()

    def __setitem__(
        self,
        index: int | slice | list,
        value: Transform | Callable[[TensorDictBase], TensorDictBase],
    ):
        """Set a transform in the chain.

        :class:`~torchrl.envs.transforms.Transform` or callable are accepted.
        """
        self.transforms[index] = value
        parent = self.parent
        self.empty_cache()
        if parent is not None:
            parent.empty_cache()

    def close(self):
        """Close the transform."""
        for t in self.transforms:
            t.close()

    def to(self, *args, **kwargs):
        # because Module.to(...) does not call to(...) on sub-modules, we have
        # manually call it:
        self.transforms = nn.ModuleList(
            [t.to(*args, **kwargs) for t in self.transforms]
        )
        return super().to(*args, **kwargs)

    def _call(self, next_tensordict: TensorDictBase) -> TensorDictBase:
        for t in self.transforms:
            next_tensordict = t._call(next_tensordict)
        return next_tensordict

    def forward(self, tensordict: TensorDictBase) -> TensorDictBase:
        for t in self.transforms:
            tensordict = t(tensordict)
        return tensordict

    def _step(
        self, tensordict: TensorDictBase, next_tensordict: TensorDictBase
    ) -> TensorDictBase:
        for t in self.transforms:
            next_tensordict = t._step(tensordict, next_tensordict)
        return next_tensordict

    def _inv_call(self, tensordict: TensorDictBase) -> TensorDictBase:
        for t in reversed(self.transforms):
            tensordict = t._inv_call(tensordict)
        return tensordict

    def transform_env_device(self, device: torch.device):
        for t in self.transforms:
            device = t.transform_env_device(device)
        return device

    def transform_env_batch_size(self, batch_size: torch.batch_size):
        for t in self.transforms:
            batch_size = t.transform_env_batch_size(batch_size)
        return batch_size

    def transform_input_spec(self, input_spec: TensorSpec) -> TensorSpec:
        # Input, action and state specs do NOT need to be reversed
        # although applying these specs requires them to be called backward.
        # To prove this, imagine we have 2 action transforms: t0 is an ActionDiscretizer, it maps float actions
        # from the env to int actions for the policy. We add one more transform t1 that, if a == a_action_max,
        # reduces its value by 1 (ie, the policy can sample actions from 0 to N + 1, and ActionDiscretizer
        # has top N values).
        # To apply this transform given an int action from the policy, we first call t1 to clamp the action to
        # N (from N+1), then call t0 to map it to a float.
        # We build this from TEnv(env, Compose(ActionDiscretizer, ActionClamp)) and call them starting with the
        # last then the first.
        # To know what the action spec is to the 'outside world' (ie, to the policy) we must take
        # the action spec from the env, map it using t0 then t1 (going from in to out).
        for t in self.transforms:
            input_spec = t.transform_input_spec(input_spec)
            if not isinstance(input_spec, Composite):
                raise TypeError(
                    f"Expected Compose but got {type(input_spec)} with transform {t}"
                )
        return input_spec

    def transform_action_spec(self, action_spec: TensorSpec) -> TensorSpec:
        # To understand why we don't invert, look up at transform_input_spec
        for t in self.transforms:
            action_spec = t.transform_action_spec(action_spec)
            if not isinstance(action_spec, TensorSpec):
                raise TypeError(
                    f"Expected TensorSpec but got {type(action_spec)} with transform {t}"
                )
        return action_spec

    def transform_state_spec(self, state_spec: TensorSpec) -> TensorSpec:
        # To understand why we don't invert, look up at transform_input_spec
        for t in self.transforms:
            state_spec = t.transform_state_spec(state_spec)
            if not isinstance(state_spec, Composite):
                raise TypeError(
                    f"Expected Compose but got {type(state_spec)} with transform {t}"
                )
        return state_spec

    def transform_observation_spec(self, observation_spec: TensorSpec) -> TensorSpec:
        for t in self.transforms:
            observation_spec = t.transform_observation_spec(observation_spec)
            if not isinstance(observation_spec, TensorSpec):
                raise TypeError(
                    f"Expected TensorSpec but got {type(observation_spec)} with transform {t}"
                )
        return observation_spec

    def transform_output_spec(self, output_spec: TensorSpec) -> TensorSpec:
        for t in self.transforms:
            output_spec = t.transform_output_spec(output_spec)
            if not isinstance(output_spec, Composite):
                raise TypeError(
                    f"Expected Compose but got {type(output_spec)} with transform {t}"
                )
        return output_spec

    def transform_reward_spec(self, reward_spec: TensorSpec) -> TensorSpec:
        for t in self.transforms:
            reward_spec = t.transform_reward_spec(reward_spec)
            if not isinstance(reward_spec, TensorSpec):
                raise TypeError(
                    f"Expected TensorSpec but got {type(reward_spec)} with transform {t}"
                )
        return reward_spec

    def __getitem__(self, item: int | slice | list) -> Union:
        transform = self.transforms
        transform = transform[item]
        if not isinstance(transform, Transform):
            out = Compose(*(t.clone() for t in self.transforms[item]))
            out.set_container(self.parent)
            return out
        return transform

    def dump(self, **kwargs) -> None:
        for t in self:
            t.dump(**kwargs)

    def _reset(
        self, tensordict: TensorDictBase, tensordict_reset: TensorDictBase
    ) -> TensorDictBase:
        for t in self.transforms:
            tensordict_reset = t._reset(tensordict, tensordict_reset)
        return tensordict_reset

    def _reset_env_preprocess(self, tensordict: TensorDictBase) -> TensorDictBase:
        for t in reversed(self.transforms):
            tensordict = t._reset_env_preprocess(tensordict)
        return tensordict

    def init(self, tensordict: TensorDictBase) -> None:
        for t in self.transforms:
            t.init(tensordict)

    def append(
        self, transform: Transform | Callable[[TensorDictBase], TensorDictBase]
    ) -> None:
        """Appends a transform in the chain.

        :class:`~torchrl.envs.transforms.Transform` or callable are accepted.
        """
        self.empty_cache()
        if not isinstance(transform, Transform):
            if callable(transform):
                transform = _CallableTransform(transform)
            else:
                raise ValueError(
                    "Compose.append expected a transform or a callable, "
                    f"but received an object of type {type(transform)} instead."
                )
        transform.eval()
        if type(self) is type(transform) is Compose:
            for t in transform:
                self.append(t)
        else:
            self.transforms.append(transform)
        transform.set_container(self)
        parent = self.parent
        if parent is not None:
            parent.empty_cache()

    def set_container(self, container: Transform | EnvBase) -> None:
        self.reset_parent()
        super().set_container(container)
        for t in self.transforms:
            t.set_container(self)

    def insert(
        self,
        index: int,
        transform: Transform | Callable[[TensorDictBase], TensorDictBase],
    ) -> None:
        """Inserts a transform in the chain at the desired index.

        :class:`~torchrl.envs.transforms.Transform` or callable are accepted.
        """
        if not isinstance(transform, Transform):
            if callable(transform):
                transform = _CallableTransform(transform)
            else:
                raise ValueError(
                    "Compose.append expected a transform or a callable, "
                    f"but received an object of type {type(transform)} instead."
                )

        if abs(index) > len(self.transforms):
            raise ValueError(
                f"Index expected to be between [-{len(self.transforms)}, {len(self.transforms)}] got index={index}"
            )

        # empty cache of all transforms to reset parents and specs
        self.empty_cache()
        parent = self.parent
        if parent is not None:
            parent.empty_cache()
        if index < 0:
            index = index + len(self.transforms)
        transform.eval()
        self.transforms.insert(index, transform)
        transform.set_container(self)

    def __iter__(self) -> Iterator[Transform]:
        yield from self.transforms

    def __len__(self) -> int:
        return len(self.transforms)

    def __repr__(self) -> str:
        if len(self.transforms):
            layers_str = ",\n".join(
                [indent(str(trsf), 4 * " ") for trsf in self.transforms]
            )
            layers_str = f"\n{indent(layers_str, 4 * ' ')}"
        else:
            layers_str = ""
        return f"{self.__class__.__name__}({layers_str})"

    def empty_cache(self) -> None:
        for t in self.transforms:
            t.empty_cache()
        super().empty_cache()

    def reset_parent(self) -> None:
        for t in self.transforms:
            t.reset_parent()
        super().reset_parent()

    def clone(self) -> Self:
        transforms = []
        for t in self.transforms:
            transforms.append(t.clone())
        return Compose(*transforms)

    def set_missing_tolerance(self, mode=False):
        for t in self.transforms:
            t.set_missing_tolerance(mode)
        super().set_missing_tolerance(mode)

    def _rebuild_up_to(self, final_transform):
        container_weakref = self.__dict__["_container"]
        if container_weakref is not None:
            container = container_weakref()
        else:
            container = container_weakref
        if isinstance(container, Compose):
            out, parent_compose = container._rebuild_up_to(self)
            if out is None:
                # returns None if there is no parent env
                return None, None
        elif isinstance(container, TransformedEnv):
            out = TransformedEnv(container.base_env, auto_unwrap=False)
        elif container is None:
            # returns None if there is no parent env
            return None, None
        else:
            raise ValueError(f"Container of type {type(container)} isn't supported.")

        if final_transform not in self.transforms:
            raise ValueError(f"Cannot rebuild with transform {final_transform}.")
        list_of_transforms = []
        for orig_trans in self.transforms:
            if orig_trans is final_transform:
                break
            transform = orig_trans.clone()
            transform.reset_parent()
            list_of_transforms.append(transform)
        if isinstance(container, Compose):
            parent_compose.append(Compose(*list_of_transforms))
            return out, parent_compose[-1]
        elif isinstance(container, TransformedEnv):
            for t in list_of_transforms:
                out.append_transform(t)
            return out, out.transform


class ToTensorImage(ObservationTransform):
    """Transforms a numpy-like image (W x H x C) to a pytorch image (C x W x H).

    Transforms an observation image from a (... x W x H x C) tensor to a
    (... x C x W x H) tensor. Optionally, scales the input tensor from the range
    [0, 255] to the range [0.0, 1.0] (see ``from_int`` for more details).

    In the other cases, tensors are returned without scaling.

    Args:
        from_int (bool, optional): if ``True``, the tensor will be scaled from
            the range [0, 255] to the range [0.0, 1.0]. if `False``, the tensor
            will not be scaled. if `None`, the tensor will be scaled if
            it's not a floating-point tensor. default=None.
        unsqueeze (bool): if ``True``, the observation tensor is unsqueezed
            along the first dimension. default=False.
        dtype (torch.dtype, optional): dtype to use for the resulting
            observations.

    Keyword arguments:
        in_keys (list of NestedKeys): keys to process.
        out_keys (list of NestedKeys): keys to write.
        shape_tolerant (bool, optional): if ``True``, the shape of the input
            images will be check. If the last channel is not `3`, the permutation
            will be ignored. Defaults to ``False``.

    Examples:
        >>> transform = ToTensorImage(in_keys=["pixels"])
        >>> ri = torch.randint(0, 255, (1 , 1, 10, 11, 3), dtype=torch.uint8)
        >>> td = TensorDict(
        ...     {"pixels": ri},
        ...     [1, 1])
        >>> _ = transform(td)
        >>> obs = td.get("pixels")
        >>> print(obs.shape, obs.dtype)
        torch.Size([1, 1, 3, 10, 11]) torch.float32
    """

    def __init__(
        self,
        from_int: bool | None = None,
        unsqueeze: bool = False,
        dtype: torch.device | None = None,
        *,
        in_keys: Sequence[NestedKey] | None = None,
        out_keys: Sequence[NestedKey] | None = None,
        shape_tolerant: bool = False,
    ):
        if in_keys is None:
            in_keys = IMAGE_KEYS  # default
        if out_keys is None:
            out_keys = copy(in_keys)
        super().__init__(in_keys=in_keys, out_keys=out_keys)
        self.from_int = from_int
        self.unsqueeze = unsqueeze
        self.dtype = dtype if dtype is not None else torch.get_default_dtype()
        self.shape_tolerant = shape_tolerant

    def _reset(
        self, tensordict: TensorDictBase, tensordict_reset: TensorDictBase
    ) -> TensorDictBase:
        with _set_missing_tolerance(self, True):
            tensordict_reset = self._call(tensordict_reset)
        return tensordict_reset

    def _apply_transform(self, observation: torch.FloatTensor) -> torch.Tensor:
        if not self.shape_tolerant or observation.shape[-1] == 3:
            observation = observation.permute(
                *list(range(observation.ndimension() - 3)), -1, -3, -2
            )
        if self.from_int or (
            self.from_int is None and not torch.is_floating_point(observation)
        ):
            observation = observation.div(255)
        observation = observation.to(self.dtype)
        if self._should_unsqueeze(observation):
            observation = observation.unsqueeze(0)
        return observation

    @_apply_to_composite
    def transform_observation_spec(self, observation_spec: TensorSpec) -> TensorSpec:
        observation_spec = self._pixel_observation(observation_spec)
        dim = [1] if self._should_unsqueeze(observation_spec) else []
        if not self.shape_tolerant or observation_spec.shape[-1] == 3:
            observation_spec.shape = torch.Size(
                [
                    *dim,
                    *observation_spec.shape[:-3],
                    observation_spec.shape[-1],
                    observation_spec.shape[-3],
                    observation_spec.shape[-2],
                ]
            )
        observation_spec.dtype = self.dtype
        return observation_spec

    def _should_unsqueeze(self, observation_like: torch.FloatTensor | TensorSpec):
        if isinstance(observation_like, torch.FloatTensor):
            has_3_dimensions = observation_like.ndimension() == 3
        else:
            has_3_dimensions = len(observation_like.shape) == 3
        return has_3_dimensions and self.unsqueeze

    def _pixel_observation(self, spec: TensorSpec) -> None:
        if isinstance(spec.space, ContinuousBox):
            spec.space.high = self._apply_transform(spec.space.high)
            spec.space.low = self._apply_transform(spec.space.low)
        return spec


class ClipTransform(Transform):
    """A transform to clip input (state, action) or output (observation, reward) values.

    This transform can take multiple input or output keys but only one value per
    transform. If multiple clipping values are needed, several transforms should
    be appended one after the other.

    Args:
        in_keys (list of NestedKeys): input entries (read)
        out_keys (list of NestedKeys): input entries (write)
        in_keys_inv (list of NestedKeys): input entries (read) during :meth:`inv` calls.
        out_keys_inv (list of NestedKeys): input entries (write) during :meth:`inv` calls.

    Keyword Args:
        low (scalar, optional): the lower bound of the clipped space.
        high (scalar, optional): the higher bound of the clipped space.

    .. note:: Providing just one of the arguments ``low`` or ``high`` is permitted,
        but at least one must be provided.

    Examples:
        >>> from torchrl.envs.libs.gym import GymEnv
        >>> base_env = GymEnv("Pendulum-v1")
        >>> env = TransformedEnv(base_env, ClipTransform(in_keys=['observation'], low=-1, high=0.1))
        >>> r = env.rollout(100)
        >>> assert (r["observation"] <= 0.1).all()
    """

    def __init__(
        self,
        in_keys=None,
        out_keys=None,
        in_keys_inv=None,
        out_keys_inv=None,
        *,
        low=None,
        high=None,
    ):
        if in_keys is None:
            in_keys = []
        if out_keys is None:
            out_keys = copy(in_keys)
        if in_keys_inv is None:
            in_keys_inv = []
        if out_keys_inv is None:
            out_keys_inv = copy(in_keys_inv)
        super().__init__(in_keys, out_keys, in_keys_inv, out_keys_inv)
        if low is None and high is None:
            raise TypeError("Either one or both of `high` and `low` must be provided.")

        def check_val(val):
            if (isinstance(val, torch.Tensor) and val.numel() > 1) or (
                isinstance(val, np.ndarray) and val.size > 1
            ):
                raise TypeError(
                    f"low and high must be scalars or None. Got low={low} and high={high}."
                )
            if val is None:
                return None, None, torch.finfo(torch.get_default_dtype()).max
            if not isinstance(val, torch.Tensor):
                val = torch.as_tensor(val)
            if not val.dtype.is_floating_point:
                val = val.float()
            eps = torch.finfo(val.dtype).resolution
            ext = torch.finfo(val.dtype).max
            return val, eps, ext

        low, low_eps, low_min = check_val(low)
        high, high_eps, high_max = check_val(high)
        if low is not None and high is not None and low >= high:
            raise ValueError("`low` must be strictly lower than `high`.")
        self.register_buffer("low", low)
        self.low_eps = low_eps
        self.low_min = -low_min
        self.register_buffer("high", high)
        self.high_eps = high_eps
        self.high_max = high_max

    def _apply_transform(self, obs: torch.Tensor) -> torch.Tensor:
        if self.low is None:
            return obs.clamp_max(self.high)
        elif self.high is None:
            return obs.clamp_min(self.low)
        return obs.clamp(self.low, self.high)

    def _inv_apply_transform(self, state: torch.Tensor) -> torch.Tensor:
        if self.low is None:
            return state.clamp_max(self.high)
        elif self.high is None:
            return state.clamp_min(self.low)
        return state.clamp(self.low, self.high)

    @_apply_to_composite
    def transform_observation_spec(self, observation_spec: TensorSpec) -> TensorSpec:
        return Bounded(
            shape=observation_spec.shape,
            device=observation_spec.device,
            dtype=observation_spec.dtype,
            high=self.high + self.high_eps if self.high is not None else self.high_max,
            low=self.low - self.low_eps if self.low is not None else self.low_min,
        )

    def transform_reward_spec(self, reward_spec: TensorSpec) -> TensorSpec:
        for key in self.in_keys:
            if key in self.parent.reward_keys:
                spec = self.parent.output_spec["full_reward_spec"][key]
                self.parent.output_spec["full_reward_spec"][key] = Bounded(
                    shape=spec.shape,
                    device=spec.device,
                    dtype=spec.dtype,
                    high=self.high + self.high_eps
                    if self.high is not None
                    else self.high_max,
                    low=self.low - self.low_eps
                    if self.low is not None
                    else self.low_min,
                )
        return self.parent.output_spec["full_reward_spec"]

    def _reset(
        self, tensordict: TensorDictBase, tensordict_reset: TensorDictBase
    ) -> TensorDictBase:
        with _set_missing_tolerance(self, True):
            tensordict_reset = self._call(tensordict_reset)
        return tensordict_reset

    # No need to transform the input spec since the outside world won't see the difference
    # def transform_input_spec(self, input_spec: TensorSpec) -> TensorSpec:
    #     ...


class TargetReturn(Transform):
    """Sets a target return for the agent to achieve in the environment.

    In goal-conditioned RL, the :class:`~.TargetReturn` is defined as the
    expected cumulative reward obtained from the current state to the goal state
    or the end of the episode. It is used as input for the policy to guide its behavior.
    For a trained policy typically the maximum return in the environment is
    chosen as the target return.
    However, as it is used as input to the policy module, it should be scaled
    accordingly.
    With the :class:`~.TargetReturn` transform, the tensordict can be updated
    to include the user-specified target return.
    The ``mode`` parameter can be used to specify
    whether the target return gets updated at every step by subtracting the
    reward achieved at each step or remains constant.

    Args:
        target_return (:obj:`float`): target return to be achieved by the agent.
        mode (str): mode to be used to update the target return. Can be either "reduce" or "constant". Default: "reduce".
        in_keys (sequence of NestedKey, optional): keys pointing to the reward
            entries. Defaults to the reward keys of the parent env.
        out_keys (sequence of NestedKey, optional): keys pointing to the
            target keys. Defaults to a copy of in_keys where the last element
            has been substituted by ``"target_return"``, and raises an exception
            if these keys aren't unique.
        reset_key (NestedKey, optional): the reset key to be used as partial
            reset indicator. Must be unique. If not provided, defaults to the
            only reset key of the parent environment (if it has only one)
            and raises an exception otherwise.

    Examples:
        >>> from torchrl.envs import GymEnv
        >>> env = TransformedEnv(
        ...     GymEnv("CartPole-v1"),
        ...     TargetReturn(10.0, mode="reduce"))
        >>> env.set_seed(0)
        >>> torch.manual_seed(0)
        >>> env.rollout(20)['target_return'].squeeze()
        tensor([10.,  9.,  8.,  7.,  6.,  5.,  4.,  3.,  2.,  1.,  0., -1., -2., -3.])

    """

    MODES = ["reduce", "constant"]
    MODE_ERR = "Mode can only be 'reduce' or 'constant'."

    def __init__(
        self,
        target_return: float,
        mode: str = "reduce",
        in_keys: Sequence[NestedKey] | None = None,
        out_keys: Sequence[NestedKey] | None = None,
        reset_key: NestedKey | None = None,
    ):
        if mode not in self.MODES:
            raise ValueError(self.MODE_ERR)

        super().__init__(in_keys=in_keys, out_keys=out_keys)
        self.target_return = target_return
        self.mode = mode
        self.reset_key = reset_key

    @property
    def reset_key(self) -> NestedKey:
        reset_key = getattr(self, "_reset_key", None)
        if reset_key is not None:
            return reset_key
        reset_keys = self.parent.reset_keys
        if len(reset_keys) > 1:
            raise RuntimeError(
                f"Got more than one reset key in env {self.container}, cannot infer which one to use. Consider providing the reset key in the {type(self)} constructor."
            )
        reset_key = reset_keys[0]
        self._reset_key = reset_key
        return reset_key

    @reset_key.setter
    def reset_key(self, value):
        self._reset_key = value

    @property
    def in_keys(self) -> Sequence[NestedKey]:
        in_keys = self.__dict__.get("_in_keys", None)
        if in_keys is None:
            in_keys = self.parent.reward_keys
            self._in_keys = in_keys
        return in_keys

    @in_keys.setter
    def in_keys(self, value):
        self._in_keys = value

    @property
    def out_keys(self) -> Sequence[NestedKey]:
        out_keys = self.__dict__.get("_out_keys", None)
        if out_keys is None:
            out_keys = [
                _replace_last(in_key, "target_return") for in_key in self.in_keys
            ]
            if len(set(out_keys)) < len(out_keys):
                raise ValueError(
                    "Could not infer the target_return because multiple rewards are located at the same level."
                )
            self._out_keys = out_keys
        return out_keys

    @out_keys.setter
    def out_keys(self, value):
        self._out_keys = value

    def _reset(self, tensordict: TensorDict, tensordict_reset: TensorDictBase):
        _reset = _get_reset(self.reset_key, tensordict)
        for out_key in self.out_keys:
            target_return = tensordict.get(out_key, None)
            if target_return is None:
                target_return = torch.full(
                    size=(*tensordict.batch_size, 1),
                    fill_value=self.target_return,
                    dtype=torch.float32,
                    device=tensordict.device,
                )
            else:
                target_return = torch.where(
                    expand_as_right(~_reset, target_return),
                    target_return,
                    self.target_return,
                )
            tensordict_reset.set(
                out_key,
                target_return,
            )
        return tensordict_reset

    def _call(self, next_tensordict: TensorDict) -> TensorDict:
        for in_key, out_key in _zip_strict(self.in_keys, self.out_keys):
            val_in = next_tensordict.get(in_key, None)
            val_out = next_tensordict.get(out_key, None)
            if val_in is not None:
                target_return = self._apply_transform(
                    val_in,
                    val_out,
                )
                next_tensordict.set(out_key, target_return)
            elif not self.missing_tolerance:
                raise KeyError(f"'{in_key}' not found in tensordict {next_tensordict}")
        return next_tensordict

    def _step(
        self, tensordict: TensorDictBase, next_tensordict: TensorDictBase
    ) -> TensorDictBase:
        for out_key in self.out_keys:
            next_tensordict.set(out_key, tensordict.get(out_key))
        return super()._step(tensordict, next_tensordict)

    def _apply_transform(
        self, reward: torch.Tensor, target_return: torch.Tensor
    ) -> torch.Tensor:
        if target_return.shape != reward.shape:
            raise ValueError(
                f"The shape of the reward ({reward.shape}) and target return ({target_return.shape}) must match."
            )
        if self.mode == "reduce":
            target_return = target_return - reward
            return target_return
        elif self.mode == "constant":
            target_return = target_return
            return target_return
        else:
            raise ValueError(f"Unknown mode: {self.mode}")

    def forward(self, tensordict: TensorDictBase) -> TensorDictBase:
        raise NotImplementedError(
            FORWARD_NOT_IMPLEMENTED.format(self.__class__.__name__)
        )

    def transform_observation_spec(self, observation_spec: TensorSpec) -> TensorSpec:
        for in_key, out_key in _zip_strict(self.in_keys, self.out_keys):
            if in_key in self.parent.full_observation_spec.keys(True):
                target = self.parent.full_observation_spec[in_key]
            elif in_key in self.parent.full_reward_spec.keys(True):
                target = self.parent.full_reward_spec[in_key]
            elif in_key in self.parent.full_done_spec.keys(True):
                # we account for this for completeness but it should never be the case
                target = self.parent.full_done_spec[in_key]
            else:
                raise RuntimeError(f"in_key {in_key} not found in output_spec.")
            target_return_spec = Unbounded(
                shape=target.shape,
                dtype=target.dtype,
                device=target.device,
            )
            # because all reward keys are discarded from the data during calls
            # to step_mdp, we must put this in observation_spec
            observation_spec[out_key] = target_return_spec
        return observation_spec

    def transform_input_spec(self, input_spec: TensorSpec) -> TensorSpec:
        # we must add the target return to the input spec
        input_spec["full_state_spec"] = self.transform_observation_spec(
            input_spec["full_state_spec"]
        )
        return input_spec


class RewardClipping(Transform):
    """Clips the reward between `clamp_min` and `clamp_max`.

    Args:
        clip_min (scalar): minimum value of the resulting reward.
        clip_max (scalar): maximum value of the resulting reward.

    """

    def __init__(
        self,
        clamp_min: float | None = None,
        clamp_max: float | None = None,
        in_keys: Sequence[NestedKey] | None = None,
        out_keys: Sequence[NestedKey] | None = None,
    ):
        if in_keys is None:
            in_keys = ["reward"]
        if out_keys is None:
            out_keys = copy(in_keys)
        super().__init__(in_keys=in_keys, out_keys=out_keys)
        clamp_min_tensor = (
            clamp_min if isinstance(clamp_min, Tensor) else torch.as_tensor(clamp_min)
        )
        clamp_max_tensor = (
            clamp_max if isinstance(clamp_max, Tensor) else torch.as_tensor(clamp_max)
        )
        self.register_buffer("clamp_min", clamp_min_tensor)
        self.register_buffer("clamp_max", clamp_max_tensor)

    def _apply_transform(self, reward: torch.Tensor) -> torch.Tensor:
        if self.clamp_max is not None and self.clamp_min is not None:
            reward = reward.clamp(self.clamp_min, self.clamp_max)
        elif self.clamp_min is not None:
            reward = reward.clamp_min(self.clamp_min)
        elif self.clamp_max is not None:
            reward = reward.clamp_max(self.clamp_max)
        return reward

    @_apply_to_composite
    def transform_reward_spec(self, reward_spec: TensorSpec) -> TensorSpec:
        if isinstance(reward_spec, Unbounded):
            return Bounded(
                self.clamp_min,
                self.clamp_max,
                shape=reward_spec.shape,
                device=reward_spec.device,
                dtype=reward_spec.dtype,
            )
        else:
            raise NotImplementedError(
                f"{self.__class__.__name__}.transform_reward_spec not "
                f"implemented for tensor spec of type"
                f" {type(reward_spec).__name__}"
            )

    def __repr__(self) -> str:
        return (
            f"{self.__class__.__name__}("
            f"clamp_min={float(self.clamp_min):4.4f}, clamp_max"
            f"={float(self.clamp_max):4.4f}, keys={self.in_keys})"
        )


class BinarizeReward(Transform):
    """Maps the reward to a binary value (0 or 1) if the reward is null or non-null, respectively.

    Args:
        in_keys (List[NestedKey]): input keys
        out_keys (List[NestedKey], optional): output keys. Defaults to value
            of ``in_keys``.
        dtype (torch.dtype, optional): the dtype of the binerized reward.
            Defaults to ``torch.int8``.
    """

    def __init__(
        self,
        in_keys: Sequence[NestedKey] | None = None,
        out_keys: Sequence[NestedKey] | None = None,
    ):
        if in_keys is None:
            in_keys = ["reward"]
        if out_keys is None:
            out_keys = copy(in_keys)
        super().__init__(in_keys=in_keys, out_keys=out_keys)

    def _apply_transform(self, reward: torch.Tensor) -> torch.Tensor:
        if not reward.shape or reward.shape[-1] != 1:
            raise RuntimeError(
                f"Reward shape last dimension must be singleton, got reward of shape {reward.shape}"
            )
        return (reward > 0.0).to(torch.int8)

    @_apply_to_composite
    def transform_reward_spec(self, reward_spec: TensorSpec) -> TensorSpec:
        return Binary(
            n=1,
            device=reward_spec.device,
            shape=reward_spec.shape,
        )


class Resize(ObservationTransform):
    """Resizes a pixel observation.

    Args:
        w (int): resulting width.
        h (int, optional): resulting height. If not provided, the value of `w`
            is taken.
        interpolation (str): interpolation method

    Examples:
        >>> from torchrl.envs import GymEnv
        >>> t = Resize(64, 84)
        >>> base_env = GymEnv("HalfCheetah-v4", from_pixels=True)
        >>> env = TransformedEnv(base_env, Compose(ToTensorImage(), t))
    """

    def __init__(
        self,
        w: int,
        h: int | None = None,
        interpolation: str = "bilinear",
        in_keys: Sequence[NestedKey] | None = None,
        out_keys: Sequence[NestedKey] | None = None,
    ):
        # we also allow lists or tuples
        if isinstance(w, (list, tuple)):
            w, h = w
        if h is None:
            h = w
        if not _has_tv:
            raise ImportError(
                "Torchvision not found. The Resize transform relies on "
                "torchvision implementation. "
                "Consider installing this dependency."
            )
        if in_keys is None:
            in_keys = IMAGE_KEYS  # default
        if out_keys is None:
            out_keys = copy(in_keys)
        super().__init__(in_keys=in_keys, out_keys=out_keys)
        self.w = int(w)
        self.h = int(h)

        try:
            from torchvision.transforms.functional import InterpolationMode

            def interpolation_fn(interpolation):  # noqa: D103
                return InterpolationMode(interpolation)

        except ImportError:

            def interpolation_fn(interpolation):  # noqa: D103
                return interpolation

        self.interpolation = interpolation_fn(interpolation)

    def _apply_transform(self, observation: torch.Tensor) -> torch.Tensor:
        # flatten if necessary
        if observation.shape[-2:] == torch.Size([self.w, self.h]):
            return observation
        ndim = observation.ndimension()
        if ndim > 4:
            sizes = observation.shape[:-3]
            observation = torch.flatten(observation, 0, ndim - 4)
        try:
            from torchvision.transforms.functional import resize
        except ImportError:
            from torchvision.transforms.functional_tensor import resize
        observation = resize(
            observation,
            [self.w, self.h],
            interpolation=self.interpolation,
            antialias=True,
        )
        if ndim > 4:
            observation = observation.unflatten(0, sizes)

        return observation

    @_apply_to_composite
    def transform_observation_spec(self, observation_spec: TensorSpec) -> TensorSpec:
        space = observation_spec.space
        if isinstance(space, ContinuousBox):
            space.low = self._apply_transform(space.low)
            space.high = self._apply_transform(space.high)
            observation_spec.shape = space.low.shape
        else:
            observation_spec.shape = self._apply_transform(
                torch.zeros(observation_spec.shape)
            ).shape

        return observation_spec

    def __repr__(self) -> str:
        return (
            f"{self.__class__.__name__}("
            f"w={int(self.w)}, h={int(self.h)}, "
            f"interpolation={self.interpolation}, keys={self.in_keys})"
        )

    def _reset(
        self, tensordict: TensorDictBase, tensordict_reset: TensorDictBase
    ) -> TensorDictBase:
        with _set_missing_tolerance(self, True):
            tensordict_reset = self._call(tensordict_reset)
        return tensordict_reset


class Crop(ObservationTransform):
    """Crops the input image at the specified location and output size.

    Args:
        w (int): resulting width
        h (int, optional): resulting height. If None, then w is used (square crop).
        top (int, optional): top pixel coordinate to start cropping. Default is 0, i.e. top of the image.
        left (int, optional): left pixel coordinate to start cropping. Default is 0, i.e. left of the image.
        in_keys (sequence of NestedKey, optional): the entries to crop. If none is provided,
            ``["pixels"]`` is assumed.
        out_keys (sequence of NestedKey, optional): the cropped images keys. If none is
            provided, ``in_keys`` is assumed.

    """

    def __init__(
        self,
        w: int,
        h: int | None = None,
        top: int = 0,
        left: int = 0,
        in_keys: Sequence[NestedKey] | None = None,
        out_keys: Sequence[NestedKey] | None = None,
    ):
        if in_keys is None:
            in_keys = IMAGE_KEYS  # default
        if out_keys is None:
            out_keys = copy(in_keys)
        super().__init__(in_keys=in_keys, out_keys=out_keys)
        self.w = w
        self.h = h if h else w
        self.top = top
        self.left = left

    def _apply_transform(self, observation: torch.Tensor) -> torch.Tensor:
        from torchvision.transforms.functional import crop

        observation = crop(observation, self.top, self.left, self.w, self.h)
        return observation

    def _reset(
        self, tensordict: TensorDictBase, tensordict_reset: TensorDictBase
    ) -> TensorDictBase:
        with _set_missing_tolerance(self, True):
            tensordict_reset = self._call(tensordict_reset)
        return tensordict_reset

    @_apply_to_composite
    def transform_observation_spec(self, observation_spec: TensorSpec) -> TensorSpec:
        space = observation_spec.space
        if isinstance(space, ContinuousBox):
            space.low = self._apply_transform(space.low)
            space.high = self._apply_transform(space.high)
            observation_spec.shape = space.low.shape
        else:
            observation_spec.shape = self._apply_transform(
                torch.zeros(observation_spec.shape)
            ).shape
        return observation_spec

    def __repr__(self) -> str:
        return (
            f"{self.__class__.__name__}("
            f"w={float(self.w):4.4f}, h={float(self.h):4.4f}, top={float(self.top):4.4f}, left={float(self.left):4.4f}, "
        )


class CenterCrop(ObservationTransform):
    """Crops the center of an image.

    Args:
        w (int): resulting width
        h (int, optional): resulting height. If None, then w is used (square crop).
        in_keys (sequence of NestedKey, optional): the entries to crop. If none is provided,
            :obj:`["pixels"]` is assumed.
        out_keys (sequence of NestedKey, optional): the cropped images keys. If none is
            provided, :obj:`in_keys` is assumed.

    """

    def __init__(
        self,
        w: int,
        h: int | None = None,
        in_keys: Sequence[NestedKey] | None = None,
        out_keys: Sequence[NestedKey] | None = None,
    ):
        if in_keys is None:
            in_keys = IMAGE_KEYS  # default
        if out_keys is None:
            out_keys = copy(in_keys)
        super().__init__(in_keys=in_keys, out_keys=out_keys)
        self.w = w
        self.h = h if h else w

    def _apply_transform(self, observation: torch.Tensor) -> torch.Tensor:
        from torchvision.transforms.functional import center_crop

        observation = center_crop(observation, [self.w, self.h])
        return observation

    def _reset(
        self, tensordict: TensorDictBase, tensordict_reset: TensorDictBase
    ) -> TensorDictBase:
        with _set_missing_tolerance(self, True):
            tensordict_reset = self._call(tensordict_reset)
        return tensordict_reset

    @_apply_to_composite
    def transform_observation_spec(self, observation_spec: TensorSpec) -> TensorSpec:
        space = observation_spec.space
        if isinstance(space, ContinuousBox):
            space.low = self._apply_transform(space.low)
            space.high = self._apply_transform(space.high)
            observation_spec.shape = space.low.shape
        else:
            observation_spec.shape = self._apply_transform(
                torch.zeros(observation_spec.shape)
            ).shape
        return observation_spec

    def __repr__(self) -> str:
        return (
            f"{self.__class__.__name__}("
            f"w={float(self.w):4.4f}, h={float(self.h):4.4f}, "
        )


class FlattenObservation(ObservationTransform):
    """Flatten adjacent dimensions of a tensor.

    Args:
        first_dim (int): first dimension of the dimensions to flatten.
        last_dim (int): last dimension of the dimensions to flatten.
        in_keys (sequence of NestedKey, optional): the entries to flatten. If none is provided,
            :obj:`["pixels"]` is assumed.
        out_keys (sequence of NestedKey, optional): the flatten observation keys. If none is
            provided, :obj:`in_keys` is assumed.
        allow_positive_dim (bool, optional): if ``True``, positive dimensions are accepted.
            :obj:`FlattenObservation` will map these to the n^th feature dimension
            (ie n^th dimension after batch size of parent env) of the input tensor.
            Defaults to False, ie. non-negative dimensions are not permitted.
    """

    def __init__(
        self,
        first_dim: int,
        last_dim: int,
        in_keys: Sequence[NestedKey] | None = None,
        out_keys: Sequence[NestedKey] | None = None,
        allow_positive_dim: bool = False,
    ):
        if in_keys is None:
            in_keys = IMAGE_KEYS  # default
        if out_keys is None:
            out_keys = copy(in_keys)
        super().__init__(in_keys=in_keys, out_keys=out_keys)
        if not allow_positive_dim and first_dim >= 0:
            raise ValueError(
                "first_dim should be smaller than 0 to accommodate for "
                "envs of different batch_sizes."
            )
        if not allow_positive_dim and last_dim >= 0:
            raise ValueError(
                "last_dim should be smaller than 0 to accommodate for "
                "envs of different batch_sizes."
            )
        self._first_dim = first_dim
        self._last_dim = last_dim

    @property
    def first_dim(self) -> int:
        if self._first_dim >= 0 and self.parent is not None:
            return len(self.parent.batch_size) + self._first_dim
        return self._first_dim

    @property
    def last_dim(self) -> int:
        if self._last_dim >= 0 and self.parent is not None:
            return len(self.parent.batch_size) + self._last_dim
        return self._last_dim

    def _apply_transform(self, observation: torch.Tensor) -> torch.Tensor:
        observation = torch.flatten(observation, self.first_dim, self.last_dim)
        return observation

    forward = ObservationTransform._call

    @_apply_to_composite
    def transform_observation_spec(self, observation_spec: TensorSpec) -> TensorSpec:
        space = observation_spec.space

        if isinstance(space, ContinuousBox):
            space.low = self._apply_transform(space.low)
            space.high = self._apply_transform(space.high)
            observation_spec.shape = space.low.shape
        else:
            observation_spec.shape = self._apply_transform(
                torch.zeros(observation_spec.shape)
            ).shape
        return observation_spec

    def _reset(
        self, tensordict: TensorDictBase, tensordict_reset: TensorDictBase
    ) -> TensorDictBase:
        with _set_missing_tolerance(self, True):
            return self._call(tensordict_reset)

    def __repr__(self) -> str:
        return (
            f"{self.__class__.__name__}("
            f"first_dim={int(self.first_dim)}, last_dim={int(self.last_dim)}, in_keys={self.in_keys}, out_keys={self.out_keys})"
        )


class UnsqueezeTransform(Transform):
    """Inserts a dimension of size one at the specified position.

    Args:
        dim (int): dimension to unsqueeze. Must be negative (or allow_positive_dim
            must be turned on).

    Keyword Args:
        allow_positive_dim (bool, optional): if ``True``, positive dimensions are accepted.
            `UnsqueezeTransform`` will map these to the n^th feature dimension
            (ie n^th dimension after batch size of parent env) of the input tensor,
            independently of the tensordict batch size (ie positive dims may be
            dangerous in contexts where tensordict of different batch dimension
            are passed).
            Defaults to False, ie. non-negative dimensions are not permitted.
        in_keys (list of NestedKeys): input entries (read).
        out_keys (list of NestedKeys): input entries (write). Defaults to ``in_keys`` if
            not provided.
        in_keys_inv (list of NestedKeys): input entries (read) during :meth:`inv` calls.
        out_keys_inv (list of NestedKeys): input entries (write) during :meth:`~.inv` calls.
            Defaults to ``in_keys_in`` if not provided.
    """

    invertible = True

    @classmethod
    def __new__(cls, *args, **kwargs):
        cls._dim = None
        return super().__new__(cls)

    def __init__(
        self,
        dim: int | None = None,
        *,
        allow_positive_dim: bool = False,
        in_keys: Sequence[NestedKey] | None = None,
        out_keys: Sequence[NestedKey] | None = None,
        in_keys_inv: Sequence[NestedKey] | None = None,
        out_keys_inv: Sequence[NestedKey] | None = None,
    ):
        if in_keys is None:
            in_keys = []  # default
        if out_keys is None:
            out_keys = copy(in_keys)
        if in_keys_inv is None:
            in_keys_inv = []  # default
        if out_keys_inv is None:
            out_keys_inv = copy(in_keys_inv)
        super().__init__(
            in_keys=in_keys,
            out_keys=out_keys,
            in_keys_inv=in_keys_inv,
            out_keys_inv=out_keys_inv,
        )
        self.allow_positive_dim = allow_positive_dim
        if dim >= 0 and not allow_positive_dim:
            raise RuntimeError(
                "dim should be smaller than 0 to accommodate for "
                "envs of different batch_sizes. Turn allow_positive_dim to accommodate "
                "for positive dim."
            )
        self._dim = dim

    @property
    def unsqueeze_dim(self) -> int:
        return self.dim

    @property
    def dim(self) -> int:
        if self._dim >= 0 and self.parent is not None:
            return len(self.parent.batch_size) + self._dim
        return self._dim

    def _apply_transform(self, observation: torch.Tensor) -> torch.Tensor:
        observation = observation.unsqueeze(self.dim)
        return observation

    def _inv_apply_transform(self, observation: torch.Tensor) -> torch.Tensor:
        observation = observation.squeeze(self.dim)
        return observation

    def _transform_spec(self, spec: TensorSpec):
        space = spec.space
        if isinstance(space, ContinuousBox):
            space.low = self._apply_transform(space.low)
            space.high = self._apply_transform(space.high)
            spec.shape = space.low.shape
        else:
            spec.shape = self._apply_transform(torch.zeros(spec.shape)).shape
        return spec

    # To map the specs, we actually use the forward call, not the inv
    _inv_transform_spec = _transform_spec

    @_apply_to_composite_inv
    def transform_action_spec(self, action_spec: TensorSpec) -> TensorSpec:
        return self._inv_transform_spec(action_spec)

    @_apply_to_composite_inv
    def transform_state_spec(self, state_spec: TensorSpec) -> TensorSpec:
        return self._inv_transform_spec(state_spec)

    @_apply_to_composite
    def transform_reward_spec(self, reward_spec: TensorSpec) -> TensorSpec:
        reward_key = self.parent.reward_key if self.parent is not None else "reward"
        if reward_key in self.in_keys:
            reward_spec = self._transform_spec(reward_spec)
        return reward_spec

    @_apply_to_composite
    def transform_observation_spec(self, observation_spec: TensorSpec) -> TensorSpec:
        return self._transform_spec(observation_spec)

    def _reset(
        self, tensordict: TensorDictBase, tensordict_reset: TensorDictBase
    ) -> TensorDictBase:
        with _set_missing_tolerance(self, True):
            tensordict_reset = self._call(tensordict_reset)
        return tensordict_reset

    def __repr__(self) -> str:
        s = (
            f"{self.__class__.__name__}(dim={self.dim}, in_keys={self.in_keys}, out_keys={self.out_keys},"
            f" in_keys_inv={self.in_keys_inv}, out_keys_inv={self.out_keys_inv})"
        )
        return s


class SqueezeTransform(UnsqueezeTransform):
    """Removes a dimension of size one at the specified position.

    Args:
        dim (int): dimension to squeeze.
    """

    invertible = True

    def __init__(
        self,
        dim: int | None = None,
        *args,
        in_keys: Sequence[str] | None = None,
        out_keys: Sequence[str] | None = None,
        in_keys_inv: Sequence[str] | None = None,
        out_keys_inv: Sequence[str] | None = None,
        **kwargs,
    ):
        if dim is None:
            if "squeeze_dim" in kwargs:
                warnings.warn(
                    f"squeeze_dim will be deprecated in favor of dim arg in {type(self).__name__}."
                )
                dim = kwargs.pop("squeeze_dim")
            else:
                raise TypeError(
                    f"dim must be passed to {type(self).__name__} constructor."
                )

        super().__init__(
            dim,
            *args,
            in_keys=in_keys,
            out_keys=out_keys,
            in_keys_inv=in_keys_inv,
            out_keys_inv=out_keys_inv,
            **kwargs,
        )

    @property
    def squeeze_dim(self) -> int:
        return super().dim

    _apply_transform = UnsqueezeTransform._inv_apply_transform
    _inv_apply_transform = UnsqueezeTransform._apply_transform


class PermuteTransform(Transform):
    """Permutation transform.

    Permutes input tensors along the desired dimensions. The permutations
    must be provided along the feature dimension (not batch dimension).

    Args:
        dims (list of int): the permuted order of the dimensions. Must be a reordering
            of the dims ``[-(len(dims)), ..., -1]``.
        in_keys (list of NestedKeys): input entries (read).
        out_keys (list of NestedKeys): input entries (write). Defaults to ``in_keys`` if
            not provided.
        in_keys_inv (list of NestedKeys): input entries (read) during :meth:`~.inv` calls.
        out_keys_inv (list of NestedKeys): input entries (write) during :meth:`~.inv` calls. Defaults to ``in_keys_in`` if
            not provided.

    Examples:
        >>> from torchrl.envs.libs.gym import GymEnv
        >>> base_env = GymEnv("ALE/Pong-v5")
        >>> base_env.rollout(2)
        TensorDict(
            fields={
                action: Tensor(shape=torch.Size([2, 6]), device=cpu, dtype=torch.int64, is_shared=False),
                done: Tensor(shape=torch.Size([2, 1]), device=cpu, dtype=torch.bool, is_shared=False),
                next: TensorDict(
                    fields={
                        done: Tensor(shape=torch.Size([2, 1]), device=cpu, dtype=torch.bool, is_shared=False),
                        pixels: Tensor(shape=torch.Size([2, 210, 160, 3]), device=cpu, dtype=torch.uint8, is_shared=False),
                        reward: Tensor(shape=torch.Size([2, 1]), device=cpu, dtype=torch.float32, is_shared=False)},
                    batch_size=torch.Size([2]),
                    device=cpu,
                    is_shared=False),
                pixels: Tensor(shape=torch.Size([2, 210, 160, 3]), device=cpu, dtype=torch.uint8, is_shared=False)},
            batch_size=torch.Size([2]),
            device=cpu,
            is_shared=False)
        >>> env = TransformedEnv(base_env, PermuteTransform((-1, -3, -2), in_keys=["pixels"]))
        >>> env.rollout(2)  # channels are at the end
        TensorDict(
            fields={
                action: Tensor(shape=torch.Size([2, 6]), device=cpu, dtype=torch.int64, is_shared=False),
                done: Tensor(shape=torch.Size([2, 1]), device=cpu, dtype=torch.bool, is_shared=False),
                next: TensorDict(
                    fields={
                        done: Tensor(shape=torch.Size([2, 1]), device=cpu, dtype=torch.bool, is_shared=False),
                        pixels: Tensor(shape=torch.Size([2, 3, 210, 160]), device=cpu, dtype=torch.uint8, is_shared=False),
                        reward: Tensor(shape=torch.Size([2, 1]), device=cpu, dtype=torch.float32, is_shared=False)},
                    batch_size=torch.Size([2]),
                    device=cpu,
                    is_shared=False),
                pixels: Tensor(shape=torch.Size([2, 3, 210, 160]), device=cpu, dtype=torch.uint8, is_shared=False)},
            batch_size=torch.Size([2]),
            device=cpu,
            is_shared=False)

    """

    def __init__(
        self,
        dims,
        in_keys=None,
        out_keys=None,
        in_keys_inv=None,
        out_keys_inv=None,
    ):
        if in_keys is None:
            in_keys = []
        if out_keys is None:
            out_keys = copy(in_keys)
        if in_keys_inv is None:
            in_keys_inv = []
        if out_keys_inv is None:
            out_keys_inv = copy(in_keys_inv)

        super().__init__(
            in_keys=in_keys,
            out_keys=out_keys,
            in_keys_inv=in_keys_inv,
            out_keys_inv=out_keys_inv,
        )
        # check dims
        self.dims = dims
        if sorted(dims) != list(range(-len(dims), 0)):
            raise ValueError(
                f"Only tailing dims with negative indices are supported by {self.__class__.__name__}. Got {dims} instead."
            )

    @staticmethod
    def _invert_permute(p):
        def _find_inv(i):
            for j, _p in enumerate(p):
                if _p < 0:
                    inv = True
                    _p = len(p) + _p
                else:
                    inv = False
                if i == _p:
                    if inv:
                        return j - len(p)
                    else:
                        return j
            else:
                # unreachable
                raise RuntimeError

        return [_find_inv(i) for i in range(len(p))]

    def _apply_transform(self, observation: torch.FloatTensor) -> torch.Tensor:
        observation = observation.permute(
            *list(range(observation.ndimension() - len(self.dims))), *self.dims
        )
        return observation

    def _inv_apply_transform(self, state: torch.Tensor) -> torch.Tensor:
        permuted_dims = self._invert_permute(self.dims)
        state = state.permute(
            *list(range(state.ndimension() - len(self.dims))), *permuted_dims
        )
        return state

    @_apply_to_composite
    def transform_observation_spec(self, observation_spec: TensorSpec) -> TensorSpec:
        observation_spec = self._edit_space(observation_spec)
        observation_spec.shape = torch.Size(
            [
                *observation_spec.shape[: -len(self.dims)],
                *[observation_spec.shape[dim] for dim in self.dims],
            ]
        )
        return observation_spec

    @_apply_to_composite_inv
    def transform_input_spec(self, input_spec: TensorSpec) -> TensorSpec:
        permuted_dims = self._invert_permute(self.dims)
        input_spec = self._edit_space_inv(input_spec)
        input_spec.shape = torch.Size(
            [
                *input_spec.shape[: -len(permuted_dims)],
                *[input_spec.shape[dim] for dim in permuted_dims],
            ]
        )
        return input_spec

    def _edit_space(self, spec: TensorSpec) -> None:
        if isinstance(spec.space, ContinuousBox):
            spec.space.high = self._apply_transform(spec.space.high)
            spec.space.low = self._apply_transform(spec.space.low)
        return spec

    def _edit_space_inv(self, spec: TensorSpec) -> None:
        if isinstance(spec.space, ContinuousBox):
            spec.space.high = self._inv_apply_transform(spec.space.high)
            spec.space.low = self._inv_apply_transform(spec.space.low)
        return spec

    def _reset(
        self, tensordict: TensorDictBase, tensordict_reset: TensorDictBase
    ) -> TensorDictBase:
        with _set_missing_tolerance(self, True):
            tensordict_reset = self._call(tensordict_reset)
        return tensordict_reset


class GrayScale(ObservationTransform):
    """Turns a pixel observation to grayscale."""

    def __init__(
        self,
        in_keys: Sequence[NestedKey] | None = None,
        out_keys: Sequence[NestedKey] | None = None,
    ):
        if in_keys is None:
            in_keys = IMAGE_KEYS
        if out_keys is None:
            out_keys = copy(in_keys)
        super().__init__(in_keys=in_keys, out_keys=out_keys)

    def _apply_transform(self, observation: torch.Tensor) -> torch.Tensor:
        observation = F.rgb_to_grayscale(observation)
        return observation

    @_apply_to_composite
    def transform_observation_spec(self, observation_spec: TensorSpec) -> TensorSpec:
        space = observation_spec.space
        if isinstance(space, ContinuousBox):
            space.low = self._apply_transform(space.low)
            space.high = self._apply_transform(space.high)
            observation_spec.shape = space.low.shape
        else:
            observation_spec.shape = self._apply_transform(
                torch.zeros(observation_spec.shape)
            ).shape
        return observation_spec

    def _reset(
        self, tensordict: TensorDictBase, tensordict_reset: TensorDictBase
    ) -> TensorDictBase:
        with _set_missing_tolerance(self, True):
            tensordict_reset = self._call(tensordict_reset)
        return tensordict_reset


class ObservationNorm(ObservationTransform):
    """Observation affine transformation layer.

    Normalizes an observation according to

    .. math::
        obs = obs * scale + loc

    Args:
        loc (number or tensor): location of the affine transform
        scale (number or tensor): scale of the affine transform
        in_keys (sequence of NestedKey, optional): entries to be normalized. Defaults to ["observation", "pixels"].
            All entries will be normalized with the same values: if a different behavior is desired
            (e.g. a different normalization for pixels and states) different :obj:`ObservationNorm`
            objects should be used.
        out_keys (sequence of NestedKey, optional): output entries. Defaults to the value of `in_keys`.
        in_keys_inv (sequence of NestedKey, optional): ObservationNorm also supports inverse transforms. This will
            only occur if a list of keys is provided to :obj:`in_keys_inv`. If none is provided,
            only the forward transform will be called.
        out_keys_inv (sequence of NestedKey, optional): output entries for the inverse transform.
            Defaults to the value of `in_keys_inv`.
        standard_normal (bool, optional): if ``True``, the transform will be

            .. math::
                obs = (obs-loc)/scale

            as it is done for standardization. Default is `False`.

        eps (:obj:`float`, optional): epsilon increment for the scale in the ``standard_normal`` case.
            Defaults to ``1e-6`` if not recoverable directly from the scale dtype.

    Examples:
        >>> torch.set_default_tensor_type(torch.DoubleTensor)
        >>> r = torch.randn(100, 3)*torch.randn(3) + torch.randn(3)
        >>> td = TensorDict({'obs': r}, [100])
        >>> transform = ObservationNorm(
        ...     loc = td.get('obs').mean(0),
        ...     scale = td.get('obs').std(0),
        ...     in_keys=["obs"],
        ...     standard_normal=True)
        >>> _ = transform(td)
        >>> print(torch.isclose(td.get('obs').mean(0),
        ...     torch.zeros(3)).all())
        tensor(True)
        >>> print(torch.isclose(td.get('next_obs').std(0),
        ...     torch.ones(3)).all())
        tensor(True)

    The normalization stats can be automatically computed:
    Examples:
        >>> from torchrl.envs.libs.gym import GymEnv
        >>> torch.manual_seed(0)
        >>> env = GymEnv("Pendulum-v1")
        >>> env = TransformedEnv(env, ObservationNorm(in_keys=["observation"]))
        >>> env.set_seed(0)
        >>> env.transform.init_stats(100)
        >>> print(env.transform.loc, env.transform.scale)
        tensor([-1.3752e+01, -6.5087e-03,  2.9294e-03], dtype=torch.float32) tensor([14.9636,  2.5608,  0.6408], dtype=torch.float32)

    """

    _ERR_INIT_MSG = "Cannot have an mixed initialized and uninitialized loc and scale"

    def __init__(
        self,
        loc: float | torch.Tensor | None = None,
        scale: float | torch.Tensor | None = None,
        in_keys: Sequence[NestedKey] | None = None,
        out_keys: Sequence[NestedKey] | None = None,
        in_keys_inv: Sequence[NestedKey] | None = None,
        out_keys_inv: Sequence[NestedKey] | None = None,
        standard_normal: bool = False,
        eps: float | None = None,
    ):
        if in_keys is None:
            raise RuntimeError(
                "Not passing in_keys to ObservationNorm is a deprecated behavior."
            )

        if out_keys is None:
            out_keys = copy(in_keys)
        if in_keys_inv is None:
            in_keys_inv = []
        if out_keys_inv is None:
            out_keys_inv = copy(in_keys_inv)

        super().__init__(
            in_keys=in_keys,
            out_keys=out_keys,
            in_keys_inv=in_keys_inv,
            out_keys_inv=out_keys_inv,
        )
        if not isinstance(standard_normal, torch.Tensor):
            standard_normal = torch.as_tensor(standard_normal)
        self.register_buffer("standard_normal", standard_normal)
        self.eps = (
            eps
            if eps is not None
            else torch.finfo(scale.dtype).eps
            if isinstance(scale, torch.Tensor) and scale.dtype.is_floating_point
            else 1e-6
        )

        if loc is not None and not isinstance(loc, torch.Tensor):
            loc = torch.tensor(loc, dtype=torch.get_default_dtype())
        elif loc is None:
            if scale is not None:
                raise ValueError(self._ERR_INIT_MSG)
            loc = nn.UninitializedBuffer()

        if scale is not None and not isinstance(scale, torch.Tensor):
            scale = torch.tensor(scale, dtype=torch.get_default_dtype())
            scale = scale.clamp_min(self.eps)
        elif scale is None:
            # check that loc is None too
            if not isinstance(loc, nn.UninitializedBuffer):
                raise ValueError(self._ERR_INIT_MSG)
            scale = nn.UninitializedBuffer()

        # self.observation_spec_key = observation_spec_key
        self.register_buffer("loc", loc)
        self.register_buffer("scale", scale)

    @property
    def initialized(self) -> bool:
        return not isinstance(self.loc, nn.UninitializedBuffer)

    def init_stats(
        self,
        num_iter: int,
        reduce_dim: int | tuple[int] = 0,
        cat_dim: int | None = None,
        key: NestedKey | None = None,
        keep_dims: tuple[int] | None = None,
    ) -> None:
        """Initializes the loc and scale stats of the parent environment.

        Normalization constant should ideally make the observation statistics approach
        those of a standard Gaussian distribution. This method computes a location
        and scale tensor that will empirically compute the mean and standard
        deviation of a Gaussian distribution fitted on data generated randomly with
        the parent environment for a given number of steps.

        Args:
            num_iter (int): number of random iterations to run in the environment.
            reduce_dim (int or tuple of int, optional): dimension to compute the mean and std over.
                Defaults to 0.
            cat_dim (int, optional): dimension along which the batches collected will be concatenated.
                It must be part equal to reduce_dim (if integer) or part of the reduce_dim tuple.
                Defaults to the same value as reduce_dim.
            key (NestedKey, optional): if provided, the summary statistics will be
                retrieved from that key in the resulting tensordicts.
                Otherwise, the first key in :obj:`ObservationNorm.in_keys` will be used.
            keep_dims (tuple of int, optional): the dimensions to keep in the loc and scale.
                For instance, one may want the location and scale to have shape [C, 1, 1]
                when normalizing a 3D tensor over the last two dimensions, but not the
                third. Defaults to None.

        """
        if cat_dim is None:
            cat_dim = reduce_dim
            if not isinstance(cat_dim, int):
                raise ValueError(
                    "cat_dim must be specified if reduce_dim is not an integer."
                )
        if (isinstance(reduce_dim, tuple) and cat_dim not in reduce_dim) or (
            isinstance(reduce_dim, int) and cat_dim != reduce_dim
        ):
            raise ValueError("cat_dim must be part of or equal to reduce_dim.")
        if self.initialized:
            raise RuntimeError(
                f"Loc/Scale are already initialized: ({self.loc}, {self.scale})"
            )

        if len(self.in_keys) > 1 and key is None:
            raise RuntimeError(
                "Transform has multiple in_keys but no specific key was passed as an argument"
            )
        key = self.in_keys[0] if key is None else key

        def raise_initialization_exception(module):
            if isinstance(module, ObservationNorm) and not module.initialized:
                raise RuntimeError(
                    "ObservationNorms need to be initialized in the right order."
                    "Trying to initialize an ObservationNorm "
                    "while a parent ObservationNorm transform is still uninitialized"
                )

        parent = self.parent
        if parent is None:
            raise RuntimeError(
                "Cannot initialize the transform if parent env is not defined."
            )
        parent.apply(raise_initialization_exception)

        collected_frames = 0
        data = []
        while collected_frames < num_iter:
            tensordict = parent.rollout(max_steps=num_iter)
            collected_frames += tensordict.numel()
            data.append(tensordict.get(key))

        data = torch.cat(data, cat_dim)
        if isinstance(reduce_dim, int):
            reduce_dim = [reduce_dim]
        # make all reduce_dim and keep_dims negative
        reduce_dim = sorted(dim if dim < 0 else dim - data.ndim for dim in reduce_dim)

        if keep_dims is not None:
            keep_dims = sorted(dim if dim < 0 else dim - data.ndim for dim in keep_dims)
            if not all(k in reduce_dim for k in keep_dims):
                raise ValueError("keep_dim elements must be part of reduce_dim list.")
        else:
            keep_dims = []
        loc = data.mean(reduce_dim, keepdim=True)
        scale = data.std(reduce_dim, keepdim=True)
        for r in reduce_dim:
            if r not in keep_dims:
                loc = loc.squeeze(r)
                scale = scale.squeeze(r)

        if not self.standard_normal:
            scale = 1 / scale.clamp_min(self.eps)
            loc = -loc * scale

        if not torch.isfinite(loc).all():
            raise RuntimeError("Non-finite values found in loc")
        if not torch.isfinite(scale).all():
            raise RuntimeError("Non-finite values found in scale")
        self.loc.materialize(shape=loc.shape, dtype=loc.dtype)
        self.loc.copy_(loc)
        self.scale.materialize(shape=scale.shape, dtype=scale.dtype)
        self.scale.copy_(scale.clamp_min(self.eps))

    def _apply_transform(self, obs: torch.Tensor) -> torch.Tensor:
        if not self.initialized:
            raise RuntimeError(
                "Loc/Scale have not been initialized. Either pass in values in the constructor "
                "or call the init_stats method"
            )
        if self.standard_normal:
            loc = self.loc
            scale = self.scale
            return (obs - loc) / scale
        else:
            scale = self.scale
            loc = self.loc
            return obs * scale + loc

    def _inv_apply_transform(self, state: torch.Tensor) -> torch.Tensor:
        if self.loc is None or self.scale is None:
            raise RuntimeError(
                "Loc/Scale have not been initialized. Either pass in values in the constructor "
                "or call the init_stats method"
            )
        if not self.standard_normal:
            loc = self.loc
            scale = self.scale
            return (state - loc) / scale
        else:
            scale = self.scale
            loc = self.loc
            return state * scale + loc

    @_apply_to_composite
    def transform_observation_spec(self, observation_spec: TensorSpec) -> TensorSpec:
        space = observation_spec.space
        if isinstance(space, ContinuousBox):
            space.low = self._apply_transform(space.low)
            space.high = self._apply_transform(space.high)
        return observation_spec

    # @_apply_to_composite_inv
    # def transform_input_spec(self, input_spec: TensorSpec) -> TensorSpec:
    #     space = input_spec.space
    #     if isinstance(space, ContinuousBox):
    #         space.low = self._apply_transform(space.low)
    #         space.high = self._apply_transform(space.high)
    #     return input_spec

    @_apply_to_composite_inv
    def transform_action_spec(self, action_spec: TensorSpec) -> TensorSpec:
        space = action_spec.space
        if isinstance(space, ContinuousBox):
            space.low = self._apply_transform(space.low)
            space.high = self._apply_transform(space.high)
        return action_spec

    @_apply_to_composite_inv
    def transform_state_spec(self, state_spec: TensorSpec) -> TensorSpec:
        space = state_spec.space
        if isinstance(space, ContinuousBox):
            space.low = self._apply_transform(space.low)
            space.high = self._apply_transform(space.high)
        return state_spec

    def __repr__(self) -> str:
        if self.initialized and (self.loc.numel() == 1 and self.scale.numel() == 1):
            return (
                f"{self.__class__.__name__}("
                f"loc={float(self.loc):4.4f}, scale"
                f"={float(self.scale):4.4f}, keys={self.in_keys})"
            )
        else:
            return super().__repr__()

    def _reset(
        self, tensordict: TensorDictBase, tensordict_reset: TensorDictBase
    ) -> TensorDictBase:
        with _set_missing_tolerance(self, True):
            tensordict_reset = self._call(tensordict_reset)
        return tensordict_reset


class CatFrames(ObservationTransform):
    """Concatenates successive observation frames into a single tensor.

    This transform is useful for creating a sense of movement or velocity in the observed features.
    It can also be used with models that require access to past observations such as transformers and the like.
    It was first proposed in "Playing Atari with Deep Reinforcement Learning" (https://arxiv.org/pdf/1312.5602.pdf).

    When used within a transformed environment,
    :class:`CatFrames` is a stateful class, and it can be reset to its native state by
    calling the :meth:`~.reset` method. This method accepts tensordicts with a
    ``"_reset"`` entry that indicates which buffer to reset.

    Args:
        N (int): number of observation to concatenate.
        dim (int): dimension along which concatenate the
            observations. Should be negative, to ensure that it is compatible
            with environments of different batch_size.
        in_keys (sequence of NestedKey, optional): keys pointing to the frames that have
            to be concatenated. Defaults to ["pixels"].
        out_keys (sequence of NestedKey, optional): keys pointing to where the output
            has to be written. Defaults to the value of `in_keys`.
        padding (str, optional): the padding method. One of ``"same"`` or ``"constant"``.
            Defaults to ``"same"``, ie. the first value is used for padding.
        padding_value (:obj:`float`, optional): the value to use for padding if ``padding="constant"``.
            Defaults to 0.
        as_inverse (bool, optional): if ``True``, the transform is applied as an inverse transform. Defaults to ``False``.
        reset_key (NestedKey, optional): the reset key to be used as partial
            reset indicator. Must be unique. If not provided, defaults to the
            only reset key of the parent environment (if it has only one)
            and raises an exception otherwise.
        done_key (NestedKey, optional): the done key to be used as partial
            done indicator. Must be unique. If not provided, defaults to ``"done"``.

    Examples:
        >>> from torchrl.envs.libs.gym import GymEnv
        >>> env = TransformedEnv(GymEnv('Pendulum-v1'),
        ...     Compose(
        ...         UnsqueezeTransform(-1, in_keys=["observation"]),
        ...         CatFrames(N=4, dim=-1, in_keys=["observation"]),
        ...     )
        ... )
        >>> print(env.rollout(3))

    The :class:`CatFrames` transform can also be used offline to reproduce the
    effect of the online frame concatenation at a different scale (or for the
    purpose of limiting the memory consumption). The following example
    gives the complete picture, together with the usage of a :class:`torchrl.data.ReplayBuffer`:

    Examples:
        >>> from torchrl.envs.utils import RandomPolicy        >>> from torchrl.envs import UnsqueezeTransform, CatFrames
        >>> from torchrl.collectors import SyncDataCollector
        >>> # Create a transformed environment with CatFrames: notice the usage of UnsqueezeTransform to create an extra dimension
        >>> env = TransformedEnv(
        ...     GymEnv("CartPole-v1", from_pixels=True),
        ...     Compose(
        ...         ToTensorImage(in_keys=["pixels"], out_keys=["pixels_trsf"]),
        ...         Resize(in_keys=["pixels_trsf"], w=64, h=64),
        ...         GrayScale(in_keys=["pixels_trsf"]),
        ...         UnsqueezeTransform(-4, in_keys=["pixels_trsf"]),
        ...         CatFrames(dim=-4, N=4, in_keys=["pixels_trsf"]),
        ...     )
        ... )
        >>> # we design a collector
        >>> collector = SyncDataCollector(
        ...     env,
        ...     RandomPolicy(env.action_spec),
        ...     frames_per_batch=10,
        ...     total_frames=1000,
        ... )
        >>> for data in collector:
        ...     print(data)
        ...     break
        >>> # now let's create a transform for the replay buffer. We don't need to unsqueeze the data here.
        >>> # however, we need to point to both the pixel entry at the root and at the next levels:
        >>> t = Compose(
        ...         ToTensorImage(in_keys=["pixels", ("next", "pixels")], out_keys=["pixels_trsf", ("next", "pixels_trsf")]),
        ...         Resize(in_keys=["pixels_trsf", ("next", "pixels_trsf")], w=64, h=64),
        ...         GrayScale(in_keys=["pixels_trsf", ("next", "pixels_trsf")]),
        ...         CatFrames(dim=-4, N=4, in_keys=["pixels_trsf", ("next", "pixels_trsf")]),
        ... )
        >>> from torchrl.data import TensorDictReplayBuffer, LazyMemmapStorage
        >>> rb = TensorDictReplayBuffer(storage=LazyMemmapStorage(1000), transform=t, batch_size=16)
        >>> data_exclude = data.exclude("pixels_trsf", ("next", "pixels_trsf"))
        >>> rb.add(data_exclude)
        >>> s = rb.sample(1) # the buffer has only one element
        >>> # let's check that our sample is the same as the batch collected during inference
        >>> assert (data.exclude("collector")==s.squeeze(0).exclude("index", "collector")).all()

    .. note:: :class:`~CatFrames` currently only supports ``"done"``
        signal at the root. Nested ``done``,
        such as those found in MARL settings, are currently not supported.
        If this feature is needed, please raise an issue on TorchRL repo.

    .. note:: Storing stacks of frames in the replay buffer can significantly increase memory consumption (by N times).
        To mitigate this, you can store trajectories directly in the replay buffer and apply :class:`CatFrames` at sampling time.
        This approach involves sampling slices of the stored trajectories and then applying the frame stacking transform.
        For convenience, :class:`CatFrames` provides a :meth:`~.make_rb_transform_and_sampler` method that creates:

        - A modified version of the transform suitable for use in replay buffers
        - A corresponding :class:`SliceSampler` to use with the buffer

    """

    inplace = False
    _CAT_DIM_ERR = (
        "dim must be < 0 to accommodate for tensordict of "
        "different batch-sizes (since negative dims are batch invariant)."
    )
    ACCEPTED_PADDING = {"same", "constant", "zeros"}

    def __init__(
        self,
        N: int,
        dim: int,
        in_keys: Sequence[NestedKey] | None = None,
        out_keys: Sequence[NestedKey] | None = None,
        padding="same",
        padding_value=0,
        as_inverse=False,
        reset_key: NestedKey | None = None,
        done_key: NestedKey | None = None,
    ):
        if in_keys is None:
            in_keys = IMAGE_KEYS
        if out_keys is None:
            out_keys = copy(in_keys)
        super().__init__(in_keys=in_keys, out_keys=out_keys)
        self.N = N
        if dim >= 0:
            raise ValueError(self._CAT_DIM_ERR)
        self.dim = dim
        if padding not in self.ACCEPTED_PADDING:
            raise ValueError(f"padding must be one of {self.ACCEPTED_PADDING}")
        if padding == "zeros":
            raise RuntimeError("Padding option 'zeros' will is deprecated")
        self.padding = padding
        self.padding_value = padding_value
        for in_key in self.in_keys:
            buffer_name = f"_cat_buffers_{in_key}"
            self.register_buffer(
                buffer_name,
                torch.nn.parameter.UninitializedBuffer(
                    device=torch.device("cpu"), dtype=torch.get_default_dtype()
                ),
            )
        # keeps track of calls to _reset since it's only _call that will populate the buffer
        self.as_inverse = as_inverse
        self.reset_key = reset_key
        self.done_key = done_key

    def make_rb_transform_and_sampler(
        self, batch_size: int, **sampler_kwargs
    ) -> tuple[Transform, torchrl.data.replay_buffers.SliceSampler]:  # noqa: F821
        """Creates a transform and sampler to be used with a replay buffer when storing frame-stacked data.

        This method helps reduce redundancy in stored data by avoiding the need to
        store the entire stack of frames in the buffer. Instead, it creates a
        transform that stacks frames on-the-fly during sampling, and a sampler that
        ensures the correct sequence length is maintained.

        Args:
            batch_size (int): The batch size to use for the sampler.
            **sampler_kwargs: Additional keyword arguments to pass to the
                :class:`~torchrl.data.replay_buffers.SliceSampler` constructor.

        Returns:
            A tuple containing:

                - transform (Transform): A transform that stacks frames on-the-fly during sampling.
                - sampler (SliceSampler): A sampler that ensures the correct sequence length is maintained.

        Example:
            >>> env = TransformedEnv(...)
            >>> catframes = CatFrames(N=4, ...)
            >>> transform, sampler = catframes.make_rb_transform_and_sampler(batch_size=32)
            >>> rb = ReplayBuffer(..., sampler=sampler, transform=transform)

        .. note:: When working with images, it's recommended to use distinct ``in_keys`` and ``out_keys`` in the preceding
            :class:`~torchrl.envs.ToTensorImage` transform. This ensures that the tensors stored in the buffer are separate
            from their processed counterparts, which we don't want to store.
            For non-image data, consider inserting a :class:`~torchrl.envs.RenameTransform` before :class:`CatFrames` to create
            a copy of the data that will be stored in the buffer.

        .. note:: When adding the transform to the replay buffer, one should pay attention to also pass the transforms
            that precede CatFrames, such as :class:`~torchrl.envs.ToTensorImage` or :class:`~torchrl.envs.UnsqueezeTransform`
            in such a way that the :class:`~torchrl.envs.CatFrames` transforms sees data formatted as it was during data
            collection.

        .. note:: For a more complete example, refer to torchrl's github repo `examples` folder:
            https://github.com/pytorch/rl/tree/main/examples/replay-buffers/catframes-in-buffer.py

        """
        from torchrl.data.replay_buffers import SliceSampler

        in_keys = self.in_keys
        in_keys = in_keys + [unravel_key(("next", key)) for key in in_keys]
        out_keys = self.out_keys
        out_keys = out_keys + [unravel_key(("next", key)) for key in out_keys]
        catframes = type(self)(
            N=self.N,
            in_keys=in_keys,
            out_keys=out_keys,
            dim=self.dim,
            padding=self.padding,
            padding_value=self.padding_value,
            as_inverse=False,
            reset_key=self.reset_key,
            done_key=self.done_key,
        )
        sampler = SliceSampler(slice_len=self.N, **sampler_kwargs)
        sampler._batch_size_multiplier = self.N
        transform = Compose(
            lambda td: td.reshape(-1, self.N),
            catframes,
            lambda td: td[:, -1],
            # We only store "pixels" to the replay buffer to save memory
            ExcludeTransform(*out_keys, inverse=True),
        )
        return transform, sampler

    @property
    def done_key(self):
        done_key = self.__dict__.get("_done_key", None)
        if done_key is None:
            done_key = "done"
            self._done_key = done_key
        return done_key

    @done_key.setter
    def done_key(self, value):
        self._done_key = value

    @property
    def reset_key(self):
        reset_key = getattr(self, "_reset_key", None)
        if reset_key is not None:
            return reset_key
        reset_keys = self.parent.reset_keys
        if len(reset_keys) > 1:
            raise RuntimeError(
                f"Got more than one reset key in env {self.container}, cannot infer which one to use. "
                f"Consider providing the reset key in the {type(self)} constructor."
            )
        reset_key = reset_keys[0]
        return reset_key

    @reset_key.setter
    def reset_key(self, value):
        self._reset_key = value

    def _reset(
        self, tensordict: TensorDictBase, tensordict_reset: TensorDictBase
    ) -> TensorDictBase:
        """Resets _buffers."""
        _reset = _get_reset(self.reset_key, tensordict)
        if self.as_inverse and self.parent is not None:
            raise Exception(
                "CatFrames as inverse is not supported as a transform for environments, only for replay buffers."
            )

        with _set_missing_tolerance(self, True):
            tensordict_reset = self._call(tensordict_reset, _reset=_reset)

        return tensordict_reset

    def _make_missing_buffer(self, data, buffer_name):
        shape = list(data.shape)
        d = shape[self.dim]
        shape[self.dim] = d * self.N
        shape = torch.Size(shape)
        getattr(self, buffer_name).materialize(shape)
        buffer = (
            getattr(self, buffer_name)
            .to(dtype=data.dtype, device=data.device)
            .fill_(self.padding_value)
        )
        setattr(self, buffer_name, buffer)
        return buffer

    def _inv_call(self, tensordict: TensorDictBase) -> torch.Tensor:
        if self.as_inverse:
            return self.unfolding(tensordict)
        else:
            return tensordict

    def _call(self, next_tensordict: TensorDictBase, _reset=None) -> TensorDictBase:
        """Update the episode tensordict with max pooled keys."""
        _just_reset = _reset is not None
        for in_key, out_key in _zip_strict(self.in_keys, self.out_keys):
            # Lazy init of buffers
            buffer_name = f"_cat_buffers_{in_key}"
            data = next_tensordict.get(in_key)
            d = data.size(self.dim)
            buffer = getattr(self, buffer_name)
            if isinstance(buffer, torch.nn.parameter.UninitializedBuffer):
                buffer = self._make_missing_buffer(data, buffer_name)
            # shift obs 1 position to the right
            if _just_reset:
                if _reset.all():
                    _all = True
                    data_reset = data
                    buffer_reset = buffer
                    dim = self.dim
                else:
                    _all = False
                    data_reset = data[_reset]
                    buffer_reset = buffer[_reset]
                    dim = self.dim - _reset.ndim + 1
                shape = [1 for _ in buffer_reset.shape]
                if _all:
                    shape[dim] = self.N
                else:
                    shape[dim] = self.N

                if self.padding == "same":
                    if _all:
                        buffer.copy_(data_reset.repeat(shape).clone())
                    else:
                        buffer[_reset] = data_reset.repeat(shape).clone()
                elif self.padding == "constant":
                    if _all:
                        buffer.fill_(self.padding_value)
                    else:
                        buffer[_reset] = self.padding_value
                else:
                    # make linter happy. An exception has already been raised
                    raise NotImplementedError

                if self.dim < 0:
                    n = buffer_reset.ndimension() + self.dim
                else:
                    raise ValueError(self._CAT_DIM_ERR)
                idx = tuple([slice(None, None) for _ in range(n)] + [slice(-d, None)])
                if not _all:
                    buffer_reset = buffer[_reset]
                buffer_reset[idx] = data_reset
                if not _all:
                    buffer[_reset] = buffer_reset
            else:
                buffer.copy_(torch.roll(buffer, shifts=-d, dims=self.dim))
                # add new obs
                if self.dim < 0:
                    n = buffer.ndimension() + self.dim
                else:
                    raise ValueError(self._CAT_DIM_ERR)
                idx = tuple([slice(None, None) for _ in range(n)] + [slice(-d, None)])
                buffer[idx] = buffer[idx].copy_(data)
            # add to tensordict
            next_tensordict.set(out_key, buffer.clone())
        return next_tensordict

    @_apply_to_composite
    def transform_observation_spec(self, observation_spec: TensorSpec) -> TensorSpec:
        space = observation_spec.space
        if isinstance(space, ContinuousBox):
            space.low = torch.cat([space.low] * self.N, self.dim)
            space.high = torch.cat([space.high] * self.N, self.dim)
            observation_spec.shape = space.low.shape
        else:
            shape = list(observation_spec.shape)
            shape[self.dim] = self.N * shape[self.dim]
            observation_spec.shape = torch.Size(shape)
        return observation_spec

    def forward(self, tensordict: TensorDictBase) -> TensorDictBase:
        if self.as_inverse:
            return tensordict
        else:
            return self.unfolding(tensordict)

    def _apply_same_padding(self, dim, data, done_mask):
        d = data.ndim + dim - 1
        res = data.clone()
        num_repeats_per_sample = done_mask.sum(dim=-1)

        if num_repeats_per_sample.dim() > 2:
            extra_dims = num_repeats_per_sample.dim() - 2
            num_repeats_per_sample = num_repeats_per_sample.flatten(0, extra_dims)
            res_flat_series = res.flatten(0, extra_dims)
        else:
            extra_dims = 0
            res_flat_series = res

        if d - 1 > extra_dims:
            res_flat_series_flat_batch = res_flat_series.flatten(1, d - 1)
        else:
            res_flat_series_flat_batch = res_flat_series[:, None]

        for sample_idx, num_repeats in enumerate(num_repeats_per_sample):
            if num_repeats > 0:
                res_slice = res_flat_series_flat_batch[sample_idx]
                res_slice[:, :num_repeats] = res_slice[:, num_repeats : num_repeats + 1]

        return res

    @set_lazy_legacy(False)
    def unfolding(self, tensordict: TensorDictBase) -> TensorDictBase:
        # it is assumed that the last dimension of the tensordict is the time dimension
        if not tensordict.ndim:
            raise ValueError(
                "CatFrames cannot process unbatched tensordict instances. "
                "Make sure your input has more than one dimension and "
                "the time dimension is marked as 'time', e.g., "
                "`tensordict.refine_names(None, 'time', None)`."
            )
        i = 0
        for i, name in enumerate(tensordict.names):  # noqa: B007
            if name == "time":
                break
        else:
            warnings.warn(
                "The last dimension of the tensordict should be marked as 'time'. "
                "CatFrames will unfold the data along the time dimension assuming that "
                "the time dimension is the last dimension of the input tensordict. "
                "Define a 'time' dimension name (e.g., `tensordict.refine_names(..., 'time')`) to skip this warning. ",
                category=UserWarning,
            )
        tensordict_orig = tensordict
        if i != tensordict.ndim - 1:
            tensordict = tensordict.transpose(tensordict.ndim - 1, i)
        # first sort the in_keys with strings and non-strings
        keys = [
            (in_key, out_key)
            for in_key, out_key in _zip_strict(self.in_keys, self.out_keys)
            if isinstance(in_key, str)
        ]
        keys += [
            (in_key, out_key)
            for in_key, out_key in _zip_strict(self.in_keys, self.out_keys)
            if not isinstance(in_key, str)
        ]

        def unfold_done(done, N):
            prefix = (slice(None),) * (tensordict.ndim - 1)
            reset = torch.cat(
                [
                    torch.zeros_like(done[prefix + (slice(self.N - 1),)]),
                    torch.ones_like(done[prefix + (slice(1),)]),
                    done[prefix + (slice(None, -1),)],
                ],
                tensordict.ndim - 1,
            )
            reset_unfold = reset.unfold(tensordict.ndim - 1, self.N, 1)
            reset_unfold_slice = reset_unfold[..., -1]
            reset_unfold_list = [torch.zeros_like(reset_unfold_slice)]
            for r in reversed(reset_unfold.unbind(-1)):
                reset_unfold_list.append(r | reset_unfold_list[-1])
                # reset_unfold_slice = reset_unfold_list[-1]
            reset_unfold = torch.stack(list(reversed(reset_unfold_list))[1:], -1)
            reset = reset[prefix + (slice(self.N - 1, None),)]
            reset[prefix + (0,)] = 1
            return reset_unfold, reset

        done = tensordict.get(("next", self.done_key))
        done_mask, reset = unfold_done(done, self.N)

        for in_key, out_key in keys:
            # check if we have an obs in "next" that has already been processed.
            # If so, we must add an offset
            data_orig = data = tensordict.get(in_key)
            n_feat = data_orig.shape[data.ndim + self.dim]
            first_val = None
            if isinstance(in_key, tuple) and in_key[0] == "next":
                # let's get the out_key we have already processed
                prev_out_key = dict(_zip_strict(self.in_keys, self.out_keys)).get(
                    in_key[1], None
                )
                if prev_out_key is not None:
                    prev_val = tensordict.get(prev_out_key)
                    # n_feat = prev_val.shape[data.ndim + self.dim] // self.N
                    first_val = prev_val.unflatten(
                        data.ndim + self.dim, (self.N, n_feat)
                    )

            idx = [slice(None)] * (tensordict.ndim - 1) + [0]
            data0 = [
                torch.full_like(data[tuple(idx)], self.padding_value).unsqueeze(
                    tensordict.ndim - 1
                )
            ] * (self.N - 1)

            data = torch.cat(data0 + [data], tensordict.ndim - 1)

            data = data.unfold(tensordict.ndim - 1, self.N, 1)

            # Place -1 dim at self.dim place before squashing
            done_mask_expand = done_mask.view(
                *done_mask.shape[: tensordict.ndim],
                *(1,) * (data.ndim - 1 - tensordict.ndim),
                done_mask.shape[-1],
            )
            done_mask_expand = expand_as_right(done_mask_expand, data)
            data = data.permute(
                *range(0, data.ndim + self.dim - 1),
                -1,
                *range(data.ndim + self.dim - 1, data.ndim - 1),
            )
            done_mask_expand = done_mask_expand.permute(
                *range(0, done_mask_expand.ndim + self.dim - 1),
                -1,
                *range(done_mask_expand.ndim + self.dim - 1, done_mask_expand.ndim - 1),
            )
            if self.padding != "same":
                data = torch.where(done_mask_expand, self.padding_value, data)
            else:
                data = self._apply_same_padding(self.dim, data, done_mask)

            if first_val is not None:
                # Aggregate reset along last dim
                reset_any = reset.any(-1, False)
                rexp = expand_right(
                    reset_any, (*reset_any.shape, *data.shape[data.ndim + self.dim :])
                )
                rexp = torch.cat(
                    [
                        torch.zeros_like(
                            data0[0].repeat_interleave(
                                len(data0), dim=tensordict.ndim - 1
                            ),
                            dtype=torch.bool,
                        ),
                        rexp,
                    ],
                    tensordict.ndim - 1,
                )
                rexp = rexp.unfold(tensordict.ndim - 1, self.N, 1)
                rexp_orig = rexp
                rexp = torch.cat([rexp[..., 1:], torch.zeros_like(rexp[..., -1:])], -1)
                if self.padding == "same":
                    rexp_orig = rexp_orig.flip(-1).cumsum(-1).flip(-1).bool()
                    rexp = rexp.flip(-1).cumsum(-1).flip(-1).bool()
                rexp_orig = torch.cat(
                    [torch.zeros_like(rexp_orig[..., -1:]), rexp_orig[..., 1:]], -1
                )
                rexp = rexp.permute(
                    *range(0, rexp.ndim + self.dim - 1),
                    -1,
                    *range(rexp.ndim + self.dim - 1, rexp.ndim - 1),
                )
                rexp_orig = rexp_orig.permute(
                    *range(0, rexp_orig.ndim + self.dim - 1),
                    -1,
                    *range(rexp_orig.ndim + self.dim - 1, rexp_orig.ndim - 1),
                )
                data[rexp] = first_val[rexp_orig]
            data = data.flatten(data.ndim + self.dim - 1, data.ndim + self.dim)
            tensordict.set(out_key, data)
        if tensordict_orig is not tensordict:
            tensordict_orig = tensordict.transpose(tensordict.ndim - 1, i)
        return tensordict_orig

    def __repr__(self) -> str:
        return (
            f"{self.__class__.__name__}(N={self.N}, dim"
            f"={self.dim}, keys={self.in_keys})"
        )


class RewardScaling(Transform):
    """Affine transform of the reward.

     The reward is transformed according to:

    .. math::
        reward = reward * scale + loc

    Args:
        loc (number or torch.Tensor): location of the affine transform
        scale (number or torch.Tensor): scale of the affine transform
        standard_normal (bool, optional): if ``True``, the transform will be

            .. math::
                reward = (reward-loc)/scale

            as it is done for standardization. Default is `False`.
    """

    def __init__(
        self,
        loc: float | torch.Tensor,
        scale: float | torch.Tensor,
        in_keys: Sequence[NestedKey] | None = None,
        out_keys: Sequence[NestedKey] | None = None,
        standard_normal: bool = False,
    ):
        if in_keys is None:
            in_keys = ["reward"]
        if out_keys is None:
            out_keys = copy(in_keys)

        super().__init__(in_keys=in_keys, out_keys=out_keys)
        if not isinstance(standard_normal, torch.Tensor):
            standard_normal = torch.tensor(standard_normal)
        self.register_buffer("standard_normal", standard_normal)

        if not isinstance(loc, torch.Tensor):
            loc = torch.tensor(loc)
        if not isinstance(scale, torch.Tensor):
            scale = torch.tensor(scale)

        self.register_buffer("loc", loc)
        self.register_buffer("scale", scale.clamp_min(1e-6))

    def _apply_transform(self, reward: torch.Tensor) -> torch.Tensor:
        if self.standard_normal:
            loc = self.loc
            scale = self.scale
            reward = (reward - loc) / scale
            return reward
        else:
            scale = self.scale
            loc = self.loc
            reward = reward * scale + loc
            return reward

    @_apply_to_composite
    def transform_reward_spec(self, reward_spec: TensorSpec) -> TensorSpec:
        if isinstance(reward_spec, Unbounded):
            return reward_spec
        else:
            raise NotImplementedError(
                f"{self.__class__.__name__}.transform_reward_spec not "
                f"implemented for tensor spec of type"
                f" {type(reward_spec).__name__}"
            )

    def __repr__(self) -> str:
        return (
            f"{self.__class__.__name__}("
            f"loc={self.loc.item():4.4f}, scale={self.scale.item():4.4f}, "
            f"keys={self.in_keys})"
        )


class FiniteTensorDictCheck(Transform):
    """This transform will check that all the items of the tensordict are finite, and raise an exception if they are not."""

    def __init__(self):
        super().__init__(in_keys=[])

    def _call(self, next_tensordict: TensorDictBase) -> TensorDictBase:
        next_tensordict.apply(check_finite, filter_empty=True)
        return next_tensordict

    def _reset(
        self, tensordict: TensorDictBase, tensordict_reset: TensorDictBase
    ) -> TensorDictBase:
        tensordict_reset = self._call(tensordict_reset)
        return tensordict_reset

    forward = _call


class DTypeCastTransform(Transform):
    """Casts one dtype to another for selected keys.

    Depending on whether the ``in_keys`` or ``in_keys_inv`` are provided
    during construction, the class behavior will change:

      * If the keys are provided, those entries and those entries only will be
        transformed from ``dtype_in`` to ``dtype_out`` entries;
      * If the keys are not provided and the object is within an environment
        register of transforms, the input and output specs that have a dtype
        set to ``dtype_in`` will be used as in_keys_inv / in_keys respectively.
      * If the keys are not provided and the object is used without an
        environment, the ``forward`` / ``inverse`` pass will scan through the
        input tensordict for all ``dtype_in`` values and map them to a ``dtype_out``
        tensor. For large data structures, this can impact performance as this
        scanning doesn't come for free. The keys to be
        transformed will not be cached.
        Note that, in this case, the out_keys (resp.
        out_keys_inv) cannot be passed as the order on which the keys are processed
        cannot be anticipated precisely.

    Args:
        dtype_in (torch.dtype): the input dtype (from the env).
        dtype_out (torch.dtype): the output dtype (for model training).
        in_keys (sequence of NestedKey, optional): list of ``dtype_in`` keys to be converted to
            ``dtype_out`` before being exposed to external objects and functions.
        out_keys (sequence of NestedKey, optional): list of destination keys.
            Defaults to ``in_keys`` if not provided.
        in_keys_inv (sequence of NestedKey, optional): list of ``dtype_out`` keys to be converted to
            ``dtype_in`` before being passed to the contained base_env or storage.
        out_keys_inv (sequence of NestedKey, optional): list of destination keys for inverse
            transform.
            Defaults to ``in_keys_inv`` if not provided.

    Examples:
        >>> td = TensorDict(
        ...     {'obs': torch.ones(1, dtype=torch.double),
        ...     'not_transformed': torch.ones(1, dtype=torch.double),
        ... }, [])
        >>> transform = DTypeCastTransform(torch.double, torch.float, in_keys=["obs"])
        >>> _ = transform(td)
        >>> print(td.get("obs").dtype)
        torch.float32
        >>> print(td.get("not_transformed").dtype)
        torch.float64

    In "automatic" mode, all float64 entries are transformed:

    Examples:
        >>> td = TensorDict(
        ...     {'obs': torch.ones(1, dtype=torch.double),
        ...     'not_transformed': torch.ones(1, dtype=torch.double),
        ... }, [])
        >>> transform = DTypeCastTransform(torch.double, torch.float)
        >>> _ = transform(td)
        >>> print(td.get("obs").dtype)
        torch.float32
        >>> print(td.get("not_transformed").dtype)
        torch.float32

    The same behavior is the rule when environments are constructed without
    specifying the transform keys:

    Examples:
        >>> class MyEnv(EnvBase):
        ...     def __init__(self):
        ...         super().__init__()
        ...         self.observation_spec = Composite(obs=Unbounded((), dtype=torch.float64))
        ...         self.action_spec = Unbounded((), dtype=torch.float64)
        ...         self.reward_spec = Unbounded((1,), dtype=torch.float64)
        ...         self.done_spec = Unbounded((1,), dtype=torch.bool)
        ...     def _reset(self, data=None):
        ...         return TensorDict({"done": torch.zeros((1,), dtype=torch.bool), **self.observation_spec.rand()}, [])
        ...     def _step(self, data):
        ...         assert data["action"].dtype == torch.float64
        ...         reward = self.reward_spec.rand()
        ...         done = torch.zeros((1,), dtype=torch.bool)
        ...         obs = self.observation_spec.rand()
        ...         assert reward.dtype == torch.float64
        ...         assert obs["obs"].dtype == torch.float64
        ...         return obs.empty().set("next", obs.update({"reward": reward, "done": done}))
        ...     def _set_seed(self, seed) -> None:
        ...         pass
        >>> env = TransformedEnv(MyEnv(), DTypeCastTransform(torch.double, torch.float))
        >>> assert env.action_spec.dtype == torch.float32
        >>> assert env.observation_spec["obs"].dtype == torch.float32
        >>> assert env.reward_spec.dtype == torch.float32, env.reward_spec.dtype
        >>> print(env.rollout(2))
        TensorDict(
            fields={
                action: Tensor(shape=torch.Size([2]), device=cpu, dtype=torch.float32, is_shared=False),
                done: Tensor(shape=torch.Size([2, 1]), device=cpu, dtype=torch.bool, is_shared=False),
                next: TensorDict(
                    fields={
                        done: Tensor(shape=torch.Size([2, 1]), device=cpu, dtype=torch.bool, is_shared=False),
                        obs: Tensor(shape=torch.Size([2]), device=cpu, dtype=torch.float32, is_shared=False),
                        reward: Tensor(shape=torch.Size([2, 1]), device=cpu, dtype=torch.float32, is_shared=False)},
                    batch_size=torch.Size([2]),
                    device=cpu,
                    is_shared=False),
                obs: Tensor(shape=torch.Size([2]), device=cpu, dtype=torch.float32, is_shared=False)},
            batch_size=torch.Size([2]),
            device=cpu,
            is_shared=False)
        >>> assert env.transform.in_keys == ["obs", "reward"]
        >>> assert env.transform.in_keys_inv == ["action"]

    """

    invertible = True

    def __init__(
        self,
        dtype_in: torch.dtype,
        dtype_out: torch.dtype,
        in_keys: Sequence[NestedKey] | None = None,
        out_keys: Sequence[NestedKey] | None = None,
        in_keys_inv: Sequence[NestedKey] | None = None,
        out_keys_inv: Sequence[NestedKey] | None = None,
    ):
        if in_keys is not None and in_keys_inv is None:
            in_keys_inv = []

        self.dtype_in = dtype_in
        self.dtype_out = dtype_out
        super().__init__(
            in_keys=in_keys,
            out_keys=out_keys,
            in_keys_inv=in_keys_inv,
            out_keys_inv=out_keys_inv,
        )

    @property
    def in_keys(self) -> Sequence[NestedKey] | None:
        in_keys = self.__dict__.get("_in_keys", None)
        if in_keys is None:
            parent = self.parent
            if parent is None:
                # in_keys=None means all entries of dtype_in will be mapped to dtype_out
                return None
            in_keys = []
            for key, spec in parent.observation_spec.items(True, True):
                if spec.dtype == self.dtype_in:
                    in_keys.append(unravel_key(key))
            for key, spec in parent.full_reward_spec.items(True, True):
                if spec.dtype == self.dtype_in:
                    in_keys.append(unravel_key(key))
            self._in_keys = in_keys
            if self.__dict__.get("_out_keys", None) is None:
                self.out_keys = copy(in_keys)
        return in_keys

    @in_keys.setter
    def in_keys(self, value):
        if value is not None:
            if isinstance(value, (str, tuple)):
                value = [value]
            value = [unravel_key(val) for val in value]
        self._in_keys = value

    @property
    def out_keys(self) -> Sequence[NestedKey] | None:
        out_keys = self.__dict__.get("_out_keys", None)
        if out_keys is None:
            out_keys = self._out_keys = copy(self.in_keys)
        return out_keys

    @out_keys.setter
    def out_keys(self, value):
        if value is not None:
            if isinstance(value, (str, tuple)):
                value = [value]
            value = [unravel_key(val) for val in value]
        self._out_keys = value

    @property
    def in_keys_inv(self) -> Sequence[NestedKey] | None:
        in_keys_inv = self.__dict__.get("_in_keys_inv", None)
        if in_keys_inv is None:
            parent = self.parent
            if parent is None:
                # in_keys_inv=None means all entries of dtype_out will be mapped to dtype_in
                return None
            in_keys_inv = []
            for key, spec in parent.full_action_spec.items(True, True):
                if spec.dtype == self.dtype_in:
                    in_keys_inv.append(unravel_key(key))
            for key, spec in parent.full_state_spec.items(True, True):
                if spec.dtype == self.dtype_in:
                    in_keys_inv.append(unravel_key(key))
            self._in_keys_inv = in_keys_inv
            if self.__dict__.get("_out_keys_inv", None) is None:
                self.out_keys_inv = copy(in_keys_inv)
        return in_keys_inv

    @in_keys_inv.setter
    def in_keys_inv(self, value):
        if value is not None:
            if isinstance(value, (str, tuple)):
                value = [value]
            value = [unravel_key(val) for val in value]
        self._in_keys_inv = value

    @property
    def out_keys_inv(self) -> Sequence[NestedKey] | None:
        out_keys_inv = self.__dict__.get("_out_keys_inv", None)
        if out_keys_inv is None:
            out_keys_inv = self._out_keys_inv = copy(self.in_keys_inv)
        return out_keys_inv

    @out_keys_inv.setter
    def out_keys_inv(self, value):
        if value is not None:
            if isinstance(value, (str, tuple)):
                value = [value]
            value = [unravel_key(val) for val in value]
        self._out_keys_inv = value

    @dispatch(source="in_keys", dest="out_keys")
    def forward(self, tensordict: TensorDictBase) -> TensorDictBase:
        """Reads the input tensordict, and for the selected keys, applies the transform."""
        in_keys = self.in_keys
        out_keys = self.out_keys
        if in_keys is None:
            if out_keys is not None:
                raise ValueError(
                    "in_keys wasn't provided and couldn't be retrieved. However, "
                    "out_keys was passed to the constructor. Since the order of the "
                    "entries mapped from dtype_in to dtype_out cannot be guaranteed, "
                    "this functionality is not covered. Consider passing the in_keys "
                    "or not passing any out_keys."
                )

            def func(name, item):
                if item.dtype == self.dtype_in:
                    item = self._apply_transform(item)
                    tensordict.set(name, item)

            tensordict._fast_apply(
                func, named=True, nested_keys=True, filter_empty=True
            )
            return tensordict
        else:
            # we made sure that if in_keys is not None, out_keys is not None either
            for in_key, out_key in _zip_strict(in_keys, out_keys):
                item = self._apply_transform(tensordict.get(in_key))
                tensordict.set(out_key, item)
            return tensordict

    def _inv_call(self, tensordict: TensorDictBase) -> TensorDictBase:
        in_keys_inv = self.in_keys_inv
        out_keys_inv = self.out_keys_inv
        if in_keys_inv is None:
            if out_keys_inv is not None:
                raise ValueError(
                    "in_keys_inv wasn't provided and couldn't be retrieved. However, "
                    "out_keys_inv was passed to the constructor. Since the order of the "
                    "entries mapped from dtype_in to dtype_out cannot be guaranteed, "
                    "this functionality is not covered. Consider passing the in_keys_inv "
                    "or not passing any out_keys_inv."
                )
            for in_key_inv, item in list(tensordict.items(True, True)):
                if item.dtype == self.dtype_out:
                    item = self._inv_apply_transform(item)
                    tensordict.set(in_key_inv, item)
            return tensordict
        else:
            return super()._inv_call(tensordict)

    def _reset(
        self, tensordict: TensorDictBase, tensordict_reset: TensorDictBase
    ) -> TensorDictBase:
        with _set_missing_tolerance(self, True):
            tensordict_reset = self._call(tensordict_reset)
        return tensordict_reset

    def _apply_transform(self, obs: torch.Tensor) -> torch.Tensor:
        return obs.to(self.dtype_out)

    def _inv_apply_transform(self, state: torch.Tensor) -> torch.Tensor:
        return state.to(self.dtype_in)

    def _transform_spec(self, spec: TensorSpec) -> None:
        if isinstance(spec, Composite):
            for key in spec:
                self._transform_spec(spec[key])
        else:
            spec = spec.clone()
            spec.dtype = self.dtype_out
            space = spec.space
            if isinstance(space, ContinuousBox):
                space.low = space.low.to(self.dtype_out)
                space.high = space.high.to(self.dtype_out)
        return spec

    def transform_input_spec(self, input_spec: TensorSpec) -> TensorSpec:
        full_action_spec = input_spec["full_action_spec"]
        full_state_spec = input_spec["full_state_spec"]
        # if this method is called, then it must have a parent and in_keys_inv will be defined
        if self.in_keys_inv is None:
            raise NotImplementedError(
                f"Calling transform_input_spec without a parent environment isn't supported yet for {type(self)}."
            )
        for in_key_inv, out_key_inv in _zip_strict(self.in_keys_inv, self.out_keys_inv):
            if in_key_inv in full_action_spec.keys(True):
                _spec = full_action_spec[in_key_inv]
                target = "action"
            elif in_key_inv in full_state_spec.keys(True):
                _spec = full_state_spec[in_key_inv]
                target = "state"
            else:
                raise KeyError(
                    f"Key {in_key_inv} not found in state_spec and action_spec."
                )
            if _spec.dtype != self.dtype_in:
                raise TypeError(
                    f"input_spec[{in_key_inv}].dtype is not {self.dtype_in}: {in_key_inv.dtype}"
                )
            _spec = self._transform_spec(_spec)
            if target == "action":
                full_action_spec[out_key_inv] = _spec
            elif target == "state":
                full_state_spec[out_key_inv] = _spec
            else:
                # unreachable
                raise RuntimeError
        return input_spec

    def transform_output_spec(self, output_spec: Composite) -> Composite:
        if self.in_keys is None:
            raise NotImplementedError(
                f"Calling transform_reward_spec without a parent environment isn't supported yet for {type(self)}."
            )
        full_reward_spec = output_spec["full_reward_spec"]
        full_observation_spec = output_spec["full_observation_spec"]
        for reward_key, reward_spec in list(full_reward_spec.items(True, True)):
            # find out_key that match the in_key
            for in_key, out_key in _zip_strict(self.in_keys, self.out_keys):
                if reward_key == in_key:
                    if reward_spec.dtype != self.dtype_in:
                        raise TypeError(f"reward_spec.dtype is not {self.dtype_in}")
                    full_reward_spec[out_key] = self._transform_spec(reward_spec)
        output_spec["full_observation_spec"] = self.transform_observation_spec(
            full_observation_spec
        )
        return output_spec

    def transform_observation_spec(self, observation_spec):
        full_observation_spec = observation_spec
        for observation_key, observation_spec in list(
            full_observation_spec.items(True, True)
        ):
            # find out_key that match the in_key
            for in_key, out_key in _zip_strict(self.in_keys, self.out_keys):
                if observation_key == in_key:
                    if observation_spec.dtype != self.dtype_in:
                        raise TypeError(
                            f"observation_spec.dtype is not {self.dtype_in}"
                        )
                    full_observation_spec[out_key] = self._transform_spec(
                        observation_spec
                    )
        return full_observation_spec

    def __repr__(self) -> str:
        s = (
            f"{self.__class__.__name__}(in_keys={self.in_keys}, out_keys={self.out_keys}, "
            f"in_keys_inv={self.in_keys_inv}, out_keys_inv={self.out_keys_inv})"
        )
        return s


class DoubleToFloat(DTypeCastTransform):
    """Casts one dtype to another for selected keys.

    Depending on whether the ``in_keys`` or ``in_keys_inv`` are provided
    during construction, the class behavior will change:

      * If the keys are provided, those entries and those entries only will be
        transformed from ``float64`` to ``float32`` entries;
      * If the keys are not provided and the object is within an environment
        register of transforms, the input and output specs that have a dtype
        set to ``float64`` will be used as in_keys_inv / in_keys respectively.
      * If the keys are not provided and the object is used without an
        environment, the ``forward`` / ``inverse`` pass will scan through the
        input tensordict for all float64 values and map them to a float32
        tensor. For large data structures, this can impact performance as this
        scanning doesn't come for free. The keys to be
        transformed will not be cached.
        Note that, in this case, the out_keys (resp.
        out_keys_inv) cannot be passed as the order on which the keys are processed
        cannot be anticipated precisely.

    Args:
        in_keys (sequence of NestedKey, optional): list of double keys to be converted to
            float before being exposed to external objects and functions.
        out_keys (sequence of NestedKey, optional): list of destination keys.
            Defaults to ``in_keys`` if not provided.
        in_keys_inv (sequence of NestedKey, optional): list of float keys to be converted to
            double before being passed to the contained base_env or storage.
        out_keys_inv (sequence of NestedKey, optional): list of destination keys for inverse
            transform.
            Defaults to ``in_keys_inv`` if not provided.

    Examples:
        >>> td = TensorDict(
        ...     {'obs': torch.ones(1, dtype=torch.double),
        ...     'not_transformed': torch.ones(1, dtype=torch.double),
        ... }, [])
        >>> transform = DoubleToFloat(in_keys=["obs"])
        >>> _ = transform(td)
        >>> print(td.get("obs").dtype)
        torch.float32
        >>> print(td.get("not_transformed").dtype)
        torch.float64

    In "automatic" mode, all float64 entries are transformed:

    Examples:
        >>> td = TensorDict(
        ...     {'obs': torch.ones(1, dtype=torch.double),
        ...     'not_transformed': torch.ones(1, dtype=torch.double),
        ... }, [])
        >>> transform = DoubleToFloat()
        >>> _ = transform(td)
        >>> print(td.get("obs").dtype)
        torch.float32
        >>> print(td.get("not_transformed").dtype)
        torch.float32

    The same behavior is the rule when environments are constructed without
    specifying the transform keys:

    Examples:
        >>> class MyEnv(EnvBase):
        ...     def __init__(self):
        ...         super().__init__()
        ...         self.observation_spec = Composite(obs=Unbounded((), dtype=torch.float64))
        ...         self.action_spec = Unbounded((), dtype=torch.float64)
        ...         self.reward_spec = Unbounded((1,), dtype=torch.float64)
        ...         self.done_spec = Unbounded((1,), dtype=torch.bool)
        ...     def _reset(self, data=None):
        ...         return TensorDict({"done": torch.zeros((1,), dtype=torch.bool), **self.observation_spec.rand()}, [])
        ...     def _step(self, data):
        ...         assert data["action"].dtype == torch.float64
        ...         reward = self.reward_spec.rand()
        ...         done = torch.zeros((1,), dtype=torch.bool)
        ...         obs = self.observation_spec.rand()
        ...         assert reward.dtype == torch.float64
        ...         assert obs["obs"].dtype == torch.float64
        ...         return obs.empty().set("next", obs.update({"reward": reward, "done": done}))
        ...     def _set_seed(self, seed) -> None:
        ...         pass
        >>> env = TransformedEnv(MyEnv(), DoubleToFloat())
        >>> assert env.action_spec.dtype == torch.float32
        >>> assert env.observation_spec["obs"].dtype == torch.float32
        >>> assert env.reward_spec.dtype == torch.float32, env.reward_spec.dtype
        >>> print(env.rollout(2))
        TensorDict(
            fields={
                action: Tensor(shape=torch.Size([2]), device=cpu, dtype=torch.float32, is_shared=False),
                done: Tensor(shape=torch.Size([2, 1]), device=cpu, dtype=torch.bool, is_shared=False),
                next: TensorDict(
                    fields={
                        done: Tensor(shape=torch.Size([2, 1]), device=cpu, dtype=torch.bool, is_shared=False),
                        obs: Tensor(shape=torch.Size([2]), device=cpu, dtype=torch.float32, is_shared=False),
                        reward: Tensor(shape=torch.Size([2, 1]), device=cpu, dtype=torch.float32, is_shared=False)},
                    batch_size=torch.Size([2]),
                    device=cpu,
                    is_shared=False),
                obs: Tensor(shape=torch.Size([2]), device=cpu, dtype=torch.float32, is_shared=False)},
            batch_size=torch.Size([2]),
            device=cpu,
            is_shared=False)
        >>> assert env.transform.in_keys == ["obs", "reward"]
        >>> assert env.transform.in_keys_inv == ["action"]

    """

    invertible = True

    def __init__(
        self,
        in_keys: Sequence[NestedKey] | None = None,
        out_keys: Sequence[NestedKey] | None = None,
        in_keys_inv: Sequence[NestedKey] | None = None,
        out_keys_inv: Sequence[NestedKey] | None = None,
    ):
        super().__init__(
            dtype_in=torch.double,
            dtype_out=torch.float,
            in_keys=in_keys,
            in_keys_inv=in_keys_inv,
            out_keys=out_keys,
            out_keys_inv=out_keys_inv,
        )


class DeviceCastTransform(Transform):
    """Moves data from one device to another.

    Args:
        device (torch.device or equivalent): the destination device (outside the environment or buffer).
        orig_device (torch.device or equivalent): the origin device (inside the environment or buffer).
            If not specified and a parent environment exists, it it retrieved from it. In all other cases,
            it remains unspecified.

    Keyword Args:
        in_keys (list of NestedKey): the list of entries to map to a different device.
            Defaults to ``None``.
        out_keys (list of NestedKey): the output names of the entries mapped onto a device.
            Defaults to the values of ``in_keys``.
        in_keys_inv (list of NestedKey): the list of entries to map to a different device.
            ``in_keys_inv`` are the names expected by the base environment.
            Defaults to ``None``.
        out_keys_inv (list of NestedKey): the output names of the entries mapped onto a device.
            ``out_keys_inv`` are the names of the keys as seen from outside the transformed env.
            Defaults to the values of ``in_keys_inv``.


    Examples:
        >>> td = TensorDict(
        ...     {'obs': torch.ones(1, dtype=torch.double),
        ... }, [], device="cpu:0")
        >>> transform = DeviceCastTransform(device=torch.device("cpu:2"))
        >>> td = transform(td)
        >>> print(td.device)
        cpu:2

    """

    invertible = True

    def __init__(
        self,
        device,
        orig_device=None,
        *,
        in_keys=None,
        out_keys=None,
        in_keys_inv=None,
        out_keys_inv=None,
    ):
        device = self.device = _make_ordinal_device(torch.device(device))
        self.orig_device = (
            torch.device(orig_device) if orig_device is not None else orig_device
        )
        if out_keys is None:
            out_keys = copy(in_keys)
        if out_keys_inv is None:
            out_keys_inv = copy(in_keys_inv)
        super().__init__(
            in_keys=in_keys,
            out_keys=out_keys,
            in_keys_inv=in_keys_inv,
            out_keys_inv=out_keys_inv,
        )
        self._map_env_device = not self.in_keys and not self.in_keys_inv

        self._rename_keys = self.in_keys != self.out_keys
        self._rename_keys_inv = self.in_keys_inv != self.out_keys_inv

        if device.type != "cuda":
            if torch.cuda.is_available():
                self._sync_device = torch.cuda.synchronize
            elif torch.backends.mps.is_available():
                self._sync_device = torch.mps.synchronize
            elif device.type == "cpu":
                self._sync_device = _do_nothing
        else:
            self._sync_device = _do_nothing

    def set_container(self, container: Transform | EnvBase) -> None:
        if self.orig_device is None:
            if isinstance(container, EnvBase):
                device = container.device
            else:
                parent = container.parent
                if parent is not None:
                    device = parent.device
                else:
                    device = torch.device("cpu")
            self.orig_device = device
        return super().set_container(container)

    def _to(self, name, tensor):
        if name in self.in_keys:
            return tensor.to(self.device, non_blocking=True)
        return tensor

    def _to_inv(self, name, tensor, device):
        if name in self.in_keys_inv:
            return tensor.to(device, non_blocking=True)
        return tensor

    @dispatch(source="in_keys", dest="out_keys")
    def forward(self, tensordict: TensorDictBase) -> TensorDictBase:
        if self._map_env_device:
            result = tensordict.to(self.device, non_blocking=True)
            self._sync_device()
            return result
        tensordict_t = tensordict.named_apply(self._to, nested_keys=True, device=None)
        if self._rename_keys:
            for in_key, out_key in _zip_strict(self.in_keys, self.out_keys):
                if out_key != in_key:
                    tensordict_t.rename_key_(in_key, out_key)
                    tensordict_t.set(in_key, tensordict.get(in_key))
        self._sync_device()
        return tensordict_t

    def _call(self, next_tensordict: TensorDictBase) -> TensorDictBase:
        if self._map_env_device:
            result = next_tensordict.to(self.device, non_blocking=True)
            self._sync_device()
            return result
        tensordict_t = next_tensordict.named_apply(
            self._to, nested_keys=True, device=None
        )
        if self._rename_keys:
            for in_key, out_key in _zip_strict(self.in_keys, self.out_keys):
                if out_key != in_key:
                    tensordict_t.rename_key_(in_key, out_key)
                    tensordict_t.set(in_key, next_tensordict.get(in_key))
        self._sync_device()
        return tensordict_t

    def _reset(
        self, tensordict: TensorDictBase, tensordict_reset: TensorDictBase
    ) -> TensorDictBase:
        tensordict_reset = self._call(tensordict_reset)
        return tensordict_reset

    def _inv_call(self, tensordict: TensorDictBase) -> TensorDictBase:
        parent = self.parent
        device = self.orig_device if parent is None else parent.device
        if device is None:
            return tensordict
        if self._map_env_device:
            result = tensordict.to(device, non_blocking=True)
            self._sync_orig_device()
            return result
        tensordict_t = tensordict.named_apply(
            functools.partial(self._to_inv, device=device),
            nested_keys=True,
            device=None,
        )
        if self._rename_keys_inv:
            for in_key, out_key in _zip_strict(self.in_keys_inv, self.out_keys_inv):
                if out_key != in_key:
                    tensordict_t.rename_key_(in_key, out_key)
                    tensordict_t.set(in_key, tensordict.get(in_key))
        self._sync_orig_device()
        return tensordict_t

    @property
    def _sync_orig_device(self):
        sync_func = self.__dict__.get("_sync_orig_device_val", None)
        if sync_func is None:
            parent = self.parent
            device = self.orig_device if parent is None else parent.device
            if device.type != "cuda":
                if torch.cuda.is_available():
                    self._sync_orig_device_val = torch.cuda.synchronize
                elif torch.backends.mps.is_available():
                    self._sync_orig_device_val = torch.mps.synchronize
                elif device.type == "cpu":
                    self._sync_orig_device_val = _do_nothing
            else:
                self._sync_orig_device_val = _do_nothing
            return self._sync_orig_device
        return sync_func

    def transform_input_spec(self, input_spec: Composite) -> Composite:
        if self._map_env_device:
            return input_spec.to(self.device)
        else:
            input_spec.clear_device_()
            return super().transform_input_spec(input_spec)

    def transform_action_spec(self, full_action_spec: Composite) -> Composite:
        full_action_spec = full_action_spec.clear_device_()
        for in_key, out_key in _zip_strict(self.in_keys_inv, self.out_keys_inv):
            local_action_spec = full_action_spec.get(in_key, None)
            if local_action_spec is not None:
                full_action_spec[out_key] = local_action_spec.to(self.device)
        return full_action_spec

    def transform_state_spec(self, full_state_spec: Composite) -> Composite:
        full_state_spec = full_state_spec.clear_device_()
        for in_key, out_key in _zip_strict(self.in_keys_inv, self.out_keys_inv):
            local_state_spec = full_state_spec.get(in_key, None)
            if local_state_spec is not None:
                full_state_spec[out_key] = local_state_spec.to(self.device)
        return full_state_spec

    def transform_output_spec(self, output_spec: Composite) -> Composite:
        if self._map_env_device:
            return output_spec.to(self.device)
        else:
            output_spec.clear_device_()
            return super().transform_output_spec(output_spec)

    def transform_observation_spec(self, observation_spec: Composite) -> Composite:
        observation_spec = observation_spec.clear_device_()
        for in_key, out_key in _zip_strict(self.in_keys, self.out_keys):
            local_obs_spec = observation_spec.get(in_key, None)
            if local_obs_spec is not None:
                observation_spec[out_key] = local_obs_spec.to(self.device)
        return observation_spec

    def transform_done_spec(self, full_done_spec: Composite) -> Composite:
        full_done_spec = full_done_spec.clear_device_()
        for in_key, out_key in _zip_strict(self.in_keys, self.out_keys):
            local_done_spec = full_done_spec.get(in_key, None)
            if local_done_spec is not None:
                full_done_spec[out_key] = local_done_spec.to(self.device)
        return full_done_spec

    def transform_reward_spec(self, full_reward_spec: Composite) -> Composite:
        full_reward_spec = full_reward_spec.clear_device_()
        for in_key, out_key in _zip_strict(self.in_keys, self.out_keys):
            local_reward_spec = full_reward_spec.get(in_key, None)
            if local_reward_spec is not None:
                full_reward_spec[out_key] = local_reward_spec.to(self.device)
        return full_reward_spec

    def transform_env_device(self, device):
        if self._map_env_device:
            return self.device
        # In all other cases the device is not defined
        return None

    def __repr__(self) -> str:
        if self._map_env_device:
            return f"{self.__class__.__name__}(device={self.device}, orig_device={self.orig_device})"
        device = indent(4 * " ", f"device={self.device}")
        orig_device = indent(4 * " ", f"orig_device={self.orig_device}")
        in_keys = indent(4 * " ", f"in_keys={self.in_keys}")
        out_keys = indent(4 * " ", f"out_keys={self.out_keys}")
        in_keys_inv = indent(4 * " ", f"in_keys_inv={self.in_keys_inv}")
        out_keys_inv = indent(4 * " ", f"out_keys_inv={self.out_keys_inv}")
        return f"{self.__class__.__name__}(\n{device},\n{orig_device},\n{in_keys},\n{out_keys},\n{in_keys_inv},\n{out_keys_inv})"


class CatTensors(Transform):
    """Concatenates several keys in a single tensor.

    This is especially useful if multiple keys describe a single state (e.g.
    "observation_position" and
    "observation_velocity")

    Args:
        in_keys (sequence of NestedKey): keys to be concatenated. If `None` (or not provided)
            the keys will be retrieved from the parent environment the first time
            the transform is used. This behavior will only work if a parent is set.
        out_key (NestedKey): key of the resulting tensor.
        dim (int, optional): dimension along which the concatenation will occur.
            Default is ``-1``.

    Keyword Args:
        del_keys (bool, optional): if ``True``, the input values will be deleted after
            concatenation. Default is ``True``.
        unsqueeze_if_oor (bool, optional): if ``True``, CatTensor will check that
            the indicated dimension exists for the tensors to concatenate. If not,
            the tensors will be unsqueezed along that dimension.
            Default is ``False``.
        sort (bool, optional): if ``True``, the keys will be sorted in the
            transform. Otherwise, the order provided by the user will prevail.
            Defaults to ``True``.

    Examples:
        >>> transform = CatTensors(in_keys=["key1", "key2"])
        >>> td = TensorDict({"key1": torch.zeros(1, 1),
        ...     "key2": torch.ones(1, 1)}, [1])
        >>> _ = transform(td)
        >>> print(td.get("observation_vector"))
        tensor([[0., 1.]])
        >>> transform = CatTensors(in_keys=["key1", "key2"], dim=-2, unsqueeze_if_oor=True)
        >>> td = TensorDict({"key1": torch.zeros(1),
        ...     "key2": torch.ones(1)}, [])
        >>> _ = transform(td)
        >>> print(td.get("observation_vector").shape)
        torch.Size([2, 1])

    """

    invertible = False

    def __init__(
        self,
        in_keys: Sequence[NestedKey] | None = None,
        out_key: NestedKey = "observation_vector",
        dim: int = -1,
        *,
        del_keys: bool = True,
        unsqueeze_if_oor: bool = False,
        sort: bool = True,
    ):
        self._initialized = in_keys is not None
        if not self._initialized:
            if dim != -1:
                raise ValueError(
                    "Lazy call to CatTensors is only supported when `dim=-1`."
                )
        elif sort:
            in_keys = sorted(in_keys, key=_sort_keys)
        if not isinstance(out_key, (str, tuple)):
            raise Exception("CatTensors requires out_key to be of type NestedKey")
        super().__init__(in_keys=in_keys, out_keys=[out_key])
        self.dim = dim
        self._del_keys = del_keys
        self._keys_to_exclude = None
        self.unsqueeze_if_oor = unsqueeze_if_oor

    @property
    def keys_to_exclude(self) -> list[NestedKey]:
        if self._keys_to_exclude is None:
            self._keys_to_exclude = [
                key for key in self.in_keys if key != self.out_keys[0]
            ]
        return self._keys_to_exclude

    def _find_in_keys(self):
        """Gathers all the entries from observation spec which shape is 1d."""
        parent = self.parent
        obs_spec = parent.observation_spec
        in_keys = []
        for key, value in obs_spec.items(True, True):
            if len(value.shape) == 1:
                in_keys.append(key)
        return sorted(in_keys, key=_sort_keys)

    def _call(self, next_tensordict: TensorDictBase) -> TensorDictBase:
        if not self._initialized:
            self.in_keys = self._find_in_keys()
            self._initialized = True

        values = [next_tensordict.get(key, None) for key in self.in_keys]
        if any(value is None for value in values):
            raise Exception(
                f"CatTensor failed, as it expected input keys ="
                f" {sorted(self.in_keys, key=_sort_keys)} but got a TensorDict with keys"
                f" {sorted(next_tensordict.keys(include_nested=True), key=_sort_keys)}"
            )
        if self.unsqueeze_if_oor:
            pos_idx = self.dim > 0
            abs_idx = self.dim if pos_idx else -self.dim - 1
            values = [
                v
                if abs_idx < v.ndimension()
                else v.unsqueeze(0)
                if not pos_idx
                else v.unsqueeze(-1)
                for v in values
            ]

        out_tensor = torch.cat(values, dim=self.dim)
        next_tensordict.set(self.out_keys[0], out_tensor)
        if self._del_keys:
            next_tensordict.exclude(*self.keys_to_exclude, inplace=True)
        return next_tensordict

    forward = _call

    def _reset(
        self, tensordict: TensorDictBase, tensordict_reset: TensorDictBase
    ) -> TensorDictBase:
        with _set_missing_tolerance(self, True):
            tensordict_reset = self._call(tensordict_reset)
        return tensordict_reset

    def transform_observation_spec(self, observation_spec: TensorSpec) -> TensorSpec:
        if not self._initialized:
            self.in_keys = self._find_in_keys()
            self._initialized = True

        # check that all keys are in observation_spec
        if len(self.in_keys) > 1 and not isinstance(observation_spec, Composite):
            raise ValueError(
                "CatTensor cannot infer the output observation spec as there are multiple input keys but "
                "only one observation_spec."
            )

        if isinstance(observation_spec, Composite) and len(
            [key for key in self.in_keys if key not in observation_spec.keys(True)]
        ):
            raise ValueError(
                "CatTensor got a list of keys that does not match the keys in observation_spec. "
                "Make sure the environment has an observation_spec attribute that includes all the specs needed for CatTensor."
            )

        if not isinstance(observation_spec, Composite):
            # by def, there must be only one key
            return observation_spec

        keys = [key for key in observation_spec.keys(True, True) if key in self.in_keys]

        sum_shape = sum(
            [
                observation_spec[key].shape[self.dim]
                if observation_spec[key].shape
                else 1
                for key in keys
            ]
        )
        spec0 = observation_spec[keys[0]]
        out_key = self.out_keys[0]
        shape = list(spec0.shape)
        device = spec0.device
        shape[self.dim] = sum_shape
        shape = torch.Size(shape)
        observation_spec[out_key] = Unbounded(
            shape=shape,
            dtype=spec0.dtype,
            device=device,
        )
        if self._del_keys:
            for key in self.keys_to_exclude:
                if key in observation_spec.keys(True):
                    del observation_spec[key]
        return observation_spec

    def __repr__(self) -> str:
        return (
            f"{self.__class__.__name__}(in_keys={self.in_keys}, out_key"
            f"={self.out_keys[0]})"
        )


class UnaryTransform(Transform):
    r"""Applies a unary operation on the specified inputs.

    Args:
        in_keys (sequence of NestedKey): the keys of inputs to the unary operation.
        out_keys (sequence of NestedKey): the keys of the outputs of the unary operation.
        in_keys_inv (sequence of NestedKey, optional): the keys of inputs to the unary operation during inverse call.
        out_keys_inv (sequence of NestedKey, optional): the keys of the outputs of the unary operation durin inverse call.

    Keyword Args:
        fn (Callable[[Any], Tensor | TensorDictBase]): the function to use as the unary operation. If it accepts
            a non-tensor input, it must also accept ``None``.
        inv_fn (Callable[[Any], Any], optional): the function to use as the unary operation during inverse calls.
            If it accepts a non-tensor input, it must also accept ``None``.
            Can be ommitted, in which case :attr:`fn` will be used for inverse maps.
        use_raw_nontensor (bool, optional): if ``False``, data is extracted from
            :class:`~tensordict.NonTensorData`/:class:`~tensordict.NonTensorStack` inputs before ``fn`` is called
            on them. If ``True``, the raw :class:`~tensordict.NonTensorData`/:class:`~tensordict.NonTensorStack`
            inputs are given directly to ``fn``, which must support those
            inputs. Default is ``False``.

    Example:
        >>> from torchrl.envs import GymEnv, UnaryTransform
        >>> env = GymEnv("Pendulum-v1")
        >>> env = env.append_transform(
        ...     UnaryTransform(
        ...         in_keys=["observation"],
        ...         out_keys=["observation_trsf"],
        ...             fn=lambda tensor: str(tensor.numpy().tobytes())))
        >>> env.observation_spec
        Composite(
            observation: BoundedContinuous(
                shape=torch.Size([3]),
                space=ContinuousBox(
                    low=Tensor(shape=torch.Size([3]), device=cpu, dtype=torch.float32, contiguous=True),
                    high=Tensor(shape=torch.Size([3]), device=cpu, dtype=torch.float32, contiguous=True)),
                device=cpu,
                dtype=torch.float32,
                domain=continuous),
            observation_trsf: NonTensor(
                shape=torch.Size([]),
                space=None,
                device=cpu,
                dtype=None,
                domain=None),
            device=None,
            shape=torch.Size([]))
        >>> env.rollout(3)
        TensorDict(
            fields={
                action: Tensor(shape=torch.Size([3, 1]), device=cpu, dtype=torch.float32, is_shared=False),
                done: Tensor(shape=torch.Size([3, 1]), device=cpu, dtype=torch.bool, is_shared=False),
                next: TensorDict(
                    fields={
                        done: Tensor(shape=torch.Size([3, 1]), device=cpu, dtype=torch.bool, is_shared=False),
                        observation: Tensor(shape=torch.Size([3, 3]), device=cpu, dtype=torch.float32, is_shared=False),
                        observation_trsf: NonTensorStack(
                            ["b'\\xbe\\xbc\\x7f?8\\x859=/\\x81\\xbe;'", "b'\\x...,
                            batch_size=torch.Size([3]),
                            device=None),
                        reward: Tensor(shape=torch.Size([3, 1]), device=cpu, dtype=torch.float32, is_shared=False),
                        terminated: Tensor(shape=torch.Size([3, 1]), device=cpu, dtype=torch.bool, is_shared=False),
                        truncated: Tensor(shape=torch.Size([3, 1]), device=cpu, dtype=torch.bool, is_shared=False)},
                    batch_size=torch.Size([3]),
                    device=None,
                    is_shared=False),
                observation: Tensor(shape=torch.Size([3, 3]), device=cpu, dtype=torch.float32, is_shared=False),
                observation_trsf: NonTensorStack(
                    ["b'\\x9a\\xbd\\x7f?\\xb8T8=8.c>'", "b'\\xbe\\xbc\...,
                    batch_size=torch.Size([3]),
                    device=None),
                terminated: Tensor(shape=torch.Size([3, 1]), device=cpu, dtype=torch.bool, is_shared=False),
                truncated: Tensor(shape=torch.Size([3, 1]), device=cpu, dtype=torch.bool, is_shared=False)},
            batch_size=torch.Size([3]),
            device=None,
            is_shared=False)
        >>> env.check_env_specs()
        [torchrl][INFO] check_env_specs succeeded!

    """
    enable_inv_on_reset = True

    def __init__(
        self,
        in_keys: Sequence[NestedKey],
        out_keys: Sequence[NestedKey],
        in_keys_inv: Sequence[NestedKey] | None = None,
        out_keys_inv: Sequence[NestedKey] | None = None,
        *,
        fn: Callable[[Any], Tensor | TensorDictBase],
        inv_fn: Callable[[Any], Any] | None = None,
        use_raw_nontensor: bool = False,
    ):
        super().__init__(
            in_keys=in_keys,
            out_keys=out_keys,
            in_keys_inv=in_keys_inv,
            out_keys_inv=out_keys_inv,
        )
        self._fn = fn
        self._inv_fn = inv_fn
        self._use_raw_nontensor = use_raw_nontensor

    def _apply_transform(self, value):
        if not self._use_raw_nontensor:
            if isinstance(value, NonTensorData):
                if value.dim() == 0:
                    value = value.get("data")
                else:
                    value = value.tolist()
            elif isinstance(value, NonTensorStack):
                value = value.tolist()
        return self._fn(value)

    def _inv_apply_transform(self, state: torch.Tensor) -> torch.Tensor:
        if not self._use_raw_nontensor:
            if isinstance(state, NonTensorData):
                if state.dim() == 0:
                    state = state.get("data")
                else:
                    state = state.tolist()
            elif isinstance(state, NonTensorStack):
                state = state.tolist()
        if self._inv_fn is not None:
            return self._inv_fn(state)
        return self._fn(state)

    def _reset(
        self, tensordict: TensorDictBase, tensordict_reset: TensorDictBase
    ) -> TensorDictBase:
        with _set_missing_tolerance(self, True):
            tensordict_reset = self._call(tensordict_reset)
        return tensordict_reset

    def transform_input_spec(self, input_spec: Composite) -> Composite:
        input_spec = input_spec.clone()

        # Make a generic input from the spec, call the transform with that
        # input, and then generate the output spec from the output.
        zero_input_ = input_spec.zero()
        test_input = zero_input_["full_action_spec"].update(
            zero_input_["full_state_spec"]
        )
        # We use forward and not inv because the spec comes from the base env and
        # we are trying to infer what the spec looks like from the outside.
        for in_key, out_key in _zip_strict(self.in_keys_inv, self.out_keys_inv):
            data = test_input.get(in_key, None)
            if data is not None:
                data = self._apply_transform(data)
                test_input.set(out_key, data)
            elif not self.missing_tolerance:
                raise KeyError(f"'{in_key}' not found in tensordict {test_input}")
        test_output = test_input
        # test_output = self.inv(test_input)
        test_input_spec = make_composite_from_td(
            test_output, unsqueeze_null_shapes=False
        )

        input_spec["full_action_spec"] = self.transform_action_spec(
            input_spec["full_action_spec"],
            test_input_spec,
        )
        if "full_state_spec" in input_spec.keys():
            input_spec["full_state_spec"] = self.transform_state_spec(
                input_spec["full_state_spec"],
                test_input_spec,
            )
        return input_spec

    def transform_output_spec(self, output_spec: Composite) -> Composite:
        output_spec = output_spec.clone()

        # Make a generic input from the spec, call the transform with that
        # input, and then generate the output spec from the output.
        zero_input_ = output_spec.zero()
        test_input = (
            zero_input_["full_observation_spec"]
            .update(zero_input_["full_reward_spec"])
            .update(zero_input_["full_done_spec"])
        )
        test_output = self.forward(test_input)
        test_output_spec = make_composite_from_td(
            test_output, unsqueeze_null_shapes=False
        )

        output_spec["full_observation_spec"] = self.transform_observation_spec(
            output_spec["full_observation_spec"],
            test_output_spec,
        )
        if "full_reward_spec" in output_spec.keys():
            output_spec["full_reward_spec"] = self.transform_reward_spec(
                output_spec["full_reward_spec"],
                test_output_spec,
            )
        if "full_done_spec" in output_spec.keys():
            output_spec["full_done_spec"] = self.transform_done_spec(
                output_spec["full_done_spec"],
                test_output_spec,
            )
        return output_spec

    def _transform_spec(
        self, spec: TensorSpec, test_output_spec: TensorSpec, inverse: bool = False
    ) -> TensorSpec:
        if not isinstance(spec, Composite):
            raise TypeError(f"{self}: Only specs of type Composite can be transformed")

        spec_keys = set(spec.keys(include_nested=True))

        iterator = (
            zip(self.in_keys, self.out_keys)
            if not inverse
            else zip(self.in_keys_inv, self.out_keys_inv)
        )
        for in_key, out_key in iterator:
            if in_key in spec_keys:
                spec.set(out_key, test_output_spec[out_key])
        return spec

    def transform_observation_spec(
        self, observation_spec: TensorSpec, test_output_spec: TensorSpec
    ) -> TensorSpec:
        return self._transform_spec(observation_spec, test_output_spec)

    def transform_reward_spec(
        self, reward_spec: TensorSpec, test_output_spec: TensorSpec
    ) -> TensorSpec:
        return self._transform_spec(reward_spec, test_output_spec)

    def transform_done_spec(
        self, done_spec: TensorSpec, test_output_spec: TensorSpec
    ) -> TensorSpec:
        return self._transform_spec(done_spec, test_output_spec)

    def transform_action_spec(
        self, action_spec: TensorSpec, test_input_spec: TensorSpec
    ) -> TensorSpec:
        return self._transform_spec(action_spec, test_input_spec, inverse=True)

    def transform_state_spec(
        self, state_spec: TensorSpec, test_input_spec: TensorSpec
    ) -> TensorSpec:
        return self._transform_spec(state_spec, test_input_spec, inverse=True)


class Hash(UnaryTransform):
    r"""Adds a hash value to a tensordict.

    Args:
        in_keys (sequence of NestedKey): the keys of the values to hash.
        out_keys (sequence of NestedKey): the keys of the resulting hashes.
        in_keys_inv (sequence of NestedKey, optional): the keys of the values to hash during inv call.
        out_keys_inv (sequence of NestedKey, optional): the keys of the resulting hashes during inv call.

    Keyword Args:
        hash_fn (Callable, optional): the hash function to use. The function
            signature must be
            ``(input: Any, seed: Any | None) -> torch.Tensor``.
            ``seed`` is only used if this transform is initialized with the
            ``seed`` argument.  Default is ``Hash.reproducible_hash``.
        seed (optional): seed to use for the hash function, if it requires one.
        use_raw_nontensor (bool, optional): if ``False``, data is extracted from
            :class:`~tensordict.NonTensorData`/:class:`~tensordict.NonTensorStack` inputs before ``fn`` is called
            on them. If ``True``, the raw :class:`~tensordict.NonTensorData`/:class:`~tensordict.NonTensorStack`
            inputs are given directly to ``fn``, which must support those
            inputs. Default is ``False``.
        repertoire (Dict[Tuple[int], Any], optional): If given, this dict stores
            the inverse mappings from hashes to inputs. This repertoire isn't
            copied, so it can be modified in the same workspace after the
            transform instantiation and these modifications will be reflected in
            the map. Missing hashes will be mapped to ``None``. Default: ``None``

        >>> from torchrl.envs import GymEnv, UnaryTransform, Hash
        >>> env = GymEnv("Pendulum-v1")
        >>> # Add a string output
        >>> env = env.append_transform(
        ...     UnaryTransform(
        ...         in_keys=["observation"],
        ...         out_keys=["observation_str"],
        ...             fn=lambda tensor: str(tensor.numpy().tobytes())))
        >>> # process the string output
        >>> env = env.append_transform(
        ...     Hash(
        ...         in_keys=["observation_str"],
        ...         out_keys=["observation_hash"],)
        ... )
        >>> env.observation_spec
        Composite(
            observation: BoundedContinuous(
                shape=torch.Size([3]),
                space=ContinuousBox(
                    low=Tensor(shape=torch.Size([3]), device=cpu, dtype=torch.float32, contiguous=True),
                    high=Tensor(shape=torch.Size([3]), device=cpu, dtype=torch.float32, contiguous=True)),
                device=cpu,
                dtype=torch.float32,
                domain=continuous),
            observation_str: NonTensor(
                shape=torch.Size([]),
                space=None,
                device=cpu,
                dtype=None,
                domain=None),
            observation_hash: UnboundedDiscrete(
                shape=torch.Size([32]),
                space=ContinuousBox(
                    low=Tensor(shape=torch.Size([32]), device=cpu, dtype=torch.uint8, contiguous=True),
                    high=Tensor(shape=torch.Size([32]), device=cpu, dtype=torch.uint8, contiguous=True)),
                device=cpu,
                dtype=torch.uint8,
                domain=discrete),
            device=None,
            shape=torch.Size([]))
        >>> env.rollout(3)
        TensorDict(
            fields={
                action: Tensor(shape=torch.Size([3, 1]), device=cpu, dtype=torch.float32, is_shared=False),
                done: Tensor(shape=torch.Size([3, 1]), device=cpu, dtype=torch.bool, is_shared=False),
                next: TensorDict(
                    fields={
                        done: Tensor(shape=torch.Size([3, 1]), device=cpu, dtype=torch.bool, is_shared=False),
                        observation: Tensor(shape=torch.Size([3, 3]), device=cpu, dtype=torch.float32, is_shared=False),
                        observation_hash: Tensor(shape=torch.Size([3, 32]), device=cpu, dtype=torch.uint8, is_shared=False),
                        observation_str: NonTensorStack(
                            ["b'g\\x08\\x8b\\xbexav\\xbf\\x00\\xee(>'", "b'\\x...,
                            batch_size=torch.Size([3]),
                            device=None),
                        reward: Tensor(shape=torch.Size([3, 1]), device=cpu, dtype=torch.float32, is_shared=False),
                        terminated: Tensor(shape=torch.Size([3, 1]), device=cpu, dtype=torch.bool, is_shared=False),
                        truncated: Tensor(shape=torch.Size([3, 1]), device=cpu, dtype=torch.bool, is_shared=False)},
                    batch_size=torch.Size([3]),
                    device=None,
                    is_shared=False),
                observation: Tensor(shape=torch.Size([3, 3]), device=cpu, dtype=torch.float32, is_shared=False),
                observation_hash: Tensor(shape=torch.Size([3, 32]), device=cpu, dtype=torch.uint8, is_shared=False),
                observation_str: NonTensorStack(
                    ["b'\\xb5\\x17\\x8f\\xbe\\x88\\xccu\\xbf\\xc0Vr?'"...,
                    batch_size=torch.Size([3]),
                    device=None),
                terminated: Tensor(shape=torch.Size([3, 1]), device=cpu, dtype=torch.bool, is_shared=False),
                truncated: Tensor(shape=torch.Size([3, 1]), device=cpu, dtype=torch.bool, is_shared=False)},
            batch_size=torch.Size([3]),
            device=None,
            is_shared=False)
        >>> env.check_env_specs()
        [torchrl][INFO] check_env_specs succeeded!
    """

    def __init__(
        self,
        in_keys: Sequence[NestedKey],
        out_keys: Sequence[NestedKey],
        in_keys_inv: Sequence[NestedKey] = None,
        out_keys_inv: Sequence[NestedKey] = None,
        *,
        hash_fn: Callable = None,
        seed: Any | None = None,
        use_raw_nontensor: bool = False,
        repertoire: tuple[tuple[int], Any] = None,
    ):
        if hash_fn is None:
            hash_fn = Hash.reproducible_hash

        if repertoire is None and in_keys_inv is not None and len(in_keys_inv) > 0:
            self._repertoire = {}
        else:
            self._repertoire = repertoire

        self._seed = seed
        self._hash_fn = hash_fn
        super().__init__(
            in_keys=in_keys,
            out_keys=out_keys,
            in_keys_inv=in_keys_inv,
            out_keys_inv=out_keys_inv,
            fn=self.call_hash_fn,
            inv_fn=self.get_input_from_hash,
            use_raw_nontensor=use_raw_nontensor,
        )

    def state_dict(self, *args, destination=None, prefix="", keep_vars=False):
        return {"_repertoire": self._repertoire}

    @classmethod
    def hash_to_repertoire_key(cls, hash_tensor):
        if isinstance(hash_tensor, torch.Tensor):
            if hash_tensor.dim() == 0:
                return hash_tensor.tolist()
            return tuple(cls.hash_to_repertoire_key(t) for t in hash_tensor.tolist())
        elif isinstance(hash_tensor, list):
            return tuple(cls.hash_to_repertoire_key(t) for t in hash_tensor)
        else:
            return hash_tensor

    def get_input_from_hash(self, hash_tensor) -> Any:
        """Look up the input that was given for a particular hash output.

        This feature is only available if, during initialization, either the
        :arg:`repertoire` argument was given or both the :arg:`in_keys_inv` and
        :arg:`out_keys_inv` arguments were given.

        Args:
            hash_tensor (Tensor): The hash output.

        Returns:
            Any: The input that the hash was generated from.
        """
        if self._repertoire is None:
            raise RuntimeError(
                "An inverse transform was queried but the repertoire is None."
            )
        return self._repertoire[self.hash_to_repertoire_key(hash_tensor)]

    def call_hash_fn(self, value):
        if self._seed is None:
            hash_tensor = self._hash_fn(value)
        else:
            hash_tensor = self._hash_fn(value, self._seed)
        if not torch.is_tensor(hash_tensor):
            raise ValueError(
                f"Hash function must return a tensor, but got {type(hash_tensor)}"
            )
        if self._repertoire is not None:
            self._repertoire[self.hash_to_repertoire_key(hash_tensor)] = copy(value)
        return hash_tensor

    @classmethod
    def reproducible_hash(cls, string, seed=None):
        """Creates a reproducible 256-bit hash from a string using a seed.

        Args:
            string (str or None): The input string. If ``None``, null string ``""`` is used.
            seed (str, optional): The seed value. Default is ``None``.

        Returns:
            Tensor: Shape ``(32,)`` with dtype ``torch.uint8``.
        """
        if string is None:
            string = ""

        # Prepend the seed to the string
        if seed is not None:
            seeded_string = seed + string
        else:
            seeded_string = str(string)

        # Create a new SHA-256 hash object
        hash_object = hashlib.sha256()

        # Update the hash object with the seeded string
        hash_object.update(seeded_string.encode("utf-8"))

        # Get the hash value as bytes
        hash_bytes = bytearray(hash_object.digest())

        return torch.frombuffer(hash_bytes, dtype=torch.uint8)


class Tokenizer(UnaryTransform):
    r"""Applies a tokenization operation on the specified inputs.

    Args:
        in_keys (sequence of NestedKey): the keys of inputs to the tokenization operation.
        out_keys (sequence of NestedKey): the keys of the outputs of the tokenization operation.
        in_keys_inv (sequence of NestedKey, optional): the keys of inputs to the tokenization operation during inverse call.
        out_keys_inv (sequence of NestedKey, optional): the keys of the outputs of the tokenization operation during inverse call.

    Keyword Args:
        tokenizer (transformers.PretrainedTokenizerBase or str, optional): the tokenizer to use. If ``None``,
            "bert-base-uncased" will be used by default. If a string is provided, it should be the name of a
            pre-trained tokenizer.
        use_raw_nontensor (bool, optional): if ``False``, data is extracted from
            :class:`~tensordict.NonTensorData`/:class:`~tensordict.NonTensorStack` inputs before the tokenization
            function is called on them. If ``True``, the raw :class:`~tensordict.NonTensorData`/:class:`~tensordict.NonTensorStack`
            inputs are given directly to the tokenization function, which must support those inputs. Default is ``False``.
        additional_tokens (List[str], optional): list of additional tokens to add to the tokenizer's vocabulary.

    .. note:: This transform can be used both to transform output strings into tokens and to transform back tokenized
        actions or states into strings. If the environment has a string state-spec, the transformed version will have
        a tokenized state-spec. If it is a string action spec, it will result in a tokenized action spec.

    """

    def __init__(
        self,
        in_keys: Sequence[NestedKey] | None = None,
        out_keys: Sequence[NestedKey] | None = None,
        in_keys_inv: Sequence[NestedKey] | None = None,
        out_keys_inv: Sequence[NestedKey] | None = None,
        *,
        tokenizer: transformers.PretrainedTokenizerBase = None,  # noqa: F821
        use_raw_nontensor: bool = False,
        additional_tokens: list[str] | None = None,
        skip_special_tokens: bool = True,
        add_special_tokens: bool = False,
        padding: bool = True,
        max_length: int | None = None,
        return_attention_mask: bool = True,
        missing_tolerance: bool = True,
        call_before_reset: bool = False,
    ):
        if tokenizer is None:
            from transformers import AutoTokenizer

            tokenizer = AutoTokenizer.from_pretrained("google-bert/bert-base-uncased")
        elif isinstance(tokenizer, str):
            from transformers import AutoTokenizer

            tokenizer = AutoTokenizer.from_pretrained(tokenizer)

        self.tokenizer = tokenizer
        self.add_special_tokens = add_special_tokens
        self.skip_special_tokens = skip_special_tokens
        self.padding = padding
        self.max_length = max_length
        self.return_attention_mask = return_attention_mask
        self.call_before_reset = call_before_reset
        if additional_tokens:
            self.tokenizer.add_tokens(additional_tokens)
        super().__init__(
            in_keys=in_keys,
            out_keys=out_keys,
            in_keys_inv=in_keys_inv,
            out_keys_inv=out_keys_inv,
            fn=self.call_tokenizer_fn,
            inv_fn=self.call_tokenizer_inv_fn,
            use_raw_nontensor=use_raw_nontensor,
        )
        self._missing_tolerance = missing_tolerance

    @property
    def device(self) -> torch.device | None:
        if "_device" in self.__dict__:
            return self._device
        parent = self.parent
        if parent is None:
            return None
        device = parent.device
        self._device = device
        return device

    def _call(self, next_tensordict: TensorDictBase) -> TensorDictBase:
        # Specialized for attention mask
        for in_key, out_key in _zip_strict(self.in_keys, self.out_keys):
            value = next_tensordict.get(in_key, default=None)
            if value is not None:
                observation = self._apply_transform(value)
                if self.return_attention_mask:
                    observation, attention_mask = observation
                    next_tensordict.set(
                        _replace_last(out_key, "attention_mask"),
                        attention_mask,
                    )
                next_tensordict.set(
                    out_key,
                    observation,
                )
            elif (
                self.missing_tolerance
                and self.return_attention_mask
                and out_key in next_tensordict.keys(True)
            ):
                attention_key = _replace_last(out_key, "attention_mask")
                if attention_key not in next_tensordict:
                    next_tensordict[attention_key] = torch.ones_like(
                        next_tensordict.get(out_key)
                    )
            elif not self.missing_tolerance:
                raise KeyError(
                    f"{self}: '{in_key}' not found in tensordict {next_tensordict}"
                )
        return next_tensordict

    @dispatch(source="in_keys", dest="out_keys")
    def forward(self, tensordict: TensorDictBase) -> TensorDictBase:
        for in_key, out_key in _zip_strict(self.in_keys, self.out_keys):
            data = tensordict.get(in_key, None)
            if data is not None:
                data = self._apply_transform(data)
                if self.return_attention_mask:
                    data, attention_mask = data
                    tensordict.set(
                        _replace_last(out_key, "attention_mask"),
                        attention_mask,
                    )
                tensordict.set(out_key, data)
            elif not self.missing_tolerance:
                raise KeyError(f"'{in_key}' not found in tensordict {tensordict}")
        return tensordict

    def _reset_env_preprocess(self, tensordict: TensorDictBase) -> TensorDictBase:
        if self.call_before_reset:
            with _set_missing_tolerance(self, True):
                tensordict = self._call(tensordict)
        return tensordict

    def _reset(
        self, tensordict: TensorDictBase, tensordict_reset: TensorDictBase
    ) -> TensorDictBase:
        if self.call_before_reset:
            return tensordict_reset
        return super()._reset(tensordict, tensordict_reset)

    def call_tokenizer_fn(self, value: str | list[str]):
        device = self.device
        kwargs = {"add_special_tokens": self.add_special_tokens}
        if self.max_length is not None:
            kwargs["padding"] = "max_length"
            kwargs["max_length"] = self.max_length
        if isinstance(value, str):
            out = self.tokenizer.encode(value, return_tensors="pt", **kwargs)[0]
            # TODO: incorporate attention mask
            if self.return_attention_mask:
                attention_mask = torch.ones_like(out, dtype=torch.int64)
        else:
            kwargs["padding"] = (
                self.padding if self.max_length is None else "max_length"
            )
            kwargs["return_attention_mask"] = self.return_attention_mask
            # kwargs["return_token_type_ids"] = False
            out = self.tokenizer.batch_encode_plus(value, return_tensors="pt", **kwargs)
            if self.return_attention_mask:
                attention_mask = out["attention_mask"]
            out = out["input_ids"]

        if device is not None and out.device != device:
            out = out.to(device)
            if self.return_attention_mask:
                attention_mask = attention_mask.to(device)
        if self.return_attention_mask:
            return out, attention_mask
        return out

    def _inv_call(self, tensordict: TensorDictBase) -> TensorDictBase:
        # Override _inv_call to account for ragged dims
        if not self.in_keys_inv:
            return tensordict
        for in_key, out_key in _zip_strict(self.in_keys_inv, self.out_keys_inv):
            data = tensordict.get(out_key, None, as_padded_tensor=True)
            if data is not None:
                item = self._inv_apply_transform(data)
                tensordict.set(in_key, item)
            elif not self.missing_tolerance:
                raise KeyError(f"'{out_key}' not found in tensordict {tensordict}")
        return tensordict

    def call_tokenizer_inv_fn(self, value: Tensor):
        if value.ndim == 1:
            out = self.tokenizer.decode(
                value.int(), skip_special_tokens=self.skip_special_tokens
            )
        else:
            out = self.tokenizer.batch_decode(
                value.int(), skip_special_tokens=self.skip_special_tokens
            )
        device = self._str_device
        if isinstance(out, list):
            result = NonTensorStack(*out)
            if device:
                result = result.to(device)
            return result
        return NonTensorData(out, device=device)

    @property
    def _str_device(self):
        parent = self.parent
        if parent is None:
            return None
        if self.in_keys:
            in_key = self.in_keys[0]
        elif self.in_keys_inv:
            in_key = self.in_keys_inv[0]
        else:
            return None
        if in_key in parent.observation_keys:
            return parent.full_observation_spec[in_key].device
        if in_key in parent.action_keys:
            return parent.full_action_spec[in_key].device
        if in_key in parent.state_keys:
            return parent.full_state_spec[in_key].device
        return None

    def transform_input_spec(self, input_spec: Composite) -> Composite:
        # We need to cap the spec to generate valid random strings
        for in_key, out_key in _zip_strict(self.in_keys_inv, self.out_keys_inv):
            if in_key in input_spec["full_state_spec"].keys(True, True):
                spec = input_spec["full_state_spec"]
            elif in_key in input_spec["full_action_spec"].keys(False, True):
                spec = input_spec["full_action_spec"]
            else:
                raise KeyError(
                    f"The input keys {in_key} wasn't found in the env input specs."
                )
            local_spec = spec.pop(in_key)
            local_dtype = local_spec.dtype
            if local_dtype is None or local_dtype.is_floating_point:
                local_dtype = torch.int64
            new_shape = spec.shape
            if self.max_length is None:
                # Then we can't tell what the shape will be
                new_shape = new_shape + torch.Size((-1,))
            else:
                new_shape = new_shape + torch.Size((self.max_length,))
            spec[out_key] = Bounded(
                0,
                self.tokenizer.vocab_size,
                shape=new_shape,
                device=local_spec.device,
                dtype=local_dtype,
            )
        return input_spec

    transform_output_spec = Transform.transform_output_spec
    transform_reward_spec = Transform.transform_reward_spec
    transform_done_spec = Transform.transform_done_spec

    def transform_observation_spec(self, observation_spec: TensorSpec) -> TensorSpec:
        attention_mask_keys = set()
        for in_key, out_key in _zip_strict(self.in_keys, self.out_keys):
            new_shape = observation_spec.shape + torch.Size((-1,))
            try:
                in_spec = observation_spec[in_key]
                obs_dtype = in_spec.dtype
                device = in_spec.device
            except KeyError:
                # In some cases (eg, the tokenizer is applied during reset on data that
                #  originates from a dataloader) we don't have an in_spec
                in_spec = None
                obs_dtype = None
                device = observation_spec.device
            if obs_dtype is None or obs_dtype.is_floating_point:
                obs_dtype = torch.int64
            observation_spec[out_key] = Bounded(
                0,
                self.tokenizer.vocab_size,
                shape=new_shape,
                device=device,
                dtype=obs_dtype,
            )
            if self.return_attention_mask:
                attention_mask_key = _replace_last(out_key, "attention_mask")
                if attention_mask_key in attention_mask_keys:
                    raise KeyError(
                        "Conflicting attention_mask keys. Make sure the token tensors are "
                        "nested at different places in the tensordict such that `(*root, 'attention_mask')` "
                        "entries are unique."
                    )
                attention_mask_keys.add(attention_mask_key)
                attention_dtype = obs_dtype
                if attention_dtype is None or attention_dtype.is_floating_point:
                    attention_dtype = torch.int64
                observation_spec[attention_mask_key] = Bounded(
                    0,
                    2,
                    shape=new_shape,
                    device=device,
                    dtype=attention_dtype,
                )
        return observation_spec


class Stack(Transform):
    """Stacks tensors and tensordicts.

    Concatenates a sequence of tensors or tensordicts along a new dimension.
    The tensordicts or tensors under ``in_keys`` must all have the same shapes.

    This transform only stacks the inputs into one output key. Stacking multiple
    groups of input keys into different output keys requires multiple
    transforms.

    This transform can be useful for environments that have multiple agents with
    identical specs under different keys. The specs and tensordicts for the
    agents can be stacked together under a shared key, in order to run MARL
    algorithms that expect the tensors for observations, rewards, etc. to
    contain batched data for all the agents.

    Args:
        in_keys (sequence of NestedKey): keys to be stacked.
        out_key (NestedKey): key of the resulting stacked entry.
        in_key_inv (NestedKey, optional): key to unstack during :meth:`~.inv`
            calls. Default is ``None``.
        out_keys_inv (sequence of NestedKey, optional): keys of the resulting
            unstacked entries after :meth:`~.inv` calls. Default is ``None``.
        dim (int, optional): dimension to insert. Default is ``-1``.
        allow_positive_dim (bool, optional): if ``True``, positive dimensions
            are accepted.  Defaults to ``False``, ie. non-negative dimensions are
            not permitted.

    Keyword Args:
        del_keys (bool, optional): if ``True``, the input values will be deleted
            after stacking. Default is ``True``.

    Examples:
        >>> import torch
        >>> from tensordict import TensorDict
        >>> from torchrl.envs import Stack
        >>> td = TensorDict({"key1": torch.zeros(3), "key2": torch.ones(3)}, [])
        >>> td
        TensorDict(
            fields={
                key1: Tensor(shape=torch.Size([3]), device=cpu, dtype=torch.float32, is_shared=False),
                key2: Tensor(shape=torch.Size([3]), device=cpu, dtype=torch.float32, is_shared=False)},
            batch_size=torch.Size([]),
            device=None,
            is_shared=False)
        >>> transform = Stack(in_keys=["key1", "key2"], out_key="out", dim=-2)
        >>> transform(td)
        TensorDict(
            fields={
                out: Tensor(shape=torch.Size([2, 3]), device=cpu, dtype=torch.float32, is_shared=False)},
            batch_size=torch.Size([]),
            device=None,
            is_shared=False)
        >>> td["out"]
        tensor([[0., 0., 0.],
                [1., 1., 1.]])

        >>> agent_0 = TensorDict({"obs": torch.rand(4, 5), "reward": torch.zeros(1)})
        >>> agent_1 = TensorDict({"obs": torch.rand(4, 5), "reward": torch.zeros(1)})
        >>> td = TensorDict({"agent_0": agent_0, "agent_1": agent_1})
        >>> transform = Stack(in_keys=["agent_0", "agent_1"], out_key="agents")
        >>> transform(td)
        TensorDict(
            fields={
                agents: TensorDict(
                    fields={
                        obs: Tensor(shape=torch.Size([2, 4, 5]), device=cpu, dtype=torch.float32, is_shared=False),
                        reward: Tensor(shape=torch.Size([2, 1]), device=cpu, dtype=torch.float32, is_shared=False)},
                    batch_size=torch.Size([2]),
                    device=None,
                    is_shared=False)},
            batch_size=torch.Size([]),
            device=None,
            is_shared=False)
    """

    invertible = True

    def __init__(
        self,
        in_keys: Sequence[NestedKey],
        out_key: NestedKey,
        in_key_inv: NestedKey | None = None,
        out_keys_inv: Sequence[NestedKey] | None = None,
        dim: int = -1,
        allow_positive_dim: bool = False,
        *,
        del_keys: bool = True,
    ):
        if not allow_positive_dim and dim >= 0:
            raise ValueError(
                "dim should be negative to accommodate for envs of different "
                "batch_sizes. If you need dim to be positive, set "
                "allow_positive_dim=True."
            )

        if in_key_inv is None and out_keys_inv is not None:
            raise ValueError("out_keys_inv was specified, but in_key_inv was not")
        elif in_key_inv is not None and out_keys_inv is None:
            raise ValueError("in_key_inv was specified, but out_keys_inv was not")

        super().__init__(
            in_keys=in_keys,
            out_keys=[out_key],
            in_keys_inv=None if in_key_inv is None else [in_key_inv],
            out_keys_inv=out_keys_inv,
        )

        for in_key in self.in_keys:
            if len(in_key) == len(self.out_keys[0]):
                if all(k1 == k2 for k1, k2 in zip(in_key, self.out_keys[0])):
                    raise ValueError(f"{self}: out_key cannot be in in_keys")
        parent_keys = []
        for key in self.in_keys:
            if isinstance(key, (list, tuple)):
                for parent_level in range(1, len(key)):
                    parent_key = tuple(key[:-parent_level])
                    if parent_key not in parent_keys:
                        parent_keys.append(parent_key)
        self._maybe_del_parent_keys = sorted(parent_keys, key=len, reverse=True)
        self.dim = dim
        self._del_keys = del_keys
        self._keys_to_exclude = None

    def _call(self, next_tensordict: TensorDictBase) -> TensorDictBase:
        values = []
        for in_key in self.in_keys:
            value = next_tensordict.get(in_key, default=None)
            if value is not None:
                values.append(value)
            elif not self.missing_tolerance:
                raise KeyError(
                    f"{self}: '{in_key}' not found in tensordict {next_tensordict}"
                )

        out_tensor = torch.stack(values, dim=self.dim)
        next_tensordict.set(self.out_keys[0], out_tensor)
        if self._del_keys:
            next_tensordict.exclude(*self.in_keys, inplace=True)
            for parent_key in self._maybe_del_parent_keys:
                if len(next_tensordict[parent_key].keys()) == 0:
                    next_tensordict.exclude(parent_key, inplace=True)
        return next_tensordict

    forward = _call

    def _inv_call(self, tensordict: TensorDictBase) -> TensorDictBase:
        if len(self.in_keys_inv) == 0:
            return tensordict

        if self.in_keys_inv[0] not in tensordict.keys(include_nested=True):
            return tensordict
        values = torch.unbind(tensordict[self.in_keys_inv[0]], dim=self.dim)
        for value, out_key_inv in _zip_strict(values, self.out_keys_inv):
            tensordict = tensordict.set(out_key_inv, value)
        return tensordict.exclude(self.in_keys_inv[0])

    def _reset(
        self, tensordict: TensorDictBase, tensordict_reset: TensorDictBase
    ) -> TensorDictBase:
        with _set_missing_tolerance(self, True):
            tensordict_reset = self._call(tensordict_reset)
        return tensordict_reset

    def _transform_spec(self, spec: TensorSpec) -> TensorSpec:
        if not isinstance(spec, Composite):
            raise TypeError(f"{self}: Only specs of type Composite can be transformed")

        spec_keys = spec.keys(include_nested=True)
        keys_to_stack = [key for key in spec_keys if key in self.in_keys]
        specs_to_stack = [spec[key] for key in keys_to_stack]

        if len(specs_to_stack) == 0:
            return spec

        stacked_specs = torch.stack(specs_to_stack, dim=self.dim)
        spec.set(self.out_keys[0], stacked_specs)

        if self._del_keys:
            for key in keys_to_stack:
                del spec[key]
            for parent_key in self._maybe_del_parent_keys:
                if len(spec[parent_key]) == 0:
                    del spec[parent_key]

        return spec

    def transform_input_spec(self, input_spec: TensorSpec) -> TensorSpec:
        self._transform_spec(input_spec["full_state_spec"])
        self._transform_spec(input_spec["full_action_spec"])
        return input_spec

    def transform_observation_spec(self, observation_spec: TensorSpec) -> TensorSpec:
        return self._transform_spec(observation_spec)

    def transform_reward_spec(self, reward_spec: TensorSpec) -> TensorSpec:
        return self._transform_spec(reward_spec)

    def transform_done_spec(self, done_spec: TensorSpec) -> TensorSpec:
        return self._transform_spec(done_spec)

    def __repr__(self) -> str:
        return (
            f"{self.__class__.__name__}("
            f"in_keys={self.in_keys}, "
            f"out_key={self.out_keys[0]}, "
            f"dim={self.dim}"
            ")"
        )


class DiscreteActionProjection(Transform):
    """Projects discrete actions from a high dimensional space to a low dimensional space.

    Given a discrete action (from 1 to N) encoded as a one-hot vector and a
    maximum action index num_actions (with num_actions < N), transforms the action such that
    action_out is at most num_actions.

    If the input action is > num_actions, it is being replaced by a random value
    between 0 and num_actions-1. Otherwise the same action is kept.
    This is intended to be used with policies applied over multiple discrete
    control environments with different action space.

    A call to DiscreteActionProjection.forward (eg from a replay buffer or in a
    sequence of nn.Modules) will call the transform num_actions_effective -> max_actions
    on the :obj:`"in_keys"`, whereas a call to _call will be ignored. Indeed,
    transformed envs are instructed to update the input keys only for the inner
    base_env, but the original input keys will remain unchanged.

    Args:
        num_actions_effective (int): max number of action considered.
        max_actions (int): maximum number of actions that this module can read.
        action_key (NestedKey, optional): key name of the action. Defaults to "action".
        include_forward (bool, optional): if ``True``, a call to forward will also
            map the action from one domain to the other when the module is called
            by a replay buffer or an nn.Module chain. Defaults to `True`.

    Examples:
        >>> torch.manual_seed(0)
        >>> N = 3
        >>> M = 2
        >>> action = torch.zeros(N, dtype=torch.long)
        >>> action[-1] = 1
        >>> td = TensorDict({"action": action}, [])
        >>> transform = DiscreteActionProjection(num_actions_effective=M, max_actions=N)
        >>> _ = transform.inv(td)
        >>> print(td.get("action"))
        tensor([1])
    """

    def __init__(
        self,
        num_actions_effective: int,
        max_actions: int,
        action_key: NestedKey = "action",
        include_forward: bool = True,
    ):
        in_keys_inv = [action_key]
        if include_forward:
            in_keys = in_keys_inv
        else:
            in_keys = []
        if in_keys_inv is None:
            in_keys_inv = []
        super().__init__(
            in_keys=in_keys,
            out_keys=copy(in_keys),
            in_keys_inv=in_keys_inv,
            out_keys_inv=copy(in_keys_inv),
        )
        self.num_actions_effective = num_actions_effective
        self.max_actions = max_actions
        if max_actions < num_actions_effective:
            raise RuntimeError(
                "The `max_actions` int must be greater or equal to `num_actions_effective`."
            )

    def _call(self, next_tensordict: TensorDictBase) -> TensorDictBase:
        # We don't do anything here because the action is modified by the inv
        # method but we don't need to map it back as it won't be updated in the original
        # tensordict
        return next_tensordict

    def _apply_transform(self, action: torch.Tensor) -> torch.Tensor:
        # We still need to code the forward transform for replay buffers and models
        action = action.argmax(-1)  # bool to int
        action = nn.functional.one_hot(action, self.max_actions)
        return action

    def _inv_apply_transform(self, action: torch.Tensor) -> torch.Tensor:
        if action.shape[-1] != self.max_actions:
            raise RuntimeError(
                f"action.shape[-1]={action.shape[-1]} must match self.max_actions={self.max_actions}."
            )
        action = action.long().argmax(-1)  # bool to int
        idx = action >= self.num_actions_effective
        if idx.any():
            action[idx] = torch.randint(self.num_actions_effective, (idx.sum(),))
        action = nn.functional.one_hot(action, self.num_actions_effective)
        return action

    def transform_input_spec(self, input_spec: Composite):
        input_spec = input_spec.clone()
        for key in input_spec["full_action_spec"].keys(True, True):
            key = ("full_action_spec", key)
            break
        else:
            raise KeyError("key not found in action_spec.")
        input_spec[key] = OneHot(
            self.max_actions,
            shape=(*input_spec[key].shape[:-1], self.max_actions),
            device=input_spec.device,
            dtype=input_spec[key].dtype,
        )
        return input_spec

    def __repr__(self) -> str:
        return (
            f"{self.__class__.__name__}(num_actions_effective={self.num_actions_effective}, max_actions={self.max_actions}, "
            f"in_keys_inv={self.in_keys_inv})"
        )


class FrameSkipTransform(Transform):
    """A frame-skip transform.

    This transform applies the same action repeatedly in the parent environment,
    which improves stability on certain training sota-implementations.

    Args:
        frame_skip (int, optional): a positive integer representing the number
            of frames during which the same action must be applied.

    """

    def __init__(self, frame_skip: int = 1):
        super().__init__()
        if frame_skip < 1:
            raise ValueError("frame_skip should have a value greater or equal to one.")
        self.frame_skip = frame_skip

    def _step(
        self, tensordict: TensorDictBase, next_tensordict: TensorDictBase
    ) -> TensorDictBase:
        parent = self.parent
        if parent is None:
            raise RuntimeError("parent not found for FrameSkipTransform")
        reward_key = parent.reward_key
        reward = next_tensordict.get(reward_key)
        for _ in range(self.frame_skip - 1):
            next_tensordict = parent._step(tensordict)
            reward = reward + next_tensordict.get(reward_key)
        return next_tensordict.set(reward_key, reward)

    def forward(self, tensordict):
        raise RuntimeError(
            "FrameSkipTransform can only be used when appended to a transformed env."
        )


class NoopResetEnv(Transform):
    """Runs a series of random actions when an environment is reset.

    Args:
        env (EnvBase): env on which the random actions have to be
            performed. Can be the same env as the one provided to the
            TransformedEnv class
        noops (int, optional): upper-bound on the number of actions
            performed after reset. Default is `30`.
            If noops is too high such that it results in the env being
            done or truncated before the all the noops are applied,
            in multiple trials, the transform raises a RuntimeError.
        random (bool, optional): if False, the number of random ops will
            always be equal to the noops value. If True, the number of
            random actions will be randomly selected between 0 and noops.
            Default is `True`.

    """

    def __init__(self, noops: int = 30, random: bool = True):
        """Sample initial states by taking random number of no-ops on reset."""
        super().__init__()
        self.noops = noops
        self.random = random

    @property
    def base_env(self):
        return self.parent

    def _reset(
        self, tensordict: TensorDictBase, tensordict_reset: TensorDictBase
    ) -> TensorDictBase:
        """Do no-op action for a number of steps in [1, noop_max]."""
        parent = self.parent
        if parent is None:
            raise RuntimeError(
                "NoopResetEnv.parent not found. Make sure that the parent is set."
            )
        # Merge the two tensordicts
        tensordict = parent._reset_proc_data(tensordict.clone(False), tensordict_reset)
        # check that there is a single done state -- behavior is undefined for multiple dones
        done_keys = parent.done_keys
        reward_key = parent.reward_key
        if parent.batch_size.numel() > 1:
            raise ValueError(
                "The parent environment batch-size is non-null. "
                "NoopResetEnv is designed to work on single env instances, as partial reset "
                "is currently not supported. If you feel like this is a missing feature, submit "
                "an issue on TorchRL github repo. "
                "In case you are trying to use NoopResetEnv over a batch of environments, know "
                "that you can have a transformed batch of transformed envs, such as: "
                "`TransformedEnv(ParallelEnv(3, lambda: TransformedEnv(MyEnv(), NoopResetEnv(3))), OtherTransform())`."
            )

        noops = (
            self.noops if not self.random else torch.randint(self.noops, (1,)).item()
        )

        trial = 0
        while trial <= _MAX_NOOPS_TRIALS:
            i = 0

            while i < noops:
                i += 1
                tensordict = parent.rand_step(tensordict)
                reset = False
                # if any of the done_keys is True, we break
                for done_key in done_keys:
                    done = tensordict.get(("next", done_key))
                    if done.numel() > 1:
                        raise ValueError(
                            f"{type(self)} only supports scalar done states."
                        )
                    if done:
                        reset = True
                        break
                tensordict = step_mdp(tensordict, exclude_done=False)
                if reset:
                    tensordict = parent.reset(tensordict.clone(False))
                    break
            else:
                break

            trial += 1

        else:
            raise RuntimeError(
                f"Parent env was repeatedly done or truncated"
                f" before the sampled number of noops (={noops}) could be applied. "
            )
        tensordict_reset = tensordict
        return tensordict_reset.exclude(reward_key, inplace=True)

    def __repr__(self) -> str:
        random = self.random
        noops = self.noops
        class_name = self.__class__.__name__
        return f"{class_name}(noops={noops}, random={random})"


class TensorDictPrimer(Transform):
    """A primer for TensorDict initialization at reset time.

    This transform will populate the tensordict at reset with values drawn from
    the relative tensorspecs provided at initialization.
    If the transform is used out of the env context (e.g. as an nn.Module or
    appended to a replay buffer), a call to `forward` will also populate the
    tensordict with the desired features.

    Args:
        primers (dict or Composite, optional): a dictionary containing
            key-spec pairs which will be used to populate the input tensordict.
            :class:`~torchrl.data.Composite` instances are supported too.
        random (bool, optional): if ``True``, the values will be drawn randomly from
            the TensorSpec domain (or a unit Gaussian if unbounded). Otherwise a fixed value will be assumed.
            Defaults to `False`.
        default_value (:obj:`float`, Callable, Dict[NestedKey, float], Dict[NestedKey, Callable], optional): If non-random
            filling is chosen, `default_value` will be used to populate the tensors.

            - If `default_value` is a float or any other scala, all elements of the tensors will be set to that value.
            - If it is a callable and `single_default_value=False` (default), this callable is expected to return a tensor
              fitting the specs (ie, ``default_value()`` will be called independently for each leaf spec).
            - If it is a callable and ``single_default_value=True``, then the callable will be called just once and it is expected
              that the structure of its returned TensorDict instance or equivalent will match the provided specs.
              The ``default_value`` must accept an optional `reset` keyword argument indicating which envs are to be reset.
              The returned `TensorDict` must have as many elements as the number of envs to reset.

              .. seealso:: :class:`~torchrl.envs.DataLoadingPrimer`

            - Finally, if `default_value` is a dictionary of tensors or a dictionary of callables with keys matching
              those of the specs, these will be used to generate the corresponding tensors. Defaults to `0.0`.

        reset_key (NestedKey, optional): the reset key to be used as partial
            reset indicator. Must be unique. If not provided, defaults to the
            only reset key of the parent environment (if it has only one)
            and raises an exception otherwise.
        single_default_value (bool, optional): if ``True`` and `default_value` is a callable, it will be expected that
            ``default_value`` returns a single tensordict matching the specs. If `False`, `default_value()` will be
            called independently for each leaf. Defaults to ``False``.
        call_before_env_reset (bool, optional): if ``True``, the tensordict is populated before `env.reset` is called.
            Defaults to ``False``.
        **kwargs: each keyword argument corresponds to a key in the tensordict.
            The corresponding value has to be a TensorSpec instance indicating
            what the value must be.

    When used in a `TransformedEnv`, the spec shapes must match the environment's shape if
    the parent environment is batch-locked (`env.batch_locked=True`). If the spec shapes and
    parent shapes do not match, the spec shapes are modified in-place to match the leading
    dimensions of the parent's batch size. This adjustment is made for cases where the parent
    batch size dimension is not known during instantiation.

    Examples:
        >>> from torchrl.envs.libs.gym import GymEnv
        >>> from torchrl.envs import SerialEnv
        >>> base_env = SerialEnv(2, lambda: GymEnv("Pendulum-v1"))
        >>> env = TransformedEnv(base_env)
        >>> # the env is batch-locked, so the leading dims of the spec must match those of the env
        >>> env.append_transform(TensorDictPrimer(mykey=Unbounded([2, 3])))
        >>> td = env.reset()
        >>> print(td)
        TensorDict(
            fields={
                done: Tensor(shape=torch.Size([2, 1]), device=cpu, dtype=torch.bool, is_shared=False),
                mykey: Tensor(shape=torch.Size([2, 3]), device=cpu, dtype=torch.float32, is_shared=False),
                observation: Tensor(shape=torch.Size([2, 3]), device=cpu, dtype=torch.float32, is_shared=False)},
            batch_size=torch.Size([2]),
            device=cpu,
            is_shared=False)
        >>> # the entry is populated with 0s
        >>> print(td.get("mykey"))
        tensor([[0., 0., 0.],
                [0., 0., 0.]])

    When calling ``env.step()``, the current value of the key will be carried
    in the ``"next"`` tensordict __unless it already exists__.

    Examples:
        >>> td = env.rand_step(td)
        >>> print(td.get(("next", "mykey")))
        tensor([[0., 0., 0.],
                [0., 0., 0.]])
        >>> # with another value for "mykey", the previous value is not carried on
        >>> td = env.reset()
        >>> td = td.set(("next", "mykey"), torch.ones(2, 3))
        >>> td = env.rand_step(td)
        >>> print(td.get(("next", "mykey")))
        tensor([[1., 1., 1.],
                [1., 1., 1.]])

    Examples:
        >>> from torchrl.envs.libs.gym import GymEnv
        >>> from torchrl.envs import SerialEnv, TransformedEnv
        >>> from torchrl.modules.utils import get_primers_from_module
        >>> from torchrl.modules import GRUModule
        >>> base_env = SerialEnv(2, lambda: GymEnv("Pendulum-v1"))
        >>> env = TransformedEnv(base_env)
        >>> model = GRUModule(input_size=2, hidden_size=2, in_key="observation", out_key="action")
        >>> primers = get_primers_from_module(model)
        >>> print(primers) # Primers shape is independent of the env batch size
        TensorDictPrimer(primers=Composite(
            recurrent_state: UnboundedContinuous(
                shape=torch.Size([1, 2]),
                space=ContinuousBox(
                    low=Tensor(shape=torch.Size([1, 2]), device=cpu, dtype=torch.float32, contiguous=True),
                    high=Tensor(shape=torch.Size([1, 2]), device=cpu, dtype=torch.float32, contiguous=True)),
                device=cpu,
                dtype=torch.float32,
                domain=continuous),
            device=None,
            shape=torch.Size([])), default_value={'recurrent_state': 0.0}, random=None)
        >>> env.append_transform(primers)
        >>> print(env.reset()) # The primers are automatically expanded to match the env batch size
        TensorDict(
            fields={
                done: Tensor(shape=torch.Size([2, 1]), device=cpu, dtype=torch.bool, is_shared=False),
                observation: Tensor(shape=torch.Size([2, 3]), device=cpu, dtype=torch.float32, is_shared=False),
                recurrent_state: Tensor(shape=torch.Size([2, 1, 2]), device=cpu, dtype=torch.float32, is_shared=False),
                terminated: Tensor(shape=torch.Size([2, 1]), device=cpu, dtype=torch.bool, is_shared=False),
                truncated: Tensor(shape=torch.Size([2, 1]), device=cpu, dtype=torch.bool, is_shared=False)},
            batch_size=torch.Size([2]),
            device=None,
            is_shared=False)

    .. note:: Some TorchRL modules rely on specific keys being present in the environment TensorDicts,
        like :class:`~torchrl.modules.models.LSTM` or :class:`~torchrl.modules.models.GRU`.
        To facilitate this process, the method :func:`~torchrl.modules.utils.get_primers_from_module`
        automatically checks for required primer transforms in a module and its submodules and
        generates them.
    """

    def __init__(
        self,
        primers: dict | Composite | None = None,
        random: bool | None = None,
        default_value: float
        | Callable
        | dict[NestedKey, float]
        | dict[NestedKey, Callable]
        | None = None,
        reset_key: NestedKey | None = None,
        expand_specs: bool | None = None,
        single_default_value: bool = False,
        call_before_env_reset: bool = False,
        **kwargs,
    ):
        self.device = kwargs.pop("device", None)
        if primers is not None:
            if kwargs:
                raise RuntimeError(
                    f"providing the primers as a dictionary is incompatible with extra keys "
                    f"'{kwargs.keys()}' provided as kwargs."
                )
            kwargs = primers
        if not isinstance(kwargs, Composite):
            shape = kwargs.pop("shape", None)
            device = self.device
            if "batch_size" in kwargs.keys():
                extra_kwargs = {"batch_size": kwargs.pop("batch_size")}
            else:
                extra_kwargs = {}
            primers = Composite(kwargs, device=device, shape=shape, **extra_kwargs)
        self.primers = primers
        self.expand_specs = expand_specs
        self.call_before_env_reset = call_before_env_reset

        if random and default_value:
            raise ValueError(
                "Setting random to True and providing a default_value are incompatible."
            )
        default_value = (
            default_value or 0.0
        )  # if not random and no default value, use 0.0
        self.random = random
        if isinstance(default_value, dict):
            default_value = TensorDict(default_value, [])
            default_value_keys = default_value.keys(
                True,
                True,
                is_leaf=lambda x: issubclass(x, (NonTensorData, torch.Tensor)),
            )
            if set(default_value_keys) != set(self.primers.keys(True, True)):
                raise ValueError(
                    "If a default_value dictionary is provided, it must match the primers keys."
                )
        elif single_default_value:
            pass
        else:
            default_value = {
                key: default_value for key in self.primers.keys(True, True)
            }
        self.single_default_value = single_default_value
        self.default_value = default_value
        self._validated = False
        self.reset_key = reset_key

        # sanity check
        for spec in self.primers.values(True, True):
            if not isinstance(spec, TensorSpec):
                raise ValueError(
                    "The values of the primers must be a subtype of the TensorSpec class. "
                    f"Got {type(spec)} instead."
                )
        super().__init__()

    @property
    def reset_key(self):
        reset_key = self.__dict__.get("_reset_key")
        if reset_key is None:
            if self.parent is None:
                raise RuntimeError(
                    "Missing parent, cannot infer reset_key automatically."
                )
            reset_keys = self.parent.reset_keys
            if len(reset_keys) > 1:
                raise RuntimeError(
                    f"Got more than one reset key in env {self.container}, cannot infer which one to use. "
                    f"Consider providing the reset key in the {type(self)} constructor."
                )
            reset_key = self._reset_key = reset_keys[0]
        return reset_key

    @reset_key.setter
    def reset_key(self, value):
        self._reset_key = value

    @property
    def device(self):
        device = self._device
        if device is None and hasattr(self, "parent") and self.parent is not None:
            device = self.parent.device
            self._device = device
        return device

    @device.setter
    def device(self, value):
        if value is None:
            self._device = None
            return
        self._device = torch.device(value)

    def to(self, *args, **kwargs):
        device, dtype, non_blocking, convert_to_format = torch._C._nn._parse_to(
            *args, **kwargs
        )
        if device is not None:
            self.device = device
            self.empty_cache()
            self.primers = self.primers.to(device)
        return super().to(*args, **kwargs)

    def _expand_shape(self, spec):
        return spec.expand((*self.parent.batch_size, *spec.shape))

    def transform_observation_spec(self, observation_spec: Composite) -> Composite:
        if not isinstance(observation_spec, Composite):
            raise ValueError(
                f"observation_spec was expected to be of type Composite. Got {type(observation_spec)} instead."
            )

        if self.primers.shape[: observation_spec.ndim] != observation_spec.shape:
            if self.expand_specs:
                self.primers = self._expand_shape(self.primers)
            elif self.expand_specs is None:
                raise RuntimeError(
                    f"expand_specs wasn't specified in the {type(self).__name__} constructor, and the shape of the primers "
                    f"and observation specs mismatch ({self.primers.shape=} and {observation_spec.shape=}) - indicating a batch-size incongruency. Make sure the expand_specs arg "
                    f"is properly set or that the primer shape matches the environment batch-size."
                )
            else:
                self.primers.shape = observation_spec.shape

        device = observation_spec.device
        observation_spec.update(self.primers.clone().to(device))
        return observation_spec

    def transform_input_spec(self, input_spec: TensorSpec) -> TensorSpec:
        new_state_spec = self.transform_observation_spec(input_spec["full_state_spec"])
        for action_key in list(input_spec["full_action_spec"].keys(True, True)):
            if action_key in new_state_spec.keys(True, True):
                input_spec["full_action_spec", action_key] = new_state_spec[action_key]
                del new_state_spec[action_key]
        input_spec["full_state_spec"] = new_state_spec
        return input_spec

    @property
    def _batch_size(self) -> torch.Size:
        return self.parent.batch_size

    def _validate_value_tensor(self, value, spec) -> bool:
        if not spec.is_in(value):
            raise RuntimeError(f"Value ({value}) is not in the spec domain ({spec}).")
        return True

    def forward(self, tensordict: TensorDictBase) -> TensorDictBase:
        if self.single_default_value and callable(self.default_value):
            tensordict.update(self.default_value())
            for key, spec in self.primers.items(True, True):
                if not self._validated:
                    self._validate_value_tensor(tensordict.get(key), spec)
            if not self._validated:
                self._validated = True
            return tensordict
        for key, spec in self.primers.items(True, True):
            if spec.shape[: len(tensordict.shape)] != tensordict.shape:
                raise RuntimeError(
                    "The leading shape of the spec must match the tensordict's, "
                    "but it does not: got "
                    f"tensordict.shape={tensordict.shape} whereas {key} spec's shape is "
                    f"{spec.shape}."
                )
            if self.random:
                value = spec.rand()
            else:
                value = self.default_value[key]
                if callable(value):
                    value = value()
                    if not self._validated:
                        self._validate_value_tensor(value, spec)
                else:
                    value = torch.full(
                        spec.shape,
                        value,
                        device=spec.device,
                    )

            tensordict.set(key, value)
        if not self._validated:
            self._validated = True
        return tensordict

    def _step(
        self, tensordict: TensorDictBase, next_tensordict: TensorDictBase
    ) -> TensorDictBase:
        for key in self.primers.keys(True, True):
            # We relax a bit the condition here, allowing nested but not leaf values to
            #  be checked against
            if key not in next_tensordict.keys(True, is_leaf=_is_leaf_nontensor):
                prev_val = tensordict.get(key)
                next_tensordict.set(key, prev_val)
        return next_tensordict

    def _reset(
        self, tensordict: TensorDictBase, tensordict_reset: TensorDictBase
    ) -> TensorDictBase:
        """Sets the default values in the input tensordict.

        If the parent is batch-locked, we make sure the specs have the appropriate leading
        shape. We allow for execution when the parent is missing, in which case the
        spec shape is assumed to match the tensordict's.
        """
        if self.call_before_env_reset:
            return tensordict_reset
        return self._reset_func(tensordict, tensordict_reset)

    def _reset_env_preprocess(self, tensordict: TensorDictBase) -> TensorDictBase:
        if not self.call_before_env_reset:
            return tensordict
        if tensordict is None:
            parent = self.parent
            if parent is not None:
                device = parent.device
                batch_size = parent.batch_size
            else:
                device = None
                batch_size = ()
            tensordict = TensorDict(device=device, batch_size=batch_size)
        return self._reset_func(tensordict, tensordict)

    def _reset_func(
        self, tensordict, tensordict_reset: TensorDictBase
    ) -> TensorDictBase:
        _reset = _get_reset(self.reset_key, tensordict)
        if (
            self.parent
            and self.parent.batch_locked
            and self.primers.shape[: len(self.parent.shape)] != self.parent.batch_size
        ):
            self.primers = self._expand_shape(self.primers)
        if _reset.any():
            if self.single_default_value and callable(self.default_value):
                if not _reset.all():
                    # FIXME: use masked op
                    # tensordict_reset = tensordict_reset.clone()
                    reset_val = self.default_value(reset=_reset)
                    # This is safE because env.reset calls _update_during_reset which will discard the new data
                    # tensordict_reset = (
                    #     self.container.full_observation_spec.zero().select(
                    #         *reset_val.keys(True)
                    #     )
                    # )
                    tensordict_reset = reset_val.new_zeros(
                        _reset.shape, empty_lazy=True
                    )
                    tensordict_reset[_reset] = reset_val
                else:
                    resets = self.default_value(reset=_reset)
                    tensordict_reset.update(resets)

                for key, spec in self.primers.items(True, True):
                    if not self._validated:
                        self._validate_value_tensor(tensordict_reset.get(key), spec)
                self._validated = True
                return tensordict_reset

            for key, spec in self.primers.items(True, True):
                if self.random:
                    shape = (
                        ()
                        if (not self.parent or self.parent.batch_locked)
                        else tensordict.batch_size
                    )
                    value = spec.rand(shape)
                else:
                    value = self.default_value[key]
                    if callable(value):
                        value = value()
                        if not self._validated:
                            self._validate_value_tensor(value, spec)
                    else:
                        value = torch.full(
                            spec.shape,
                            value,
                            device=spec.device,
                        )
                        prev_val = tensordict.get(key, 0.0)
                        value = torch.where(
                            expand_as_right(_reset, value), value, prev_val
                        )
                tensordict_reset.set(key, value)
            self._validated = True
        return tensordict_reset

    def __repr__(self) -> str:
        class_name = self.__class__.__name__
        if callable(self.default_value):
            default_value = self.default_value
        else:
            default_value = {
                key: value if isinstance(value, float) else "Callable"
                for key, value in self.default_value.items()
            }
        return f"{class_name}(primers={self.primers}, default_value={default_value}, random={self.random})"


class PinMemoryTransform(Transform):
    """Calls pin_memory on the tensordict to facilitate writing on CUDA devices."""

    def __init__(self):
        super().__init__()

    def _call(self, next_tensordict: TensorDictBase) -> TensorDictBase:
        return next_tensordict.pin_memory()

    forward = _call

    def _reset(
        self, tensordict: TensorDictBase, tensordict_reset: TensorDictBase
    ) -> TensorDictBase:
        with _set_missing_tolerance(self, True):
            tensordict_reset = self._call(tensordict_reset)
        return tensordict_reset


def _sum_left(val, dest):
    while val.ndimension() > dest.ndimension():
        val = val.sum(0)
    return val


class gSDENoise(TensorDictPrimer):
    """A gSDE noise initializer.

    See the :func:`~torchrl.modules.models.exploration.gSDEModule' for more info.
    """

    def __init__(
        self,
        state_dim=None,
        action_dim=None,
        shape=None,
        **kwargs,
    ) -> None:
        self.state_dim = state_dim
        self.action_dim = action_dim
        if shape is None:
            shape = ()
        tail_dim = (
            (1,) if state_dim is None or action_dim is None else (action_dim, state_dim)
        )
        random = state_dim is not None and action_dim is not None
        feat_shape = tuple(shape) + tail_dim
        primers = Composite({"_eps_gSDE": Unbounded(shape=feat_shape)}, shape=shape)
        super().__init__(primers=primers, random=random, **kwargs)


class _VecNormMeta(abc.ABCMeta):
    def __call__(cls, *args, **kwargs):
        new_api = kwargs.pop("new_api", None)
        if new_api is None:
            warnings.warn(
                "The VecNorm class is to be deprecated in favor of `torchrl.envs.VecNormV2` and will be replaced by "
                "that class in v0.10. You can adapt to these changes by using the `new_api` argument or importing "
                "the `VecNormV2` class from `torchrl.envs`.",
                category=FutureWarning,
            )
            new_api = False
        if new_api:
            from torchrl.envs import VecNormV2

            return VecNormV2(*args, **kwargs)
        return super().__call__(*args, **kwargs)


class VecNorm(Transform, metaclass=_VecNormMeta):
    """Moving average normalization layer for torchrl environments.

    .. warning:: This class is to be deprecated in favor of :class:`~torchrl.envs.VecNormV2` and will be replaced by
        that class in v0.10. You can adapt to these changes by using the `new_api` argument or importing the
        `VecNormV2` class from `torchrl.envs`.

    VecNorm keeps track of the summary statistics of a dataset to standardize
    it on-the-fly. If the transform is in 'eval' mode, the running
    statistics are not updated.

    If multiple processes are running a similar environment, one can pass a
    TensorDictBase instance that is placed in shared memory: if so, every time
    the normalization layer is queried it will update the values for all
    processes that share the same reference.

    To use VecNorm at inference time and avoid updating the values with the new
    observations, one should substitute this layer by :meth:`~.to_observation_norm`.
    This will provide a static version of `VecNorm` which will not be updated
    when the source transform is updated.
    To get a frozen copy of the VecNorm layer, see :meth:`~.frozen_copy`.

    Args:
        in_keys (sequence of NestedKey, optional): keys to be updated.
            default: ["observation", "reward"]
        out_keys (sequence of NestedKey, optional): destination keys.
            Defaults to ``in_keys``.
        shared_td (TensorDictBase, optional): A shared tensordict containing the
            keys of the transform.
        lock (mp.Lock): a lock to prevent race conditions between processes.
            Defaults to None (lock created during init).
        decay (number, optional): decay rate of the moving average.
            default: 0.99
        eps (number, optional): lower bound of the running standard
            deviation (for numerical underflow). Default is 1e-4.
        shapes (List[torch.Size], optional): if provided, represents the shape
            of each in_keys. Its length must match the one of ``in_keys``.
            Each shape must match the trailing dimension of the corresponding
            entry.
            If not, the feature dimensions of the entry (ie all dims that do
            not belong to the tensordict batch-size) will be considered as
            feature dimension.
        new_api (bool or None, optional): if ``True``, an instance of VecNormV2 will be returned.
            If not passed, a warning will be raised.
            Defaults to ``False``.

    Examples:
        >>> from torchrl.envs.libs.gym import GymEnv
        >>> t = VecNorm(decay=0.9)
        >>> env = GymEnv("Pendulum-v0")
        >>> env = TransformedEnv(env, t)
        >>> tds = []
        >>> for _ in range(1000):
        ...     td = env.rand_step()
        ...     if td.get("done"):
        ...         _ = env.reset()
        ...     tds += [td]
        >>> tds = torch.stack(tds, 0)
        >>> print((abs(tds.get(("next", "observation")).mean(0))<0.2).all())
        tensor(True)
        >>> print((abs(tds.get(("next", "observation")).std(0)-1)<0.2).all())
        tensor(True)

    """

    def __init__(
        self,
        in_keys: Sequence[NestedKey] | None = None,
        out_keys: Sequence[NestedKey] | None = None,
        shared_td: TensorDictBase | None = None,
        lock: mp.Lock = None,
        decay: float = 0.9999,
        eps: float = 1e-4,
        shapes: list[torch.Size] = None,
        new_api: bool | None = None,
    ) -> None:

        warnings.warn(
            "This class is to be deprecated in favor of :class:`~torchrl.envs.VecNormV2`.",
            category=FutureWarning,
        )

        if lock is None:
            lock = mp.Lock()
        if in_keys is None:
            in_keys = ["observation", "reward"]
        if out_keys is None:
            out_keys = copy(in_keys)
        super().__init__(in_keys=in_keys, out_keys=out_keys)
        self._td = shared_td
        if shared_td is not None and not (
            shared_td.is_shared() or shared_td.is_memmap()
        ):
            raise RuntimeError(
                "shared_td must be either in shared memory or a memmap " "tensordict."
            )
        if shared_td is not None:
            for key in in_keys:
                if (
                    (_append_last(key, "_sum") not in shared_td.keys())
                    or (_append_last(key, "_ssq") not in shared_td.keys())
                    or (_append_last(key, "_count") not in shared_td.keys())
                ):
                    raise KeyError(
                        f"key {key} not present in the shared tensordict "
                        f"with keys {shared_td.keys()}"
                    )

        self.lock = lock
        self.decay = decay
        self.shapes = shapes
        self.eps = eps
        self.frozen = False

    def freeze(self) -> VecNorm:
        """Freezes the VecNorm, avoiding the stats to be updated when called.

        See :meth:`~.unfreeze`.
        """
        self.frozen = True
        return self

    def unfreeze(self) -> VecNorm:
        """Unfreezes the VecNorm.

        See :meth:`~.freeze`.
        """
        self.frozen = False
        return self

    def frozen_copy(self) -> VecNorm:
        """Returns a copy of the Transform that keeps track of the stats but does not update them."""
        if self._td is None:
            raise RuntimeError(
                "Make sure the VecNorm has been initialized before creating a frozen copy."
            )
        clone = self.clone()
        # replace values
        clone._td = self._td.copy()
        # freeze
        return clone.freeze()

    def _reset(
        self, tensordict: TensorDictBase, tensordict_reset: TensorDictBase
    ) -> TensorDictBase:
        # TODO: remove this decorator when trackers are in data
        with _set_missing_tolerance(self, True):
            return self._call(tensordict_reset)
        return tensordict_reset

    def _call(self, next_tensordict: TensorDictBase) -> TensorDictBase:
        if self.lock is not None:
            self.lock.acquire()

        for key, key_out in _zip_strict(self.in_keys, self.out_keys):
            if key not in next_tensordict.keys(include_nested=True):
                # TODO: init missing rewards with this
                # for key_suffix in [_append_last(key, suffix) for suffix in ("_sum", "_ssq", "_count")]:
                #     tensordict.set(key_suffix, self.container.observation_spec[key_suffix].zero())
                continue
            self._init(next_tensordict, key)
            # update and standardize
            new_val = self._update(
                key, next_tensordict.get(key), N=max(1, next_tensordict.numel())
            )

            next_tensordict.set(key_out, new_val)

        if self.lock is not None:
            self.lock.release()

        return next_tensordict

    forward = _call

    def _init(self, tensordict: TensorDictBase, key: str) -> None:
        if self._td is None or _append_last(key, "_sum") not in self._td.keys(True):
            if key is not key and key in tensordict.keys():
                raise RuntimeError(
                    f"Conflicting key names: {key} from VecNorm and input tensordict keys."
                )
            if self.shapes is None:
                td_view = tensordict.view(-1)
                td_select = td_view[0]
                item = td_select.get(key)
                d = {_append_last(key, "_sum"): torch.zeros_like(item)}
                d.update({_append_last(key, "_ssq"): torch.zeros_like(item)})
            else:
                idx = 0
                for in_key in self.in_keys:
                    if in_key != key:
                        idx += 1
                    else:
                        break
                shape = self.shapes[idx]
                item = tensordict.get(key)
                d = {
                    _append_last(key, "_sum"): torch.zeros(
                        shape, device=item.device, dtype=item.dtype
                    )
                }
                d.update(
                    {
                        _append_last(key, "_ssq"): torch.zeros(
                            shape, device=item.device, dtype=item.dtype
                        )
                    }
                )

            d.update(
                {
                    _append_last(key, "_count"): torch.zeros(
                        1, device=item.device, dtype=torch.float
                    )
                }
            )
            if self._td is None:
                self._td = TensorDict(d, batch_size=[])
            else:
                self._td.update(d)
        else:
            pass

    def _update(self, key, value, N) -> torch.Tensor:
        # TODO: we should revert this and have _td be like: TensorDict{"sum": ..., "ssq": ..., "count"...})
        #  to facilitate the computation of the stats using TD internals.
        #  Moreover, _td can be locked so these ops will be very fast on CUDA.
        _sum = self._td.get(_append_last(key, "_sum"))
        _ssq = self._td.get(_append_last(key, "_ssq"))
        _count = self._td.get(_append_last(key, "_count"))

        value_sum = _sum_left(value, _sum)

        if not self.frozen:
            _sum *= self.decay
            _sum += value_sum
            self._td.set_(
                _append_last(key, "_sum"),
                _sum,
            )

        _ssq = self._td.get(_append_last(key, "_ssq"))
        value_ssq = _sum_left(value.pow(2), _ssq)
        if not self.frozen:
            _ssq *= self.decay
            _ssq += value_ssq
            self._td.set_(
                _append_last(key, "_ssq"),
                _ssq,
            )

        _count = self._td.get(_append_last(key, "_count"))
        if not self.frozen:
            _count *= self.decay
            _count += N
            self._td.set_(
                _append_last(key, "_count"),
                _count,
            )

        mean = _sum / _count
        std = (_ssq / _count - mean.pow(2)).clamp_min(self.eps).sqrt()
        return (value - mean) / std.clamp_min(self.eps)

    def to_observation_norm(self) -> Compose | ObservationNorm:
        """Converts VecNorm into an ObservationNorm class that can be used at inference time.

        The :class:`~torchrl.envs.ObservationNorm` layer can be updated using the :meth:`~torch.nn.Module.state_dict`
        API.

        Examples:
            >>> from torchrl.envs import GymEnv, VecNorm
            >>> vecnorm = VecNorm(in_keys=["observation"])
            >>> train_env = GymEnv("CartPole-v1", device=None).append_transform(
            ...     vecnorm)
            >>>
            >>> r = train_env.rollout(4)
            >>>
            >>> eval_env = GymEnv("CartPole-v1").append_transform(
            ...     vecnorm.to_observation_norm())
            >>> print(eval_env.transform.loc, eval_env.transform.scale)
            >>>
            >>> r = train_env.rollout(4)
            >>> # Update entries with state_dict
            >>> eval_env.transform.load_state_dict(
            ...     vecnorm.to_observation_norm().state_dict())
            >>> print(eval_env.transform.loc, eval_env.transform.scale)

        """
        out = []
        loc = self.loc
        scale = self.scale
        for key, key_out in _zip_strict(self.in_keys, self.out_keys):
            _out = ObservationNorm(
                loc=loc.get(key),
                scale=scale.get(key),
                standard_normal=True,
                in_keys=key,
                out_keys=key_out,
            )
            out += [_out]
        if len(self.in_keys) > 1:
            return Compose(*out)
        return _out

    def _get_loc_scale(
        self, loc_only=False, scale_only=False
    ) -> tuple[TensorDict | None, TensorDict | None]:
        loc = {}
        scale = {}
        for key in self.in_keys:
            _sum = self._td.get(_append_last(key, "_sum"))
            _ssq = self._td.get(_append_last(key, "_ssq"))
            _count = self._td.get(_append_last(key, "_count"))
            loc[key] = _sum / _count
            scale[key] = (_ssq / _count - loc[key].pow(2)).clamp_min(self.eps).sqrt()
        if not scale_only:
            loc = TensorDict(loc)
        else:
            loc = None
        if not loc_only:
            scale = TensorDict(scale)
        else:
            scale = None
        return loc, scale

    @property
    def standard_normal(self) -> bool:
        """Whether the affine transform given by `loc` and `scale` follows the standard normal equation.

        Similar to :class:`~torchrl.envs.ObservationNorm` standard_normal attribute.

        Always returns ``True``.
        """
        return True

    @property
    def loc(self):
        """Returns a TensorDict with the loc to be used for an affine transform."""
        # We can't cache that value bc the summary stats could be updated by a different process
        loc, _ = self._get_loc_scale(loc_only=True)
        return loc

    @property
    def scale(self):
        """Returns a TensorDict with the scale to be used for an affine transform."""
        # We can't cache that value bc the summary stats could be updated by a different process
        _, scale = self._get_loc_scale(scale_only=True)
        return scale

    @staticmethod
    def build_td_for_shared_vecnorm(
        env: EnvBase,
        keys: Sequence[str] | None = None,
        memmap: bool = False,
    ) -> TensorDictBase:
        """Creates a shared tensordict for normalization across processes.

        Args:
            env (EnvBase): example environment to be used to create the
                tensordict
            keys (sequence of NestedKey, optional): keys that
                have to be normalized. Default is `["next", "reward"]`
            memmap (bool): if ``True``, the resulting tensordict will be cast into
                memmory map (using `memmap_()`). Otherwise, the tensordict
                will be placed in shared memory.

        Returns:
            A memory in shared memory to be sent to each process.

        Examples:
            >>> from torch import multiprocessing as mp
            >>> queue = mp.Queue()
            >>> env = make_env()
            >>> td_shared = VecNorm.build_td_for_shared_vecnorm(env,
            ...     ["next", "reward"])
            >>> assert td_shared.is_shared()
            >>> queue.put(td_shared)
            >>> # on workers
            >>> v = VecNorm(shared_td=queue.get())
            >>> env = TransformedEnv(make_env(), v)

        """
        raise NotImplementedError("this feature is currently put on hold.")
        sep = ".-|-."
        if keys is None:
            keys = ["next", "reward"]
        td = make_tensordict(env)
        keys = {key for key in td.keys() if key in keys}
        td_select = td.select(*keys)
        td_select = td_select.flatten_keys(sep)
        if td.batch_dims:
            raise RuntimeError(
                f"VecNorm should be used with non-batched environments. "
                f"Got batch_size={td.batch_size}"
            )
        keys = list(td_select.keys())
        for key in keys:
            td_select.set(_append_last(key, "_ssq"), td_select.get(key).clone())
            td_select.set(
                _append_last(key, "_count"),
                torch.zeros(
                    *td.batch_size,
                    1,
                    device=td_select.device,
                    dtype=torch.float,
                ),
            )
            td_select.rename_key_(key, _append_last(key, "_sum"))
        td_select.exclude(*keys).zero_()
        td_select = td_select.unflatten_keys(sep)
        if memmap:
            return td_select.memmap_()
        return td_select.share_memory_()

    # We use a different separator to ensure that keys can have points within them.
    SEP = "-<.>-"

    def get_extra_state(self) -> OrderedDict:
        if self._td is None:
            warnings.warn(
                "Querying state_dict on an uninitialized VecNorm transform will "
                "return a `None` value for the summary statistics. "
                "Loading such a state_dict on an initialized VecNorm will result in "
                "an error."
            )
            return
        return self._td.flatten_keys(self.SEP).to_dict()

    def set_extra_state(self, state: OrderedDict) -> None:
        if state is not None:
            td = TensorDict(state).unflatten_keys(self.SEP)
            if self._td is None and not td.is_shared():
                warnings.warn(
                    "VecNorm wasn't initialized and the tensordict is not shared. In single "
                    "process settings, this is ok, but if you need to share the statistics "
                    "between workers this should require some attention. "
                    "Make sure that the content of VecNorm is transmitted to the workers "
                    "after calling load_state_dict and not before, as other workers "
                    "may not have access to the loaded TensorDict."
                )
                td.share_memory_()
            if self._td is not None:
                self._td.update_(td)
            else:
                self._td = td
        elif self._td is not None:
            raise KeyError("Could not find a tensordict in the state_dict.")

    def __repr__(self) -> str:
        return (
            f"{self.__class__.__name__}(decay={self.decay:4.4f},"
            f"eps={self.eps:4.4f}, in_keys={self.in_keys}, out_keys={self.out_keys})"
        )

    def __getstate__(self) -> dict[str, Any]:
        state = super().__getstate__()
        _lock = state.pop("lock", None)
        if _lock is not None:
            state["lock_placeholder"] = None
        return state

    def __setstate__(self, state: dict[str, Any]):
        if "lock_placeholder" in state:
            state.pop("lock_placeholder")
            _lock = mp.Lock()
            state["lock"] = _lock
        super().__setstate__(state)

    @_apply_to_composite
    def transform_observation_spec(self, observation_spec: TensorSpec) -> TensorSpec:
        if isinstance(observation_spec, Bounded):
            return Unbounded(
                shape=observation_spec.shape,
                dtype=observation_spec.dtype,
                device=observation_spec.device,
            )
        return observation_spec

    # TODO: incorporate this when trackers are part of the data
    # def transform_output_spec(self, output_spec: TensorSpec) -> TensorSpec:
    #     observation_spec = output_spec["full_observation_spec"]
    #     reward_spec = output_spec["full_reward_spec"]
    #     for key in list(observation_spec.keys(True, True)):
    #         if key in self.in_keys:
    #             observation_spec[_append_last(key, "_sum")] = observation_spec[key].clone()
    #             observation_spec[_append_last(key, "_ssq")] = observation_spec[key].clone()
    #             observation_spec[_append_last(key, "_count")] = observation_spec[key].clone()
    #     for key in list(reward_spec.keys(True, True)):
    #         if key in self.in_keys:
    #             observation_spec[_append_last(key, "_sum")] = reward_spec[key].clone()
    #             observation_spec[_append_last(key, "_ssq")] = reward_spec[key].clone()
    #             observation_spec[_append_last(key, "_count")] = reward_spec[key].clone()
    #     return output_spec


class RewardSum(Transform):
    """Tracks episode cumulative rewards.

    This transform accepts a list of tensordict reward keys (i.e. ´in_keys´) and tracks their cumulative
    value along the time dimension for each episode.

    When called, the transform writes a new tensordict entry for each ``in_key`` named
    ``episode_{in_key}`` where the cumulative values are written.

    Args:
        in_keys (list of NestedKeys, optional): Input reward keys.
            All ´in_keys´ should be part of the environment reward_spec.
            If no ``in_keys`` are specified, this transform assumes ``"reward"`` to be the input key.
            However, multiple rewards (e.g. ``"reward1"`` and ``"reward2""``) can also be specified.
        out_keys (list of NestedKeys, optional): The output sum keys, should be one per each input key.
        reset_keys (list of NestedKeys, optional): the list of reset_keys to be
            used, if the parent environment cannot be found. If provided, this
            value will prevail over the environment ``reset_keys``.

    Keyword Args:
        reward_spec (bool, optional): if ``True``, the new reward entry will be registered in the
            reward specs. Defaults to ``False`` (registered in ``observation_specs``).

    Examples:
        >>> from torchrl.envs.transforms import RewardSum, TransformedEnv
        >>> from torchrl.envs.libs.gym import GymEnv
        >>> env = TransformedEnv(GymEnv("CartPole-v1"), RewardSum())
        >>> env.set_seed(0)
        >>> torch.manual_seed(0)
        >>> td = env.reset()
        >>> print(td["episode_reward"])
        tensor([0.])
        >>> td = env.rollout(3)
        >>> print(td["next", "episode_reward"])
        tensor([[1.],
                [2.],
                [3.]])
    """

    def __init__(
        self,
        in_keys: Sequence[NestedKey] | None = None,
        out_keys: Sequence[NestedKey] | None = None,
        reset_keys: Sequence[NestedKey] | None = None,
        *,
        reward_spec: bool = False,
    ):
        """Initialises the transform. Filters out non-reward input keys and defines output keys."""
        super().__init__(in_keys=in_keys, out_keys=out_keys)
        self._reset_keys = reset_keys
        self._keys_checked = False
        self.reward_spec = reward_spec

    @property
    def in_keys(self) -> Sequence[NestedKey]:
        in_keys = self.__dict__.get("_in_keys", None)
        if in_keys in (None, []):
            # retrieve rewards from parent env
            parent = self.parent
            if parent is None:
                in_keys = ["reward"]
            else:
                in_keys = copy(parent.reward_keys)
            self._in_keys = in_keys
        return in_keys

    @in_keys.setter
    def in_keys(self, value):
        if value is not None:
            if isinstance(value, (str, tuple)):
                value = [value]
            value = [unravel_key(val) for val in value]
        self._in_keys = value

    @property
    def out_keys(self) -> Sequence[NestedKey]:
        out_keys = self.__dict__.get("_out_keys", None)
        if out_keys in (None, []):
            out_keys = [
                _replace_last(in_key, f"episode_{_unravel_key_to_tuple(in_key)[-1]}")
                for in_key in self.in_keys
            ]
            self._out_keys = out_keys
        return out_keys

    @out_keys.setter
    def out_keys(self, value):
        # we must access the private attribute because this check occurs before
        # the parent env is defined
        if value is not None and len(self._in_keys) != len(value):
            raise ValueError(
                "RewardSum expects the same number of input and output keys"
            )
        if value is not None:
            if isinstance(value, (str, tuple)):
                value = [value]
            value = [unravel_key(val) for val in value]
        self._out_keys = value

    @property
    def reset_keys(self) -> Sequence[NestedKey]:
        reset_keys = self.__dict__.get("_reset_keys", None)
        if reset_keys is None:
            parent = self.parent
            if parent is None:
                raise TypeError(
                    "reset_keys not provided but parent env not found. "
                    "Make sure that the reset_keys are provided during "
                    "construction if the transform does not have a container env."
                )
            # let's try to match the reset keys with the in_keys.
            # We take the filtered reset keys, which are the only keys that really
            # matter when calling reset, and check that they match the in_keys root.
            reset_keys = parent._filtered_reset_keys
            if len(reset_keys) == 1:
                reset_keys = list(reset_keys) * len(self.in_keys)

            def _check_match(reset_keys, in_keys):
                # if this is called, the length of reset_keys and in_keys must match
                for reset_key, in_key in _zip_strict(reset_keys, in_keys):
                    # having _reset at the root and the reward_key ("agent", "reward") is allowed
                    # but having ("agent", "_reset") and "reward" isn't
                    if isinstance(reset_key, tuple) and isinstance(in_key, str):
                        return False
                    if (
                        isinstance(reset_key, tuple)
                        and isinstance(in_key, tuple)
                        and in_key[: (len(reset_key) - 1)] != reset_key[:-1]
                    ):
                        return False
                return True

            if not _check_match(reset_keys, self.in_keys):
                raise ValueError(
                    f"Could not match the env reset_keys {reset_keys} with the {type(self)} in_keys {self.in_keys}. "
                    f"Please provide the reset_keys manually. Reset entries can be "
                    f"non-unique and must be right-expandable to the shape of "
                    f"the input entries."
                )
            reset_keys = copy(reset_keys)
            self._reset_keys = reset_keys

        if not self._keys_checked and len(reset_keys) != len(self.in_keys):
            raise ValueError(
                f"Could not match the env reset_keys {reset_keys} with the in_keys {self.in_keys}. "
                "Please make sure that these have the same length."
            )
        self._keys_checked = True

        return reset_keys

    @reset_keys.setter
    def reset_keys(self, value):
        if value is not None:
            if isinstance(value, (str, tuple)):
                value = [value]
            value = [unravel_key(val) for val in value]
        self._reset_keys = value

    def _reset(
        self, tensordict: TensorDictBase, tensordict_reset: TensorDictBase
    ) -> TensorDictBase:
        """Resets episode rewards."""
        for in_key, reset_key, out_key in _zip_strict(
            self.in_keys, self.reset_keys, self.out_keys
        ):
            _reset = _get_reset(reset_key, tensordict)
            value = tensordict.get(out_key, default=None)
            if value is None:
                value = self.parent.full_reward_spec[in_key].zero()
            else:
                value = torch.where(expand_as_right(~_reset, value), value, 0.0)
            tensordict_reset.set(out_key, value)
        return tensordict_reset

    def _step(
        self, tensordict: TensorDictBase, next_tensordict: TensorDictBase
    ) -> TensorDictBase:
        """Updates the episode rewards with the step rewards."""
        # Update episode rewards
        for in_key, out_key in _zip_strict(self.in_keys, self.out_keys):
            if in_key in next_tensordict.keys(include_nested=True):
                reward = next_tensordict.get(in_key)
                prev_reward = tensordict.get(out_key, 0.0)
                next_tensordict.set(out_key, prev_reward + reward)
            elif not self.missing_tolerance:
                raise KeyError(f"'{in_key}' not found in tensordict {tensordict}")
        return next_tensordict

    def transform_input_spec(self, input_spec: TensorSpec) -> TensorSpec:
        state_spec = input_spec["full_state_spec"]
        if state_spec is None:
            state_spec = Composite(shape=input_spec.shape, device=input_spec.device)
        state_spec.update(self._generate_episode_reward_spec())
        input_spec["full_state_spec"] = state_spec
        return input_spec

    def _generate_episode_reward_spec(self) -> Composite:
        episode_reward_spec = Composite()
        reward_spec = self.parent.full_reward_spec
        reward_spec_keys = self.parent.reward_keys
        # Define episode specs for all out_keys
        for in_key, out_key in _zip_strict(self.in_keys, self.out_keys):
            if (
                in_key in reward_spec_keys
            ):  # if this out_key has a corresponding key in reward_spec
                out_key = _unravel_key_to_tuple(out_key)
                temp_episode_reward_spec = episode_reward_spec
                temp_rew_spec = reward_spec
                for sub_key in out_key[:-1]:
                    if (
                        not isinstance(temp_rew_spec, Composite)
                        or sub_key not in temp_rew_spec.keys()
                    ):
                        break
                    if sub_key not in temp_episode_reward_spec.keys():
                        temp_episode_reward_spec[sub_key] = temp_rew_spec[
                            sub_key
                        ].empty()
                    temp_rew_spec = temp_rew_spec[sub_key]
                    temp_episode_reward_spec = temp_episode_reward_spec[sub_key]
                episode_reward_spec[out_key] = reward_spec[in_key].clone()
            else:
                raise ValueError(
                    f"The in_key: {in_key} is not present in the reward spec {reward_spec}."
                )
        return episode_reward_spec

    def transform_observation_spec(self, observation_spec: TensorSpec) -> TensorSpec:
        """Transforms the observation spec, adding the new keys generated by RewardSum."""
        if self.reward_spec:
            return observation_spec
        if not isinstance(observation_spec, Composite):
            observation_spec = Composite(
                observation=observation_spec, shape=self.parent.batch_size
            )
        observation_spec.update(self._generate_episode_reward_spec())
        return observation_spec

    def transform_reward_spec(self, reward_spec: TensorSpec) -> TensorSpec:
        if not self.reward_spec:
            return reward_spec
        reward_spec.update(self._generate_episode_reward_spec())
        return reward_spec

    def forward(self, tensordict: TensorDictBase) -> TensorDictBase:
        time_dim = [i for i, name in enumerate(tensordict.names) if name == "time"]
        if not time_dim:
            raise ValueError(
                "At least one dimension of the tensordict must be named 'time' in offline mode"
            )
        time_dim = time_dim[0] - 1
        for in_key, out_key in _zip_strict(self.in_keys, self.out_keys):
            reward = tensordict[in_key]
            cumsum = reward.cumsum(time_dim)
            tensordict.set(out_key, cumsum)
        return tensordict


class StepCounter(Transform):
    """Counts the steps from a reset and optionally sets the truncated state to ``True`` after a certain number of steps.

    The ``"done"`` state is also adapted accordingly (as done is the disjunction
    of task completion and early truncation).

    Args:
        max_steps (int, optional): a positive integer that indicates the
            maximum number of steps to take before setting the ``truncated_key``
            entry to ``True``.
        truncated_key (str, optional): the key where the truncated entries
            should be written. Defaults to ``"truncated"``, which is recognised by
            data collectors as a reset signal.
            This argument can only be a string (not a nested key) as it will be
            matched to each of the leaf done key in the parent environment
            (eg, a ``("agent", "done")`` key will be accompanied by a
            ``("agent", "truncated")`` if the ``"truncated"`` key name is used).
        step_count_key (str, optional): the key where the step count entries
            should be written. Defaults to ``"step_count"``.
            This argument can only be a string (not a nested key) as it will be
            matched to each of the leaf done key in the parent environment
            (eg, a ``("agent", "done")`` key will be accompanied by a
            ``("agent", "step_count")`` if the ``"step_count"`` key name is used).
        update_done (bool, optional): if ``True``, the ``"done"`` boolean tensor
            at the level of ``"truncated"``
            will be updated.
            This signal indicates that the trajectory has reached its ends,
            either because the task is completed (``"completed"`` entry is
            ``True``) or because it has been truncated (``"truncated"`` entry
            is ``True``).
            Defaults to ``True``.

    .. note:: To ensure compatibility with environments that have multiple
        done_key(s), this transform will write a step_count entry for
        every done entry within the tensordict.

    Examples:
        >>> import gymnasium
        >>> from torchrl.envs import GymWrapper
        >>> base_env = GymWrapper(gymnasium.make("Pendulum-v1"))
        >>> env = TransformedEnv(base_env,
        ...     StepCounter(max_steps=5))
        >>> rollout = env.rollout(100)
        >>> print(rollout)
        TensorDict(
            fields={
                action: Tensor(shape=torch.Size([5, 1]), device=cpu, dtype=torch.float32, is_shared=False),
                done: Tensor(shape=torch.Size([5, 1]), device=cpu, dtype=torch.bool, is_shared=False),
                completed: Tensor(shape=torch.Size([5, 1]), device=cpu, dtype=torch.bool, is_shared=False)},
                next: TensorDict(
                    fields={
                        done: Tensor(shape=torch.Size([5, 1]), device=cpu, dtype=torch.bool, is_shared=False),
                        completed: Tensor(shape=torch.Size([5, 1]), device=cpu, dtype=torch.bool, is_shared=False)},
                        observation: Tensor(shape=torch.Size([5, 3]), device=cpu, dtype=torch.float32, is_shared=False),
                        reward: Tensor(shape=torch.Size([5, 1]), device=cpu, dtype=torch.float32, is_shared=False),
                        step_count: Tensor(shape=torch.Size([5, 1]), device=cpu, dtype=torch.int64, is_shared=False),
                        truncated: Tensor(shape=torch.Size([5, 1]), device=cpu, dtype=torch.bool, is_shared=False)},
                    batch_size=torch.Size([5]),
                    device=cpu,
                    is_shared=False),
                observation: Tensor(shape=torch.Size([5, 3]), device=cpu, dtype=torch.float32, is_shared=False),
                step_count: Tensor(shape=torch.Size([5, 1]), device=cpu, dtype=torch.int64, is_shared=False),
                truncated: Tensor(shape=torch.Size([5, 1]), device=cpu, dtype=torch.bool, is_shared=False)},
            batch_size=torch.Size([5]),
            device=cpu,
            is_shared=False)
        >>> print(rollout["next", "step_count"])
        tensor([[1],
                [2],
                [3],
                [4],
                [5]])

    """

    invertible = False

    def __init__(
        self,
        max_steps: int | None = None,
        truncated_key: str | None = "truncated",
        step_count_key: str | None = "step_count",
        update_done: bool = True,
    ):
        if max_steps is not None and max_steps < 1:
            raise ValueError("max_steps should have a value greater or equal to one.")
        if not isinstance(truncated_key, str):
            raise ValueError("truncated_key must be a string.")
        if not isinstance(step_count_key, str):
            raise ValueError("step_count_key must be a string.")
        self.max_steps = max_steps
        self.truncated_key = truncated_key
        self.step_count_key = step_count_key
        self.update_done = update_done
        super().__init__()

    @property
    def truncated_keys(self) -> list[NestedKey]:
        truncated_keys = self.__dict__.get("_truncated_keys", None)
        if truncated_keys is None:
            # make the default truncated keys
            truncated_keys = []
            for reset_key in self.parent._filtered_reset_keys:
                if isinstance(reset_key, str):
                    key = self.truncated_key
                else:
                    key = (*reset_key[:-1], self.truncated_key)
                truncated_keys.append(key)
        self._truncated_keys = truncated_keys
        return truncated_keys

    @property
    def done_keys(self) -> list[NestedKey]:
        done_keys = self.__dict__.get("_done_keys", None)
        if done_keys is None:
            # make the default done keys
            done_keys = []
            for reset_key in self.parent._filtered_reset_keys:
                if isinstance(reset_key, str):
                    key = "done"
                else:
                    key = (*reset_key[:-1], "done")
                done_keys.append(key)
        self.__dict__["_done_keys"] = done_keys
        return done_keys

    @property
    def terminated_keys(self) -> list[NestedKey]:
        terminated_keys = self.__dict__.get("_terminated_keys", None)
        if terminated_keys is None:
            # make the default terminated keys
            terminated_keys = []
            for reset_key in self.parent._filtered_reset_keys:
                if isinstance(reset_key, str):
                    key = "terminated"
                else:
                    key = (*reset_key[:-1], "terminated")
                terminated_keys.append(key)
        self.__dict__["_terminated_keys"] = terminated_keys
        return terminated_keys

    @property
    def step_count_keys(self) -> list[NestedKey]:
        step_count_keys = self.__dict__.get("_step_count_keys", None)
        if step_count_keys is None:
            # make the default step_count keys
            step_count_keys = []
            for reset_key in self.parent._filtered_reset_keys:
                if isinstance(reset_key, str):
                    key = self.step_count_key
                else:
                    key = (*reset_key[:-1], self.step_count_key)
                step_count_keys.append(key)
        self.__dict__["_step_count_keys"] = step_count_keys
        return step_count_keys

    @property
    def reset_keys(self) -> list[NestedKey]:
        if self.parent is not None:
            return self.parent._filtered_reset_keys
        # fallback on default "_reset"
        return ["_reset"]

    @property
    def full_done_spec(self) -> TensorSpec | None:
        return self.parent.output_spec["full_done_spec"] if self.parent else None

    def _reset(
        self, tensordict: TensorDictBase, tensordict_reset: TensorDictBase
    ) -> TensorDictBase:
        # get reset signal
        for (
            step_count_key,
            truncated_key,
            terminated_key,
            reset_key,
            done_key,
        ) in _zip_strict(
            self.step_count_keys,
            self.truncated_keys,
            self.terminated_keys,
            self.reset_keys,
            self.done_keys,
        ):
            reset = tensordict.get(reset_key, default=None)
            if reset is None:
                # get done status, just to inform the reset shape, dtype and device
                for entry_name in (terminated_key, truncated_key, done_key):
                    done = tensordict.get(entry_name, default=None)
                    if done is not None:
                        break
                else:
                    # It may be the case that reset did not provide a done state, in which case
                    # we fall back on the spec
                    done = self.parent.output_spec_unbatched[
                        "full_done_spec", entry_name
                    ].zero(tensordict_reset.shape)
                reset = torch.ones_like(done)

            step_count = tensordict.get(step_count_key, default=None)
            if step_count is None:
                step_count = self.container.observation_spec[step_count_key].zero()
                if step_count.device != reset.device:
                    step_count = step_count.to(reset.device, non_blocking=True)

            # zero the step count if reset is needed
            step_count = torch.where(~reset, step_count.expand_as(reset), 0)
            tensordict_reset.set(step_count_key, step_count)
            if self.max_steps is not None:
                truncated = step_count >= self.max_steps
                truncated = truncated | tensordict_reset.get(truncated_key, False)
                if self.update_done:
                    # we assume no done after reset
                    tensordict_reset.set(done_key, truncated)
                tensordict_reset.set(truncated_key, truncated)
        return tensordict_reset

    def _step(
        self, tensordict: TensorDictBase, next_tensordict: TensorDictBase
    ) -> TensorDictBase:
        for step_count_key, truncated_key, done_key in _zip_strict(
            self.step_count_keys, self.truncated_keys, self.done_keys
        ):
            step_count = tensordict.get(step_count_key)
            next_step_count = step_count + 1
            next_tensordict.set(step_count_key, next_step_count)

            if self.max_steps is not None:
                truncated = next_step_count >= self.max_steps
                truncated = truncated | next_tensordict.get(truncated_key, False)
                if self.update_done:
                    done = next_tensordict.get(done_key, None)

                    # we can have terminated and truncated
                    # terminated = next_tensordict.get(terminated_key, None)
                    # if terminated is not None:
                    #     truncated = truncated & ~terminated

                    done = truncated | done  # we assume no done after reset
                    next_tensordict.set(done_key, done)
                next_tensordict.set(truncated_key, truncated)
        return next_tensordict

    def transform_observation_spec(self, observation_spec: Composite) -> Composite:
        if not isinstance(observation_spec, Composite):
            raise ValueError(
                f"observation_spec was expected to be of type Composite. Got {type(observation_spec)} instead."
            )
        full_done_spec = self.parent.output_spec["full_done_spec"]
        for step_count_key in self.step_count_keys:
            step_count_key = unravel_key(step_count_key)
            # find a matching done key (there might be more than one)
            for done_key in self.done_keys:
                # check root
                if type(done_key) is not type(step_count_key):
                    continue
                if isinstance(done_key, tuple):
                    if done_key[:-1] == step_count_key[:-1]:
                        shape = full_done_spec[done_key].shape
                        break
                if isinstance(done_key, str):
                    shape = full_done_spec[done_key].shape
                    break

            else:
                raise KeyError(
                    f"Could not find root of step_count_key {step_count_key} in done keys {self.done_keys}."
                )
            observation_spec[step_count_key] = Bounded(
                shape=shape,
                dtype=torch.int64,
                device=observation_spec.device,
                low=0,
                high=torch.iinfo(torch.int64).max,
            )
        return super().transform_observation_spec(observation_spec)

    def transform_output_spec(self, output_spec: Composite) -> Composite:
        if self.max_steps:
            full_done_spec = self.parent.output_spec["full_done_spec"]
            for truncated_key in self.truncated_keys:
                truncated_key = unravel_key(truncated_key)
                # find a matching done key (there might be more than one)
                for done_key in self.done_keys:
                    # check root
                    if type(done_key) is not type(truncated_key):
                        continue
                    if isinstance(done_key, tuple):
                        if done_key[:-1] == truncated_key[:-1]:
                            shape = full_done_spec[done_key].shape
                            break
                    if isinstance(done_key, str):
                        shape = full_done_spec[done_key].shape
                        break

                else:
                    raise KeyError(
                        f"Could not find root of truncated_key {truncated_key} in done keys {self.done_keys}."
                    )
                full_done_spec[truncated_key] = Categorical(
                    2, dtype=torch.bool, device=output_spec.device, shape=shape
                )
            if self.update_done:
                for done_key in self.done_keys:
                    done_key = unravel_key(done_key)
                    # find a matching done key (there might be more than one)
                    for done_key in self.done_keys:
                        # check root
                        if type(done_key) is not type(done_key):
                            continue
                        if isinstance(done_key, tuple):
                            if done_key[:-1] == done_key[:-1]:
                                shape = full_done_spec[done_key].shape
                                break
                        if isinstance(done_key, str):
                            shape = full_done_spec[done_key].shape
                            break

                    else:
                        raise KeyError(
                            f"Could not find root of stop_key {done_key} in done keys {self.done_keys}."
                        )
                    full_done_spec[done_key] = Categorical(
                        2, dtype=torch.bool, device=output_spec.device, shape=shape
                    )
            output_spec["full_done_spec"] = full_done_spec
        return super().transform_output_spec(output_spec)

    def transform_input_spec(self, input_spec: Composite) -> Composite:
        if not isinstance(input_spec, Composite):
            raise ValueError(
                f"input_spec was expected to be of type Composite. Got {type(input_spec)} instead."
            )
        if input_spec["full_state_spec"] is None:
            input_spec["full_state_spec"] = Composite(
                shape=input_spec.shape, device=input_spec.device
            )

        full_done_spec = self.parent.output_spec["full_done_spec"]
        for step_count_key in self.step_count_keys:
            step_count_key = unravel_key(step_count_key)
            # find a matching done key (there might be more than one)
            for done_key in self.done_keys:
                # check root
                if type(done_key) is not type(step_count_key):
                    continue
                if isinstance(done_key, tuple):
                    if done_key[:-1] == step_count_key[:-1]:
                        shape = full_done_spec[done_key].shape
                        break
                if isinstance(done_key, str):
                    shape = full_done_spec[done_key].shape
                    break

            else:
                raise KeyError(
                    f"Could not find root of step_count_key {step_count_key} in done keys {self.done_keys}."
                )

            input_spec[unravel_key(("full_state_spec", step_count_key))] = Bounded(
                shape=shape,
                dtype=torch.int64,
                device=input_spec.device,
                low=0,
                high=torch.iinfo(torch.int64).max,
            )

        return input_spec

    def forward(self, tensordict: TensorDictBase) -> TensorDictBase:
        raise NotImplementedError(
            "StepCounter cannot be called independently, only its step and reset methods "
            "are functional. The reason for this is that it is hard to consider using "
            "StepCounter with non-sequential data, such as those collected by a replay buffer "
            "or a dataset. If you need StepCounter to work on a batch of sequential data "
            "(ie as LSTM would work over a whole sequence of data), file an issue on "
            "TorchRL requesting that feature."
        )


class ExcludeTransform(Transform):
    """Excludes keys from the data.

    Args:
        *excluded_keys (iterable of NestedKey): The name of the keys to exclude. If the key is
            not present, it is simply ignored.
        inverse (bool, optional): if ``True``, the exclusion will occur during the ``inv`` call.
            Defaults to ``False``.

    Examples:
        >>> import gymnasium
        >>> from torchrl.envs import GymWrapper
        >>> env = TransformedEnv(
        ...     GymWrapper(gymnasium.make("Pendulum-v1")),
        ...     ExcludeTransform("truncated")
        ... )
        >>> env.rollout(3)
        TensorDict(
            fields={
                action: Tensor(shape=torch.Size([3, 1]), device=cpu, dtype=torch.float32, is_shared=False),
                done: Tensor(shape=torch.Size([3, 1]), device=cpu, dtype=torch.bool, is_shared=False),
                next: TensorDict(
                    fields={
                        done: Tensor(shape=torch.Size([3, 1]), device=cpu, dtype=torch.bool, is_shared=False),
                        observation: Tensor(shape=torch.Size([3, 3]), device=cpu, dtype=torch.float32, is_shared=False),
                        reward: Tensor(shape=torch.Size([3, 1]), device=cpu, dtype=torch.float32, is_shared=False)},
                    batch_size=torch.Size([3]),
                    device=cpu,
                    is_shared=False),
                observation: Tensor(shape=torch.Size([3, 3]), device=cpu, dtype=torch.float32, is_shared=False)},
            batch_size=torch.Size([3]),
            device=cpu,
            is_shared=False)

    """

    def __init__(self, *excluded_keys, inverse: bool = False):
        super().__init__()
        try:
            excluded_keys = unravel_key_list(excluded_keys)
        except TypeError:
            raise TypeError(
                "excluded keys must be a list or tuple of strings or tuples of strings."
            )
        self.excluded_keys = excluded_keys
        self.inverse = inverse

    def _call(self, next_tensordict: TensorDictBase) -> TensorDictBase:
        if not self.inverse:
            return next_tensordict.exclude(*self.excluded_keys)
        return next_tensordict

    def _inv_call(self, tensordict: TensorDictBase) -> TensorDictBase:
        if self.inverse:
            return tensordict.exclude(*self.excluded_keys)
        return tensordict

    forward = _call

    def _reset(
        self, tensordict: TensorDictBase, tensordict_reset: TensorDictBase
    ) -> TensorDictBase:
        if not self.inverse:
            return tensordict_reset.exclude(*self.excluded_keys)
        return tensordict

    def transform_output_spec(self, output_spec: Composite) -> Composite:
        if not self.inverse:
            full_done_spec = output_spec["full_done_spec"]
            full_reward_spec = output_spec["full_reward_spec"]
            full_observation_spec = output_spec["full_observation_spec"]
            for key in self.excluded_keys:
                # done_spec
                if unravel_key(key) in list(full_done_spec.keys(True, True)):
                    del full_done_spec[key]
                    continue
                # reward_spec
                if unravel_key(key) in list(full_reward_spec.keys(True, True)):
                    del full_reward_spec[key]
                    continue
                # observation_spec
                if unravel_key(key) in list(full_observation_spec.keys(True, True)):
                    del full_observation_spec[key]
                    continue
                raise KeyError(f"Key {key} not found in the environment outputs.")
        return output_spec


class SelectTransform(Transform):
    """Select keys from the input tensordict.

    In general, the :obj:`ExcludeTransform` should be preferred: this transforms also
        selects the "action" (or other keys from input_spec), "done" and "reward"
        keys but other may be necessary.

    Args:
        *selected_keys (iterable of NestedKey): The name of the keys to select. If the key is
            not present, it is simply ignored.

    Keyword Args:
        keep_rewards (bool, optional): if ``False``, the reward keys must be provided
            if they should be kept. Defaults to ``True``.
        keep_dones (bool, optional): if ``False``, the done keys must be provided
            if they should be kept. Defaults to ``True``.

    Examples:
        >>> import gymnasium
        >>> from torchrl.envs import GymWrapper
        >>> env = TransformedEnv(
        ...     GymWrapper(gymnasium.make("Pendulum-v1")),
        ...     SelectTransform("observation", "reward", "done", keep_dones=False), # we leave done behind
        ... )
        >>> env.rollout(3)  # the truncated key is now absent
        TensorDict(
            fields={
                action: Tensor(shape=torch.Size([3, 1]), device=cpu, dtype=torch.float32, is_shared=False),
                done: Tensor(shape=torch.Size([3, 1]), device=cpu, dtype=torch.bool, is_shared=False),
                next: TensorDict(
                    fields={
                        done: Tensor(shape=torch.Size([3, 1]), device=cpu, dtype=torch.bool, is_shared=False),
                        observation: Tensor(shape=torch.Size([3, 3]), device=cpu, dtype=torch.float32, is_shared=False),
                        reward: Tensor(shape=torch.Size([3, 1]), device=cpu, dtype=torch.float32, is_shared=False)},
                    batch_size=torch.Size([3]),
                    device=cpu,
                    is_shared=False),
                observation: Tensor(shape=torch.Size([3, 3]), device=cpu, dtype=torch.float32, is_shared=False)},
            batch_size=torch.Size([3]),
            device=cpu,
            is_shared=False)

    """

    def __init__(
        self,
        *selected_keys: NestedKey,
        keep_rewards: bool = True,
        keep_dones: bool = True,
    ):
        super().__init__()
        try:
            selected_keys = unravel_key_list(selected_keys)
        except TypeError:
            raise TypeError(
                "selected keys must be a list or tuple of strings or tuples of strings."
            )
        self.selected_keys = selected_keys
        self.keep_done_keys = keep_dones
        self.keep_reward_keys = keep_rewards

    def _call(self, next_tensordict: TensorDictBase) -> TensorDictBase:
        if self.parent is not None:
            input_keys = self.parent.state_spec.keys(True, True)
        else:
            input_keys = []
        if self.keep_reward_keys:
            reward_keys = self.parent.reward_keys if self.parent else ["reward"]
        else:
            reward_keys = []
        if self.keep_done_keys:
            done_keys = self.parent.done_keys if self.parent else ["done"]
        else:
            done_keys = []
        return next_tensordict.select(
            *self.selected_keys, *reward_keys, *done_keys, *input_keys, strict=False
        )

    forward = _call

    def _reset(
        self, tensordict: TensorDictBase, tensordict_reset: TensorDictBase
    ) -> TensorDictBase:
        if self.parent is not None:
            input_keys = self.parent.state_spec.keys(True, True)
        else:
            input_keys = []
        if self.keep_reward_keys:
            reward_keys = self.parent.reward_keys if self.parent else ["reward"]
        else:
            reward_keys = []
        if self.keep_done_keys:
            done_keys = self.parent.done_keys if self.parent else ["done"]
        else:
            done_keys = []
        return tensordict_reset.select(
            *self.selected_keys, *reward_keys, *done_keys, *input_keys, strict=False
        )

    def transform_output_spec(self, output_spec: Composite) -> Composite:
        full_done_spec = output_spec["full_done_spec"]
        full_reward_spec = output_spec["full_reward_spec"]
        full_observation_spec = output_spec["full_observation_spec"]
        if not self.keep_done_keys:
            for key in list(full_done_spec.keys(True, True)):
                if unravel_key(key) not in self.selected_keys:
                    del full_done_spec[key]

        for key in list(full_observation_spec.keys(True, True)):
            if unravel_key(key) not in self.selected_keys:
                del full_observation_spec[key]

        if not self.keep_reward_keys:
            for key in list(full_reward_spec.keys(True, True)):
                if unravel_key(key) not in self.selected_keys:
                    del full_reward_spec[key]

        return output_spec


class TimeMaxPool(Transform):
    """Take the maximum value in each position over the last T observations.

    This transform take the maximum value in each position for all in_keys tensors over the last T time steps.

    Args:
        in_keys (sequence of NestedKey, optional): input keys on which the max pool will be applied. Defaults to "observation" if left empty.
        out_keys (sequence of NestedKey, optional): output keys where the output will be written. Defaults to `in_keys` if left empty.
        T (int, optional): Number of time steps over which to apply max pooling.
        reset_key (NestedKey, optional): the reset key to be used as partial
            reset indicator. Must be unique. If not provided, defaults to the
            only reset key of the parent environment (if it has only one)
            and raises an exception otherwise.

    Examples:
        >>> from torchrl.envs import GymEnv
        >>> base_env = GymEnv("Pendulum-v1")
        >>> env = TransformedEnv(base_env, TimeMaxPool(in_keys=["observation"], T=10))
        >>> torch.manual_seed(0)
        >>> env.set_seed(0)
        >>> rollout = env.rollout(10)
        >>> print(rollout["observation"])  # values should be increasing up until the 10th step
        tensor([[ 0.0000,  0.0000,  0.0000],
                [ 0.0000,  0.0000,  0.0000],
                [ 0.0000,  0.0000,  0.0000],
                [ 0.0000,  0.0000,  0.0000],
                [ 0.0000,  0.0216,  0.0000],
                [ 0.0000,  0.1149,  0.0000],
                [ 0.0000,  0.1990,  0.0000],
                [ 0.0000,  0.2749,  0.0000],
                [ 0.0000,  0.3281,  0.0000],
                [-0.9290,  0.3702, -0.8978]])

    .. note:: :class:`~TimeMaxPool` currently only supports ``done`` signal at the root.
        Nested ``done``, such as those found in MARL settings, are currently not supported.
        If this feature is needed, please raise an issue on TorchRL repo.

    """

    invertible = False

    def __init__(
        self,
        in_keys: Sequence[NestedKey] | None = None,
        out_keys: Sequence[NestedKey] | None = None,
        T: int = 1,
        reset_key: NestedKey | None = None,
    ):
        if in_keys is None:
            in_keys = ["observation"]
        if out_keys is None:
            out_keys = copy(in_keys)
        super().__init__(in_keys=in_keys, out_keys=out_keys)
        if T < 1:
            raise ValueError(
                "TimeMaxPoolTransform T parameter should have a value greater or equal to one."
            )
        if len(self.in_keys) != len(self.out_keys):
            raise ValueError(
                "TimeMaxPoolTransform in_keys and out_keys don't have the same number of elements"
            )
        self.buffer_size = T
        for in_key in self.in_keys:
            buffer_name = self._buffer_name(in_key)
            setattr(
                self,
                buffer_name,
                torch.nn.parameter.UninitializedBuffer(
                    device=torch.device("cpu"), dtype=torch.get_default_dtype()
                ),
            )
        self.reset_key = reset_key

    @staticmethod
    def _buffer_name(in_key):
        in_key_str = "_".join(in_key) if isinstance(in_key, tuple) else in_key
        buffer_name = f"_maxpool_buffer_{in_key_str}"
        return buffer_name

    @property
    def reset_key(self) -> NestedKey:
        reset_key = self.__dict__.get("_reset_key", None)
        if reset_key is None:
            reset_keys = self.parent.reset_keys
            if len(reset_keys) > 1:
                raise RuntimeError(
                    f"Got more than one reset key in env {self.container}, cannot infer which one to use. Consider providing the reset key in the {type(self)} constructor."
                )
            reset_key = self._reset_key = reset_keys[0]
        return reset_key

    @reset_key.setter
    def reset_key(self, value):
        self._reset_key = value

    def _reset(
        self, tensordict: TensorDictBase, tensordict_reset: TensorDictBase
    ) -> TensorDictBase:

        _reset = _get_reset(self.reset_key, tensordict)
        for in_key in self.in_keys:
            buffer_name = self._buffer_name(in_key)
            buffer = getattr(self, buffer_name)
            if isinstance(buffer, torch.nn.parameter.UninitializedBuffer):
                continue
            if not _reset.all():
                _reset_exp = _reset.expand(buffer.shape[0], *_reset.shape)
                buffer[_reset_exp] = 0.0
            else:
                buffer.fill_(0.0)
        with _set_missing_tolerance(self, True):
            for in_key in self.in_keys:
                val_reset = tensordict_reset.get(in_key, None)
                val_prev = tensordict.get(in_key, None)
                # if an in_key is missing, we try to copy it from the previous step
                if val_reset is None and val_prev is not None:
                    tensordict_reset.set(in_key, val_prev)
                elif val_prev is None and val_reset is None:
                    raise KeyError(f"Could not find {in_key} in the reset data.")
            return self._call(tensordict_reset, _reset=_reset)

    def _make_missing_buffer(self, tensordict, in_key, buffer_name):
        buffer = getattr(self, buffer_name)
        data = tensordict.get(in_key)
        size = list(data.shape)
        size.insert(0, self.buffer_size)
        buffer.materialize(size)
        buffer = buffer.to(dtype=data.dtype, device=data.device).zero_()
        setattr(self, buffer_name, buffer)
        return buffer

    def _call(self, next_tensordict: TensorDictBase, _reset=None) -> TensorDictBase:
        """Update the episode tensordict with max pooled keys."""
        for in_key, out_key in _zip_strict(self.in_keys, self.out_keys):
            # Lazy init of buffers
            buffer_name = self._buffer_name(in_key)
            buffer = getattr(self, buffer_name)
            if isinstance(buffer, torch.nn.parameter.UninitializedBuffer):
                buffer = self._make_missing_buffer(next_tensordict, in_key, buffer_name)
            if _reset is not None:
                # we must use only the reset data
                buffer[:, _reset] = torch.roll(buffer[:, _reset], shifts=1, dims=0)
                # add new obs
                data = next_tensordict.get(in_key)
                buffer[0, _reset] = data[_reset]
                # apply max pooling
                pooled_tensor, _ = buffer[:, _reset].max(dim=0)
                pooled_tensor = torch.zeros_like(data).masked_scatter_(
                    expand_as_right(_reset, data), pooled_tensor
                )
                # add to tensordict
                next_tensordict.set(out_key, pooled_tensor)
                continue
            # shift obs 1 position to the right
            buffer.copy_(torch.roll(buffer, shifts=1, dims=0))
            # add new obs
            buffer[0].copy_(next_tensordict.get(in_key))
            # apply max pooling
            pooled_tensor, _ = buffer.max(dim=0)
            # add to tensordict
            next_tensordict.set(out_key, pooled_tensor)

        return next_tensordict

    @_apply_to_composite
    def transform_observation_spec(self, observation_spec: TensorSpec) -> TensorSpec:
        return observation_spec

    def forward(self, tensordict: TensorDictBase) -> TensorDictBase:
        raise NotImplementedError(
            "TimeMaxPool cannot be called independently, only its step and reset methods "
            "are functional. The reason for this is that it is hard to consider using "
            "TimeMaxPool with non-sequential data, such as those collected by a replay buffer "
            "or a dataset. If you need TimeMaxPool to work on a batch of sequential data "
            "(ie as LSTM would work over a whole sequence of data), file an issue on "
            "TorchRL requesting that feature."
        )


class RandomCropTensorDict(Transform):
    """A trajectory sub-sampler for ReplayBuffer and modules.

    Gathers a sub-sequence of a defined length along the last dimension of the input
    tensordict.
    This can be used to get cropped trajectories from trajectories sampled
    from a ReplayBuffer.

    This transform is primarily designed to be used with replay buffers and modules.
    Currently, it cannot be used as an environment transform.
    Do not hesitate to request for this behavior through an issue if this is
    desired.

    Args:
        sub_seq_len (int): the length of the sub-trajectory to sample
        sample_dim (int, optional): the dimension along which the cropping
            should occur. Negative dimensions should be preferred to make
            the transform robust to tensordicts of varying batch dimensions.
            Defaults to -1 (the default time dimension in TorchRL).
        mask_key (NestedKey): If provided, this represents the mask key to be looked
            for when doing the sampling. If provided, it only valid elements will
            be returned. It is assumed that the mask is a boolean tensor with
            first True values and then False values, not mixed together.
            :class:`RandomCropTensorDict` will NOT check that this is respected
            hence any error caused by an improper mask risks to go unnoticed.
            Defaults: None (no mask key).
    """

    def __init__(
        self,
        sub_seq_len: int,
        sample_dim: int = -1,
        mask_key: NestedKey | None = None,
    ):
        self.sub_seq_len = sub_seq_len
        if sample_dim > 0:
            warnings.warn(
                "A positive shape has been passed to the RandomCropTensorDict "
                "constructor. This may have unexpected behaviors when the "
                "passed tensordicts have inconsistent batch dimensions. "
                "For context, by convention, TorchRL concatenates time steps "
                "along the last dimension of the tensordict."
            )
        self.sample_dim = sample_dim
        self.mask_key = mask_key
        super().__init__()

    def forward(self, tensordict: TensorDictBase) -> TensorDictBase:
        shape = tensordict.shape
        dim = self.sample_dim
        # shape must have at least one dimension
        if not len(shape):
            raise RuntimeError(
                "Cannot sub-sample from a tensordict with an empty shape."
            )
        if shape[dim] < self.sub_seq_len:
            raise RuntimeError(
                f"Cannot sample trajectories of length {self.sub_seq_len} along"
                f" dimension {dim} given a tensordict of shape "
                f"{tensordict.shape}. Consider reducing the sub_seq_len "
                f"parameter or increase sample length."
            )
        max_idx_0 = shape[dim] - self.sub_seq_len
        idx_shape = list(tensordict.shape)
        idx_shape[dim] = 1
        device = tensordict.device
        if device is None:
            device = torch.device("cpu")
        if self.mask_key is None or self.mask_key not in tensordict.keys(
            isinstance(self.mask_key, tuple)
        ):
            idx_0 = torch.randint(max_idx_0, idx_shape, device=device)
        else:
            # get the traj length for each entry
            mask = tensordict.get(self.mask_key)
            if mask.shape != tensordict.shape:
                raise ValueError(
                    "Expected a mask of the same shape as the tensordict. Got "
                    f"mask.shape={mask.shape} and tensordict.shape="
                    f"{tensordict.shape} instead."
                )
            traj_lengths = mask.cumsum(self.sample_dim).max(self.sample_dim, True)[0]
            if (traj_lengths < self.sub_seq_len).any():
                raise RuntimeError(
                    f"Cannot sample trajectories of length {self.sub_seq_len} when the minimum "
                    f"trajectory length is {traj_lengths.min()}."
                )
            # take a random number between 0 and traj_lengths - self.sub_seq_len
            idx_0 = (
                torch.rand(idx_shape, device=device) * (traj_lengths - self.sub_seq_len)
            ).to(torch.long)
        arange = torch.arange(self.sub_seq_len, device=idx_0.device)
        arange_shape = [1 for _ in range(tensordict.ndimension())]
        arange_shape[dim] = len(arange)
        arange = arange.view(arange_shape)
        idx = idx_0 + arange
        return tensordict.gather(dim=self.sample_dim, index=idx)

    def _reset(
        self, tensordict: TensorDictBase, tensordict_reset: TensorDictBase
    ) -> TensorDictBase:
        with _set_missing_tolerance(self, True):
            tensordict_reset = self.forward(tensordict_reset)
        return tensordict_reset


class InitTracker(Transform):
    """Reset tracker.

    This transform populates the step/reset tensordict with a reset tracker entry
    that is set to ``True`` whenever :meth:`~.reset` is called.

    Args:
         init_key (NestedKey, optional): the key to be used for the tracker entry.
            In case of multiple _reset flags, this key is used as the leaf replacement for each.

    Examples:
        >>> from torchrl.envs.libs.gym import GymEnv
        >>> env = TransformedEnv(GymEnv("Pendulum-v1"), InitTracker())
        >>> td = env.reset()
        >>> print(td["is_init"])
        tensor(True)
        >>> td = env.rand_step(td)
        >>> print(td["next", "is_init"])
        tensor(False)

    """

    def __init__(self, init_key: str = "is_init"):
        if not isinstance(init_key, str):
            raise ValueError(
                "init_key can only be of type str as it will be the leaf key associated to each reset flag."
            )
        self.init_key = init_key
        super().__init__()

    def set_container(self, container: Transform | EnvBase) -> None:
        self._init_keys = None
        return super().set_container(container)

    @property
    def out_keys(self) -> Sequence[NestedKey]:
        return self.init_keys

    @out_keys.setter
    def out_keys(self, value):
        if value in (None, []):
            return
        raise ValueError(
            "Cannot set non-empty out-keys when out-keys are defined by the init_key value."
        )

    @property
    def init_keys(self) -> Sequence[NestedKey]:
        init_keys = self.__dict__.get("_init_keys", None)
        if init_keys is not None:
            return init_keys
        init_keys = []
        if self.parent is None:
            raise NotImplementedError(
                FORWARD_NOT_IMPLEMENTED.format(self.__class__.__name__)
            )
        for reset_key in self.parent._filtered_reset_keys:
            if isinstance(reset_key, str):
                init_key = self.init_key
            else:
                init_key = unravel_key((reset_key[:-1], self.init_key))
            init_keys.append(init_key)
        self._init_keys = init_keys
        return self._init_keys

    @property
    def reset_keys(self) -> Sequence[NestedKey]:
        return self.parent._filtered_reset_keys

    def _call(self, next_tensordict: TensorDictBase) -> TensorDictBase:
        for init_key in self.init_keys:
            done_key = _replace_last(init_key, "done")
            if init_key not in next_tensordict.keys(True, True):
                device = next_tensordict.device
                if device is None:
                    device = torch.device("cpu")
                shape = self.parent.full_done_spec[done_key].shape
                next_tensordict.set(
                    init_key,
                    torch.zeros(shape, device=device, dtype=torch.bool),
                )
        return next_tensordict

    def _reset(
        self, tensordict: TensorDictBase, tensordict_reset: TensorDictBase
    ) -> TensorDictBase:
        device = tensordict.device
        if device is None:
            device = torch.device("cpu")
        for reset_key, init_key in _zip_strict(self.reset_keys, self.init_keys):
            _reset = tensordict.get(reset_key, None)
            if _reset is None:
                done_key = _replace_last(init_key, "done")
                shape = self.parent.full_done_spec[done_key]._safe_shape
                tensordict_reset.set(
                    init_key,
                    torch.ones(
                        shape,
                        device=device,
                        dtype=torch.bool,
                    ),
                )
            else:
                init_val = _reset.clone()
                parent_td = (
                    tensordict_reset
                    if isinstance(init_key, str)
                    else tensordict_reset.get(init_key[:-1])
                )
                if init_val.ndim == parent_td.ndim:
                    # unsqueeze, to match the done shape
                    init_val = init_val.unsqueeze(-1)
                tensordict_reset.set(init_key, init_val)
        return tensordict_reset

    def transform_observation_spec(self, observation_spec: TensorSpec) -> TensorSpec:
        full_done_spec = self.parent.output_spec["full_done_spec"]
        for init_key in self.init_keys:
            for done_key in self.parent.done_keys:
                # check root
                if type(done_key) is not type(init_key):
                    continue
                if isinstance(done_key, tuple):
                    if done_key[:-1] == init_key[:-1]:
                        shape = full_done_spec[done_key].shape
                        break
                if isinstance(done_key, str):
                    shape = full_done_spec[done_key].shape
                    break
            else:
                raise KeyError(
                    f"Could not find root of init_key {init_key} within done_keys {self.parent.done_keys}."
                )
            observation_spec[init_key] = Categorical(
                2,
                dtype=torch.bool,
                device=self.parent.device,
                shape=shape,
            )
        return observation_spec

    def forward(self, tensordict: TensorDictBase) -> TensorDictBase:
        raise NotImplementedError(
            FORWARD_NOT_IMPLEMENTED.format(self.__class__.__name__)
        )


class RenameTransform(Transform):
    """A transform to rename entries in the output tensordict (or input tensordict via the inverse keys).

    Args:
        in_keys (sequence of NestedKey): the entries to rename.
        out_keys (sequence of NestedKey): the name of the entries after renaming.
        in_keys_inv (sequence of NestedKey, optional): the entries to rename
            in the input tensordict, which will be passed to :meth:`EnvBase._step`.
        out_keys_inv (sequence of NestedKey, optional): the names of the entries
            in the input tensordict after renaming.
        create_copy (bool, optional): if ``True``, the entries will be copied
            with a different name rather than being renamed. This allows for
            renaming immutable entries such as ``"reward"`` and ``"done"``.

    Examples:
        >>> from torchrl.envs.libs.gym import GymEnv
        >>> env = TransformedEnv(
        ...     GymEnv("Pendulum-v1"),
        ...     RenameTransform(["observation", ], ["stuff",], create_copy=False),
        ... )
        >>> tensordict = env.rollout(3)
        >>> print(tensordict)
        TensorDict(
            fields={
                action: Tensor(shape=torch.Size([3, 1]), device=cpu, dtype=torch.float32, is_shared=False),
                done: Tensor(shape=torch.Size([3, 1]), device=cpu, dtype=torch.bool, is_shared=False),
                next: TensorDict(
                    fields={
                        done: Tensor(shape=torch.Size([3, 1]), device=cpu, dtype=torch.bool, is_shared=False),
                        reward: Tensor(shape=torch.Size([3, 1]), device=cpu, dtype=torch.float32, is_shared=False),
                        stuff: Tensor(shape=torch.Size([3, 3]), device=cpu, dtype=torch.float32, is_shared=False)},
                    batch_size=torch.Size([3]),
                    device=cpu,
                    is_shared=False),
                stuff: Tensor(shape=torch.Size([3, 3]), device=cpu, dtype=torch.float32, is_shared=False)},
            batch_size=torch.Size([3]),
            device=cpu,
            is_shared=False)
        >>> # if the output is also an input, we need to rename if both ways:
        >>> from torchrl.envs.libs.brax import BraxEnv
        >>> env = TransformedEnv(
        ...     BraxEnv("fast"),
        ...     RenameTransform(["state"], ["newname"], ["state"], ["newname"])
        ... )
        >>> _ = env.set_seed(1)
        >>> tensordict = env.rollout(3)
        >>> assert "newname" in tensordict.keys()
        >>> assert "state" not in tensordict.keys()

    """

    def __init__(
        self, in_keys, out_keys, in_keys_inv=None, out_keys_inv=None, create_copy=False
    ):
        if in_keys_inv is None:
            in_keys_inv = []
        if out_keys_inv is None:
            out_keys_inv = copy(in_keys_inv)
        self.create_copy = create_copy
        super().__init__(in_keys, out_keys, in_keys_inv, out_keys_inv)
        if len(self.in_keys) != len(self.out_keys):
            raise ValueError(
                f"The number of in_keys ({len(self.in_keys)}) should match the number of out_keys ({len(self.out_keys)})."
            )
        if len(self.in_keys_inv) != len(self.out_keys_inv):
            raise ValueError(
                f"The number of in_keys_inv ({len(self.in_keys_inv)}) should match the number of out_keys_inv ({len(self.out_keys)})."
            )
        if len(set(out_keys).intersection(in_keys)):
            raise ValueError(
                f"Cannot have matching in and out_keys because order is unclear. "
                f"Please use separated transforms. "
                f"Got in_keys={in_keys} and out_keys={out_keys}."
            )

    def _call(self, next_tensordict: TensorDictBase) -> TensorDictBase:
        if self.create_copy:
            out = next_tensordict.select(
                *self.in_keys, strict=not self._missing_tolerance
            )
            for in_key, out_key in _zip_strict(self.in_keys, self.out_keys):
                try:
                    out.rename_key_(in_key, out_key)
                except KeyError:
                    if not self._missing_tolerance:
                        raise
            next_tensordict = next_tensordict.update(out)
        else:
            for in_key, out_key in _zip_strict(self.in_keys, self.out_keys):
                try:
                    next_tensordict.rename_key_(in_key, out_key)
                except KeyError:
                    if not self._missing_tolerance:
                        raise
        return next_tensordict

    forward = _call

    def _reset(
        self, tensordict: TensorDictBase, tensordict_reset: TensorDictBase
    ) -> TensorDictBase:
        with _set_missing_tolerance(self, True):
            return self._call(tensordict_reset)

    def _inv_call(self, tensordict: TensorDictBase) -> TensorDictBase:
        # no in-place modif
        if self.create_copy:
            out = tensordict.select(
                *self.out_keys_inv, strict=not self._missing_tolerance
            )
            for in_key, out_key in _zip_strict(self.in_keys_inv, self.out_keys_inv):
                try:
                    out.rename_key_(out_key, in_key)
                except KeyError:
                    if not self._missing_tolerance:
                        raise

            tensordict = tensordict.update(out)
        else:
            for in_key, out_key in _zip_strict(self.in_keys_inv, self.out_keys_inv):
                try:
                    tensordict.rename_key_(out_key, in_key)
                except KeyError:
                    if not self._missing_tolerance:
                        raise
        return tensordict

    def transform_output_spec(self, output_spec: Composite) -> Composite:
        for done_key in self.parent.done_keys:
            if done_key in self.in_keys:
                for i, out_key in enumerate(self.out_keys):  # noqa: B007
                    if self.in_keys[i] == done_key:
                        break
                else:
                    # unreachable
                    raise RuntimeError
                output_spec["full_done_spec"][out_key] = output_spec["full_done_spec"][
                    done_key
                ].clone()
                if not self.create_copy:
                    del output_spec["full_done_spec"][done_key]
        for reward_key in self.parent.reward_keys:
            if reward_key in self.in_keys:
                for i, out_key in enumerate(self.out_keys):  # noqa: B007
                    if self.in_keys[i] == reward_key:
                        break
                else:
                    # unreachable
                    raise RuntimeError
                output_spec["full_reward_spec"][out_key] = output_spec[
                    "full_reward_spec"
                ][reward_key].clone()
                if not self.create_copy:
                    del output_spec["full_reward_spec"][reward_key]
        for observation_key in self.parent.full_observation_spec.keys(True):
            if observation_key in self.in_keys:
                for i, out_key in enumerate(self.out_keys):  # noqa: B007
                    if self.in_keys[i] == observation_key:
                        break
                else:
                    # unreachable
                    raise RuntimeError
                output_spec["full_observation_spec"][out_key] = output_spec[
                    "full_observation_spec"
                ][observation_key].clone()
                if not self.create_copy:
                    del output_spec["full_observation_spec"][observation_key]
        return output_spec

    def transform_input_spec(self, input_spec: Composite) -> Composite:
        for action_key in self.parent.action_keys:
            if action_key in self.in_keys_inv:
                for i, out_key in enumerate(self.out_keys_inv):  # noqa: B007
                    if self.in_keys_inv[i] == action_key:
                        break
                else:
                    # unreachable
                    raise RuntimeError
                input_spec["full_action_spec"][out_key] = input_spec[
                    "full_action_spec"
                ][action_key].clone()
        if not self.create_copy:
            for action_key in self.parent.action_keys:
                if action_key in self.in_keys_inv:
                    del input_spec["full_action_spec"][action_key]
        for state_key in self.parent.full_state_spec.keys(True, True):
            if state_key in self.in_keys_inv:
                for i, out_key in enumerate(self.out_keys_inv):  # noqa: B007
                    if self.in_keys_inv[i] == state_key:
                        break
                else:
                    # unreachable
                    raise RuntimeError
                input_spec["full_state_spec"][out_key] = input_spec["full_state_spec"][
                    state_key
                ].clone()
        if not self.create_copy:
            for state_key in self.parent.full_state_spec.keys(True, True):
                if state_key in self.in_keys_inv:
                    del input_spec["full_state_spec"][state_key]
        return input_spec


class Reward2GoTransform(Transform):
    """Calculates the reward to go based on the episode reward and a discount factor.

    As the :class:`~.Reward2GoTransform` is only an inverse transform the ``in_keys`` will be directly used for the ``in_keys_inv``.
    The reward-to-go can be only calculated once the episode is finished. Therefore, the transform should be applied to the replay buffer
    and not to the collector or within an environment.

    Args:
        gamma (:obj:`float` or torch.Tensor): the discount factor. Defaults to 1.0.
        in_keys (sequence of NestedKey): the entries to rename. Defaults to
            ``("next", "reward")`` if none is provided.
        out_keys (sequence of NestedKey): the entries to rename. Defaults to
            the values of ``in_keys`` if none is provided.
        done_key (NestedKey): the done entry. Defaults to ``"done"``.
        truncated_key (NestedKey): the truncated entry. Defaults to ``"truncated"``.
            If no truncated entry is found, only the ``"done"`` will be used.

    Examples:
        >>> # Using this transform as part of a replay buffer
        >>> from torchrl.data import ReplayBuffer, LazyTensorStorage
        >>> torch.manual_seed(0)
        >>> r2g = Reward2GoTransform(gamma=0.99, out_keys=["reward_to_go"])
        >>> rb = ReplayBuffer(storage=LazyTensorStorage(100), transform=r2g)
        >>> batch, timesteps = 4, 5
        >>> done = torch.zeros(batch, timesteps, 1, dtype=torch.bool)
        >>> for i in range(batch):
        ...     while not done[i].any():
        ...         done[i] = done[i].bernoulli_(0.1)
        >>> reward = torch.ones(batch, timesteps, 1)
        >>> td = TensorDict(
        ...     {"next": {"done": done, "reward": reward}},
        ...     [batch, timesteps],
        ... )
        >>> rb.extend(td)
        >>> sample = rb.sample(1)
        >>> print(sample["next", "reward"])
        tensor([[[1.],
                 [1.],
                 [1.],
                 [1.],
                 [1.]]])
        >>> print(sample["reward_to_go"])
        tensor([[[4.9010],
                 [3.9404],
                 [2.9701],
                 [1.9900],
                 [1.0000]]])

    One can also use this transform directly with a collector: make sure to
    append the `inv` method of the transform.

    Examples:
        >>> from torchrl.envs.utils import RandomPolicy        >>> from torchrl.collectors import SyncDataCollector
        >>> from torchrl.envs.libs.gym import GymEnv
        >>> t = Reward2GoTransform(gamma=0.99, out_keys=["reward_to_go"])
        >>> env = GymEnv("Pendulum-v1")
        >>> collector = SyncDataCollector(
        ...     env,
        ...     RandomPolicy(env.action_spec),
        ...     frames_per_batch=200,
        ...     total_frames=-1,
        ...     postproc=t.inv
        ... )
        >>> for data in collector:
        ...     break
        >>> print(data)
        TensorDict(
            fields={
                action: Tensor(shape=torch.Size([200, 1]), device=cpu, dtype=torch.float32, is_shared=False),
                collector: TensorDict(
                    fields={
                        traj_ids: Tensor(shape=torch.Size([200]), device=cpu, dtype=torch.int64, is_shared=False)},
                    batch_size=torch.Size([200]),
                    device=cpu,
                    is_shared=False),
                done: Tensor(shape=torch.Size([200, 1]), device=cpu, dtype=torch.bool, is_shared=False),
                next: TensorDict(
                    fields={
                        done: Tensor(shape=torch.Size([200, 1]), device=cpu, dtype=torch.bool, is_shared=False),
                        observation: Tensor(shape=torch.Size([200, 3]), device=cpu, dtype=torch.float32, is_shared=False),
                        reward: Tensor(shape=torch.Size([200, 1]), device=cpu, dtype=torch.float32, is_shared=False)},
                    batch_size=torch.Size([200]),
                    device=cpu,
                    is_shared=False),
                observation: Tensor(shape=torch.Size([200, 3]), device=cpu, dtype=torch.float32, is_shared=False),
                reward: Tensor(shape=torch.Size([200, 1]), device=cpu, dtype=torch.float32, is_shared=False),
                reward_to_go: Tensor(shape=torch.Size([200, 1]), device=cpu, dtype=torch.float32, is_shared=False)},
            batch_size=torch.Size([200]),
            device=cpu,
            is_shared=False)

    Using this transform as part of an env will raise an exception

    Examples:
        >>> t = Reward2GoTransform(gamma=0.99)
        >>> TransformedEnv(GymEnv("Pendulum-v1"), t)  # crashes

    .. note:: In settings where multiple done entries are present, one should build
        a single :class:`~Reward2GoTransform` for each done-reward pair.

    """

    ENV_ERR = (
        "The Reward2GoTransform is only an inverse transform and can "
        "only be applied to the replay buffer."
    )

    def __init__(
        self,
        gamma: float | torch.Tensor | None = 1.0,
        in_keys: Sequence[NestedKey] | None = None,
        out_keys: Sequence[NestedKey] | None = None,
        done_key: NestedKey | None = "done",
    ):
        if in_keys is None:
            in_keys = [("next", "reward")]
        if out_keys is None:
            out_keys = copy(in_keys)
        # out_keys = ["reward_to_go"]
        super().__init__(
            in_keys=in_keys,
            in_keys_inv=in_keys,
            out_keys_inv=out_keys,
        )
        self.done_key = done_key

        if not isinstance(gamma, torch.Tensor):
            gamma = torch.tensor(gamma)

        self.register_buffer("gamma", gamma)

    def _inv_call(self, tensordict: TensorDictBase) -> TensorDictBase:
        if self.parent is not None:
            raise ValueError(self.ENV_ERR)
        done = tensordict.get(("next", self.done_key))

        if not done.any(-2).all():
            raise RuntimeError(
                "No episode ends found to calculate the reward to go. Make sure that the number of frames_per_batch is larger than number of steps per episode."
            )
        found = False
        for in_key, out_key in _zip_strict(self.in_keys_inv, self.out_keys_inv):
            if in_key in tensordict.keys(include_nested=True):
                found = True
                item = self._inv_apply_transform(tensordict.get(in_key), done)
                tensordict.set(out_key, item)
        if not found:
            raise KeyError(f"Could not find any of the input keys {self.in_keys}.")
        return tensordict

    def forward(self, tensordict: TensorDictBase) -> TensorDictBase:
        return tensordict

    def _call(self, next_tensordict: TensorDictBase) -> TensorDictBase:
        raise ValueError(self.ENV_ERR)

    def _inv_apply_transform(
        self, reward: torch.Tensor, done: torch.Tensor
    ) -> torch.Tensor:
        from torchrl.objectives.value.functional import reward2go

        return reward2go(reward, done, self.gamma)

    def set_container(self, container):
        if isinstance(container, EnvBase) or container.parent is not None:
            raise ValueError(self.ENV_ERR)


class ActionMask(Transform):
    """An adaptive action masker.

    This transform is useful to ensure that randomly generated actions
    respect legal actions, by masking the action specs.
    It reads the mask from the input tensordict after the step is executed,
    and adapts the mask of the finite action spec.

      .. note:: This transform will fail when used without an environment.

    Args:
        action_key (NestedKey, optional): the key where the action tensor can be found.
            Defaults to ``"action"``.
        mask_key (NestedKey, optional): the key where the action mask can be found.
            Defaults to ``"action_mask"``.

    Examples:
        >>> import torch
        >>> from torchrl.data.tensor_specs import Categorical, Binary, Unbounded, Composite
        >>> from torchrl.envs.transforms import ActionMask, TransformedEnv
        >>> from torchrl.envs.common import EnvBase
        >>> class MaskedEnv(EnvBase):
        ...     def __init__(self, *args, **kwargs):
        ...         super().__init__(*args, **kwargs)
        ...         self.action_spec = Categorical(4)
        ...         self.state_spec = Composite(action_mask=Binary(4, dtype=torch.bool))
        ...         self.observation_spec = Composite(obs=Unbounded(3))
        ...         self.reward_spec = Unbounded(1)
        ...
        ...     def _reset(self, tensordict=None):
        ...         td = self.observation_spec.rand()
        ...         td.update(torch.ones_like(self.state_spec.rand()))
        ...         return td
        ...
        ...     def _step(self, data):
        ...         td = self.observation_spec.rand()
        ...         mask = data.get("action_mask")
        ...         action = data.get("action")
        ...         mask = mask.scatter(-1, action.unsqueeze(-1), 0)
        ...
        ...         td.set("action_mask", mask)
        ...         td.set("reward", self.reward_spec.rand())
        ...         td.set("done", ~mask.any().view(1))
        ...         return td
        ...
        ...     def _set_seed(self, seed) -> None:
        ...         pass
        ...
        >>> torch.manual_seed(0)
        >>> base_env = MaskedEnv()
        >>> env = TransformedEnv(base_env, ActionMask())
        >>> r = env.rollout(10)
        >>> r["action_mask"]
        tensor([[ True,  True,  True,  True],
                [ True,  True, False,  True],
                [ True,  True, False, False],
                [ True, False, False, False]])

    """

    ACCEPTED_SPECS = (
        OneHot,
        Categorical,
        MultiOneHot,
        MultiCategorical,
    )
    SPEC_TYPE_ERROR = "The action spec must be one of {}. Got {} instead."

    def __init__(
        self, action_key: NestedKey = "action", mask_key: NestedKey = "action_mask"
    ):
        if not isinstance(action_key, (tuple, str)):
            raise ValueError(
                f"The action key must be a nested key. Got {type(action_key)} instead."
            )
        if not isinstance(mask_key, (tuple, str)):
            raise ValueError(
                f"The mask key must be a nested key. Got {type(mask_key)} instead."
            )
        super().__init__(
            in_keys=[action_key, mask_key], out_keys=[], in_keys_inv=[], out_keys_inv=[]
        )

    def forward(self, tensordict: TensorDictBase) -> TensorDictBase:
        raise RuntimeError(FORWARD_NOT_IMPLEMENTED.format(type(self)))

    @property
    def action_spec(self) -> TensorSpec:
        action_spec = self.container.full_action_spec[self.in_keys[0]]
        if not isinstance(action_spec, self.ACCEPTED_SPECS):
            raise ValueError(
                self.SPEC_TYPE_ERROR.format(self.ACCEPTED_SPECS, type(action_spec))
            )
        return action_spec

    def _call(self, next_tensordict: TensorDictBase) -> TensorDictBase:
        if self.parent is None:
            raise RuntimeError(
                f"{type(self)}.parent cannot be None: make sure this transform is executed within an environment."
            )

        mask = next_tensordict.get(self.in_keys[1])
        self.action_spec.update_mask(mask.to(self.action_spec.device))

        return next_tensordict

    def _reset(
        self, tensordict: TensorDictBase, tensordict_reset: TensorDictBase
    ) -> TensorDictBase:
        return self._call(tensordict_reset)


class VecGymEnvTransform(Transform):
    """A transform for GymWrapper subclasses that handles the auto-reset in a consistent way.

    Gym, gymnasium and SB3 provide vectorized (read, parallel or batched) environments
    that are automatically reset. When this occurs, the actual observation resulting
    from the action is saved within a key in the info.
    The class :class:`torchrl.envs.libs.gym.terminal_obs_reader` reads that observation
    and stores it in a ``"final"`` key within the output tensordict.
    In turn, this transform reads that final data, swaps it with the observation
    written in its place that results from the actual reset, and saves the
    reset output in a private container. The resulting data truly reflects
    the output of the step.

    This class works from gym 0.13 till the most recent gymnasium version.

    .. note:: Gym versions < 0.22 did not return the final observations. For these,
        we simply fill the next observations with NaN (because it is lost) and
        do the swap at the next step.

    Then, when calling `env.reset`, the saved data is written back where it belongs
    (and the `reset` is a no-op).

    This transform is automatically appended to the gym env whenever the wrapper
    is created with an async env.

    Args:
        final_name (str, optional): the name of the final observation in the dict.
            Defaults to `"final"`.
        missing_obs_value (Any, optional): default value to use as placeholder for missing
            last observations. Defaults to `np.nan`.

    .. note:: In general, this class should not be handled directly. It is
        created whenever a vectorized environment is placed within a :class:`GymWrapper`.

    """

    def __init__(self, final_name: str = "final", missing_obs_value: Any = np.nan):
        self.final_name = final_name
        super().__init__()
        self._memo = {}
        if not isinstance(missing_obs_value, torch.Tensor):
            missing_obs_value = torch.tensor(missing_obs_value)
        self.missing_obs_value = missing_obs_value

    def set_container(self, container: Transform | EnvBase) -> None:
        out = super().set_container(container)
        self._done_keys = None
        self._obs_keys = None
        return out

    def _step(
        self, tensordict: TensorDictBase, next_tensordict: TensorDictBase
    ) -> TensorDictBase:
        # save the final info
        done = False
        for done_key in self.done_keys:
            # we assume dones can be broadcast
            done = done | next_tensordict.get(done_key)
        if done is False:
            raise RuntimeError(
                f"Could not find any done signal in tensordict:\n{tensordict}"
            )
        self._memo["done"] = done
        final = next_tensordict.pop(self.final_name, None)
        # if anything's done, we need to swap the final obs
        if done.any():
            done = done.squeeze(-1)
            if final is not None:
                saved_next = next_tensordict.select(*final.keys(True, True)).clone()
                next_tensordict[done] = final[done]
            else:
                saved_next = next_tensordict.select(*self.obs_keys).clone()
                for obs_key in self.obs_keys:
                    next_tensordict[obs_key][done] = self.missing_obs_value

            self._memo["saved_next"] = saved_next
        else:
            self._memo["saved_next"] = None
        return next_tensordict

    def _reset(
        self, tensordict: TensorDictBase, tensordict_reset: TensorDictBase
    ) -> TensorDictBase:
        done = self._memo.get("done", None)
        reset = tensordict.get("_reset", done)
        if done is not None:
            done = done.view_as(reset)
        if (
            reset is not done
            and (reset != done).any()
            # it can happen that all are reset, in which case
            # it's fine (doesn't need to match done)
            and not reset.all()
        ):
            raise RuntimeError(
                "Cannot partially reset a gym(nasium) async env with a "
                "reset mask that does not match the done mask. "
                f"Got reset={reset}\nand done={done}"
            )
        # if not reset.any(), we don't need to do anything.
        # if reset.all(), we don't either (bc GymWrapper will call a plain reset).
        if reset is not None and reset.any():
            if reset.all():
                # We're fine: this means that a full reset was passed and the
                # env was manually reset
                tensordict_reset.pop(self.final_name, None)
                return tensordict_reset
            saved_next = self._memo["saved_next"]
            if saved_next is None:
                raise RuntimeError(
                    "Did not find a saved tensordict while the reset mask was "
                    f"not empty: reset={reset}. Done was {done}."
                )
            # reset = reset.view(tensordict.shape)
            # we have a data container from the previous call to step
            # that contains part of the observation we need.
            # We can safely place them back in the reset result tensordict:
            # in env.rollout(), the result of reset() is assumed to be just
            # the td from previous step with updated values from reset.
            # In our case, it will always be the case that all these values
            # are properly set.
            # collectors even take care of doing an extra masking so it's even
            # safer.
            tensordict_reset.update(saved_next)
            for done_key in self.done_keys:
                # Make sure that all done are False
                done = tensordict.get(done_key, None)
                if done is not None:
                    done = done.clone().fill_(0)
                else:
                    done = torch.zeros(
                        (*tensordict.batch_size, 1),
                        device=tensordict.device,
                        dtype=torch.bool,
                    )
                tensordict.set(done_key, done)
        tensordict_reset.pop(self.final_name, None)
        return tensordict_reset

    @property
    def done_keys(self) -> list[NestedKey]:
        keys = self.__dict__.get("_done_keys", None)
        if keys is None:
            keys = self.parent.done_keys
            # we just want the "done" key
            _done_keys = []
            for key in keys:
                if not isinstance(key, tuple):
                    key = (key,)
                if key[-1] == "done":
                    _done_keys.append(unravel_key(key))
            if not len(_done_keys):
                raise RuntimeError("Could not find a 'done' key in the env specs.")
            self._done_keys = _done_keys
        return keys

    @property
    def obs_keys(self) -> list[NestedKey]:
        keys = self.__dict__.get("_obs_keys", None)
        if keys is None:
            keys = list(self.parent.observation_spec.keys(True, True))
            self._obs_keys = keys
        return keys

    def transform_observation_spec(self, observation_spec: TensorSpec) -> TensorSpec:
        if self.final_name in observation_spec.keys(True):
            del observation_spec[self.final_name]
        return observation_spec

    def forward(self, tensordict: TensorDictBase) -> TensorDictBase:
        raise RuntimeError(FORWARD_NOT_IMPLEMENTED.format(type(self)))


class BurnInTransform(Transform):
    """Transform to partially burn-in data sequences.

    This transform is useful to obtain up-to-date recurrent states when
    they are not available. It burns-in a number of steps along the time dimension
    from sampled sequential data slices and returns the remaining data sequence with
    the burnt-in data in its initial time step. This transform is intended to be used as a
    replay buffer transform, not as an environment transform.

    Args:
        modules (sequence of TensorDictModule): A list of modules used to burn-in data sequences.
        burn_in (int): The number of time steps to burn in.
        out_keys (sequence of NestedKey, optional): destination keys. Defaults to
        all the modules `out_keys` that point to the next time step (e.g. `"hidden"` if `
        ("next", "hidden")` is part of the `out_keys` of a module).

    .. note::
        This transform expects as inputs TensorDicts with its last dimension being the
        time dimension. It also assumes that all provided modules can process
        sequential data.

    Examples:
        >>> import torch
        >>> from tensordict import TensorDict
        >>> from torchrl.envs.transforms import BurnInTransform
        >>> from torchrl.modules import GRUModule
        >>> gru_module = GRUModule(
        ...     input_size=10,
        ...     hidden_size=10,
        ...     in_keys=["observation", "hidden"],
        ...     out_keys=["intermediate", ("next", "hidden")],
        ...     default_recurrent_mode=True,
        ... )
        >>> burn_in_transform = BurnInTransform(
        ...     modules=[gru_module],
        ...     burn_in=5,
        ... )
        >>> td = TensorDict({
        ...     "observation": torch.randn(2, 10, 10),
        ...      "hidden": torch.randn(2, 10, gru_module.gru.num_layers, 10),
        ...      "is_init": torch.zeros(2, 10, 1),
        ... }, batch_size=[2, 10])
        >>> td = burn_in_transform(td)
        >>> td.shape
        torch.Size([2, 5])
        >>> td.get("hidden").abs().sum()
        tensor(86.3008)

        >>> from torchrl.data import LazyMemmapStorage, TensorDictReplayBuffer
        >>> buffer = TensorDictReplayBuffer(
        ...     storage=LazyMemmapStorage(2),
        ...     batch_size=1,
        ... )
        >>> buffer.append_transform(burn_in_transform)
        >>> td = TensorDict({
        ...     "observation": torch.randn(2, 10, 10),
        ...      "hidden": torch.randn(2, 10, gru_module.gru.num_layers, 10),
        ...      "is_init": torch.zeros(2, 10, 1),
        ... }, batch_size=[2, 10])
        >>> buffer.extend(td)
        >>> td = buffer.sample(1)
        >>> td.shape
        torch.Size([1, 5])
        >>> td.get("hidden").abs().sum()
        tensor(37.0344)
    """

    invertible = False

    def __init__(
        self,
        modules: Sequence[TensorDictModuleBase],
        burn_in: int,
        out_keys: Sequence[NestedKey] | None = None,
    ):
        if not isinstance(modules, Sequence):
            modules = [modules]

        for module in modules:
            if not isinstance(module, TensorDictModuleBase):
                raise ValueError(
                    f"All modules must be TensorDictModules, but a {type(module)} was provided."
                )

        in_keys = set()
        for module in modules:
            in_keys.update(module.in_keys)

        if out_keys is None:
            out_keys = set()
            for module in modules:
                for key in module.out_keys:
                    if key[0] == "next":
                        out_keys.add(key[1])
        else:
            out_keys_ = set()
            for key in out_keys:
                if isinstance(key, tuple) and key[0] == "next":
                    key = key[1]
                    warnings.warn(
                        f"The 'next' key is not needed in the BurnInTransform `out_key` {key} and "
                        f"will be ignored. This transform already assumes that `out_keys` will be "
                        f"retrieved from the next time step of the burnt-in data."
                    )
                out_keys_.add(key)
            out_keys = out_keys_

        super().__init__(in_keys=in_keys, out_keys=out_keys)
        self.modules = modules
        self.burn_in = burn_in

    def _call(self, next_tensordict: TensorDictBase) -> TensorDictBase:
        raise RuntimeError("BurnInTransform can only be appended to a ReplayBuffer")

    def _step(
        self, tensordict: TensorDictBase, next_tensordict: TensorDictBase
    ) -> TensorDictBase:
        raise RuntimeError("BurnInTransform can only be appended to a ReplayBuffer.")

    def forward(self, tensordict: TensorDictBase) -> TensorDictBase:

        if self.burn_in == 0:
            return tensordict

        td_device = tensordict.device
        B, T, *extra_dims = tensordict.batch_size

        # Split the tensor dict into burn-in data and the rest.
        td_burn_in = tensordict[..., : self.burn_in]
        td_out = tensordict[..., self.burn_in :]

        # Burn in the recurrent state.
        with torch.no_grad():
            for module in self.modules:
                module_device = next(module.parameters()).device or None
                td_burn_in = td_burn_in.to(module_device)
                td_burn_in = module(td_burn_in)
        td_burn_in = td_burn_in.to(td_device)

        # Update out TensorDict with the burnt-in data.
        for out_key in self.out_keys:
            if out_key not in td_out.keys(include_nested=True):
                td_out.set(
                    out_key,
                    torch.zeros(
                        B, T - self.burn_in, *tensordict.get(out_key).shape[2:]
                    ),
                )
            td_out[..., 0][out_key].copy_(td_burn_in["next"][..., -1][out_key])

        return td_out

    def __repr__(self) -> str:
        return f"{self.__class__.__name__}(burn_in={self.burn_in}, in_keys={self.in_keys}, out_keys={self.out_keys})"


class SignTransform(Transform):
    """A transform to compute the signs of TensorDict values.

    This transform reads the tensors in ``in_keys`` and ``in_keys_inv``, computes the
    signs of their elements and writes the resulting sign tensors to ``out_keys`` and
    ``out_keys_inv`` respectively.

    Args:
        in_keys (list of NestedKeys): input entries (read)
        out_keys (list of NestedKeys): input entries (write)
        in_keys_inv (list of NestedKeys): input entries (read) during :meth:`~.inv` calls.
        out_keys_inv (list of NestedKeys): input entries (write) during :meth:`~.inv` calls.

    Examples:
        >>> from torchrl.envs import GymEnv, TransformedEnv, SignTransform
        >>> base_env = GymEnv("Pendulum-v1")
        >>> env = TransformedEnv(base_env, SignTransform(in_keys=['observation']))
        >>> r = env.rollout(100)
        >>> obs = r["observation"]
        >>> assert (torch.logical_or(torch.logical_or(obs == -1, obs == 1), obs == 0.0)).all()
    """

    def __init__(
        self,
        in_keys=None,
        out_keys=None,
        in_keys_inv=None,
        out_keys_inv=None,
    ):
        if in_keys is None:
            in_keys = []
        if out_keys is None:
            out_keys = copy(in_keys)
        if in_keys_inv is None:
            in_keys_inv = []
        if out_keys_inv is None:
            out_keys_inv = copy(in_keys_inv)
        super().__init__(in_keys, out_keys, in_keys_inv, out_keys_inv)

    def _apply_transform(self, obs: torch.Tensor) -> torch.Tensor:
        return obs.sign()

    def _inv_apply_transform(self, state: torch.Tensor) -> torch.Tensor:
        return state.sign()

    @_apply_to_composite
    def transform_observation_spec(self, observation_spec: TensorSpec) -> TensorSpec:
        return Bounded(
            shape=observation_spec.shape,
            device=observation_spec.device,
            dtype=observation_spec.dtype,
            high=1.0,
            low=-1.0,
        )

    def transform_reward_spec(self, reward_spec: TensorSpec) -> TensorSpec:
        for key in self.in_keys:
            if key in self.parent.reward_keys:
                spec = self.parent.output_spec["full_reward_spec"][key]
                self.parent.output_spec["full_reward_spec"][key] = Bounded(
                    shape=spec.shape,
                    device=spec.device,
                    dtype=spec.dtype,
                    high=1.0,
                    low=-1.0,
                )
        return self.parent.output_spec["full_reward_spec"]

    def _reset(
        self, tensordict: TensorDictBase, tensordict_reset: TensorDictBase
    ) -> TensorDictBase:
        with _set_missing_tolerance(self, True):
            tensordict_reset = self._call(tensordict_reset)
        return tensordict_reset


class RemoveEmptySpecs(Transform):
    """Removes empty specs and content from an environment.

    Examples:
        >>> import torch
        >>> from tensordict import TensorDict
        >>> from torchrl.data import Unbounded, Composite, \
        ...     Categorical
        >>> from torchrl.envs import EnvBase, TransformedEnv, RemoveEmptySpecs
        >>>
        >>>
        >>> class DummyEnv(EnvBase):
        ...     def __init__(self, *args, **kwargs):
        ...         super().__init__(*args, **kwargs)
        ...         self.observation_spec = Composite(
        ...             observation=UnboundedContinuous((*self.batch_size, 3)),
        ...             other=Composite(
        ...                 another_other=Composite(shape=self.batch_size),
        ...                 shape=self.batch_size,
        ...             ),
        ...             shape=self.batch_size,
        ...         )
        ...         self.action_spec = UnboundedContinuous((*self.batch_size, 3))
        ...         self.done_spec = Categorical(
        ...             2, (*self.batch_size, 1), dtype=torch.bool
        ...         )
        ...         self.full_done_spec["truncated"] = self.full_done_spec[
        ...             "terminated"].clone()
        ...         self.reward_spec = Composite(
        ...             reward=UnboundedContinuous(*self.batch_size, 1),
        ...             other_reward=Composite(shape=self.batch_size),
        ...             shape=self.batch_size
        ...             )
        ...
        ...     def _reset(self, tensordict):
        ...         return self.observation_spec.rand().update(self.full_done_spec.zero())
        ...
        ...     def _step(self, tensordict):
        ...         return TensorDict(
        ...             {},
        ...             batch_size=[]
        ...         ).update(self.observation_spec.rand()).update(
        ...             self.full_done_spec.zero()
        ...             ).update(self.full_reward_spec.rand())
        ...
        ...     def _set_seed(self, seed) -> None:
        ...         pass
        >>>
        >>>
        >>> base_env = DummyEnv()
        >>> print(base_env.rollout(2))
        TensorDict(
            fields={
                action: Tensor(shape=torch.Size([2, 3]), device=cpu, dtype=torch.float32, is_shared=False),
                done: Tensor(shape=torch.Size([2, 1]), device=cpu, dtype=torch.bool, is_shared=False),
                next: TensorDict(
                    fields={
                        done: Tensor(shape=torch.Size([2, 1]), device=cpu, dtype=torch.bool, is_shared=False),
                        observation: Tensor(shape=torch.Size([2, 3]), device=cpu, dtype=torch.float32, is_shared=False),
                        other: TensorDict(
                            fields={
                                another_other: TensorDict(
                                    fields={
                                    },
                                    batch_size=torch.Size([2]),
                                    device=cpu,
                                    is_shared=False)},
                            batch_size=torch.Size([2]),
                            device=cpu,
                            is_shared=False),
                        other_reward: TensorDict(
                            fields={
                            },
                            batch_size=torch.Size([2]),
                            device=cpu,
                            is_shared=False),
                        reward: Tensor(shape=torch.Size([2, 1]), device=cpu, dtype=torch.float32, is_shared=False),
                        terminated: Tensor(shape=torch.Size([2, 1]), device=cpu, dtype=torch.bool, is_shared=False),
                        truncated: Tensor(shape=torch.Size([2, 1]), device=cpu, dtype=torch.bool, is_shared=False)},
                    batch_size=torch.Size([2]),
                    device=cpu,
                    is_shared=False),
                observation: Tensor(shape=torch.Size([2, 3]), device=cpu, dtype=torch.float32, is_shared=False),
                terminated: Tensor(shape=torch.Size([2, 1]), device=cpu, dtype=torch.bool, is_shared=False),
                truncated: Tensor(shape=torch.Size([2, 1]), device=cpu, dtype=torch.bool, is_shared=False)},
            batch_size=torch.Size([2]),
            device=cpu,
            is_shared=False)
        >>> check_env_specs(base_env)
        >>> env = TransformedEnv(base_env, RemoveEmptySpecs())
        >>> print(env.rollout(2))
        TensorDict(
            fields={
                action: Tensor(shape=torch.Size([2, 3]), device=cpu, dtype=torch.float32, is_shared=False),
                done: Tensor(shape=torch.Size([2, 1]), device=cpu, dtype=torch.bool, is_shared=False),
                next: TensorDict(
                    fields={
                        done: Tensor(shape=torch.Size([2, 1]), device=cpu, dtype=torch.bool, is_shared=False),
                        observation: Tensor(shape=torch.Size([2, 3]), device=cpu, dtype=torch.float32, is_shared=False),
                        reward: Tensor(shape=torch.Size([2, 1]), device=cpu, dtype=torch.float32, is_shared=False),
                        terminated: Tensor(shape=torch.Size([2, 1]), device=cpu, dtype=torch.bool, is_shared=False),
                        truncated: Tensor(shape=torch.Size([2, 1]), device=cpu, dtype=torch.bool, is_shared=False)},
                    batch_size=torch.Size([2]),
                    device=cpu,
                    is_shared=False),
                observation: Tensor(shape=torch.Size([2, 3]), device=cpu, dtype=torch.float32, is_shared=False),
                terminated: Tensor(shape=torch.Size([2, 1]), device=cpu, dtype=torch.bool, is_shared=False),
                truncated: Tensor(shape=torch.Size([2, 1]), device=cpu, dtype=torch.bool, is_shared=False)},
            batch_size=torch.Size([2]),
            device=cpu,
            is_shared=False)
        check_env_specs(env)
    """

    _has_empty_input = True

    @staticmethod
    def _sorter(key_val):
        key, _ = key_val
        if isinstance(key, str):
            return 0
        return len(key)

    def transform_output_spec(self, output_spec: Composite) -> Composite:
        full_done_spec = output_spec["full_done_spec"]
        full_reward_spec = output_spec["full_reward_spec"]
        full_observation_spec = output_spec["full_observation_spec"]
        # we reverse things to make sure we delete things from the back
        for key, spec in sorted(
            full_done_spec.items(True), key=self._sorter, reverse=True
        ):
            if isinstance(spec, Composite) and spec.is_empty():
                del full_done_spec[key]

        for key, spec in sorted(
            full_observation_spec.items(True), key=self._sorter, reverse=True
        ):
            if isinstance(spec, Composite) and spec.is_empty():
                del full_observation_spec[key]

        for key, spec in sorted(
            full_reward_spec.items(True), key=self._sorter, reverse=True
        ):
            if isinstance(spec, Composite) and spec.is_empty():
                del full_reward_spec[key]
        return output_spec

    def transform_input_spec(self, input_spec: TensorSpec) -> TensorSpec:
        full_action_spec = input_spec["full_action_spec"]
        full_state_spec = input_spec["full_state_spec"]
        # we reverse things to make sure we delete things from the back

        self._has_empty_input = False
        for key, spec in sorted(
            full_action_spec.items(True), key=self._sorter, reverse=True
        ):
            if isinstance(spec, Composite) and spec.is_empty():
                self._has_empty_input = True
                del full_action_spec[key]

        for key, spec in sorted(
            full_state_spec.items(True), key=self._sorter, reverse=True
        ):
            if isinstance(spec, Composite) and spec.is_empty():
                self._has_empty_input = True
                del full_state_spec[key]
        return input_spec

    def _inv_call(self, tensordict: TensorDictBase) -> TensorDictBase:
        if self._has_empty_input:
            input_spec = getattr(self.parent, "input_spec", None)
            if input_spec is None:
                return tensordict

            full_action_spec = input_spec["full_action_spec"]
            full_state_spec = input_spec["full_state_spec"]
            # we reverse things to make sure we delete things from the back

            for key, spec in sorted(
                full_action_spec.items(True), key=self._sorter, reverse=True
            ):
                if (
                    isinstance(spec, Composite)
                    and spec.is_empty()
                    and key not in tensordict.keys(True)
                ):
                    tensordict.create_nested(key)

            for key, spec in sorted(
                full_state_spec.items(True), key=self._sorter, reverse=True
            ):
                if (
                    isinstance(spec, Composite)
                    and spec.is_empty()
                    and key not in tensordict.keys(True)
                ):
                    tensordict.create_nested(key)
        return tensordict

    def _call(self, next_tensordict: TensorDictBase) -> TensorDictBase:
        for key, value in sorted(
            next_tensordict.items(True), key=self._sorter, reverse=True
        ):
            if (
                is_tensor_collection(value)
                and not isinstance(value, NonTensorData)
                and value.is_empty()
            ):
                del next_tensordict[key]
        return next_tensordict

    def _reset(
        self, tensordict: TensorDictBase, tensordict_reset: TensorDictBase
    ) -> TensorDictBase:
        """Resets a transform if it is stateful."""
        return self._call(tensordict_reset)

    forward = _call


class _InvertTransform(Transform):
    _MISSING_TRANSFORM_ERROR = (
        "There is not generic rule to invert a spec transform. "
        "Please file an issue on github to get help."
    )

    def __init__(self, transform: Transform):
        super().__init__()
        self.transform = transform

    @property
    def in_keys(self) -> Sequence[NestedKey]:
        return self.transform.in_keys_inv

    @in_keys.setter
    def in_keys(self, value):
        if value is not None:
            raise RuntimeError("Cannot set non-null value in in_keys.")

    @property
    def in_keys_inv(self) -> Sequence[NestedKey]:
        return self.transform.in_keys

    @in_keys_inv.setter
    def in_keys_inv(self, value):
        if value is not None:
            raise RuntimeError("Cannot set non-null value in in_keys_inv.")

    @property
    def out_keys(self) -> Sequence[NestedKey]:
        return self.transform.out_keys_inv

    @out_keys.setter
    def out_keys(self, value):
        if value is not None:
            raise RuntimeError("Cannot set non-null value in out_keys.")

    @property
    def out_keys_inv(self) -> Sequence[NestedKey]:
        return self.transform.out_keys

    @out_keys_inv.setter
    def out_keys_inv(self, value):
        if value is not None:
            raise RuntimeError("Cannot set non-null value in out_keys_inv.")

    def forward(self, tensordict: TensorDictBase) -> TensorDictBase:
        return self.transform.inv(tensordict)

    def inv(self, tensordict: TensorDictBase) -> TensorDictBase:
        return self.transform.forward(tensordict)

    def _call(self, next_tensordict: TensorDictBase) -> TensorDictBase:
        return self.transform._inv_call(next_tensordict)

    def _inv_call(self, tensordict: TensorDictBase) -> TensorDictBase:
        return self.transform._call(tensordict)

    def transform_observation_spec(self, observation_spec: TensorSpec) -> TensorSpec:
        raise RuntimeError(self._MISSING_TRANSFORM_ERROR)

    def transform_state_spec(self, state_spec: TensorSpec) -> TensorSpec:
        raise RuntimeError(self._MISSING_TRANSFORM_ERROR)

    def transform_reward_spec(self, reward_spec: TensorSpec) -> TensorSpec:
        raise RuntimeError(self._MISSING_TRANSFORM_ERROR)

    def transform_action_spec(self, action_spec: TensorSpec) -> TensorSpec:
        raise RuntimeError(self._MISSING_TRANSFORM_ERROR)

    def transform_done_spec(self, done_spec: TensorSpec) -> TensorSpec:
        raise RuntimeError(self._MISSING_TRANSFORM_ERROR)


class _CallableTransform(Transform):
    # A wrapper around a custom callable to make it possible to transform any data type
    def __init__(self, func):
        super().__init__()
        self.func = func

    def forward(self, *args, **kwargs) -> TensorDictBase:
        return self.func(*args, **kwargs)

    def _call(self, next_tensordict: TensorDictBase) -> TensorDictBase:
        return self.func(next_tensordict)

    def _inv_call(self, tensordict: TensorDictBase) -> TensorDictBase:
        return tensordict

    def _reset(
        self, tensordict: TensorDictBase, tensordict_reset: TensorDictBase
    ) -> TensorDictBase:
        return self._call(tensordict_reset)


class BatchSizeTransform(Transform):
    """A transform to modify the batch-size of an environment.

    This transform has two distinct usages: it can be used to set the
    batch-size for non-batch-locked (e.g. stateless) environments to
    enable data collection using data collectors. It can also be used
    to modify the batch-size of an environment (e.g. squeeze, unsqueeze or
    reshape).

    This transform modifies the environment batch-size to match the one provided.
    It expects the parent environment batch-size to be expandable to the
    provided one.

    Keyword Args:
        batch_size (torch.Size or equivalent, optional): the new batch-size of the environment.
            Exclusive with ``reshape_fn``.
        reshape_fn (callable, optional): a callable to modify the environment batch-size.
            Exclusive with ``batch_size``.

            .. note:: Currently, transformations involving
                ``reshape``, ``flatten``, ``unflatten``, ``squeeze`` and ``unsqueeze``
                are supported. If another reshape operation is required, please submit
                a feature request on TorchRL github.

        reset_func (callable, optional): a function that produces a reset tensordict.
            The signature must match ``Callable[[TensorDictBase, TensorDictBase], TensorDictBase]``
            where the first input argument is the optional tensordict passed to the
            environment during the call to :meth:`~EnvBase.reset` and the second
            is the output of ``TransformedEnv.base_env.reset``. It can also support an
            optional ``env`` keyword argument if ``env_kwarg=True``.
        env_kwarg (bool, optional): if ``True``, ``reset_func`` must support a
            ``env`` keyword argument. Defaults to ``False``. The env passed will
            be the env accompanied by its transform.

    Example:
        >>> # Changing the batch-size with a function
        >>> from torchrl.envs import GymEnv
        >>> base_env = GymEnv("CartPole-v1")
        >>> env = TransformedEnv(base_env, BatchSizeTransform(reshape_fn=lambda data: data.reshape(1, 1)))
        >>> env.rollout(4)
        >>> # Setting the shape of a stateless environment
        >>> class MyEnv(EnvBase):
        ...     batch_locked = False
        ...     def __init__(self):
        ...         super().__init__()
        ...         self.observation_spec = Composite(observation=Unbounded(3))
        ...         self.reward_spec = Unbounded(1)
        ...         self.action_spec = Unbounded(1)
        ...
        ...     def _reset(self, tensordict: TensorDictBase, **kwargs) -> TensorDictBase:
        ...         tensordict_batch_size = tensordict.batch_size if tensordict is not None else torch.Size([])
        ...         result = self.observation_spec.rand(tensordict_batch_size)
        ...         result.update(self.full_done_spec.zero(tensordict_batch_size))
        ...         return result
        ...
        ...     def _step(
        ...         self,
        ...         tensordict: TensorDictBase,
        ...     ) -> TensorDictBase:
        ...         result = self.observation_spec.rand(tensordict.batch_size)
        ...         result.update(self.full_done_spec.zero(tensordict.batch_size))
        ...         result.update(self.full_reward_spec.zero(tensordict.batch_size))
        ...         return result
        ...
        ...     def _set_seed(self, seed: Optional[int]) -> None:
        ...         pass
        ...
        >>> env = TransformedEnv(MyEnv(), BatchSizeTransform([5]))
        >>> assert env.batch_size == torch.Size([5])
        >>> assert env.rollout(10).shape == torch.Size([5, 10])

    The ``reset_func`` can create a tensordict with the desired batch-size, allowing for
    a fine-grained reset call:

        >>> def reset_func(tensordict, tensordict_reset, env):
        ...     result = env.observation_spec.rand()
        ...     result.update(env.full_done_spec.zero())
        ...     assert result.batch_size != torch.Size([])
        ...     return result
        >>> env = TransformedEnv(MyEnv(), BatchSizeTransform([5], reset_func=reset_func, env_kwarg=True))
        >>> print(env.rollout(2))
        TensorDict(
            fields={
                action: Tensor(shape=torch.Size([5, 2, 1]), device=cpu, dtype=torch.float32, is_shared=False),
                done: Tensor(shape=torch.Size([5, 2, 1]), device=cpu, dtype=torch.bool, is_shared=False),
                next: TensorDict(
                    fields={
                        done: Tensor(shape=torch.Size([5, 2, 1]), device=cpu, dtype=torch.bool, is_shared=False),
                        observation: Tensor(shape=torch.Size([5, 2, 3]), device=cpu, dtype=torch.float32, is_shared=False),
                        reward: Tensor(shape=torch.Size([5, 2, 1]), device=cpu, dtype=torch.float32, is_shared=False),
                        terminated: Tensor(shape=torch.Size([5, 2, 1]), device=cpu, dtype=torch.bool, is_shared=False)},
                    batch_size=torch.Size([5, 2]),
                    device=None,
                    is_shared=False),
                observation: Tensor(shape=torch.Size([5, 2, 3]), device=cpu, dtype=torch.float32, is_shared=False),
                terminated: Tensor(shape=torch.Size([5, 2, 1]), device=cpu, dtype=torch.bool, is_shared=False)},
            batch_size=torch.Size([5, 2]),
            device=None,
            is_shared=False)

    This transform can be used to deploy non-batch-locked environments within data
    collectors:

        >>> from torchrl.collectors import SyncDataCollector
        >>> collector = SyncDataCollector(env, lambda td: env.rand_action(td), frames_per_batch=10, total_frames=-1)
        >>> for data in collector:
        ...     print(data)
        ...     break
        TensorDict(
            fields={
                action: Tensor(shape=torch.Size([5, 2, 1]), device=cpu, dtype=torch.float32, is_shared=False),
                collector: TensorDict(
                    fields={
                        traj_ids: Tensor(shape=torch.Size([5, 2]), device=cpu, dtype=torch.int64, is_shared=False)},
                    batch_size=torch.Size([5, 2]),
                    device=None,
                    is_shared=False),
                done: Tensor(shape=torch.Size([5, 2, 1]), device=cpu, dtype=torch.bool, is_shared=False),
                next: TensorDict(
                    fields={
                        done: Tensor(shape=torch.Size([5, 2, 1]), device=cpu, dtype=torch.bool, is_shared=False),
                        observation: Tensor(shape=torch.Size([5, 2, 3]), device=cpu, dtype=torch.float32, is_shared=False),
                        reward: Tensor(shape=torch.Size([5, 2, 1]), device=cpu, dtype=torch.float32, is_shared=False),
                        terminated: Tensor(shape=torch.Size([5, 2, 1]), device=cpu, dtype=torch.bool, is_shared=False)},
                    batch_size=torch.Size([5, 2]),
                    device=None,
                    is_shared=False),
                observation: Tensor(shape=torch.Size([5, 2, 3]), device=cpu, dtype=torch.float32, is_shared=False),
                terminated: Tensor(shape=torch.Size([5, 2, 1]), device=cpu, dtype=torch.bool, is_shared=False)},
            batch_size=torch.Size([5, 2]),
            device=None,
            is_shared=False)
        >>> collector.shutdown()
    """

    _ENV_ERR = "BatchSizeTransform.{} requires a parent env."

    def __init__(
        self,
        *,
        batch_size: torch.Size | None = None,
        reshape_fn: Callable[[TensorDictBase], TensorDictBase] | None = None,
        reset_func: Callable[[TensorDictBase, TensorDictBase], TensorDictBase]
        | None = None,
        env_kwarg: bool = False,
    ):
        super().__init__()
        if not ((batch_size is None) ^ (reshape_fn is None)):
            raise ValueError(
                "One and only one of batch_size OR reshape_fn must be provided."
            )
        if batch_size is not None:
            self.batch_size = torch.Size(batch_size)
            self.reshape_fn = None
        else:
            self.reshape_fn = reshape_fn
            self.batch_size = None
        self.reshape_fn = reshape_fn
        self.reset_func = reset_func
        self.env_kwarg = env_kwarg

    def _reset(
        self, tensordict: TensorDictBase, tensordict_reset: TensorDictBase
    ) -> TensorDictBase:
        if self.reset_func is not None:
            if self.env_kwarg:
                tensordict_reset = self.reset_func(
                    tensordict, tensordict_reset, env=self.container
                )
            else:
                tensordict_reset = self.reset_func(tensordict, tensordict_reset)
        if self.batch_size is not None:
            return tensordict_reset.expand(self.batch_size)
        return self.reshape_fn(tensordict_reset)

    def _call(self, next_tensordict: TensorDictBase) -> TensorDictBase:
        if self.reshape_fn is not None:
            next_tensordict = self.reshape_fn(next_tensordict)
        return next_tensordict

    forward = _call

    def _inv_call(self, tensordict: TensorDictBase) -> TensorDictBase:
        if self.reshape_fn is not None:
            parent = self.parent
            if parent is not None:
                parent_batch_size = parent.batch_size
                tensordict = tensordict.reshape(parent_batch_size)
        return tensordict

    def transform_env_batch_size(self, batch_size: torch.Size):
        if self.batch_size is not None:
            return self.batch_size
        return self.reshape_fn(torch.zeros(batch_size, device="meta")).shape

    def transform_output_spec(self, output_spec: Composite) -> Composite:
        if self.batch_size is not None:
            return output_spec.expand(self.batch_size)
        return self.reshape_fn(output_spec)

    def transform_input_spec(self, input_spec: Composite) -> Composite:
        if self.batch_size is not None:
            return input_spec.expand(self.batch_size)
        return self.reshape_fn(input_spec)


class AutoResetEnv(TransformedEnv):
    """A subclass for auto-resetting envs."""

    def _reset(self, tensordict: TensorDictBase | None = None, **kwargs):
        if tensordict is not None:
            # We must avoid modifying the original tensordict so a shallow copy is necessary.
            # We just select the input data and reset signal, which is all we need.
            tensordict = tensordict.select(
                *self.reset_keys, *self.state_spec.keys(True, True), strict=False
            )
        for reset_key in self.base_env.reset_keys:
            if tensordict is not None and reset_key in tensordict.keys(True):
                tensordict_reset = tensordict.exclude(*self.base_env.reset_keys)
            else:
                tensordict_reset = self.base_env._reset(tensordict, **kwargs)
            break
        if tensordict is None:
            # make sure all transforms see a source tensordict
            tensordict = tensordict_reset.empty()
        self.base_env._complete_done(self.base_env.full_done_spec, tensordict_reset)
        tensordict_reset = self.transform._reset(tensordict, tensordict_reset)
        return tensordict_reset

    def insert_transform(self, index: int, transform: Transform) -> None:
        raise RuntimeError(f"Cannot insert a transform in {self.__class_.__name__}.")


class AutoResetTransform(Transform):
    """A transform for auto-resetting environments.

    This transform can be appended to any auto-resetting environment, or automatically
    appended using ``env = SomeEnvClass(..., auto_reset=True)``. If the transform is explicitly
    appended to an env, a :class:`~torchrl.envs.transforms.AutoResetEnv` must be used.

    An auto-reset environment must have the following properties (differences from this
    description should be accounted for by subclassing this class):

      - the reset function can be called once at the beginning (after instantiation) with
        or without effect. Whether calls to `reset` are allowed after that is up to the
        environment itself.
      - During a rollout, any ``done`` state will result in a reset and produce an observation
        that isn't the last observation of the current episode, but the first observation
        of the next episode (this transform will extract and cache this observation
        and fill the obs with some arbitrary value).

    Keyword Args:
        replace (bool, optional): if ``False``, values are just placed as they are in the
            ``"next"`` entry even if they are not valid. Defaults to ``True``. A value of
            ``False`` overrides any subsequent filling keyword argument.
            This argument can also be passed with the constructor method by passing a
            ``auto_reset_replace`` argument: ``env = FooEnv(..., auto_reset=True, auto_reset_replace=False)``.
        fill_float (:obj:`float` or str, optional): The filling value for floating point tensors
            that terminate an episode. A value of ``None`` means no replacement (values are just
            placed as they are in the ``"next"`` entry even if they are not valid).
        fill_int (int, optional): The filling value for signed integer tensors
            that terminate an episode.  A value of ``None`` means no replacement (values are just
            placed as they are in the ``"next"`` entry even if they are not valid).
        fill_bool (bool, optional): The filling value for boolean tensors
            that terminate an episode.  A value of ``None`` means no replacement (values are just
            placed as they are in the ``"next"`` entry even if they are not valid).

    Arguments are only available when the transform is explicitly instantiated (not through `EnvType(..., auto_reset=True)`).

    Examples:
        >>> from torchrl.envs import GymEnv
        >>> from torchrl.envs import set_gym_backend
        >>> import torch
        >>> torch.manual_seed(0)
        >>>
        >>> class AutoResettingGymEnv(GymEnv):
        ...     def _step(self, tensordict):
        ...         tensordict = super()._step(tensordict)
        ...         if tensordict["done"].any():
        ...             td_reset = super().reset()
        ...             tensordict.update(td_reset.exclude(*self.done_keys))
        ...         return tensordict
        ...
        ...     def _reset(self, tensordict=None):
        ...         if tensordict is not None and "_reset" in tensordict:
        ...             return tensordict.copy()
        ...         return super()._reset(tensordict)
        >>>
        >>> with set_gym_backend("gym"):
        ...     env = AutoResettingGymEnv("CartPole-v1", auto_reset=True, auto_reset_replace=True)
        ...     env.set_seed(0)
        ...     r = env.rollout(30, break_when_any_done=False)
        >>> print(r["next", "done"].squeeze())
        tensor([False, False, False, False, False, False, False, False, False, False,
                False, False, False,  True, False, False, False, False, False, False,
                False, False, False, False, False,  True, False, False, False, False])
        >>> print("observation after reset are set as nan", r["next", "observation"])
        observation after reset are set as nan tensor([[-4.3633e-02, -1.4877e-01,  1.2849e-02,  2.7584e-01],
                [-4.6609e-02,  4.6166e-02,  1.8366e-02, -1.2761e-02],
                [-4.5685e-02,  2.4102e-01,  1.8111e-02, -2.9959e-01],
                [-4.0865e-02,  4.5644e-02,  1.2119e-02, -1.2542e-03],
                [-3.9952e-02,  2.4059e-01,  1.2094e-02, -2.9009e-01],
                [-3.5140e-02,  4.3554e-01,  6.2920e-03, -5.7893e-01],
                [-2.6429e-02,  6.3057e-01, -5.2867e-03, -8.6963e-01],
                [-1.3818e-02,  8.2576e-01, -2.2679e-02, -1.1640e+00],
                [ 2.6972e-03,  1.0212e+00, -4.5959e-02, -1.4637e+00],
                [ 2.3121e-02,  1.2168e+00, -7.5232e-02, -1.7704e+00],
                [ 4.7457e-02,  1.4127e+00, -1.1064e-01, -2.0854e+00],
                [ 7.5712e-02,  1.2189e+00, -1.5235e-01, -1.8289e+00],
                [ 1.0009e-01,  1.0257e+00, -1.8893e-01, -1.5872e+00],
                [        nan,         nan,         nan,         nan],
                [-3.9405e-02, -1.7766e-01, -1.0403e-02,  3.0626e-01],
                [-4.2959e-02, -3.7263e-01, -4.2775e-03,  5.9564e-01],
                [-5.0411e-02, -5.6769e-01,  7.6354e-03,  8.8698e-01],
                [-6.1765e-02, -7.6292e-01,  2.5375e-02,  1.1820e+00],
                [-7.7023e-02, -9.5836e-01,  4.9016e-02,  1.4826e+00],
                [-9.6191e-02, -7.6387e-01,  7.8667e-02,  1.2056e+00],
                [-1.1147e-01, -9.5991e-01,  1.0278e-01,  1.5219e+00],
                [-1.3067e-01, -7.6617e-01,  1.3322e-01,  1.2629e+00],
                [-1.4599e-01, -5.7298e-01,  1.5848e-01,  1.0148e+00],
                [-1.5745e-01, -7.6982e-01,  1.7877e-01,  1.3527e+00],
                [-1.7285e-01, -9.6668e-01,  2.0583e-01,  1.6956e+00],
                [        nan,         nan,         nan,         nan],
                [-4.3962e-02,  1.9845e-01, -4.5015e-02, -2.5903e-01],
                [-3.9993e-02,  3.9418e-01, -5.0196e-02, -5.6557e-01],
                [-3.2109e-02,  5.8997e-01, -6.1507e-02, -8.7363e-01],
                [-2.0310e-02,  3.9574e-01, -7.8980e-02, -6.0090e-01]])

    """

    def __init__(
        self,
        *,
        replace: bool | None = None,
        fill_float="nan",
        fill_int=-1,
        fill_bool=False,
    ):
        super().__init__()
        if replace is False:
            fill_float = fill_int = fill_bool = None
        if fill_float == "nan":
            fill_float = float("nan")
        self.fill_float = fill_float
        self.fill_int = fill_int
        self.fill_bool = fill_bool
        self._validated = False

    def _validate_container(self):
        if self._validated:
            return
        if type(self.container) is not AutoResetEnv:
            raise RuntimeError(
                f"The {self.__class__.__name__} container must be of type AutoResetEnv."
            )
        self._validated = True

    def _reset(
        self, tensordict: TensorDictBase, tensordict_reset: TensorDictBase
    ) -> TensorDictBase:
        self._validate_container()
        return self._replace_auto_reset_vals(tensordict_reset=tensordict_reset)

    def _step(
        self, tensordict: TensorDictBase, next_tensordict: TensorDictBase
    ) -> TensorDictBase:
        return self._correct_auto_reset_vals(next_tensordict)

    def forward(self, tensordict: TensorDictBase) -> TensorDictBase:
        raise RuntimeError

    @property
    def _simple_done(self):
        return self.parent._simple_done

    def _correct_auto_reset_vals(self, tensordict):
        # we need to move the data from tensordict to tensordict_
        def replace_and_set(key, val, mask, saved_td_autoreset, agent=tensordict):
            saved_td_autoreset.set(key, val)
            if val.dtype.is_floating_point:
                if self.fill_float is None:
                    val_set_nan = val.clone()
                else:
                    val_set_nan = torch.where(
                        expand_as_right(mask, val),
                        torch.full_like(val, self.fill_float),
                        val,
                    )
            elif val.dtype.is_signed:
                if self.fill_int is None:
                    val_set_nan = val.clone()
                else:
                    val_set_nan = torch.where(
                        expand_as_right(mask, val),
                        torch.full_like(val, self.fill_int),
                        val,
                    )
            else:
                if self.fill_bool is None:
                    val_set_nan = val.clone()
                else:
                    val_set_nan = torch.where(
                        expand_as_right(mask, val),
                        torch.full_like(val, self.fill_bool),
                        val,
                    )
            agent.set(key, val_set_nan)

        if self._simple_done:
            done = tensordict.get("done")
            if done.any():
                mask = done.squeeze(-1)
                self._saved_td_autorest = TensorDict()
                for key in self.parent.full_observation_spec.keys(True, True):
                    val = tensordict.get(key)
                    replace_and_set(
                        key, val, mask, saved_td_autoreset=self._saved_td_autorest
                    )
        else:
            parents = []
            # Go through each "done" key and get the corresponding agent.
            _saved_td_autorest = None
            obs_keys = list(self.parent.full_observation_spec.keys(True, True))
            for done_key in self.parent.done_keys:
                if _ends_with(done_key, "done"):
                    if isinstance(done_key, str):
                        raise TypeError(
                            "A 'done' key was a string but a tuple was expected."
                        )
                    agent_key = done_key[:-1]
                    done = tensordict.get(done_key)
                    mask = done.squeeze(-1)
                    if done.any():
                        if _saved_td_autorest is None:
                            _saved_td_autorest = TensorDict()
                        agent = tensordict.get(agent_key)
                        if isinstance(agent, LazyStackedTensorDict):
                            agents = agent.tensordicts
                            masks = mask.unbind(agent.stack_dim)
                            saved_td_autorest_agent = LazyStackedTensorDict(
                                *[td.empty() for td in agents],
                                stack_dim=agent.stack_dim,
                            )
                            saved_td_autorest_agents = (
                                saved_td_autorest_agent.tensordicts
                            )
                        else:
                            agents = [agent]
                            masks = [mask]
                            saved_td_autorest_agent = _saved_td_autorest.setdefault(
                                agent_key, agent.empty()
                            )
                            saved_td_autorest_agents = [saved_td_autorest_agent]
                        for key in obs_keys:
                            if (
                                isinstance(key, tuple)
                                and key[: len(agent_key)] == agent_key
                            ):
                                for _agent, _mask, _saved_td_autorest_agent in zip(
                                    agents, masks, saved_td_autorest_agents
                                ):
                                    val = _agent.get(key[len(agent_key) :])
                                    replace_and_set(
                                        key[len(agent_key) :],
                                        val,
                                        _mask,
                                        saved_td_autoreset=_saved_td_autorest_agent,
                                        agent=_agent,
                                    )
                    parents.append(done_key[:-1])
            if _saved_td_autorest is not None:
                self.__dict__["_saved_td_autorest"] = _saved_td_autorest

        return tensordict

    def _replace_auto_reset_vals(self, *, tensordict_reset):
        _saved_td_autorest = self.__dict__.get("_saved_td_autorest", None)
        if _saved_td_autorest is None:
            return tensordict_reset
        if self._simple_done:
            for key, val in self._saved_td_autorest.items(True, True):
                if _ends_with(key, "_reset"):
                    continue
                val_set_reg = val
                tensordict_reset.set(key, val_set_reg)
        else:
            for done_key in self.parent.done_keys:
                if _ends_with(done_key, "done"):
                    agent_key = done_key[:-1]
                    mask = self._saved_td_autorest.pop(
                        _replace_last(done_key, "__mask__"), None
                    )
                    if mask is not None:
                        agent = self._saved_td_autorest.get(agent_key)

                        if isinstance(agent, LazyStackedTensorDict):
                            agents = agent.tensordicts
                            masks = mask.unbind(agent.stack_dim)
                            dests = tensordict_reset.setdefault(
                                agent_key,
                                LazyStackedTensorDict(
                                    *[td.empty() for td in agents],
                                    stack_dim=agent.stack_dim,
                                ),
                            )
                        else:
                            agents = [agent]
                            masks = [mask]
                            dests = [
                                tensordict_reset.setdefault(agent_key, agent.empty())
                            ]
                        for _agent, _mask, _dest in zip(agents, masks, dests):
                            for key, val in _agent.items(True, True):
                                if _ends_with(key, "_reset"):
                                    continue
                                if not _mask.all():
                                    val_not_reset = _dest.get(key)
                                    val_set_reg = torch.where(
                                        expand_as_right(mask, val), val, val_not_reset
                                    )
                                else:
                                    val_set_reg = val
                                _dest.set(key, val_set_reg)
        delattr(self, "_saved_td_autorest")
        return tensordict_reset


class ActionDiscretizer(Transform):
    """A transform to discretize a continuous action space.

    This transform makes it possible to use an algorithm designed for discrete
    action spaces such as DQN over environments with a continuous action space.

    Args:
        num_intervals (int or torch.Tensor): the number of discrete values
            for each element of the action space. If a single integer is provided,
            all action items are sliced with the same number of elements.
            If a tensor is provided, it must have the same number of elements
            as the action space (ie, the length of the ``num_intervals`` tensor
            must match the last dimension of the action space).
        action_key (NestedKey, optional): the action key to use. Points to
            the action of the parent env (the floating point action).
            Defaults to ``"action"``.
        out_action_key (NestedKey, optional): the key where the discrete
            action should be written. If ``None`` is provided, it defaults to
            the value of ``action_key``. If both keys do not match, the
            continuous action_spec is moved from the ``full_action_spec``
            environment attribute to the ``full_state_spec`` container,
            as only the discrete action should be sampled for an action to
            be taken. Providing ``out_action_key`` can ensure that the
            floating point action is available to be recorded.
        sampling (ActionDiscretizer.SamplingStrategy, optinoal): an element
            of the ``ActionDiscretizer.SamplingStrategy`` ``IntEnum`` object
            (``MEDIAN``, ``LOW``, ``HIGH`` or ``RANDOM``). Indicates how the
            continuous action should be sampled in the provided interval.
        categorical (bool, optional): if ``False``, one-hot encoding is used.
            Defaults to ``True``.

    Examples:
        >>> from torchrl.envs import GymEnv, check_env_specs
        >>> import torch
        >>> base_env = GymEnv("HalfCheetah-v4")
        >>> num_intervals = torch.arange(5, 11)
        >>> categorical = True
        >>> sampling = ActionDiscretizer.SamplingStrategy.MEDIAN
        >>> t = ActionDiscretizer(
        ...     num_intervals=num_intervals,
        ...     categorical=categorical,
        ...     sampling=sampling,
        ...     out_action_key="action_disc",
        ... )
        >>> env = base_env.append_transform(t)
        TransformedEnv(
            env=GymEnv(env=HalfCheetah-v4, batch_size=torch.Size([]), device=cpu),
            transform=ActionDiscretizer(
                num_intervals=tensor([ 5,  6,  7,  8,  9, 10]),
                action_key=action,
                out_action_key=action_disc,,
                sampling=0,
                categorical=True))
        >>> check_env_specs(env)
        >>> # Produce a rollout
        >>> r = env.rollout(4)
        >>> print(r)
        TensorDict(
            fields={
                action: Tensor(shape=torch.Size([4, 6]), device=cpu, dtype=torch.float32, is_shared=False),
                action_disc: Tensor(shape=torch.Size([4, 6]), device=cpu, dtype=torch.int64, is_shared=False),
                done: Tensor(shape=torch.Size([4, 1]), device=cpu, dtype=torch.bool, is_shared=False),
                next: TensorDict(
                    fields={
                        done: Tensor(shape=torch.Size([4, 1]), device=cpu, dtype=torch.bool, is_shared=False),
                        observation: Tensor(shape=torch.Size([4, 17]), device=cpu, dtype=torch.float64, is_shared=False),
                        reward: Tensor(shape=torch.Size([4, 1]), device=cpu, dtype=torch.float32, is_shared=False),
                        terminated: Tensor(shape=torch.Size([4, 1]), device=cpu, dtype=torch.bool, is_shared=False),
                        truncated: Tensor(shape=torch.Size([4, 1]), device=cpu, dtype=torch.bool, is_shared=False)},
                    batch_size=torch.Size([4]),
                    device=cpu,
                    is_shared=False),
                observation: Tensor(shape=torch.Size([4, 17]), device=cpu, dtype=torch.float64, is_shared=False),
                terminated: Tensor(shape=torch.Size([4, 1]), device=cpu, dtype=torch.bool, is_shared=False),
                truncated: Tensor(shape=torch.Size([4, 1]), device=cpu, dtype=torch.bool, is_shared=False)},
            batch_size=torch.Size([4]),
            device=cpu,
            is_shared=False)
        >>> assert r["action"].dtype == torch.float
        >>> assert r["action_disc"].dtype == torch.int64
        >>> assert (r["action"] < base_env.action_spec.high).all()
        >>> assert (r["action"] > base_env.action_spec.low).all()

    """

    class SamplingStrategy(IntEnum):
        """The sampling strategies for ActionDiscretizer."""

        MEDIAN = 0
        LOW = 1
        HIGH = 2
        RANDOM = 3

    def __init__(
        self,
        num_intervals: int | torch.Tensor,
        action_key: NestedKey = "action",
        out_action_key: NestedKey = None,
        sampling=None,
        categorical: bool = True,
    ):
        if out_action_key is None:
            out_action_key = action_key
        super().__init__(in_keys_inv=[action_key], out_keys_inv=[out_action_key])
        self.action_key = action_key
        self.out_action_key = out_action_key
        if not isinstance(num_intervals, torch.Tensor):
            self.num_intervals = num_intervals
        else:
            self.register_buffer("num_intervals", num_intervals)
        if sampling is None:
            sampling = self.SamplingStrategy.MEDIAN
        self.sampling = sampling
        self.categorical = categorical

    def __repr__(self) -> str:
        def _indent(s):
            return indent(s, 4 * " ")

        num_intervals = f"num_intervals={self.num_intervals}"
        action_key = f"action_key={self.action_key}"
        out_action_key = f"out_action_key={self.out_action_key}"
        sampling = f"sampling={self.sampling}"
        categorical = f"categorical={self.categorical}"
        return (
            f"{type(self).__name__}(\n{_indent(num_intervals)},\n{_indent(action_key)},"
            f"\n{_indent(out_action_key)},\n{_indent(sampling)},\n{_indent(categorical)})"
        )

    def _custom_arange(self, nint, device):
        result = torch.arange(
            start=0.0,
            end=1.0,
            step=1 / nint,
            dtype=self.dtype,
            device=device,
        )
        result_ = result
        if self.sampling in (
            self.SamplingStrategy.HIGH,
            self.SamplingStrategy.MEDIAN,
        ):
            result_ = (1 - result).flip(0)
        if self.sampling == self.SamplingStrategy.MEDIAN:
            result = (result + result_) / 2
        else:
            result = result_
        return result

    def transform_input_spec(self, input_spec):
        try:
            action_spec = self.parent.full_action_spec_unbatched[self.in_keys_inv[0]]
            if not isinstance(action_spec, Bounded):
                raise TypeError(
                    f"action spec type {type(action_spec)} is not supported. The action spec type must be Bounded."
                )

            n_act = action_spec.shape
            if not n_act:
                n_act = ()
                empty_shape = True
            else:
                n_act = (n_act[-1],)
                empty_shape = False
            self.n_act = n_act

            self.dtype = action_spec.dtype
            interval = action_spec.high - action_spec.low

            num_intervals = self.num_intervals

            if not empty_shape:
                interval = interval.unsqueeze(-1)
            elif isinstance(num_intervals, torch.Tensor):
                num_intervals = int(num_intervals.squeeze())
                self.num_intervals = torch.as_tensor(num_intervals)

            if isinstance(num_intervals, int):
                arange = (
                    self._custom_arange(num_intervals, action_spec.device).expand(
                        (*n_act, num_intervals)
                    )
                    * interval
                )
                low = action_spec.low
                if not empty_shape:
                    low = low.unsqueeze(-1)
                self.register_buffer("intervals", low + arange)
            else:
                arange = [
                    self._custom_arange(_num_intervals, action_spec.device) * interval
                    for _num_intervals, interval in zip(
                        num_intervals.tolist(), interval.unbind(-2)
                    )
                ]
                self.intervals = [
                    low + arange
                    for low, arange in zip(
                        action_spec.low.unsqueeze(-1).unbind(-2), arange
                    )
                ]

            if not isinstance(num_intervals, torch.Tensor):
                nvec = torch.as_tensor(num_intervals, device=action_spec.device)
            else:
                nvec = num_intervals
            if nvec.ndim > 1:
                raise RuntimeError(f"Cannot use num_intervals with shape {nvec.shape}")
            if nvec.ndim == 0 or nvec.numel() == 1:
                if not empty_shape:
                    nvec = nvec.expand(action_spec.shape[-1])
                else:
                    nvec = nvec.squeeze()
            self.register_buffer("nvec", nvec)
            if self.sampling == self.SamplingStrategy.RANDOM:
                # compute jitters
                self.jitters = interval.squeeze(-1) / nvec
            shape = (
                action_spec.shape
                if self.categorical
                else (*action_spec.shape[:-1], nvec.sum())
            )

            if not empty_shape:
                cls = (
                    functools.partial(MultiCategorical, remove_singleton=False)
                    if self.categorical
                    else MultiOneHot
                )
                action_spec = cls(nvec=nvec, shape=shape, device=action_spec.device)

            else:
                cls = Categorical if self.categorical else OneHot
                action_spec = cls(n=int(nvec), shape=shape, device=action_spec.device)

            batch_size = self.parent.batch_size
            if batch_size:
                action_spec = action_spec.expand(batch_size + action_spec.shape)
            input_spec["full_action_spec", self.out_keys_inv[0]] = action_spec

            if self.out_keys_inv[0] != self.in_keys_inv[0]:
                input_spec["full_state_spec", self.in_keys_inv[0]] = input_spec[
                    "full_action_spec", self.in_keys_inv[0]
                ].clone()
                del input_spec["full_action_spec", self.in_keys_inv[0]]
            return input_spec
        except AttributeError as err:
            # To avoid silent AttributeErrors
            raise RuntimeError(str(err))

    def _init(self):
        # We just need to access the action spec for everything to be initialized
        try:
            _ = self.container.full_action_spec
        except AttributeError:
            raise RuntimeError(
                f"Cannot execute transform {type(self).__name__} without a parent env."
            )

    def inv(self, tensordict):
        if self.out_keys_inv[0] == self.in_keys_inv[0]:
            return super().inv(tensordict)
        # We re-write this because we don't want to clone the TD here
        return self._inv_call(tensordict)

    def _inv_call(self, tensordict):
        # action is categorical, map it to desired dtype
        intervals = getattr(self, "intervals", None)
        if intervals is None:
            self._init()
            return self._inv_call(tensordict)
        action = tensordict.get(self.out_keys_inv[0])
        if self.categorical:
            action = action.unsqueeze(-1)
            if isinstance(intervals, torch.Tensor):
                shape = action.shape[: -intervals.ndim]
                intervals = intervals.expand(shape + intervals.shape)
                action = intervals.gather(index=action, dim=-1).squeeze(-1)
            else:
                action = torch.stack(
                    [
                        interval.gather(index=action, dim=-1).squeeze(-1)
                        for interval, action in zip(intervals, action.unbind(-2))
                    ],
                    -1,
                )
        else:
            nvec = self.nvec
            empty_shape = not nvec.ndim
            if not empty_shape:
                nvec = nvec.tolist()
                if isinstance(intervals, torch.Tensor):
                    shape = action.shape[: (-intervals.ndim + 1)]
                    intervals = intervals.expand(shape + intervals.shape)
                    intervals = intervals.unbind(-2)
                action = action.split(nvec, dim=-1)
                action = torch.stack(
                    [
                        intervals[action].view(action.shape[:-1])
                        for (intervals, action) in zip(intervals, action)
                    ],
                    -1,
                )
            else:
                shape = action.shape[: -intervals.ndim]
                intervals = intervals.expand(shape + intervals.shape)
                action = intervals[action].squeeze(-1)

        if self.sampling == self.SamplingStrategy.RANDOM:
            action = action + self.jitters * torch.rand_like(self.jitters)
        return tensordict.set(self.in_keys_inv[0], action)


class TrajCounter(Transform):
    """Global trajectory counter transform.

    TrajCounter can be used to count the number of trajectories (i.e., the number of times `reset` is called) in any
    TorchRL environment.
    This transform will work within a single node across multiple processes (see note below).
    A single transform can only count the trajectories associated with a single done state, but nested done states are
    accepted as long as their prefix matches the prefix of the counter key.

    Args:
        out_key (NestedKey, optional): The entry name of the trajectory counter. Defaults to ``"traj_count"``.

    Examples:
        >>> from torchrl.envs import GymEnv, StepCounter, TrajCounter
        >>> env = GymEnv("Pendulum-v1").append_transform(StepCounter(6))
        >>> env = env.append_transform(TrajCounter())
        >>> r = env.rollout(18, break_when_any_done=False)  # 18 // 6 = 3 trajectories
        >>> r["next", "traj_count"]
        tensor([[0],
                [0],
                [0],
                [0],
                [0],
                [0],
                [1],
                [1],
                [1],
                [1],
                [1],
                [1],
                [2],
                [2],
                [2],
                [2],
                [2],
                [2]])

    .. note::
        Sharing a trajectory counter among workers can be done in multiple ways, but it will usually involve wrapping the environment in a :class:`~torchrl.envs.EnvCreator`. Not doing so may result in an error during serialization of the transform. The counter will be shared among the workers, meaning that at any point in time, it is guaranteed that there will not be two environments that will share the same trajectory count (and each (step-count, traj-count) pair will be unique).
        Here are examples of valid ways of sharing a ``TrajCounter`` object between processes:

            >>> # Option 1: Create the trajectory counter outside the environment.
            >>> #  This requires the counter to be cloned within the transformed env, as a single transform object cannot have two parents.
            >>> t = TrajCounter()
            >>> def make_env(max_steps=4, t=t):
            ...     # See CountingEnv in torchrl.test.mocking_classes
            ...     env = TransformedEnv(CountingEnv(max_steps=max_steps), t.clone())
            ...     env.transform.transform_observation_spec(env.base_env.observation_spec)
            ...     return env
            >>> penv = ParallelEnv(
            ...     2,
            ...     [EnvCreator(make_env, max_steps=4), EnvCreator(make_env, max_steps=5)],
            ...     mp_start_method="spawn",
            ... )
            >>> # Option 2: Create the transform within the constructor.
            >>> #  In this scenario, we still need to tell each sub-env what kwarg has to be used.
            >>> #  Both EnvCreator and ParallelEnv offer that possibility.
            >>> def make_env(max_steps=4):
            ...     t = TrajCounter()
            ...     env = TransformedEnv(CountingEnv(max_steps=max_steps), t)
            ...     env.transform.transform_observation_spec(env.base_env.observation_spec)
            ...     return env
            >>> make_env_c0 = EnvCreator(make_env)
            >>> # Create a variant of the env with different kwargs
            >>> make_env_c1 = make_env_c0.make_variant(max_steps=5)
            >>> penv = ParallelEnv(
            ...     2,
            ...     [make_env_c0, make_env_c1],
            ...     mp_start_method="spawn",
            ... )
            >>> # Alternatively, pass the kwargs to the ParallelEnv
            >>> penv = ParallelEnv(
            ...     2,
            ...     [make_env_c0, make_env_c0],
            ...     create_env_kwargs=[{"max_steps": 5}, {"max_steps": 4}],
            ...     mp_start_method="spawn",
            ... )

    """

    def __init__(
        self, out_key: NestedKey = "traj_count", *, repeats: int | None = None
    ):
        super().__init__(in_keys=[], out_keys=[out_key])
        self._make_shared_value()
        self._initialized = False
        if repeats is None:
            repeats = 0
        self.repeats = repeats

    def _make_shared_value(self):
        self._traj_count = mp.Value("i", 0)

    def __getstate__(self):
        state = super().__getstate__()
        state["_traj_count"] = None
        return state

    def clone(self) -> Self:
        clone = super().clone()
        # All clones share the same _traj_count and lock
        clone._traj_count = self._traj_count
        return clone

    def _reset(
        self, tensordict: TensorDictBase, tensordict_reset: TensorDictBase
    ) -> TensorDictBase:
        if not self._initialized:
            self._initialized = True
        rk = self.parent.reset_keys
        traj_count_key = self.out_keys[0]
        is_str = isinstance(traj_count_key, str)
        for _rk in rk:
            if is_str and isinstance(_rk, str):
                rk = _rk
                break
            elif (
                not is_str
                and isinstance(_rk, tuple)
                and _rk[:-1] == traj_count_key[:-1]
            ):
                rk = _rk
                break
        else:
            raise RuntimeError(
                f"Did not find reset key that matched the prefix of the traj counter key. Reset keys: {rk}, traj count: {traj_count_key}"
            )
        reset = None
        if tensordict is not None:
            reset = tensordict.get(rk, default=None)
        if reset is None:
            reset = torch.ones(
                self.container.observation_spec[self.out_keys[0]].shape,
                device=tensordict_reset.device,
                dtype=torch.bool,
            )
        with (self._traj_count):
            tc = int(self._traj_count.value)
            self._traj_count.value = self._traj_count.value + reset.sum().item()
            episodes = torch.arange(tc, tc + reset.sum(), device=self.parent.device)
            episodes = torch.masked_scatter(
                torch.zeros_like(reset, dtype=episodes.dtype), reset, episodes
            )
            tensordict_reset.set(traj_count_key, episodes)
        return tensordict_reset

    def _step(
        self, tensordict: TensorDictBase, next_tensordict: TensorDictBase
    ) -> TensorDictBase:
        if not self._initialized:
            raise RuntimeError("_step was called before _reset was called.")
        next_tensordict.set(self.out_keys[0], tensordict.get(self.out_keys[0]))
        return next_tensordict

    def _call(self, next_tensordict: TensorDictBase) -> TensorDictBase:
        raise RuntimeError(
            f"{type(self).__name__} can only be called within an environment step or reset."
        )

    def forward(self, tensordict: TensorDictBase) -> TensorDictBase:
        raise RuntimeError(
            f"{type(self).__name__} can only be called within an environment step or reset."
        )

    def state_dict(self, *args, destination=None, prefix="", keep_vars=False):
        return {
            "traj_count": int(self._traj_count.value),
        }

    def load_state_dict(
        self, state_dict: Mapping[str, Any], strict: bool = True, assign: bool = False
    ):
        self._traj_count.value *= 0
        self._traj_count.value += state_dict["traj_count"]

    def transform_observation_spec(self, observation_spec: Composite) -> Composite:
        if not isinstance(observation_spec, Composite):
            raise ValueError(
                f"observation_spec was expected to be of type Composite. Got {type(observation_spec)} instead."
            )
        full_done_spec = self.parent.output_spec["full_done_spec"]
        traj_count_key = self.out_keys[0]
        # find a matching done key (there might be more than one)
        for done_key in self.parent.done_keys:
            # check root
            if type(done_key) is not type(traj_count_key):
                continue
            if isinstance(done_key, tuple):
                if done_key[:-1] == traj_count_key[:-1]:
                    shape = full_done_spec[done_key].shape
                    break
            if isinstance(done_key, str):
                shape = full_done_spec[done_key].shape
                break

        else:
            raise KeyError(
                f"Could not find root of traj_count key {traj_count_key} in done keys {self.done_keys}."
            )
        observation_spec[traj_count_key] = Bounded(
            shape=shape,
            dtype=torch.int64,
            device=observation_spec.device,
            low=0,
            high=torch.iinfo(torch.int64).max,
        )
        return super().transform_observation_spec(observation_spec)


class LineariseRewards(Transform):
    """Transforms a multi-objective reward signal to a single-objective one via a weighted sum.

    Args:
        in_keys (List[NestedKey]): The keys under which the multi-objective rewards are found.
        out_keys (List[NestedKey], optional): The keys under which single-objective rewards should be written. Defaults to :attr:`in_keys`.
        weights (List[float], Tensor, optional): Dictates how to weight each reward when summing them. Defaults to `[1.0, 1.0, ...]`.

    .. warning::
        If a sequence of `in_keys` of length strictly greater than one is passed (e.g. one group for each agent in a
        multi-agent set-up), the same weights will be applied for each entry. If you need to aggregate rewards
        differently for each group, use several :class:`~torchrl.envs.LineariseRewards` in a row.

    Example:
        >>> import mo_gymnasium as mo_gym
        >>> from torchrl.envs import MOGymWrapper
        >>> mo_env = MOGymWrapper(mo_gym.make("deep-sea-treasure-v0"))
        >>> mo_env.reward_spec
        BoundedContinuous(
            shape=torch.Size([2]),
            space=ContinuousBox(
            low=Tensor(shape=torch.Size([2]), device=cpu, dtype=torch.float32, contiguous=True),
            high=Tensor(shape=torch.Size([2]), device=cpu, dtype=torch.float32, contiguous=True)),
            ...)
        >>> so_env = TransformedEnv(mo_env, LineariseRewards(in_keys=("reward",)))
        >>> so_env.reward_spec
        BoundedContinuous(
            shape=torch.Size([1]),
            space=ContinuousBox(
                low=Tensor(shape=torch.Size([1]), device=cpu, dtype=torch.float32, contiguous=True),
                high=Tensor(shape=torch.Size([1]), device=cpu, dtype=torch.float32, contiguous=True)),
            ...)
        >>> td = so_env.rollout(5)
        >>> td["next", "reward"].shape
        torch.Size([5, 1])
    """

    def __init__(
        self,
        in_keys: Sequence[NestedKey],
        out_keys: Sequence[NestedKey] | None = None,
        *,
        weights: Sequence[float] | Tensor | None = None,
    ) -> None:
        out_keys = in_keys if out_keys is None else out_keys
        super().__init__(in_keys=in_keys, out_keys=out_keys)

        if weights is not None:
            weights = weights if isinstance(weights, Tensor) else torch.tensor(weights)

            # This transform should only receive vectorial weights (all batch dimensions will be aggregated similarly).
            if weights.ndim >= 2:
                raise ValueError(
                    f"Expected weights to be a unidimensional tensor. Got {weights.ndim} dimension."
                )

            self.register_buffer("weights", weights)
        else:
            self.weights = None

    @_apply_to_composite
    def transform_reward_spec(self, reward_spec: TensorSpec) -> TensorSpec:
        if not reward_spec.domain == "continuous":
            raise NotImplementedError(
                "Aggregation of rewards that take discrete values is not supported."
            )

        *batch_size, num_rewards = reward_spec.shape
        weights = (
            torch.ones(num_rewards, device=reward_spec.device, dtype=reward_spec.dtype)
            if self.weights is None
            else self.weights
        )

        num_weights = torch.numel(weights)
        if num_weights != num_rewards:
            raise ValueError(
                "The number of rewards and weights should match. "
                f"Got: {num_rewards} and {num_weights}"
            )

        if isinstance(reward_spec, UnboundedContinuous):
            reward_spec.shape = torch.Size([*batch_size, 1])
            return reward_spec

        weights_pos = weights.clamp(min=0)
        weights_neg = weights.clamp(max=0)

        low_pos = (weights_pos * reward_spec.space.low).sum(dim=-1, keepdim=True)
        low_neg = (weights_neg * reward_spec.space.high).sum(dim=-1, keepdim=True)

        high_pos = (weights_pos * reward_spec.space.high).sum(dim=-1, keepdim=True)
        high_neg = (weights_neg * reward_spec.space.low).sum(dim=-1, keepdim=True)

        return BoundedContinuous(
            low=low_pos + low_neg,
            high=high_pos + high_neg,
            device=reward_spec.device,
            dtype=reward_spec.dtype,
        )

    def _apply_transform(self, reward: Tensor) -> TensorDictBase:
        if self.weights is None:
            return reward.sum(dim=-1)

        *batch_size, num_rewards = reward.shape
        num_weights = torch.numel(self.weights)
        if num_weights != num_rewards:
            raise ValueError(
                "The number of rewards and weights should match. "
                f"Got: {num_rewards} and {num_weights}."
            )

        return (self.weights * reward).sum(dim=-1)


class ConditionalSkip(Transform):
    """A transform that skips steps in the env if certain conditions are met.

    This transform writes the result of `cond(tensordict)` in the `"_step"` entry of the
    tensordict passed as input to the `TransformedEnv.base_env._step` method.
    If the `base_env` is not batch-locked (generally speaking, it is stateless), the tensordict is
    reduced to its element that need to go through the step.
    If it is batch-locked (generally speaking, it is stateful), the step is skipped altogether if no
    value in `"_step"` is ``True``. Otherwise, it is trusted that the environment will account for the
    `"_step"` signal accordingly.

    .. note:: The skip will affect transforms that modify the environment output too, i.e., any transform
        that is to be exectued on the tensordict returned by :meth:`~torchrl.envs.EnvBase.step` will be
        skipped if the condition is met. To palliate this effect if it is not desirable, one can wrap
        the transformed env in another transformed env, since the skip only affects the first-degree parent
        of the ``ConditionalSkip`` transform. See example below.

    Args:
        cond (Callable[[TensorDictBase], bool | torch.Tensor]): a callable for the tensordict input
            that checks whether the next env step must be skipped (`True` = skipped, `False` = execute
            env.step).

    Examples:
        >>> import torch
        >>>
        >>> from torchrl.envs import GymEnv
        >>> from torchrl.envs.transforms.transforms import ConditionalSkip, StepCounter, TransformedEnv, Compose
        >>>
        >>> torch.manual_seed(0)
        >>>
        >>> base_env = TransformedEnv(
        ...     GymEnv("Pendulum-v1"),
        ...     StepCounter(step_count_key="inner_count"),
        ... )
        >>> middle_env = TransformedEnv(
        ...     base_env,
        ...     Compose(
        ...         StepCounter(step_count_key="middle_count"),
        ...         ConditionalSkip(cond=lambda td: td["step_count"] % 2 == 1),
        ...     ),
        ...     auto_unwrap=False)  # makes sure that transformed envs are properly wrapped
        >>> env = TransformedEnv(
        ...     middle_env,
        ...     StepCounter(step_count_key="step_count"),
        ...     auto_unwrap=False)
        >>> env.set_seed(0)
        >>>
        >>> r = env.rollout(10)
        >>> print(r["observation"])
        tensor([[-0.9670, -0.2546, -0.9669],
                [-0.9802, -0.1981, -1.1601],
                [-0.9802, -0.1981, -1.1601],
                [-0.9926, -0.1214, -1.5556],
                [-0.9926, -0.1214, -1.5556],
                [-0.9994, -0.0335, -1.7622],
                [-0.9994, -0.0335, -1.7622],
                [-0.9984,  0.0561, -1.7933],
                [-0.9984,  0.0561, -1.7933],
                [-0.9895,  0.1445, -1.7779]])
        >>> print(r["inner_count"])
        tensor([[0],
                [1],
                [1],
                [2],
                [2],
                [3],
                [3],
                [4],
                [4],
                [5]])
        >>> print(r["middle_count"])
        tensor([[0],
                [1],
                [1],
                [2],
                [2],
                [3],
                [3],
                [4],
                [4],
                [5]])
        >>> print(r["step_count"])
        tensor([[0],
                [1],
                [2],
                [3],
                [4],
                [5],
                [6],
                [7],
                [8],
                [9]])


    """

    def __init__(self, cond: Callable[[TensorDict], bool | torch.Tensor]):
        super().__init__()
        self.cond = cond

    def _inv_call(self, tensordict: TensorDictBase) -> TensorDictBase:
        # Run cond
        cond = self.cond(tensordict)
        # Write result in step
        tensordict["_step"] = tensordict.get("_step", True) & ~cond
        if tensordict["_step"].shape != tensordict.batch_size:
            tensordict["_step"] = tensordict["_step"].view(tensordict.batch_size)
        return tensordict

    def forward(self, tensordict: TensorDictBase) -> TensorDictBase:
        raise NotImplementedError(
            FORWARD_NOT_IMPLEMENTED.format(self.__class__.__name__)
        )


class MultiAction(Transform):
    """A transform to execute multiple actions in the parent environment.

    This transform unbinds the actions along a specific dimension and passes each action independently.
    The returned transform can be either a stack of the observations gathered during the steps or only the
    last observation (and similarly for the rewards, see args below).

    By default, the actions must be stacked along the first dimension after the root tensordict batch-dims, i.e.

        >>> td = policy(td)
        >>> actions = td.select(*env.action_keys)
        >>> # Adapt the batch-size
        >>> actions = actions.auto_batch_size_(td.ndim + 1)
        >>> # Step-wise actions
        >>> actions = actions.unbind(-1)

    If a `"done"` entry is encountered, the next steps are skipped for the env that has reached that state.

    .. note:: If a transform is appended before the MultiAction, it will be called multiple times. If it is appended
        after, it will be called once per macro-step.

    Keyword Args:
        dim (int, optional): the stack dimension with respect to the tensordict ``ndim`` attribute.
            Must be greater than 0. Defaults to ``1`` (the first dimension after the batch-dims).
        stack_rewards (bool, optional): if ``True``, each step's reward will be stack in the output tensordict.
            If ``False``, only the last reward will be returned. The reward spec is adapted accordingly. The
            stack dimension is the same as the action stack dimension. Defaults to ``True``.
        stack_observations (bool, optional): if ``True``, each step's observation will be stack in the output tensordict.
            If ``False``, only the last observation will be returned. The observation spec is adapted accordingly. The
            stack dimension is the same as the action stack dimension. Defaults to ``False``.

    """

    def __init__(
        self,
        *,
        dim: int = 1,
        stack_rewards: bool = True,
        stack_observations: bool = False,
    ):
        super().__init__()
        self.stack_rewards = stack_rewards
        self.stack_observations = stack_observations
        self.dim = dim

    def _stack_tds(self, td_list, next_tensordict, keys):
        td = torch.stack(td_list + [next_tensordict.select(*keys)], -1)
        if self.dim != 1:
            d = td.ndim - 1
            td.auto_batch_size_(d + self.dim)
            td = td.transpose(d, d + self.dim)
        return td

    def _step(
        self, tensordict: TensorDictBase, next_tensordict: TensorDictBase
    ) -> TensorDictBase:
        # Collect the stacks if needed
        if self.stack_rewards:
            reward_td = self.rewards
            reward_td = self._stack_tds(
                reward_td, next_tensordict, self.parent.reward_keys
            )
            next_tensordict.update(reward_td)
        if self.stack_observations:
            obs_td = self.obs
            obs_td = self._stack_tds(
                obs_td, next_tensordict, self.parent.observation_keys
            )
            next_tensordict.update(obs_td)
        return next_tensordict

    def _reset(
        self, tensordict: TensorDictBase, tensordict_reset: TensorDictBase
    ) -> TensorDictBase:
        return tensordict_reset

    def _inv_call(self, tensordict: TensorDictBase) -> TensorDictBase:
        # Get the actions
        parent = self.parent
        action_keys = parent.action_keys
        actions = tensordict.select(*action_keys)
        actions = actions.auto_batch_size_(batch_dims=tensordict.ndim + self.dim)
        actions = actions.unbind(-1)
        td = tensordict
        idx = None
        global_idx = None
        reset = False
        if self.stack_rewards:
            self.rewards = rewards = []
        if self.stack_observations:
            self.obs = obs = []
        for a in actions[:-1]:
            if global_idx is not None:
                a = a[global_idx]
            td = td.replace(a)
            td = parent.step(td)

            # Save rewards and done states
            if self.stack_rewards:
                reward_td = td["next"].select(*self.parent.reward_keys)
                if global_idx is not None:
                    reward_td_expand = reward_td.new_zeros(
                        global_idx.shape + reward_td.shape[global_idx.ndim :]
                    )
                    reward_td_expand[global_idx] = reward_td
                else:
                    reward_td_expand = reward_td

                rewards.append(reward_td_expand)
            if self.stack_observations:
                obs_td = td["next"].select(*self.parent.observation_keys)
                # obs_td = td.select("next", *self.parent.observation_keys).set("next", obs_td)
                if global_idx is not None:
                    obs_td = torch.where(global_idx, obs_td, 0)
                obs.append(obs_td)

            td = parent.step_mdp(td)
            if self.stack_rewards:
                td.update(reward_td)

            any_done = parent.any_done(td)
            if any_done:
                # Intersect the resets to avoid making any step after reset has been called
                reset = reset | td.pop("_reset").view(td.shape)
                if reset.all():
                    # Skip step for all
                    td["_step"] = ~reset
                    break
                elif parent.batch_locked:
                    td["_step"] = ~reset
                else:
                    # we can simply index the tensordict
                    idx = ~reset.view(td.shape)
                    if global_idx is None:
                        global_idx = idx.clone()
                        td_out = td
                    else:
                        td_out[global_idx] = td
                        global_idx = torch.masked_scatter(global_idx, global_idx, idx)
                    td = td[idx]
                    reset = reset[idx]  # Should be all False

        if global_idx is None:
            td_out = td.replace(actions[-1])
            if (self.stack_rewards or self.stack_observations) and not td_out.get(
                "_step", torch.ones((), dtype=torch.bool)
            ).any():
                td_out = self._step(None, td_out)
        else:
            td_out[global_idx] = td.replace(actions[-1][global_idx])
            if self.stack_rewards or self.stack_observations:
                td_out = self._step(None, td_out)
                if self.stack_rewards:
                    self.rewards = list(
                        torch.stack(self.rewards, -1)[global_idx].unbind(-1)
                    )
                if self.stack_observations:
                    self.obs = list(torch.stack(self.obs, -1)[global_idx].unbind(-1))

            td_out["_step"] = global_idx

        return td_out

    def transform_input_spec(self, input_spec: TensorSpec) -> TensorSpec:
        try:
            action_spec = input_spec["full_action_spec"]
        except KeyError:
            raise KeyError(
                f"{type(self).__name__} requires an action spec to be present."
            )
        for _ in range(self.dim):
            action_spec = action_spec.unsqueeze(input_spec.ndim)
        # Make the dim dynamic
        action_spec = action_spec.expand(
            tuple(
                d if i != (input_spec.ndim + self.dim - 1) else -1
                for i, d in enumerate(action_spec.shape)
            )
        )
        input_spec["full_action_spec"] = action_spec
        return input_spec

    def transform_output_spec(self, output_spec: Composite) -> Composite:
        if "full_reward_spec" in output_spec.keys():
            output_spec["full_reward_spec"] = self._transform_reward_spec(
                output_spec["full_reward_spec"], output_spec.ndim
            )
        if "full_observation_spec" in output_spec.keys():
            output_spec["full_observation_spec"] = self._transform_observation_spec(
                output_spec["full_observation_spec"], output_spec.ndim
            )
        return output_spec

    def _transform_reward_spec(self, reward_spec: TensorSpec, ndim) -> TensorSpec:
        if not self.stack_rewards:
            return reward_spec
        for _ in range(self.dim):
            reward_spec = reward_spec.unsqueeze(ndim)
        # Make the dim dynamic
        reward_spec = reward_spec.expand(
            tuple(
                d if i != (ndim + self.dim - 1) else -1
                for i, d in enumerate(reward_spec.shape)
            )
        )
        return reward_spec

    def _transform_observation_spec(
        self, observation_spec: TensorSpec, ndim
    ) -> TensorSpec:
        if not self.stack_observations:
            return observation_spec
        for _ in range(self.dim):
            observation_spec = observation_spec.unsqueeze(ndim)
        # Make the dim dynamic
        observation_spec = observation_spec.expand(
            tuple(
                d if i != (ndim + self.dim - 1) else -1
                for i, d in enumerate(observation_spec.shape)
            )
        )
        return observation_spec


class Timer(Transform):
    """A transform that measures the time intervals between `inv` and `call` operations in an environment.

    The `Timer` transform is used to track the time elapsed between the `inv` call and the `call`,
    and between the `call` and the `inv` call. This is useful for performance monitoring and debugging
    within an environment. The time is measured in seconds and stored as a tensor with the default
    dtype from PyTorch. If the tensordict has a batch size (e.g., in batched environments), the time will be expended
    to the size of the input tensordict.

    Attributes:
        out_keys: The keys of the output tensordict for the inverse transform. Defaults to
            `out_keys = [f"{time_key}_step", f"{time_key}_policy", f"{time_key}_reset"]`, where the first key represents
            the time it takes to make a step in the environment, and the second key represents the
            time it takes to execute the policy, the third the time for the call to `reset`.
        time_key: A prefix for the keys where the time intervals will be stored in the tensordict.
            Defaults to `"time"`.

    .. note:: During a succession of rollouts, the time marks of the reset are written at the root (the `"time_reset"`
        entry or equivalent key is always 0 in the `"next"` tensordict). At the root, the `"time_policy"` and `"time_step"`
        entries will be 0 when there is a reset. they will never be `0` in the `"next"`.

    Examples:
        >>> from torchrl.envs import Timer, GymEnv
        >>>
        >>> env = GymEnv("Pendulum-v1").append_transform(Timer())
        >>> r = env.rollout(10)
        >>> print("time for policy", r["time_policy"])
        time for policy tensor([0.0000, 0.0882, 0.0004, 0.0002, 0.0002, 0.0002, 0.0002, 0.0002, 0.0002,
                0.0002])
        >>> print("time for step", r["time_step"])
        time for step tensor([9.5797e-04, 1.6289e-03, 9.7990e-05, 8.0824e-05, 9.0837e-05, 7.6056e-05,
                8.2016e-05, 7.6056e-05, 8.1062e-05, 7.7009e-05])


    """

    def __init__(self, out_keys: Sequence[NestedKey] = None, time_key: str = "time"):
        if out_keys is None:
            out_keys = [f"{time_key}_step", f"{time_key}_policy", f"{time_key}_reset"]
        elif len(out_keys) != 3:
            raise TypeError(f"Expected three out_keys. Got out_keys={out_keys}.")
        super().__init__([], out_keys)
        self.time_key = time_key
        self.last_inv_time = None
        self.last_call_time = None
        self.last_reset_time = None
        self.time_step_key = self.out_keys[0]
        self.time_policy_key = self.out_keys[1]
        self.time_reset_key = self.out_keys[2]

    def _reset_env_preprocess(self, tensordict: TensorDictBase) -> TensorDictBase:
        self.last_reset_time = self.last_inv_time = time.time()
        return tensordict

    def _maybe_expand_and_set(self, key, time_elapsed, tensordict):
        if isinstance(key, tuple):
            parent_td = tensordict.get(key[:-1])
            key = key[-1]
        else:
            parent_td = tensordict
        batch_size = parent_td.batch_size
        if batch_size:
            # Get the parent shape
            time_elapsed_expand = time_elapsed.expand(parent_td.batch_size)
        else:
            time_elapsed_expand = time_elapsed
        parent_td.set(key, time_elapsed_expand)

    def _reset(
        self, tensordict: TensorDictBase, tensordict_reset: TensorDictBase
    ) -> TensorDictBase:
        current_time = time.time()
        if self.last_reset_time is not None:
            time_elapsed = torch.tensor(
                current_time - self.last_reset_time, device=tensordict.device
            )
            self._maybe_expand_and_set(
                self.time_reset_key, time_elapsed, tensordict_reset
            )
            self._maybe_expand_and_set(
                self.time_step_key, time_elapsed * 0, tensordict_reset
            )
        self.last_call_time = current_time
        # Placeholder
        self._maybe_expand_and_set(
            self.time_policy_key, time_elapsed * 0, tensordict_reset
        )
        return tensordict_reset

    def _inv_call(self, tensordict: TensorDictBase) -> TensorDictBase:
        current_time = time.time()
        if self.last_call_time is not None:
            time_elapsed = torch.tensor(
                current_time - self.last_call_time, device=tensordict.device
            )
            self._maybe_expand_and_set(self.time_policy_key, time_elapsed, tensordict)
        self.last_inv_time = current_time
        return tensordict

    def _step(
        self, tensordict: TensorDictBase, next_tensordict: TensorDictBase
    ) -> TensorDictBase:
        current_time = time.time()
        if self.last_inv_time is not None:
            time_elapsed = torch.tensor(
                current_time - self.last_inv_time, device=tensordict.device
            )
            self._maybe_expand_and_set(
                self.time_step_key, time_elapsed, next_tensordict
            )
            self._maybe_expand_and_set(
                self.time_reset_key, time_elapsed * 0, next_tensordict
            )
        self.last_call_time = current_time
        # presumbly no need to worry about batch size incongruencies here
        next_tensordict.set(self.time_policy_key, tensordict.get(self.time_policy_key))
        return next_tensordict

    def transform_observation_spec(self, observation_spec: TensorSpec) -> TensorSpec:
        observation_spec[self.time_step_key] = Unbounded(
            shape=observation_spec.shape, device=observation_spec.device
        )
        observation_spec[self.time_policy_key] = Unbounded(
            shape=observation_spec.shape, device=observation_spec.device
        )
        observation_spec[self.time_reset_key] = Unbounded(
            shape=observation_spec.shape, device=observation_spec.device
        )
        return observation_spec

    def forward(self, tensordict: TensorDictBase) -> TensorDictBase:
        raise NotImplementedError(FORWARD_NOT_IMPLEMENTED)


class ConditionalPolicySwitch(Transform):
    """A transform that conditionally switches between policies based on a specified condition.

    This transform evaluates a condition on the data returned by the environment's `step` method.
    If the condition is met, it applies a specified policy to the data. Otherwise, the data is
    returned unaltered. This is useful for scenarios where different policies need to be applied
    based on certain criteria, such as alternating turns in a game.

    Args:
        policy (Callable[[TensorDictBase], TensorDictBase]):
            The policy to be applied when the condition is met. This should be a callable that
            takes a `TensorDictBase` and returns a `TensorDictBase`.
        condition (Callable[[TensorDictBase], bool]):
            A callable that takes a `TensorDictBase` and returns a boolean or a tensor indicating
            whether the policy should be applied.

    .. warning:: This transform must have a parent environment.

    .. note:: Ideally, it should be the last transform  in the stack. If the policy requires transformed
        data (e.g., images), and this transform  is applied before those transformations, the policy will
        not receive the transformed data.

    Examples:
        >>> import torch
        >>> from tensordict.nn import TensorDictModule as Mod
        >>>
        >>> from torchrl.envs import GymEnv, ConditionalPolicySwitch, Compose, StepCounter
        >>> # Create a CartPole environment. We'll be looking at the obs: if the first element of the obs is greater than
        >>> # 0 (left position) we do a right action (action=0) using the switch policy. Otherwise, we use our main
        >>> # policy which does a left action.
        >>> base_env = GymEnv("CartPole-v1", categorical_action_encoding=True)
        >>>
        >>> policy = Mod(lambda: torch.ones((), dtype=torch.int64), in_keys=[], out_keys=["action"])
        >>> policy_switch = Mod(lambda: torch.zeros((), dtype=torch.int64), in_keys=[], out_keys=["action"])
        >>>
        >>> cond = lambda td: td.get("observation")[..., 0] >= 0
        >>>
        >>> env = base_env.append_transform(
        ...     Compose(
        ...         # We use two step counters to show that one counts the global steps, whereas the other
        ...         # only counts the steps where the main policy is executed
        ...         StepCounter(step_count_key="step_count_total"),
        ...         ConditionalPolicySwitch(condition=cond, policy=policy_switch),
        ...         StepCounter(step_count_key="step_count_main"),
        ...     )
        ... )
        >>>
        >>> env.set_seed(0)
        >>> torch.manual_seed(0)
        >>>
        >>> r = env.rollout(100, policy=policy)
        >>> print("action", r["action"])
        action tensor([1, 1, 1, 1, 1, 1, 1, 1, 1, 1, 1, 1, 1, 1, 1])
        >>> print("obs", r["observation"])
        obs tensor([[ 0.0322, -0.1540,  0.0111,  0.3190],
                [ 0.0299, -0.1544,  0.0181,  0.3280],
                [ 0.0276, -0.1550,  0.0255,  0.3414],
                [ 0.0253, -0.1558,  0.0334,  0.3596],
                [ 0.0230, -0.1569,  0.0422,  0.3828],
                [ 0.0206, -0.1582,  0.0519,  0.4117],
                [ 0.0181, -0.1598,  0.0629,  0.4469],
                [ 0.0156, -0.1617,  0.0753,  0.4891],
                [ 0.0130, -0.1639,  0.0895,  0.5394],
                [ 0.0104, -0.1665,  0.1058,  0.5987],
                [ 0.0076, -0.1696,  0.1246,  0.6685],
                [ 0.0047, -0.1732,  0.1463,  0.7504],
                [ 0.0016, -0.1774,  0.1715,  0.8459],
                [-0.0020,  0.0150,  0.1884,  0.6117],
                [-0.0017,  0.2071,  0.2006,  0.3838]])
        >>> print("obs'", r["next", "observation"])
        obs' tensor([[ 0.0299, -0.1544,  0.0181,  0.3280],
                [ 0.0276, -0.1550,  0.0255,  0.3414],
                [ 0.0253, -0.1558,  0.0334,  0.3596],
                [ 0.0230, -0.1569,  0.0422,  0.3828],
                [ 0.0206, -0.1582,  0.0519,  0.4117],
                [ 0.0181, -0.1598,  0.0629,  0.4469],
                [ 0.0156, -0.1617,  0.0753,  0.4891],
                [ 0.0130, -0.1639,  0.0895,  0.5394],
                [ 0.0104, -0.1665,  0.1058,  0.5987],
                [ 0.0076, -0.1696,  0.1246,  0.6685],
                [ 0.0047, -0.1732,  0.1463,  0.7504],
                [ 0.0016, -0.1774,  0.1715,  0.8459],
                [-0.0020,  0.0150,  0.1884,  0.6117],
                [-0.0017,  0.2071,  0.2006,  0.3838],
                [ 0.0105,  0.2015,  0.2115,  0.5110]])
        >>> print("total step count", r["step_count_total"].squeeze())
        total step count tensor([ 1,  3,  5,  7,  9, 11, 13, 15, 17, 19, 21, 23, 25, 26, 27])
        >>> print("total step with main policy", r["step_count_main"].squeeze())
        total step with main policy tensor([ 0,  1,  2,  3,  4,  5,  6,  7,  8,  9, 10, 11, 12, 13, 14])

    """

    def __init__(
        self,
        policy: Callable[[TensorDictBase], TensorDictBase],
        condition: Callable[[TensorDictBase], bool],
    ):
        super().__init__([], [])
        self.__dict__["policy"] = policy
        self.condition = condition

    def _step(
        self, tensordict: TensorDictBase, next_tensordict: TensorDictBase
    ) -> TensorDictBase:
        cond = self.condition(next_tensordict)
        if not isinstance(cond, (bool, torch.Tensor)):
            raise RuntimeError(
                "Calling the condition function should return a boolean or a tensor."
            )
        elif isinstance(cond, (torch.Tensor,)):
            if tuple(cond.shape) not in ((1,), (), tuple(tensordict.shape)):
                raise RuntimeError(
                    "Tensor outputs must have the shape of the tensordict, or contain a single element."
                )
        else:
            cond = torch.tensor(cond, device=tensordict.device)

        if cond.any():
            step = tensordict.get("_step", cond)
            if step.shape != cond.shape:
                step = step.view_as(cond)
            cond = cond & step

            parent: TransformedEnv = self.parent
            any_done, done = self._check_done(next_tensordict)
            next_td_save = None
            if any_done:
                if next_tensordict.numel() == 1 or done.all():
                    return next_tensordict
                if parent.base_env.batch_locked:
                    raise RuntimeError(
                        "Cannot run partial steps in a batched locked environment. "
                        "Hint: Parallel and Serial envs can be unlocked through a keyword argument in "
                        "the constructor."
                    )
                done = done.view(next_tensordict.shape)
                cond = cond & ~done
            if not cond.all():
                if parent.base_env.batch_locked:
                    raise RuntimeError(
                        "Cannot run partial steps in a batched locked environment. "
                        "Hint: Parallel and Serial envs can be unlocked through a keyword argument in "
                        "the constructor."
                    )
                next_td_save = next_tensordict
                next_tensordict = next_tensordict[cond]
                tensordict = tensordict[cond]

            # policy may be expensive or raise an exception when executed with unadequate data so
            # we index the td first
            td = self.policy(
                parent.step_mdp(tensordict.copy().set("next", next_tensordict))
            )
            # Mark the partial steps if needed
            if next_td_save is not None:
                td_new = td.new_zeros(cond.shape)
                # TODO: swap with masked_scatter when avail
                td_new[cond] = td
                td = td_new
                td.set("_step", cond)
            next_tensordict = parent._step(td)
            if next_td_save is not None:
                return torch.where(cond, next_tensordict, next_td_save)
            return next_tensordict
        return next_tensordict

    def _check_done(self, tensordict):
        env = self.parent
        if env._simple_done:
            done = tensordict._get_str("done", default=None)
            if done is not None:
                any_done = done.any()
            else:
                any_done = False
        else:
            any_done = _terminated_or_truncated(
                tensordict,
                full_done_spec=env.output_spec["full_done_spec"],
                key="_reset",
            )
            done = tensordict.pop("_reset")
        return any_done, done

    def _reset(
        self, tensordict: TensorDictBase, tensordict_reset: TensorDictBase
    ) -> TensorDictBase:
        cond = self.condition(tensordict_reset)
        # TODO: move to validate
        if not isinstance(cond, (bool, torch.Tensor)):
            raise RuntimeError(
                "Calling the condition function should return a boolean or a tensor."
            )
        elif isinstance(cond, (torch.Tensor,)):
            if tuple(cond.shape) not in ((1,), (), tuple(tensordict.shape)):
                raise RuntimeError(
                    "Tensor outputs must have the shape of the tensordict, or contain a single element."
                )
        else:
            cond = torch.tensor(cond, device=tensordict.device)

        if cond.any():
            reset = tensordict.get("_reset", cond)
            if reset.shape != cond.shape:
                reset = reset.view_as(cond)
            cond = cond & reset

            parent: TransformedEnv = self.parent
            reset_td_save = None
            if not cond.all():
                reset_td_save = tensordict_reset.copy()
                tensordict_reset = tensordict_reset[cond]
                tensordict = tensordict[cond]

            td = self.policy(tensordict_reset)
            # Mark the partial steps if needed
            if reset_td_save is not None:
                td_new = td.new_zeros(cond.shape)
                # TODO: swap with masked_scatter when avail
                td_new[cond] = td
                td = td_new
                td.set("_step", cond)
            tensordict_reset = parent._step(td).exclude(*parent.reward_keys)
            if reset_td_save is not None:
                return torch.where(cond, tensordict_reset, reset_td_save)
            return tensordict_reset

        return tensordict_reset

    def forward(self, tensordict: TensorDictBase) -> Any:
        raise RuntimeError(
            "ConditionalPolicySwitch cannot be called independently, only its step and reset methods are functional."
        )<|MERGE_RESOLUTION|>--- conflicted
+++ resolved
@@ -20,21 +20,7 @@
 from enum import IntEnum
 from functools import wraps
 from textwrap import indent
-<<<<<<< HEAD
-from typing import (
-    Any,
-    Callable,
-    Mapping,
-    OrderedDict,
-    overload,
-    Sequence,
-    TYPE_CHECKING,
-    TypeVar,
-    Union,
-)
-=======
-from typing import Any, TYPE_CHECKING, TypeVar, Union
->>>>>>> a1a9d721
+from typing import Any, overload, TYPE_CHECKING, TypeVar, Union
 
 import numpy as np
 
