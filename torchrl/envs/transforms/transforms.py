# Copyright (c) Meta Plobs_dictnc. and affiliates.
#
# This source code is licensed under the MIT license found in the
# LICENSE file in the root directory of this source tree.

from __future__ import annotations

import collections
import multiprocessing as mp
from copy import copy, deepcopy
from textwrap import indent
from typing import Any, List, Optional, OrderedDict, Sequence, Tuple, Union

import torch
from tensordict.tensordict import TensorDict, TensorDictBase
from torch import nn, Tensor

from torchrl.data.tensor_specs import (
    BinaryDiscreteTensorSpec,
    BoundedTensorSpec,
    CompositeSpec,
    ContinuousBox,
    DEVICE_TYPING,
    TensorSpec,
    UnboundedContinuousTensorSpec,
    UnboundedDiscreteTensorSpec,
)
from torchrl.envs.common import EnvBase, make_tensordict
from torchrl.envs.transforms import functional as F
from torchrl.envs.transforms.utils import check_finite
from torchrl.envs.utils import step_mdp

try:
    from torchvision.transforms.functional import center_crop
    from torchvision.transforms.functional_tensor import (
        resize,
    )  # as of now resize is imported from torchvision

    _has_tv = True
except ImportError:
    _has_tv = False

IMAGE_KEYS = ["pixels"]
_MAX_NOOPS_TRIALS = 10


def _apply_to_composite(function):
    def new_fun(self, observation_spec):
        if isinstance(observation_spec, CompositeSpec):
            d = observation_spec._specs
            for in_key, out_key in zip(self.in_keys, self.out_keys):
                if in_key in observation_spec.keys():
                    d[out_key] = function(self, observation_spec[in_key])
            return CompositeSpec(d)
        else:
            return function(self, observation_spec)

    return new_fun


class Transform(nn.Module):
    """Environment transform parent class.

    In principle, a transform receives a tensordict as input and returns (
    the same or another) tensordict as output, where a series of values have
    been modified or created with a new key. When instantiating a new
    transform, the keys that are to be read from are passed to the
    constructor via the :obj:`keys` argument.

    Transforms are to be combined with their target environments with the
    TransformedEnv class, which takes as arguments an :obj:`EnvBase` instance
    and a transform. If multiple transforms are to be used, they can be
    concatenated using the :obj:`Compose` class.
    A transform can be stateless or stateful (e.g. CatTransform). Because of
    this, Transforms support the :obj:`reset` operation, which should reset the
    transform to its initial state (such that successive trajectories are kept
    independent).

    Notably, :obj:`Transform` subclasses take care of transforming the affected
    specs from an environment: when querying
    `transformed_env.observation_spec`, the resulting objects will describe
    the specs of the transformed_in tensors.

    """

    invertible = False

    def __init__(
        self,
        in_keys: Sequence[str],
        out_keys: Optional[Sequence[str]] = None,
        in_keys_inv: Optional[Sequence[str]] = None,
        out_keys_inv: Optional[Sequence[str]] = None,
    ):
        super().__init__()
        if isinstance(in_keys, str):
            in_keys = [in_keys]

        self.in_keys = in_keys
        if out_keys is None:
            out_keys = copy(self.in_keys)
        self.out_keys = out_keys
        if in_keys_inv is None:
            in_keys_inv = []
        self.in_keys_inv = in_keys_inv
        if out_keys_inv is None:
            out_keys_inv = copy(self.in_keys_inv)
        self.out_keys_inv = out_keys_inv
        self.__dict__["_container"] = None
        self.__dict__["_parent"] = None

    def reset(self, tensordict: TensorDictBase) -> TensorDictBase:
        """Resets a tranform if it is stateful."""
        return tensordict

    def _check_inplace(self) -> None:
        if not hasattr(self, "inplace"):
            raise AttributeError(
                f"Transform of class {self.__class__.__name__} has no "
                f"attribute inplace, consider implementing it."
            )

    def init(self, tensordict) -> None:
        pass

    def _apply_transform(self, obs: torch.Tensor) -> None:
        """Applies the transform to a tensor.

        This operation can be called multiple times (if multiples keys of the
        tensordict match the keys of the transform).

        """
        raise NotImplementedError

    def _call(self, tensordict: TensorDictBase) -> TensorDictBase:
        """Reads the input tensordict, and for the selected keys, applies the transform."""
        self._check_inplace()
        for in_key, out_key in zip(self.in_keys, self.out_keys):
            if in_key in tensordict.keys(include_nested=True):
                observation = self._apply_transform(tensordict.get(in_key))
                tensordict.set(out_key, observation, inplace=self.inplace)
        return tensordict

    def forward(self, tensordict: TensorDictBase) -> TensorDictBase:
        tensordict = self._call(tensordict)
        return tensordict
        # raise NotImplementedError("""`Transform.forward` is currently not implemented (reserved for usage beyond envs). Use `Transform._step` instead.""")

    def _step(self, tensordict: TensorDictBase) -> TensorDictBase:
        # placeholder when we'll move to tensordict['next']
        # tensordict["next"] = self._call(tensordict.get("next"))
        out = self._call(tensordict)
        # print(out, tensordict, out is tensordict, (out==tensordict).all())
        return out

    def _inv_apply_transform(self, obs: torch.Tensor) -> torch.Tensor:
        if self.invertible:
            raise NotImplementedError
        else:
            return obs

    def _inv_call(self, tensordict: TensorDictBase) -> TensorDictBase:
        self._check_inplace()
        for in_key, out_key in zip(self.in_keys_inv, self.out_keys_inv):
            if in_key in tensordict.keys(include_nested=True):
                observation = self._inv_apply_transform(tensordict.get(in_key))
                tensordict.set(out_key, observation, inplace=self.inplace)
        return tensordict

    def inv(self, tensordict: TensorDictBase) -> TensorDictBase:
        self._inv_call(tensordict)
        return tensordict

    def transform_input_spec(self, input_spec: TensorSpec) -> TensorSpec:
        """Transforms the input spec such that the resulting spec matches transform mapping.

        Args:
            input_spec (TensorSpec): spec before the transform

        Returns:
            expected spec after the transform

        """
        return input_spec

    def transform_observation_spec(self, observation_spec: TensorSpec) -> TensorSpec:
        """Transforms the observation spec such that the resulting spec matches transform mapping.

        Args:
            observation_spec (TensorSpec): spec before the transform

        Returns:
            expected spec after the transform

        """
        return observation_spec

    def transform_reward_spec(self, reward_spec: TensorSpec) -> TensorSpec:
        """Transforms the reward spec such that the resulting spec matches transform mapping.

        Args:
            reward_spec (TensorSpec): spec before the transform

        Returns:
            expected spec after the transform

        """
        return reward_spec

    def dump(self, **kwargs) -> None:
        pass

    def __repr__(self) -> str:
        return f"{self.__class__.__name__}(keys={self.in_keys})"

    def set_container(self, container: Union[Transform, EnvBase]) -> None:
        if self.__dict__["_container"] is not None:
            raise AttributeError(
                f"parent of transform {type(self)} already set. "
                "Call `transform.clone()` to get a similar transform with no parent set."
            )
        self.__dict__["_container"] = container

    def reset_parent(self) -> None:
        self.__dict__["_container"] = None
        self.__dict__["_parent"] = None

    def clone(self):
        self_copy = copy(self)
        self_copy.reset_parent()
        return self_copy

    @property
    def parent(self) -> Optional[EnvBase]:
        if self.__dict__.get("_parent", None) is None:
            if "_container" not in self.__dict__:
                raise AttributeError("transform parent uninitialized")
            container = self.__dict__["_container"]
            if container is None:
                return container
            out = None
            if not isinstance(container, EnvBase):
                # if it's not an env, it should be a Compose transform
                if not isinstance(container, Compose):
                    raise ValueError(
                        "A transform parent must be either another Compose transform or an environment object."
                    )
                compose = container
                if compose.__dict__["_container"]:
                    # the parent of the compose must be a TransformedEnv
                    compose_parent = TransformedEnv(
                        compose.__dict__["_container"].base_env
                    )
                    if compose_parent.transform is not compose:
                        comp_parent_trans = compose_parent.transform.clone()
                    else:
                        comp_parent_trans = None
                    out = TransformedEnv(
                        compose_parent.base_env,
                        transform=comp_parent_trans,
                    )
                    for orig_trans in compose.transforms:
                        if orig_trans is self:
                            break
                        transform = orig_trans.clone()
                        transform.reset_parent()
                        out.append_transform(transform)
            elif isinstance(container, TransformedEnv):
                out = TransformedEnv(container.base_env)
            else:
                raise ValueError(f"container is of type {type(container)}")
            self.__dict__["_parent"] = out
        return self.__dict__["_parent"]

    def empty_cache(self):
        self.__dict__["_parent"] = None


class TransformedEnv(EnvBase):
    """A transformed_in environment.

    Args:
        env (EnvBase): original environment to be transformed_in.
        transform (Transform, optional): transform to apply to the tensordict resulting
            from :obj:`env.step(td)`. If none is provided, an empty Compose
            placeholder in an eval mode is used.
        cache_specs (bool, optional): if True, the specs will be cached once
            and for all after the first call (i.e. the specs will be
            transformed_in only once). If the transform changes during
            training, the original spec transform may not be valid anymore,
            in which case this value should be set  to `False`. Default is
            `True`.

    Examples:
        >>> env = GymEnv("Pendulum-v0")
        >>> transform = RewardScaling(0.0, 1.0)
        >>> transformed_env = TransformedEnv(env, transform)

    """

    def __init__(
        self,
        env: EnvBase,
        transform: Optional[Transform] = None,
        cache_specs: bool = True,
        **kwargs,
    ):
        self._transform = None
        device = kwargs.pop("device", env.device)
        env = env.to(device)
        super().__init__(device=None, **kwargs)

        if isinstance(env, TransformedEnv):
            self._set_env(env.base_env, device)
            if type(transform) is not Compose:
                # we don't use isinstance as some transforms may be subclassed from
                # Compose but with other features that we don't want to loose.
                transform = [transform]
            else:
                for t in transform:
                    t.reset_parent()
            env_transform = env.transform
            if type(env_transform) is not Compose:
                env_transform.reset_parent()
                env_transform = [env_transform]
            else:
                for t in env_transform:
                    t.reset_parent()
            transform = Compose(*env_transform, *transform).to(device)
        else:
            self._set_env(env, device)
            if transform is None:
                transform = Compose()
            else:
                transform = transform.to(device)
        self.transform = transform

        self._last_obs = None
        self.cache_specs = cache_specs
        self.__dict__["_reward_spec"] = None
        self.__dict__["_input_spec"] = None
        self.__dict__["_observation_spec"] = None
        self.batch_size = self.base_env.batch_size

    def _set_env(self, env: EnvBase, device) -> None:
        self.base_env = env.to(device)
        # updates need not be inplace, as transforms may modify values out-place
        self.base_env._inplace_update = False

    @property
    def transform(self) -> Transform:
        return self._transform

    @transform.setter
    def transform(self, transform: Transform):
        if not isinstance(transform, Transform):
            raise ValueError(
                f"""Expected a transform of type torchrl.envs.transforms.Transform,
but got an object of type {type(transform)}."""
            )
        prev_transform = self.transform
        if prev_transform is not None:
            prev_transform.empty_cache()
            prev_transform.__dict__["_container"] = None
        transform.set_container(self)
        transform.eval()
        self._transform = transform

    @property
    def device(self) -> bool:
        return self.base_env.device

    @device.setter
    def device(self, value):
        raise RuntimeError("device is a read-only property")

    @property
    def batch_locked(self) -> bool:
        return self.base_env.batch_locked

    @batch_locked.setter
    def batch_locked(self, value):
        raise RuntimeError("batch_locked is a read-only property")

    @property
    def run_type_checks(self) -> bool:
        return self.base_env.run_type_checks

    @run_type_checks.setter
    def run_type_checks(self, value):
        raise RuntimeError(
            "run_type_checks is a read-only property for TransformedEnvs"
        )

    @property
    def _inplace_update(self):
        return self.base_env._inplace_update

    @property
    def observation_spec(self) -> TensorSpec:
        """Observation spec of the transformed environment."""
        if self._observation_spec is None or not self.cache_specs:
            observation_spec = self.transform.transform_observation_spec(
                deepcopy(self.base_env.observation_spec)
            )
            if self.cache_specs:
                self.__dict__["_observation_spec"] = observation_spec
        else:
            observation_spec = self._observation_spec
        return observation_spec

    @property
    def action_spec(self) -> TensorSpec:
        """Action spec of the transformed environment."""
        return self.input_spec["action"]

    @property
    def input_spec(self) -> TensorSpec:
        """Action spec of the transformed environment."""
        if self._input_spec is None or not self.cache_specs:
            input_spec = self.transform.transform_input_spec(
                deepcopy(self.base_env.input_spec)
            )
            if self.cache_specs:
                self.__dict__["_input_spec"] = input_spec
        else:
            input_spec = self._input_spec
        return input_spec

    @property
    def reward_spec(self) -> TensorSpec:
        """Reward spec of the transformed environment."""
        if self._reward_spec is None or not self.cache_specs:
            reward_spec = self.transform.transform_reward_spec(
                deepcopy(self.base_env.reward_spec)
            )
            if self.cache_specs:
                self.__dict__["_reward_spec"] = reward_spec
        else:
            reward_spec = self._reward_spec
        return reward_spec

    def _step(self, tensordict: TensorDictBase) -> TensorDictBase:
        tensordict = tensordict.clone(False)
        tensordict_in = self.transform.inv(tensordict)
        tensordict_out = self.base_env._step(tensordict_in)
        tensordict_out = tensordict_out.update(
            tensordict.exclude(*tensordict_out.keys())
        )
        next_tensordict = self.transform._step(tensordict_out)
        tensordict_out.update(next_tensordict, inplace=False)

        return tensordict_out

    def set_seed(
        self, seed: Optional[int] = None, static_seed: bool = False
    ) -> Optional[int]:
        """Set the seeds of the environment."""
        return self.base_env.set_seed(seed, static_seed=static_seed)

    def _set_seed(self, seed: Optional[int]):
        """This method is not used in transformed envs."""
        pass

    def _reset(self, tensordict: Optional[TensorDictBase] = None, **kwargs):
        if tensordict is not None:
            tensordict = tensordict.clone(recurse=False)
        out_tensordict = self.base_env.reset(tensordict=tensordict, **kwargs)
        out_tensordict = self.transform.reset(out_tensordict)
        out_tensordict = self.transform(out_tensordict)
        return out_tensordict

    def state_dict(self) -> OrderedDict:
        state_dict = self.transform.state_dict()
        return state_dict

    def load_state_dict(self, state_dict: OrderedDict, **kwargs) -> None:
        self.transform.load_state_dict(state_dict, **kwargs)

    def eval(self) -> TransformedEnv:
        if "transform" in self.__dir__():
            # when calling __init__, eval() is called but transforms are not set
            # yet.
            self.transform.eval()
        return self

    def train(self, mode: bool = True) -> TransformedEnv:
        self.transform.train(mode)
        return self

    @property
    def is_closed(self) -> bool:
        return self.base_env.is_closed

    @is_closed.setter
    def is_closed(self, value: bool):
        self.base_env.is_closed = value

    def close(self):
        self.base_env.close()
        self.is_closed = True

    def empty_cache(self):
        self.__dict__["_observation_spec"] = None
        self.__dict__["_input_spec"] = None
        self.__dict__["_reward_spec"] = None

    def append_transform(self, transform: Transform) -> None:
        self._erase_metadata()
        if not isinstance(transform, Transform):
            raise ValueError(
                "TransformedEnv.append_transform expected a transform but received an object of "
                f"type {type(transform)} instead."
            )
        transform = transform.to(self.device)
        if not isinstance(self.transform, Compose):
            prev_transform = self.transform
            prev_transform.reset_parent()
            self.transform = Compose()
            self.transform.append(prev_transform)

        self.transform.append(transform)

    def insert_transform(self, index: int, transform: Transform) -> None:
        if not isinstance(transform, Transform):
            raise ValueError(
                "TransformedEnv.insert_transform expected a transform but received an object of "
                f"type {type(transform)} instead."
            )
        transform = transform.to(self.device)
        if not isinstance(self.transform, Compose):
            compose = Compose(self.transform.clone())
            self.transform = compose  # parent set automatically

        self.transform.insert(index, transform)
        self._erase_metadata()

    def __getattr__(self, attr: str) -> Any:
        if attr in self.__dir__():
            return super().__getattr__(
                attr
            )  # make sure that appropriate exceptions are raised
        elif attr.startswith("__"):
            raise AttributeError(
                "passing built-in private methods is "
                f"not permitted with type {type(self)}. "
                f"Got attribute {attr}."
            )
        elif "base_env" in self.__dir__():
            base_env = self.__getattr__("base_env")
            return getattr(base_env, attr)

        raise AttributeError(
            f"env not set in {self.__class__.__name__}, cannot access {attr}"
        )

    def __repr__(self) -> str:
        env_str = indent(f"env={self.base_env}", 4 * " ")
        t_str = indent(f"transform={self.transform}", 4 * " ")
        return f"TransformedEnv(\n{env_str},\n{t_str})"

    def _erase_metadata(self):
        if self.cache_specs:
            self.__dict__["_input_spec"] = None
            self.__dict__["_observation_spec"] = None
            self.__dict__["_reward_spec"] = None

    def to(self, device: DEVICE_TYPING) -> TransformedEnv:
        self.base_env.to(device)
        self.transform.to(device)

        if self.cache_specs:
            self.__dict__["_input_spec"] = None
            self.__dict__["_observation_spec"] = None
            self.__dict__["_reward_spec"] = None
        return self

    def __setattr__(self, key, value):
        propobj = getattr(self.__class__, key, None)

        if isinstance(propobj, property):
            ancestors = list(__class__.__mro__)[::-1]
            while isinstance(propobj, property):
                if propobj.fset is not None:
                    return propobj.fset(self, value)
                propobj = getattr(ancestors.pop(), key, None)
            else:
                raise AttributeError(f"can't set attribute {key}")
        else:
            return super().__setattr__(key, value)

    def __del__(self):
        # we may delete a TransformedEnv that contains an env contained by another
        # transformed env and that we don't want to close
        pass


class ObservationTransform(Transform):
    """Abstract class for transformations of the observations."""

    inplace = False

    def __init__(
        self,
        in_keys: Optional[Sequence[str]] = None,
        out_keys: Optional[Sequence[str]] = None,
    ):
        if in_keys is None:
            in_keys = [
                "observation",
                "pixels",
                "observation_state",
            ]
        super(ObservationTransform, self).__init__(in_keys=in_keys, out_keys=out_keys)


class Compose(Transform):
    """Composes a chain of transforms.

    Examples:
        >>> env = GymEnv("Pendulum-v0")
        >>> transforms = [RewardScaling(1.0, 1.0), RewardClipping(-2.0, 2.0)]
        >>> transforms = Compose(*transforms)
        >>> transformed_env = TransformedEnv(env, transforms)

    """

    inplace = False

    def __init__(self, *transforms: Transform):
        super().__init__(in_keys=[])
        self.transforms = nn.ModuleList(transforms)
        for t in self.transforms:
            t.set_container(self)

    def forward(self, tensordict: TensorDictBase) -> TensorDictBase:
        for t in self.transforms:
            tensordict = t(tensordict)
        return tensordict

    def _step(self, tensordict: TensorDictBase) -> TensorDictBase:
        for t in self.transforms:
            tensordict = t._step(tensordict)
        return tensordict

    def _inv_call(self, tensordict: TensorDictBase) -> TensorDictBase:
        for t in self.transforms[::-1]:
            tensordict = t.inv(tensordict)
        return tensordict

    def transform_input_spec(self, input_spec: TensorSpec) -> TensorSpec:
        for t in self.transforms[::-1]:
            input_spec = t.transform_input_spec(input_spec)
        return input_spec

    def transform_observation_spec(self, observation_spec: TensorSpec) -> TensorSpec:
        for t in self.transforms:
            observation_spec = t.transform_observation_spec(observation_spec)
        return observation_spec

    def transform_reward_spec(self, reward_spec: TensorSpec) -> TensorSpec:
        for t in self.transforms:
            reward_spec = t.transform_reward_spec(reward_spec)
        return reward_spec

    def __getitem__(self, item: Union[int, slice, List]) -> Union:
        transform = self.transforms
        transform = transform[item]
        if not isinstance(transform, Transform):
            out = Compose(*self.transforms[item])
            out.set_container(self.parent)
            return out
        return transform

    def dump(self, **kwargs) -> None:
        for t in self:
            t.dump(**kwargs)

    def reset(self, tensordict: TensorDictBase) -> TensorDictBase:
        for t in self.transforms:
            tensordict = t.reset(tensordict)
        return tensordict

    def init(self, tensordict: TensorDictBase) -> None:
        for t in self.transforms:
            t.init(tensordict)

    def append(self, transform):
        self.empty_cache()
        if not isinstance(transform, Transform):
            raise ValueError(
                "Compose.append expected a transform but received an object of "
                f"type {type(transform)} instead."
            )
        transform.eval()
        self.transforms.append(transform)
        transform.set_container(self)

    def insert(self, index: int, transform: Transform) -> None:
        if not isinstance(transform, Transform):
            raise ValueError(
                "Compose.append expected a transform but received an object of "
                f"type {type(transform)} instead."
            )

        if abs(index) > len(self.transforms):
            raise ValueError(
                f"Index expected to be between [-{len(self.transforms)}, {len(self.transforms)}] got index={index}"
            )

        # empty cache of all transforms to reset parents and specs
        self.empty_cache()
        if index < 0:
            index = index + len(self.transforms)
        transform.eval()
        self.transforms.insert(index, transform)
        transform.set_container(self)

    def to(self, dest: Union[torch.dtype, DEVICE_TYPING]) -> Compose:
        for t in self.transforms:
            t.to(dest)
        return super().to(dest)

    def __iter__(self):
        return iter(self.transforms)

    def __len__(self):
        return len(self.transforms)

    def __repr__(self) -> str:
        layers_str = ",\n".join(
            [indent(str(trsf), 4 * " ") for trsf in self.transforms]
        )
        return f"{self.__class__.__name__}(\n{indent(layers_str, 4 * ' ')})"

    def empty_cache(self):
        for t in self.transforms:
            t.empty_cache()
        super().empty_cache()


class ToTensorImage(ObservationTransform):
    """Transforms a numpy-like image (3 x W x H) to a pytorch image (3 x W x H).

    Transforms an observation image from a (... x W x H x 3) 0..255 uint8
    tensor to a single/double precision floating point (3 x W x H) tensor
    with values between 0 and 1.

    Args:
        unsqueeze (bool): if True, the observation tensor is unsqueezed
            along the first dimension. default=False.
        dtype (torch.dtype, optional): dtype to use for the resulting
            observations.

    Examples:
        >>> transform = ToTensorImage(in_keys=["pixels"])
        >>> ri = torch.randint(0, 255, (1,1,10,11,3), dtype=torch.uint8)
        >>> td = TensorDict(
        ...     {"pixels": ri},
        ...     [1, 1])
        >>> _ = transform(td)
        >>> obs = td.get("pixels")
        >>> print(obs.shape, obs.dtype)
        torch.Size([1, 1, 3, 10, 11]) torch.float32
    """

    inplace = False

    def __init__(
        self,
        unsqueeze: bool = False,
        dtype: Optional[torch.device] = None,
        in_keys: Optional[Sequence[str]] = None,
        out_keys: Optional[Sequence[str]] = None,
    ):
        if in_keys is None:
            in_keys = IMAGE_KEYS  # default
        super().__init__(in_keys=in_keys, out_keys=out_keys)
        self.unsqueeze = unsqueeze
        self.dtype = dtype if dtype is not None else torch.get_default_dtype()

    def _apply_transform(self, observation: torch.FloatTensor) -> torch.Tensor:
        observation = observation.div(255).to(self.dtype)
        observation = observation.permute(
            *list(range(observation.ndimension() - 3)), -1, -3, -2
        )
        if observation.ndimension() == 3 and self.unsqueeze:
            observation = observation.unsqueeze(0)
        return observation

    @_apply_to_composite
    def transform_observation_spec(self, observation_spec: TensorSpec) -> TensorSpec:
        observation_spec = self._pixel_observation(observation_spec)
        observation_spec.shape = torch.Size(
            [
                *observation_spec.shape[:-3],
                observation_spec.shape[-1],
                observation_spec.shape[-3],
                observation_spec.shape[-2],
            ]
        )
        observation_spec.dtype = self.dtype
        return observation_spec

    def _pixel_observation(self, spec: TensorSpec) -> None:
        if isinstance(spec.space, ContinuousBox):
            spec.space.maximum = self._apply_transform(spec.space.maximum)
            spec.space.minimum = self._apply_transform(spec.space.minimum)
        return spec


class RewardClipping(Transform):
    """Clips the reward between `clamp_min` and `clamp_max`.

    Args:
        clip_min (scalar): minimum value of the resulting reward.
        clip_max (scalar): maximum value of the resulting reward.

    """

    inplace = True

    def __init__(
        self,
        clamp_min: float = None,
        clamp_max: float = None,
        in_keys: Optional[Sequence[str]] = None,
        out_keys: Optional[Sequence[str]] = None,
    ):
        if in_keys is None:
            in_keys = ["reward"]
        super().__init__(in_keys=in_keys, out_keys=out_keys)
        clamp_min_tensor = (
            clamp_min if isinstance(clamp_min, Tensor) else torch.tensor(clamp_min)
        )
        clamp_max_tensor = (
            clamp_max if isinstance(clamp_max, Tensor) else torch.tensor(clamp_max)
        )
        self.register_buffer("clamp_min", clamp_min_tensor)
        self.register_buffer("clamp_max", clamp_max_tensor)

    def _apply_transform(self, reward: torch.Tensor) -> torch.Tensor:
        if self.clamp_max is not None and self.clamp_min is not None:
            reward = reward.clamp_(self.clamp_min, self.clamp_max)
        elif self.clamp_min is not None:
            reward = reward.clamp_min_(self.clamp_min)
        elif self.clamp_max is not None:
            reward = reward.clamp_max_(self.clamp_max)
        return reward

    def transform_reward_spec(self, reward_spec: TensorSpec) -> TensorSpec:
        if isinstance(reward_spec, UnboundedContinuousTensorSpec):
            return BoundedTensorSpec(
                self.clamp_min,
                self.clamp_max,
                torch.Size((1,)),
                device=reward_spec.device,
                dtype=reward_spec.dtype,
            )
        else:
            raise NotImplementedError(
                f"{self.__class__.__name__}.transform_reward_spec not "
                f"implemented for tensor spec of type"
                f" {type(reward_spec).__name__}"
            )

    def __repr__(self) -> str:
        return (
            f"{self.__class__.__name__}("
            f"clamp_min={float(self.clamp_min):4.4f}, clamp_max"
            f"={float(self.clamp_max):4.4f}, keys={self.in_keys})"
        )


class BinarizeReward(Transform):
    """Maps the reward to a binary value (0 or 1) if the reward is null or non-null, respectively."""

    inplace = True

    def __init__(
        self,
        in_keys: Optional[Sequence[str]] = None,
        out_keys: Optional[Sequence[str]] = None,
    ):
        if in_keys is None:
            in_keys = ["reward"]
        super().__init__(in_keys=in_keys, out_keys=out_keys)

    def _apply_transform(self, reward: torch.Tensor) -> torch.Tensor:
        if not reward.shape or reward.shape[-1] != 1:
            raise RuntimeError(
                f"Reward shape last dimension must be singleton, got reward of shape {reward.shape}"
            )
        return (reward > 0.0).to(torch.long)

    def transform_reward_spec(self, reward_spec: TensorSpec) -> TensorSpec:
        return BinaryDiscreteTensorSpec(n=1, device=reward_spec.device)


class Resize(ObservationTransform):
    """Resizes an pixel observation.

    Args:
        w (int): resulting width
        h (int): resulting height
        interpolation (str): interpolation method
    """

    inplace = False

    def __init__(
        self,
        w: int,
        h: int,
        interpolation: str = "bilinear",
        in_keys: Optional[Sequence[str]] = None,
        out_keys: Optional[Sequence[str]] = None,
    ):
        if not _has_tv:
            raise ImportError(
                "Torchvision not found. The Resize transform relies on "
                "torchvision implementation. "
                "Consider installing this dependency."
            )
        if in_keys is None:
            in_keys = IMAGE_KEYS  # default
        super().__init__(in_keys=in_keys, out_keys=out_keys)
        self.w = int(w)
        self.h = int(h)
        self.interpolation = interpolation

    def _apply_transform(self, observation: torch.Tensor) -> torch.Tensor:
        # flatten if necessary
        if observation.shape[-2:] == torch.Size([self.w, self.h]):
            return observation
        ndim = observation.ndimension()
        if ndim > 4:
            sizes = observation.shape[:-3]
            observation = torch.flatten(observation, 0, ndim - 4)
        observation = resize(
            observation, [self.w, self.h], interpolation=self.interpolation
        )
        if ndim > 4:
            observation = observation.unflatten(0, sizes)

        return observation

    @_apply_to_composite
    def transform_observation_spec(self, observation_spec: TensorSpec) -> TensorSpec:
        space = observation_spec.space
        if isinstance(space, ContinuousBox):
            space.minimum = self._apply_transform(space.minimum)
            space.maximum = self._apply_transform(space.maximum)
            observation_spec.shape = space.minimum.shape
        else:
            observation_spec.shape = self._apply_transform(
                torch.zeros(observation_spec.shape)
            ).shape

        return observation_spec

    def __repr__(self) -> str:
        return (
            f"{self.__class__.__name__}("
            f"w={int(self.w)}, h={int(self.h)}, "
            f"interpolation={self.interpolation}, keys={self.in_keys})"
        )


class CenterCrop(ObservationTransform):
    """Crops the center of an image.

    Args:
        w (int): resulting width
        h (int, optional): resulting height. If None, then w is used (square crop).
    """

    inplace = False

    def __init__(
        self,
        w: int,
        h: int = None,
        in_keys: Optional[Sequence[str]] = None,
    ):
        if in_keys is None:
            in_keys = IMAGE_KEYS  # default
        super().__init__(in_keys=in_keys)
        self.w = w
        self.h = h if h else w

    def _apply_transform(self, observation: torch.Tensor) -> torch.Tensor:
        observation = center_crop(observation, [self.w, self.h])
        return observation

    def transform_observation_spec(self, observation_spec: TensorSpec) -> TensorSpec:
        if isinstance(observation_spec, CompositeSpec):
            return CompositeSpec(
                **{
                    key: self.transform_observation_spec(_obs_spec)
                    if key in self.in_keys
                    else _obs_spec
                    for key, _obs_spec in observation_spec._specs.items()
                }
            )

        space = observation_spec.space
        if isinstance(space, ContinuousBox):
            space.minimum = self._apply_transform(space.minimum)
            space.maximum = self._apply_transform(space.maximum)
            observation_spec.shape = space.minimum.shape
        else:
            observation_spec.shape = self._apply_transform(
                torch.zeros(observation_spec.shape)
            ).shape

        return observation_spec

    def __repr__(self) -> str:
        return (
            f"{self.__class__.__name__}("
            f"w={float(self.w):4.4f}, h={float(self.h):4.4f}, "
        )


class FlattenObservation(ObservationTransform):
    """Flatten adjacent dimensions of a tensor.

    Args:
        first_dim (int, optional): first dimension of the dimensions to flatten.
            Default is 0.
        last_dim (int, optional): last dimension of the dimensions to flatten.
            Default is -3.
    """

    inplace = False

    def __init__(
        self,
        first_dim: int,
        last_dim: int = -3,
        in_keys: Optional[Sequence[str]] = None,
        out_keys: Optional[Sequence[str]] = None,
    ):
        if in_keys is None:
            in_keys = IMAGE_KEYS  # default
        super().__init__(in_keys=in_keys, out_keys=out_keys)
        self.first_dim = first_dim
        self.last_dim = last_dim

    def _apply_transform(self, observation: torch.Tensor) -> torch.Tensor:
        observation = torch.flatten(observation, self.first_dim, self.last_dim)
        return observation

    def set_container(self, container: Union[Transform, EnvBase]) -> None:
        out = super().set_container(container)
        try:
            observation_spec = self.parent.observation_spec
            for key in self.in_keys:
                if key in observation_spec:
                    observation_spec = observation_spec[key]
                    if self.first_dim >= 0:
                        self.first_dim = self.first_dim - len(observation_spec.shape)
                    if self.last_dim >= 0:
                        self.last_dim = self.last_dim - len(observation_spec.shape)
                    break
        except AttributeError:
            if self.first_dim >= 0 or self.last_dim >= 0:
                raise ValueError(
                    f"FlattenObservation got first and last dim {self.first_dim} amd {self.last_dim}. "
                    f"Those values assume that the observation spec is known, which requires the "
                    f"parent environment to be set. "
                    f"Consider setting the parent environment beforehand (ie passing the transform "
                    f"to `TransformedEnv.append_transform()`) or setting strictly negative "
                    f"flatten dimensions to the transform."
                )
        return out

    @_apply_to_composite
    def transform_observation_spec(self, observation_spec: TensorSpec) -> TensorSpec:
        space = observation_spec.space

        if isinstance(space, ContinuousBox):
            space.minimum = self._apply_transform(space.minimum)
            space.maximum = self._apply_transform(space.maximum)
            observation_spec.shape = space.minimum.shape
        else:
            observation_spec.shape = self._apply_transform(
                torch.zeros(observation_spec.shape)
            ).shape
        return observation_spec

    def __repr__(self) -> str:
        return (
            f"{self.__class__.__name__}("
            f"first_dim={int(self.first_dim)}, last_dim={int(self.last_dim)})"
        )


class UnsqueezeTransform(Transform):
    """Inserts a dimension of size one at the specified position.

    Args:
        unsqueeze_dim (int): dimension to unsqueeze.
    """

    invertible = True
    inplace = False

    @classmethod
    def __new__(cls, *args, **kwargs):
        cls._unsqueeze_dim = None
        return super().__new__(cls)

    def __init__(
        self,
        unsqueeze_dim: int,
        in_keys: Optional[Sequence[str]] = None,
        out_keys: Optional[Sequence[str]] = None,
        in_keys_inv: Optional[Sequence[str]] = None,
        out_keys_inv: Optional[Sequence[str]] = None,
    ):
        if in_keys is None:
            in_keys = IMAGE_KEYS  # default
        super().__init__(
            in_keys=in_keys,
            out_keys=out_keys,
            in_keys_inv=in_keys_inv,
            out_keys_inv=out_keys_inv,
        )
        self._unsqueeze_dim_orig = unsqueeze_dim

    def set_container(self, container: Union[Transform, EnvBase]) -> None:
        if self._unsqueeze_dim_orig < 0:
            self._unsqueeze_dim = self._unsqueeze_dim_orig
        else:
            container = self.parent
            try:
                batch_size = container.batch_size
            except AttributeError:
                raise ValueError(
                    f"Got the unsqueeze dimension {self._unsqueeze_dim_orig} which is greater or equal to zero. "
                    f"However this requires to know what the parent environment is, but it has not been provided. "
                    f"Consider providing a negative dimension or setting the transform using the "
                    f"`TransformedEnv.append_transform()` method."
                )
            self._unsqueeze_dim = self._unsqueeze_dim_orig + len(batch_size)
        return super().set_container(container)

    @property
    def unsqueeze_dim(self):
        if self._unsqueeze_dim is None:
            return self._unsqueeze_dim_orig
        return self._unsqueeze_dim

    def forward(self, tensordict: TensorDictBase) -> TensorDictBase:
        if self._unsqueeze_dim_orig >= 0:
            self._unsqueeze_dim = self._unsqueeze_dim_orig + tensordict.ndimension()
        return super().forward(tensordict)

    def _step(self, tensordict: TensorDictBase) -> TensorDictBase:
        if self._unsqueeze_dim_orig >= 0:
            self._unsqueeze_dim = self._unsqueeze_dim_orig + tensordict.ndimension()
        return super()._step(tensordict)

    def _apply_transform(self, observation: torch.Tensor) -> torch.Tensor:
        observation = observation.unsqueeze(self.unsqueeze_dim)
        return observation

    def inv(self, tensordict: TensorDictBase) -> TensorDictBase:
        if self._unsqueeze_dim_orig >= 0:
            self._unsqueeze_dim = self._unsqueeze_dim_orig + tensordict.ndimension()
        return super().inv(tensordict)

    def _inv_apply_transform(self, observation: torch.Tensor) -> torch.Tensor:
        observation = observation.squeeze(self.unsqueeze_dim)
        return observation

    def _transform_spec(self, spec: TensorSpec) -> None:
        if isinstance(spec, CompositeSpec):
            for key in spec:
                self._transform_spec(spec[key])
        else:
            self._unsqueeze_dim = self._unsqueeze_dim_orig
            space = spec.space
            if isinstance(space, ContinuousBox):
                space.minimum = self._apply_transform(space.minimum)
                space.maximum = self._apply_transform(space.maximum)
                spec.shape = space.minimum.shape
            else:
                spec.shape = self._apply_transform(torch.zeros(spec.shape)).shape
        return spec

    def transform_input_spec(self, input_spec: TensorSpec) -> TensorSpec:
        for key in self.in_keys_inv:
            input_spec = self._transform_spec(input_spec[key])
        return input_spec

    def transform_reward_spec(self, reward_spec: TensorSpec) -> TensorSpec:
        if "reward" in self.in_keys:
            reward_spec = self._transform_spec(reward_spec)
        return reward_spec

    @_apply_to_composite
    def transform_observation_spec(self, observation_spec: TensorSpec) -> TensorSpec:
        observation_spec = self._transform_spec(observation_spec)
        return observation_spec

    def __repr__(self) -> str:
        s = (
            f"{self.__class__.__name__}(in_keys={self.in_keys}, out_keys={self.out_keys},"
            f" in_keys_inv={self.in_keys_inv}, out_keys_inv={self.out_keys_inv})"
        )
        return s


class SqueezeTransform(UnsqueezeTransform):
    """Removes a dimension of size one at the specified position.

    Args:
        squeeze_dim (int): dimension to squeeze.
    """

    invertible = True
    inplace = False

    def __init__(
        self,
        squeeze_dim: int,
        in_keys: Optional[Sequence[str]] = None,
        out_keys: Optional[Sequence[str]] = None,
        in_keys_inv: Optional[Sequence[str]] = None,
        out_keys_inv: Optional[Sequence[str]] = None,
    ):
        super().__init__(
            unsqueeze_dim=squeeze_dim,
            in_keys=in_keys_inv,
            out_keys=out_keys,
            in_keys_inv=in_keys,
            out_keys_inv=out_keys_inv,
        )

    @property
    def squeeze_dim(self):
        return super().unsqueeze_dim

    def forward(self, tensordict: TensorDictBase) -> TensorDictBase:
        return super().inv(tensordict)

    def _step(self, tensordict: TensorDictBase) -> TensorDictBase:
        # placeholder for when we'll move to 'next' indexing for steps
        # return super().inv(tensordict["next"])
        return super().inv(tensordict)

    def inv(self, tensordict: TensorDictBase) -> TensorDictBase:
        return super().forward(tensordict)


class GrayScale(ObservationTransform):
    """Turns a pixel observation to grayscale."""

    inplace = False

    def __init__(self, in_keys: Optional[Sequence[str]] = None):
        if in_keys is None:
            in_keys = IMAGE_KEYS
        super(GrayScale, self).__init__(in_keys=in_keys)

    def _apply_transform(self, observation: torch.Tensor) -> torch.Tensor:
        observation = F.rgb_to_grayscale(observation)
        return observation

    @_apply_to_composite
    def transform_observation_spec(self, observation_spec: TensorSpec) -> TensorSpec:
        space = observation_spec.space
        if isinstance(space, ContinuousBox):
            space.minimum = self._apply_transform(space.minimum)
            space.maximum = self._apply_transform(space.maximum)
            observation_spec.shape = space.minimum.shape
        else:
            observation_spec.shape = self._apply_transform(
                torch.zeros(observation_spec.shape)
            ).shape
        return observation_spec


class ObservationNorm(ObservationTransform):
    """Observation affine transformation layer.

    Normalizes an observation according to

    .. math::
        obs = obs * scale + loc

    Args:
        loc (number or tensor): location of the affine transform
        scale (number or tensor): scale of the affine transform
        standard_normal (bool, optional): if True, the transform will be

            .. math::
                obs = (obs-loc)/scale

            as it is done for standardization. Default is `False`.

    Examples:
        >>> torch.set_default_tensor_type(torch.DoubleTensor)
        >>> r = torch.randn(100, 3)*torch.randn(3) + torch.randn(3)
        >>> td = TensorDict({'obs': r}, [100])
        >>> transform = ObservationNorm(
        ...     loc = td.get('obs').mean(0),
        ...     scale = td.get('obs').std(0),
        ...     in_keys=["obs"],
        ...     standard_normal=True)
        >>> _ = transform(td)
        >>> print(torch.isclose(td.get('obs').mean(0),
        ...     torch.zeros(3)).all())
        tensor(True)
        >>> print(torch.isclose(td.get('next_obs').std(0),
        ...     torch.ones(3)).all())
        tensor(True)

    The normalisation stats can be automatically computed:
    Examples:
        >>> from torchrl.envs.libs.gym import GymEnv
        >>> torch.manual_seed(0)
        >>> env = GymEnv("Pendulum-v1")
        >>> env = TransformedEnv(env, ObservationNorm(in_keys=["observation"]))
        >>> env.set_seed(0)
        >>> env.transform.init_stats(100)
        >>> print(env.transform.loc, env.transform.scale)
        tensor([-1.3752e+01, -6.5087e-03,  2.9294e-03], dtype=torch.float32) tensor([14.9636,  2.5608,  0.6408], dtype=torch.float32)

    """

    inplace = True

    def __init__(
        self,
        loc: Optional[float, torch.Tensor] = None,
        scale: Optional[float, torch.Tensor] = None,
        in_keys: Optional[Sequence[str]] = None,
        # observation_spec_key: =None,
        standard_normal: bool = False,
    ):
        if in_keys is None:
            in_keys = [
                "observation",
                "pixels",
                "observation_state",
            ]
        super().__init__(in_keys=in_keys)
        self.standard_normal = standard_normal
        self.eps = 1e-6

        if loc is not None and not isinstance(loc, torch.Tensor):
            loc = torch.tensor(loc, dtype=torch.float)

        if scale is not None and not isinstance(scale, torch.Tensor):
            scale = torch.tensor(scale, dtype=torch.float)
            scale = scale.clamp_min(self.eps)

        # self.observation_spec_key = observation_spec_key
        self.register_buffer("loc", loc)
        self.register_buffer("scale", scale)

    def init_stats(
        self,
        num_iter: int,
        reduce_dim: Union[int, Tuple[int]] = 0,
        cat_dim: Optional[int] = None,
        key: Optional[str] = None,
    ) -> None:
        """Initializes the loc and scale stats of the parent environment.

        Normalization constant should ideally make the observation statistics approach
        those of a standard Gaussian distribution. This method computes a location
        and scale tensor that will empirically compute the mean and standard
        deviation of a Gaussian distribution fitted on data generated randomly with
        the parent environment for a given number of steps.

        Args:
            num_iter (int): number of random iterations to run in the environment.
            reduce_dim (int or tuple of int, optional): dimension to compute the mean and std over.
                Defaults to 0.
            cat_dim (int, optional): dimension along which the batches collected will be concatenated.
                It must be part equal to reduce_dim (if integer) or part of the reduce_dim tuple.
                Defaults to the same value as reduce_dim.
            key (str, optional): if provided, the summary statistics will be
                retrieved from that key in the resulting tensordicts.
                Otherwise, the first key in :obj:`ObservationNorm.in_keys` will be used.

        """
        if cat_dim is None:
            cat_dim = reduce_dim
            if not isinstance(cat_dim, int):
                raise ValueError(
                    "cat_dim must be specified if reduce_dim is not an integer."
                )
        if (isinstance(reduce_dim, tuple) and cat_dim not in reduce_dim) or (
            isinstance(reduce_dim, int) and cat_dim != reduce_dim
        ):
            raise ValueError("cat_dim must be part of or equal to reduce_dim.")
        if self.loc is not None or self.scale is not None:
            raise RuntimeError(
                f"Loc/Scale are already initialized: ({self.loc}, {self.scale})"
            )

        if len(self.in_keys) > 1 and key is None:
            raise RuntimeError(
                "Transform has multiple in_keys but no specific key was passed as an argument"
            )
        key = self.in_keys[0] if key is None else key

        def raise_initialization_exception(module):
            if (
                isinstance(module, ObservationNorm)
                and module.scale is None
                and module.loc is None
            ):
                raise RuntimeError(
                    "ObservationNorms need to be initialized in the right order."
                    "Trying to initialize an ObservationNorm "
                    "while a parent ObservationNorm transform is still uninitialized"
                )

        parent = self.parent
        parent.apply(raise_initialization_exception)

        collected_frames = 0
        data = []
        while collected_frames < num_iter:
            tensordict = parent.rollout(max_steps=num_iter)
            collected_frames += tensordict.numel()
            data.append(tensordict.get(key))

        data = torch.cat(data, cat_dim)
        loc = data.mean(reduce_dim)
        scale = data.std(reduce_dim)

        if not self.standard_normal:
            loc = loc / scale
            scale = 1 / scale

        if not torch.isfinite(loc).all():
            raise RuntimeError("Non-finite values found in loc")
        if not torch.isfinite(scale).all():
            raise RuntimeError("Non-finite values found in scale")

        self.register_buffer("loc", loc)
        self.register_buffer("scale", scale.clamp_min(self.eps))

    def _apply_transform(self, obs: torch.Tensor) -> torch.Tensor:
        if self.loc is None or self.scale is None:
            raise RuntimeError(
                "Loc/Scale have not been initialized. Either pass in values in the constructor "
                "or call the init_stats method"
            )
        if self.standard_normal:
            loc = self.loc
            scale = self.scale
            return (obs - loc) / scale
        else:
            scale = self.scale
            loc = self.loc
            return obs * scale + loc

    @_apply_to_composite
    def transform_observation_spec(self, observation_spec: TensorSpec) -> TensorSpec:
        space = observation_spec.space
        if isinstance(space, ContinuousBox):
            space.minimum = self._apply_transform(space.minimum)
            space.maximum = self._apply_transform(space.maximum)
        return observation_spec

    def __repr__(self) -> str:
        if self.loc.numel() == 1 and self.scale.numel() == 1:
            return (
                f"{self.__class__.__name__}("
                f"loc={float(self.loc):4.4f}, scale"
                f"={float(self.scale):4.4f}, keys={self.in_keys})"
            )
        else:
            return super().__repr__()


class CatFrames(ObservationTransform):
    """Concatenates successive observation frames into a single tensor.

    This can, for instance, account for movement/velocity of the observed
    feature. Proposed in "Playing Atari with Deep Reinforcement Learning" (
    https://arxiv.org/pdf/1312.5602.pdf).

    CatFrames is a stateful class and it can be reset to its native state by
    calling the `reset()` method.

    Args:
        N (int, optional): number of observation to concatenate.
            Default is `4`.
        cat_dim (int, optional): dimension along which concatenate the
            observations. Default is `cat_dim=-3`.
        in_keys (list of int, optional): keys pointing to the frames that have
            to be concatenated.

    """

    inplace = False

    def __init__(
        self,
        N: int = 4,
        cat_dim: int = -3,
        in_keys: Optional[Sequence[str]] = None,
    ):
        if in_keys is None:
            in_keys = IMAGE_KEYS
        super().__init__(in_keys=in_keys)
        self.N = N
        self.cat_dim = cat_dim
        self.buffer = []

    def reset(self, tensordict: TensorDictBase) -> TensorDictBase:
        self.buffer = []
        return tensordict

    @_apply_to_composite
    def transform_observation_spec(self, observation_spec: TensorSpec) -> TensorSpec:
        space = observation_spec.space
        if isinstance(space, ContinuousBox):
            space.minimum = torch.cat([space.minimum] * self.N, self.cat_dim)
            space.maximum = torch.cat([space.maximum] * self.N, self.cat_dim)
            observation_spec.shape = space.minimum.shape
        else:
            shape = list(observation_spec.shape)
            shape[self.cat_dim] = self.N * shape[self.cat_dim]
            observation_spec.shape = torch.Size(shape)
        return observation_spec

    def _apply_transform(self, obs: torch.Tensor) -> torch.Tensor:
        self.buffer.append(obs)
        self.buffer = self.buffer[-self.N :]
        buffer = list(reversed(self.buffer))
        buffer = [buffer[0]] * (self.N - len(buffer)) + buffer
        if len(buffer) != self.N:
            raise RuntimeError(
                f"actual buffer length ({buffer}) differs from expected (" f"{self.N})"
            )
        return torch.cat(buffer, self.cat_dim)

    def __repr__(self) -> str:
        return (
            f"{self.__class__.__name__}(N={self.N}, cat_dim"
            f"={self.cat_dim}, keys={self.in_keys})"
        )


class RewardScaling(Transform):
    """Affine transform of the reward.

     The reward is transformed according to:

    .. math::
        reward = reward * scale + loc

    Args:
        loc (number or torch.Tensor): location of the affine transform
        scale (number or torch.Tensor): scale of the affine transform
        standard_normal (bool, optional): if True, the transform will be

            .. math::
                reward = (reward-loc)/scale

            as it is done for standardization. Default is `False`.
    """

    inplace = True

    def __init__(
        self,
        loc: Union[float, torch.Tensor],
        scale: Union[float, torch.Tensor],
        in_keys: Optional[Sequence[str]] = None,
        standard_normal: bool = False,
    ):
        if in_keys is None:
            in_keys = ["reward"]
        super().__init__(in_keys=in_keys)
        self.standard_normal = standard_normal

        if not isinstance(loc, torch.Tensor):
            loc = torch.tensor(loc)
        if not isinstance(scale, torch.Tensor):
            scale = torch.tensor(scale)

        self.register_buffer("loc", loc)
        self.register_buffer("scale", scale.clamp_min(1e-6))

    def _apply_transform(self, reward: torch.Tensor) -> torch.Tensor:
        if self.standard_normal:
            loc = self.loc
            scale = self.scale
            reward = (reward - loc) / scale
            return reward
        else:
            scale = self.scale
            loc = self.loc
            reward = reward * scale + loc
            return reward

    def transform_reward_spec(self, reward_spec: TensorSpec) -> TensorSpec:
        if isinstance(reward_spec, UnboundedContinuousTensorSpec):
            return reward_spec
        else:
            raise NotImplementedError(
                f"{self.__class__.__name__}.transform_reward_spec not "
                f"implemented for tensor spec of type"
                f" {type(reward_spec).__name__}"
            )

    def __repr__(self) -> str:
        return (
            f"{self.__class__.__name__}("
            f"loc={self.loc.item():4.4f}, scale={self.scale.item():4.4f}, "
            f"keys={self.in_keys})"
        )


class FiniteTensorDictCheck(Transform):
    """This transform will check that all the items of the tensordict are finite, and raise an exception if they are not."""

    inplace = False

    def __init__(self):
        super().__init__(in_keys=[])

    def _call(self, tensordict: TensorDictBase) -> TensorDictBase:
        tensordict.apply(check_finite)
        return tensordict


class DoubleToFloat(Transform):
    """Maps actions float to double before they are called on the environment.

    Examples:
        >>> td = TensorDict(
        ...     {'obs': torch.ones(1, dtype=torch.double)}, [])
        >>> transform = DoubleToFloat(in_keys=["obs"])
        >>> _ = transform(td)
        >>> print(td.get("obs").dtype)
        torch.float32

    """

    invertible = True
    inplace = False

    def __init__(
        self,
        in_keys: Optional[Sequence[str]] = None,
        in_keys_inv: Optional[Sequence[str]] = None,
    ):
        super().__init__(in_keys=in_keys, in_keys_inv=in_keys_inv)

    def _apply_transform(self, obs: torch.Tensor) -> torch.Tensor:
        return obs.to(torch.float)

    def _inv_apply_transform(self, obs: torch.Tensor) -> torch.Tensor:
        return obs.to(torch.double)

    def _transform_spec(self, spec: TensorSpec) -> None:
        if isinstance(spec, CompositeSpec):
            for key in spec:
                self._transform_spec(spec[key])
        else:
            spec.dtype = torch.float
            space = spec.space
            if isinstance(space, ContinuousBox):
                space.minimum = space.minimum.to(torch.float)
                space.maximum = space.maximum.to(torch.float)

    def transform_input_spec(self, input_spec: TensorSpec) -> TensorSpec:
        for key in self.in_keys_inv:
            if input_spec[key].dtype is not torch.double:
                raise TypeError(
                    f"input_spec[{key}].dtype is not double: {input_spec[key].dtype}"
                )
            self._transform_spec(input_spec[key])
        return input_spec

    def transform_reward_spec(self, reward_spec: TensorSpec) -> TensorSpec:
        if "reward" in self.in_keys:
            if reward_spec.dtype is not torch.double:
                raise TypeError("reward_spec.dtype is not double")

            self._transform_spec(reward_spec)
        return reward_spec

    @_apply_to_composite
    def transform_observation_spec(self, observation_spec: TensorSpec) -> TensorSpec:
        self._transform_spec(observation_spec)
        return observation_spec

    def __repr__(self) -> str:
        s = (
            f"{self.__class__.__name__}(in_keys={self.in_keys}, out_keys={self.out_keys}, "
            f"in_keys_inv={self.in_keys_inv}, out_keys_inv={self.out_keys_inv})"
        )
        return s


class CatTensors(Transform):
    """Concatenates several keys in a single tensor.

    This is especially useful if multiple keys describe a single state (e.g.
    "observation_position" and
    "observation_velocity")

    Args:
        in_keys (Sequence of str): keys to be concatenated. If `None` (or not provided)
            the keys will be retrieved from the parent environment the first time
            the transform is used. This behaviour will only work if a parent is set.
        out_key: key of the resulting tensor.
        dim (int, optional): dimension along which the concatenation will occur.
            Default is -1.
        del_keys (bool, optional): if True, the input values will be deleted after
            concatenation. Default is True.
        unsqueeze_if_oor (bool, optional): if True, CatTensor will check that
            the dimension indicated exist for the tensors to concatenate. If not,
            the tensors will be unsqueezed along that dimension.
            Default is False.

    Examples:
        >>> transform = CatTensors(in_keys=["key1", "key2"])
        >>> td = TensorDict({"key1": torch.zeros(1, 1),
        ...     "key2": torch.ones(1, 1)}, [1])
        >>> _ = transform(td)
        >>> print(td.get("observation_vector"))
        tensor([[0., 1.]])
        >>> transform = CatTensors(in_keys=["key1", "key2"], dim=-2, unsqueeze_if_oor=True)
        >>> td = TensorDict({"key1": torch.zeros(1),
        ...     "key2": torch.ones(1)}, [])
        >>> _ = transform(td)
        >>> print(td.get("observation_vector").shape)
        torch.Size([2, 1])

    """

    invertible = False
    inplace = False

    def __init__(
        self,
        in_keys: Optional[Sequence[str]] = None,
        out_key: str = "observation_vector",
        dim: int = -1,
        del_keys: bool = True,
        unsqueeze_if_oor: bool = False,
    ):
        self._initialized = in_keys is not None
        if not self._initialized:
            if dim != -1:
                raise ValueError(
                    "Lazy call to CatTensors is only supported when `dim=-1`."
                )
        else:
            in_keys = sorted(in_keys)
        if type(out_key) != str:
            raise Exception("CatTensors requires out_key to be of type string")
        # super().__init__(in_keys=in_keys)
        super(CatTensors, self).__init__(in_keys=in_keys, out_keys=[out_key])
        self.dim = dim
        self._del_keys = del_keys
        self._keys_to_exclude = None
        self.unsqueeze_if_oor = unsqueeze_if_oor

    @property
    def keys_to_exclude(self):
        if self._keys_to_exclude is None:
            self._keys_to_exclude = [
                key for key in self.in_keys if key != self.out_keys[0]
            ]
        return self._keys_to_exclude

    def _find_in_keys(self):
        parent = self.parent
        obs_spec = parent.observation_spec
        in_keys = []
        for key, value in obs_spec.items():
            if len(value.shape) == 1:
                in_keys.append(key)
        return sorted(in_keys)

    def _call(self, tensordict: TensorDictBase) -> TensorDictBase:
        if not self._initialized:
            self.in_keys = self._find_in_keys()
            self._initialized = True

        if all([key in tensordict.keys(include_nested=True) for key in self.in_keys]):
            values = [tensordict.get(key) for key in self.in_keys]
            if self.unsqueeze_if_oor:
                pos_idx = self.dim > 0
                abs_idx = self.dim if pos_idx else -self.dim - 1
                values = [
                    v
                    if abs_idx < v.ndimension()
                    else v.unsqueeze(0)
                    if not pos_idx
                    else v.unsqueeze(-1)
                    for v in values
                ]

            out_tensor = torch.cat(values, dim=self.dim)
            tensordict.set(self.out_keys[0], out_tensor)
            if self._del_keys:
                tensordict.exclude(*self.keys_to_exclude, inplace=True)
        else:
            raise Exception(
                f"CatTensor failed, as it expected input keys ="
                f" {sorted(self.in_keys)} but got a TensorDict with keys"
                f" {sorted(tensordict.keys(include_nested=True))}"
            )
        return tensordict

    def transform_observation_spec(self, observation_spec: TensorSpec) -> TensorSpec:
        # check that all keys are in observation_spec
        if len(self.in_keys) > 1 and not isinstance(observation_spec, CompositeSpec):
            raise ValueError(
                "CatTensor cannot infer the output observation spec as there are multiple input keys but "
                "only one observation_spec."
            )

        if isinstance(observation_spec, CompositeSpec) and len(
            [key for key in self.in_keys if key not in observation_spec]
        ):
            raise ValueError(
                "CatTensor got a list of keys that does not match the keys in observation_spec. "
                "Make sure the environment has an observation_spec attribute that includes all the specs needed for CatTensor."
            )

        if not isinstance(observation_spec, CompositeSpec):
            # by def, there must be only one key
            return observation_spec

        keys = [key for key in observation_spec._specs.keys() if key in self.in_keys]

        sum_shape = sum(
            [
                observation_spec[key].shape[self.dim]
                if observation_spec[key].shape
                else 1
                for key in keys
            ]
        )
        spec0 = observation_spec[keys[0]]
        out_key = self.out_keys[0]
        shape = list(spec0.shape)
        device = spec0.device
        shape[self.dim] = sum_shape
        shape = torch.Size(shape)
        observation_spec[out_key] = UnboundedContinuousTensorSpec(
            shape=shape,
            dtype=spec0.dtype,
            device=device,
        )
        if self._del_keys:
            for key in self.keys_to_exclude:
                del observation_spec[key]
        return observation_spec

    def __repr__(self) -> str:
        return (
            f"{self.__class__.__name__}(in_keys={self.in_keys}, out_key"
            f"={self.out_keys[0]})"
        )


class DiscreteActionProjection(Transform):
    """Projects discrete actions from a high dimensional space to a low dimensional space.

    Given a discrete action (from 1 to N) encoded as a one-hot vector and a
    maximum action index M (with M < N), transforms the action such that
    action_out is at most M.

    If the input action is > M, it is being replaced by a random value
    between N and M. Otherwise the same action is kept.
    This is intended to be used with policies applied over multiple discrete
    control environments with different action space.

    Args:
        max_n (int): max number of action considered.
        m (int): resulting number of actions.

    Examples:
        >>> torch.manual_seed(0)
        >>> N = 2
        >>> M = 1
        >>> action = torch.zeros(N, dtype=torch.long)
        >>> action[-1] = 1
        >>> td = TensorDict({"action": action}, [])
        >>> transform = DiscreteActionProjection(N, M)
        >>> _ = transform.inv(td)
        >>> print(td.get("action"))
        tensor([1])
    """

    inplace = False

    def __init__(self, max_n: int, m: int, action_key: str = "action"):
        super().__init__([action_key])
        self.max_n = max_n
        self.m = m

    def _inv_apply_transform(self, action: torch.Tensor) -> torch.Tensor:
        if action.shape[-1] < self.m:
            raise RuntimeError(
                f"action.shape[-1]={action.shape[-1]} is smaller than "
                f"DiscreteActionProjection.M={self.m}"
            )
        action = action.argmax(-1)  # bool to int
        idx = action >= self.m
        if idx.any():
            action[idx] = torch.randint(self.m, (idx.sum(),))
        action = nn.functional.one_hot(action, self.m)
        return action

    def tranform_input_spec(self, input_spec: CompositeSpec):
        input_spec["action"] = self.transform_action_spec(input_spec["action"])
        return input_spec

    def __repr__(self) -> str:
        return (
            f"{self.__class__.__name__}(max_N={self.max_n}, M={self.m}, "
            f"keys={self.in_keys})"
        )


class FrameSkipTransform(Transform):
    """A frame-skip transform.

    This transform applies the same action repeatedly in the parent environment,
    which improves stability on certain training algorithms.

    Args:
        frame_skip (int, optional): a positive integer representing the number
            of frames during which the same action must be applied.

    """

    inplace = False

    def __init__(self, frame_skip: int = 1):
        super().__init__([])
        if frame_skip < 1:
            raise ValueError("frame_skip should have a value greater or equal to one.")
        self.frame_skip = frame_skip

    def _step(self, tensordict: TensorDictBase) -> TensorDictBase:
        parent = self.parent
        reward = tensordict.get("reward")
        for _ in range(self.frame_skip - 1):
            tensordict = parent._step(tensordict)
            reward = reward + tensordict.get("reward")
        tensordict.set("reward", reward)
        return tensordict


class NoopResetEnv(Transform):
    """Runs a series of random actions when an environment is reset.

    Args:
        env (EnvBase): env on which the random actions have to be
            performed. Can be the same env as the one provided to the
            TransformedEnv class
        noops (int, optional): number of actions performed after reset.
            Default is `30`.
        random (bool, optional): if False, the number of random ops will
            always be equal to the noops value. If True, the number of
            random actions will be randomly selected between 0 and noops.
            Default is `True`.

    """

    inplace = True

    def __init__(self, noops: int = 30, random: bool = True):
        """Sample initial states by taking random number of no-ops on reset.

        No-op is assumed to be action 0.
        """
        super().__init__([])
        self.noops = noops
        self.random = random

    @property
    def base_env(self):
        return self.parent

    def reset(self, tensordict: TensorDictBase) -> TensorDictBase:
        """Do no-op action for a number of steps in [1, noop_max]."""
        td_reset = tensordict.clone(False)
        tensordict = tensordict.clone(False)
        # check that there is a single done state -- behaviour is undefined for multiple dones
        parent = self.parent
        if tensordict.get("done").numel() > 1:
            raise ValueError(
                "there is more than one done state in the parent environment. "
                "NoopResetEnv is designed to work on single env instances, as partial reset "
                "is currently not supported. If you feel like this is a missing feature, submit "
                "an issue on TorchRL github repo. "
                "In case you are trying to use NoopResetEnv over a batch of environments, know "
                "that you can have a transformed batch of transformed envs, such as: "
                "`TransformedEnv(ParallelEnv(3, lambda: TransformedEnv(MyEnv(), NoopResetEnv(3))), OtherTransform())`."
            )
        noops = (
            self.noops if not self.random else torch.randint(self.noops, (1,)).item()
        )
        trial = 0

        while True:
            i = 0
            while i < noops:
                i += 1
                tensordict = parent.rand_step(tensordict)
                tensordict = step_mdp(tensordict, exclude_done=False)
                if tensordict.get("done"):
                    tensordict = parent.reset(td_reset.clone(False))
                    break
            else:
                break

            trial += 1
            if trial > _MAX_NOOPS_TRIALS:
                tensordict = parent.rand_step(tensordict)
                if tensordict.get("done"):
                    raise RuntimeError(
                        f"parent is still done after a single random step (i={i})."
                    )
                break

        if tensordict.get("done"):
            raise RuntimeError("NoopResetEnv concluded with done environment")
        return tensordict

    def __repr__(self) -> str:
        random = self.random
        noops = self.noops
        class_name = self.__class__.__name__
        return f"{class_name}(noops={noops}, random={random})"


class TensorDictPrimer(Transform):
    """A primer for TensorDict initialization at reset time.

    This transform will populate the tensordict at reset with values drawn from
    the relative tensorspecs provided at initialization.

    Args:
        random (bool, optional): if True, the values will be drawn randomly from
            the TensorSpec domain. Otherwise a fixed value will be assumed.
            Defaults to `False`.
        default_value (float, optional): if non-random filling is chosen, this
            value will be used to populate the tensors. Defaults to `0.0`.
        **kwargs: each keyword argument corresponds to a key in the tensordict.
            The corresponding value has to be a TensorSpec instance indicating
            what the value must be.

    Examples:
        >>> from torchrl.envs.libs.gym import GymEnv
        >>> base_env = GymEnv("Pendulum-v1")
        >>> env = TransformedEnv(base_env)
        >>> env.append_transform(TensorDictPrimer(mykey=UnboundedContinuousTensorSpec([3])))
        >>> print(env.reset())
        TensorDict(
            fields={
                done: Tensor(torch.Size([1]), dtype=torch.bool),
                mykey: Tensor(torch.Size([3]), dtype=torch.float32),
                observation: Tensor(torch.Size([3]), dtype=torch.float32)},
            batch_size=torch.Size([]),
            device=cpu,
            is_shared=False)
    """

    inplace = False

    def __init__(self, random=False, default_value=0.0, **kwargs):
        self.primers = kwargs
        self.random = random
        self.default_value = default_value
        self.device = kwargs.get("device", torch.device("cpu"))
        # sanity check
        for spec in self.primers.values():
            if not isinstance(spec, TensorSpec):
                raise ValueError(
                    "The values of the primers must be a subtype of the TensorSpec class. "
                    f"Got {type(spec)} instead."
                )
        super().__init__([])

    @property
    def device(self):
        return self._device

    @device.setter
    def device(self, value):
        self._device = torch.device(value)

    def to(self, dtype_or_device):
        if not isinstance(dtype_or_device, torch.dtype):
            self.device = dtype_or_device
        return super().to(dtype_or_device)

    def transform_observation_spec(
        self, observation_spec: CompositeSpec
    ) -> CompositeSpec:
        if not isinstance(observation_spec, CompositeSpec):
            raise ValueError(
                f"observation_spec was expected to be of type CompositeSpec. Got {type(observation_spec)} instead."
            )
        for key, spec in self.primers.items():
            # deprecating this with the new "next_" logic where we expect keys to collide
            # if key in observation_spec:
            #     raise RuntimeError(
            #         f"The key {key} is already in the observation_spec. This means "
            #         f"that the value reset by TensorDictPrimer will confict with the "
            #         f"value obtained through the call to `env.reset()`. Consider renaming "
            #         f"the {key} key."
            #     )
            observation_spec[key] = spec.to(self.device)
        return observation_spec

    def set_container(self, container: Union[Transform, EnvBase]) -> None:
        super().set_container(container)

    @property
    def _batch_size(self):
        return self.parent.batch_size

    @property
    def device(self):
        return self._device

    @device.setter
    def device(self, value):
        self._device = value

    def reset(self, tensordict: TensorDictBase) -> TensorDictBase:
        for key, spec in self.primers.items():
            if self.random:
                value = spec.rand(tensordict.batch_size)
            else:
                value = torch.full_like(
                    spec.rand(tensordict.batch_size),
                    self.default_value,
                )
            tensordict.set(key, value)
        return tensordict

    def __repr__(self) -> str:
        class_name = self.__class__.__name__
        return f"{class_name}(primers={self.primers}, default_value={self.default_value}, random={self.random})"


class PinMemoryTransform(Transform):
    """Calls pin_memory on the tensordict to facilitate writing on CUDA devices."""

    def __init__(self):
        super().__init__([])

    def _call(self, tensordict: TensorDictBase) -> TensorDictBase:
        return tensordict.pin_memory()


def _sum_left(val, dest):
    while val.ndimension() > dest.ndimension():
        val = val.sum(0)
    return val


class gSDENoise(Transform):
    """A gSDE noise initializer.

    See the :func:`~torchrl.modules.models.exploration.gSDEModule' for more info.
    """

    inplace = False

    def __init__(
        self,
        state_dim=None,
        action_dim=None,
    ) -> None:
        super().__init__(in_keys=[])
        self.state_dim = state_dim
        self.action_dim = action_dim

    def reset(self, tensordict: TensorDictBase) -> TensorDictBase:
        tensordict = super().reset(tensordict=tensordict)
        if self.state_dim is None or self.action_dim is None:
            tensordict.set(
                "_eps_gSDE",
                torch.zeros(
                    *tensordict.batch_size,
                    1,
                    device=tensordict.device,
                ),
            )
        else:
            tensordict.set(
                "_eps_gSDE",
                torch.randn(
                    *tensordict.batch_size,
                    self.action_dim,
                    self.state_dim,
                    device=tensordict.device,
                ),
            )

        return tensordict


class VecNorm(Transform):
    """Moving average normalization layer for torchrl environments.

    VecNorm keeps track of the summary statistics of a dataset to standardize
    it on-the-fly. If the transform is in 'eval' mode, the running
    statistics are not updated.

    If multiple processes are running a similar environment, one can pass a
    TensorDictBase instance that is placed in shared memory: if so, every time
    the normalization layer is queried it will update the values for all
    processes that share the same reference.

    To use VecNorm at inference time and avoid updating the values with the new
    observations, one should substitute this layer by `vecnorm.to_observation_norm()`.

    Args:
        in_keys (iterable of str, optional): keys to be updated.
            default: ["observation", "reward"]
        shared_td (TensorDictBase, optional): A shared tensordict containing the
            keys of the transform.
        decay (number, optional): decay rate of the moving average.
            default: 0.99
        eps (number, optional): lower bound of the running standard
            deviation (for numerical underflow). Default is 1e-4.

    Examples:
        >>> from torchrl.envs.libs.gym import GymEnv
        >>> t = VecNorm(decay=0.9)
        >>> env = GymEnv("Pendulum-v0")
        >>> env = TransformedEnv(env, t)
        >>> tds = []
        >>> for _ in range(1000):
        ...     td = env.rand_step()
        ...     if td.get("done"):
        ...         _ = env.reset()
        ...     tds += [td]
        >>> tds = torch.stack(tds, 0)
        >>> print((abs(tds.get(("next", "observation")).mean(0))<0.2).all())
        tensor(True)
        >>> print((abs(tds.get(("next", "observation")).std(0)-1)<0.2).all())
        tensor(True)

    """

    inplace = True

    def __init__(
        self,
        in_keys: Optional[Sequence[str]] = None,
        shared_td: Optional[TensorDictBase] = None,
        lock: mp.Lock = None,
        decay: float = 0.9999,
        eps: float = 1e-4,
    ) -> None:
        if lock is None:
            lock = mp.Lock()
        if in_keys is None:
            in_keys = ["observation", "reward"]
        super().__init__(in_keys)
        self._td = shared_td
        if shared_td is not None and not (
            shared_td.is_shared() or shared_td.is_memmap()
        ):
            raise RuntimeError(
                "shared_td must be either in shared memory or a memmap " "tensordict."
            )
        if shared_td is not None:
            for key in in_keys:
                if (
                    (key + "_sum" not in shared_td.keys())
                    or (key + "_ssq" not in shared_td.keys())
                    or (key + "_count" not in shared_td.keys())
                ):
                    raise KeyError(
                        f"key {key} not present in the shared tensordict "
                        f"with keys {shared_td.keys()}"
                    )

        self.lock = lock
        self.decay = decay
        self.eps = eps

    def _call(self, tensordict: TensorDictBase) -> TensorDictBase:
        if self.lock is not None:
            self.lock.acquire()

        for key in self.in_keys:
            if key not in tensordict.keys(include_nested=True):
                continue
            self._init(tensordict, key)
            # update and standardize
            new_val = self._update(
                key, tensordict.get(key), N=max(1, tensordict.numel())
            )

            tensordict.set_(key, new_val)

        if self.lock is not None:
            self.lock.release()

        return tensordict

    def _init(self, tensordict: TensorDictBase, key: str) -> None:
        if self._td is None or key + "_sum" not in self._td.keys():
            td_view = tensordict.view(-1)
            td_select = td_view[0]
            d = {key + "_sum": torch.zeros_like(td_select.get(key))}
            d.update({key + "_ssq": torch.zeros_like(td_select.get(key))})
            d.update(
                {
                    key
                    + "_count": torch.zeros(
                        1, device=td_select.get(key).device, dtype=torch.float
                    )
                }
            )
            if self._td is None:
                self._td = TensorDict(d, batch_size=[])
            else:
                self._td.update(d)
        else:
            pass

    def _update(self, key, value, N) -> torch.Tensor:
        _sum = self._td.get(key + "_sum")
        _ssq = self._td.get(key + "_ssq")
        _count = self._td.get(key + "_count")

        _sum = self._td.get(key + "_sum")
        value_sum = _sum_left(value, _sum)
        _sum *= self.decay
        _sum += value_sum
        self._td.set_(key + "_sum", _sum, no_check=True)

        _ssq = self._td.get(key + "_ssq")
        value_ssq = _sum_left(value.pow(2), _ssq)
        _ssq *= self.decay
        _ssq += value_ssq
        self._td.set_(key + "_ssq", _ssq, no_check=True)

        _count = self._td.get(key + "_count")
        _count *= self.decay
        _count += N
        self._td.set_(key + "_count", _count, no_check=True)

        mean = _sum / _count
        std = (_ssq / _count - mean.pow(2)).clamp_min(self.eps).sqrt()
        return (value - mean) / std.clamp_min(self.eps)

    def to_observation_norm(self) -> Union[Compose, ObservationNorm]:
        """Converts VecNorm into an ObservationNorm class that can be used at inference time."""
        out = []
        for key in self.in_keys:
            _sum = self._td.get(key + "_sum")
            _ssq = self._td.get(key + "_ssq")
            _count = self._td.get(key + "_count")
            mean = _sum / _count
            std = (_ssq / _count - mean.pow(2)).clamp_min(self.eps).sqrt()

            _out = ObservationNorm(
                loc=mean,
                scale=std,
                standard_normal=True,
                in_keys=self.in_keys,
            )
            if len(self.in_keys) == 1:
                return _out
            else:
                out += ObservationNorm
        return Compose(*out)

    @staticmethod
    def build_td_for_shared_vecnorm(
        env: EnvBase,
        keys: Optional[Sequence[str]] = None,
        memmap: bool = False,
    ) -> TensorDictBase:
        """Creates a shared tensordict for normalization across processes.

        Args:
            env (EnvBase): example environment to be used to create the
                tensordict
            keys (iterable of str, optional): keys that
                have to be normalized. Default is `["next", "reward"]`
            memmap (bool): if True, the resulting tensordict will be cast into
                memmory map (using `memmap_()`). Otherwise, the tensordict
                will be placed in shared memory.

        Returns:
            A memory in shared memory to be sent to each process.

        Examples:
            >>> from torch import multiprocessing as mp
            >>> queue = mp.Queue()
            >>> env = make_env()
            >>> td_shared = VecNorm.build_td_for_shared_vecnorm(env,
            ...     ["next", "reward"])
            >>> assert td_shared.is_shared()
            >>> queue.put(td_shared)
            >>> # on workers
            >>> v = VecNorm(shared_td=queue.get())
            >>> env = TransformedEnv(make_env(), v)

        """
        raise NotImplementedError("this feature is currently put on hold.")
        sep = ".-|-."
        if keys is None:
            keys = ["next", "reward"]
        td = make_tensordict(env)
        keys = {key for key in td.keys() if key in keys}
        td_select = td.select(*keys)
        td_select = td_select.flatten_keys(sep)
        if td.batch_dims:
            raise RuntimeError(
                f"VecNorm should be used with non-batched environments. "
                f"Got batch_size={td.batch_size}"
            )
        keys = list(td_select.keys())
        for key in keys:
            td_select.set(key + "_ssq", td_select.get(key).clone())
            td_select.set(
                key + "_count",
                torch.zeros(
                    *td.batch_size,
                    1,
                    device=td_select.device,
                    dtype=torch.float,
                ),
            )
            td_select.rename_key(key, key + "_sum")
        td_select.exclude(*keys).zero_()
        td_select = td_select.unflatten_keys(sep)
        if memmap:
            return td_select.memmap_()
        return td_select.share_memory_()

    def get_extra_state(self) -> OrderedDict:
        return collections.OrderedDict({"lock": self.lock, "td": self._td})

    def set_extra_state(self, state: OrderedDict) -> None:
        lock = state["lock"]
        if lock is not None:
            """
            since locks can't be serialized, we have use cases for stripping them
            for example in ParallelEnv, in which case keep the lock we already have
            to avoid an updated tensor dict being sent between processes to erase locks
            """
            self.lock = lock
        td = state["td"]
        if td is not None and not td.is_shared():
            raise RuntimeError(
                "Only shared tensordicts can be set in VecNorm transforms"
            )
        self._td = td

    def __repr__(self) -> str:
        return (
            f"{self.__class__.__name__}(decay={self.decay:4.4f},"
            f"eps={self.eps:4.4f}, keys={self.in_keys})"
        )


<<<<<<< HEAD
class RewardSum(Transform):
    """Tracks episode cumulative rewards.

    This transform accepts a list of tensordict reward keys (i.e. ´in_keys´) and tracks their cumulative
    value along each episode. When called, the transform creates a new tensordict key for each in_key named
    ´episode_{in_key}´ where  the cumulative values are written. All ´in_keys´ should be part of the env
    reward and be present in the env reward_spec.

    If no in_keys are specified, this transform assumes ´reward´ to be the input key. However, multiple rewards
    (e.g. reward1 and reward2) can also be specified. If ´in_keys´ are not present in the provided tensordict,
    this transform hos no effect.
    """

    inplace = True

    def __init__(
        self,
        in_keys: Optional[Sequence[str]] = None,
        out_keys: Optional[Sequence[str]] = None,
    ):
        """Initialises the transform. Filters out non-reward input keys and defines output keys."""
        if in_keys is None:
            in_keys = ["reward"]
        out_keys = [f"episode_{in_key}" for in_key in in_keys]

        super().__init__(in_keys=in_keys, out_keys=out_keys)

    def reset(self, tensordict: TensorDictBase) -> TensorDictBase:
        """Resets episode rewards."""
        # Non-batched environments
        if len(tensordict.batch_size) < 1 or tensordict.batch_size[0] == 1:
            for out_key in self.out_keys:
                if out_key in tensordict.keys():
                    tensordict[out_key] = 0.0

        # Batched environments
        else:
            reset_workers = tensordict.get(
                "reset_workers",
                torch.ones(
                    *tensordict.batch_size,
                    1,
                    dtype=torch.bool,
                    device=tensordict.device,
                ),
            )
            for out_key in self.out_keys:
                if out_key in tensordict.keys():
                    tensordict[out_key][reset_workers] = 0.0

        return tensordict

    def _call(self, tensordict: TensorDictBase) -> TensorDictBase:
        """Updates the episode rewards with the step rewards."""
        # Sanity checks
        self._check_inplace()
        for in_key in self.in_keys:
            if in_key not in tensordict.keys():
                return tensordict

        # Update episode rewards
        for in_key, out_key in zip(self.in_keys, self.out_keys):
            reward = tensordict.get(in_key)
            if out_key not in tensordict.keys():
                tensordict.set(
                    out_key,
                    torch.zeros(
                        *tensordict.shape, 1, dtype=reward.dtype, device=reward.device
                    ),
                )
            tensordict[out_key] += reward

        return tensordict

    def transform_observation_spec(self, observation_spec: TensorSpec) -> TensorSpec:
        """Transforms the observation spec, adding the new keys generated by RewardSum."""
        # Retrieve parent reward spec
        reward_spec = self.parent.specs["reward_spec"]

        episode_specs = {}
        if isinstance(reward_spec, CompositeSpec):

            # If reward_spec is a CompositeSpec, all in_keys should be keys of reward_spec
            if not all([k in reward_spec.keys() for k in self.in_keys]):
                raise KeyError("Not all in_keys are present in ´reward_spec´")

            # Define episode specs for all out_keys
            for in_key, out_key in zip(self.in_keys, self.out_keys):
                if isinstance(reward_spec[in_key], NdUnboundedContinuousTensorSpec):
                    episode_spec = NdUnboundedContinuousTensorSpec(
                        shape=reward_spec.shape,
                        device=reward_spec.device,
                        dtype=reward_spec.dtype,
                    )
                else:
                    episode_spec = UnboundedContinuousTensorSpec(
                        device=reward_spec.device,
                        dtype=reward_spec.dtype,
                    )
                episode_specs.update({out_key: episode_spec})

        else:

            # If reward_spec is not a CompositeSpec, the only in_key should be ´reward´
            if not set(self.in_keys) == {"reward"}:
                raise KeyError(
                    "reward_spec is not a CompositeSpec class, in_keys should only include ´reward´"
                )

            # Define episode spec
            if isinstance(reward_spec, NdUnboundedContinuousTensorSpec):
                episode_spec = NdUnboundedContinuousTensorSpec(
                    shape=reward_spec.shape,
                    device=reward_spec.device,
                    dtype=reward_spec.dtype,
                )
            else:
                episode_spec = UnboundedContinuousTensorSpec(
                    device=reward_spec.device,
                    dtype=reward_spec.dtype,
                )
            episode_specs.update({"episode_reward": episode_spec})

        # Update observation_spec with episode_specs
        if not isinstance(observation_spec, CompositeSpec):
            observation_spec = CompositeSpec(observation=observation_spec)
        observation_spec.update(episode_specs)

=======
class StepCounter(Transform):
    """Counts the steps from a reset and sets the done state to True after a certain number of steps.

    Args:
        max_steps (:obj:`int`, optional): a positive integer that indicates the maximum number of steps to take before
        setting the done state to True. If set to None (the default value), the environment will run indefinitely until
        the done state is manually set by the user or by the environment itself. However, the step count will still be
        incremented on each call to step() into the `step_count` attribute.
    """

    invertible = False
    inplace = True

    def __init__(self, max_steps: Optional[int] = None):
        if max_steps is not None and max_steps < 1:
            raise ValueError("max_steps should have a value greater or equal to one.")
        self.max_steps = max_steps
        super().__init__([])

    def reset(self, tensordict: TensorDictBase) -> TensorDictBase:
        workers = tensordict.get(
            "reset_workers",
            default=torch.ones(
                *tensordict.batch_size, 1, dtype=torch.bool, device=tensordict.device
            ),
        )
        tensordict.set(
            "step_count",
            (~workers)
            * tensordict.get(
                "step_count",
                torch.zeros(
                    *tensordict.batch_size,
                    1,
                    dtype=torch.int64,
                    device=tensordict.device,
                ),
            ),
        )
        return tensordict

    def _step(self, tensordict: TensorDictBase) -> TensorDictBase:
        next_step_count = (
            tensordict.get(
                "step_count",
                torch.zeros(
                    *tensordict.batch_size,
                    1,
                    dtype=torch.int64,
                    device=tensordict.device,
                ),
            )
            + 1
        )
        tensordict.set("step_count", next_step_count)
        if self.max_steps is not None:
            tensordict.set(
                "done",
                tensordict.get("done") | next_step_count >= self.max_steps,
            )
        return tensordict

    def transform_observation_spec(
        self, observation_spec: CompositeSpec
    ) -> CompositeSpec:
        if not isinstance(observation_spec, CompositeSpec):
            raise ValueError(
                f"observation_spec was expected to be of type CompositeSpec. Got {type(observation_spec)} instead."
            )
        observation_spec["step_count"] = UnboundedDiscreteTensorSpec(
            shape=torch.Size([1]), dtype=torch.int64, device=observation_spec.device
        )
        observation_spec["step_count"].space.minimum = 0
>>>>>>> 30175f04
        return observation_spec<|MERGE_RESOLUTION|>--- conflicted
+++ resolved
@@ -2479,7 +2479,6 @@
         )
 
 
-<<<<<<< HEAD
 class RewardSum(Transform):
     """Tracks episode cumulative rewards.
 
@@ -2608,7 +2607,7 @@
             observation_spec = CompositeSpec(observation=observation_spec)
         observation_spec.update(episode_specs)
 
-=======
+
 class StepCounter(Transform):
     """Counts the steps from a reset and sets the done state to True after a certain number of steps.
 
@@ -2682,5 +2681,4 @@
             shape=torch.Size([1]), dtype=torch.int64, device=observation_spec.device
         )
         observation_spec["step_count"].space.minimum = 0
->>>>>>> 30175f04
         return observation_spec