--- conflicted
+++ resolved
@@ -1546,11 +1546,7 @@
 
     def __repr__(self) -> str:
         s = (
-<<<<<<< HEAD
             f"{self.__class__.__name__}(in_keys={self.in_keys}, out_keys={self.out_keys}, "
-=======
-            f"{self.__class__.__name__}(in_keys={self.in_keys}, out_keys={self.out_keys},"
->>>>>>> fbfd47c4
             f"in_keys_inv={self.in_keys_inv}, out_keys_inv={self.out_keys_inv})"
         )
         return s
@@ -1627,10 +1623,6 @@
         for key, value in obs_spec.items():
             if len(value.shape) == 1:
                 in_keys.append(key)
-<<<<<<< HEAD
-=======
-        self._check_in_keys(in_keys, self.out_keys[0])
->>>>>>> fbfd47c4
         return sorted(in_keys)
 
     def _call(self, tensordict: TensorDictBase) -> TensorDictBase:
