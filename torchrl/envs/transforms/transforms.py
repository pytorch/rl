# Copyright (c) Meta Plobs_dictnc. and affiliates.
#
# This source code is licensed under the MIT license found in the
# LICENSE file in the root directory of this source tree.

from __future__ import annotations

import collections
import multiprocessing as mp
import warnings
from copy import copy
from textwrap import indent
from typing import Any, List, Optional, OrderedDict, Sequence, Tuple, Union

import torch
from tensordict.nn import dispatch
from tensordict.tensordict import TensorDict, TensorDictBase
from tensordict.utils import expand_as_right
from torch import nn, Tensor

from torchrl.data.tensor_specs import (
    BinaryDiscreteTensorSpec,
    BoundedTensorSpec,
    CompositeSpec,
    ContinuousBox,
    DEVICE_TYPING,
    DiscreteTensorSpec,
    OneHotDiscreteTensorSpec,
    TensorSpec,
    UnboundedContinuousTensorSpec,
    UnboundedDiscreteTensorSpec,
)
from torchrl.envs.common import EnvBase, make_tensordict
from torchrl.envs.transforms import functional as F
from torchrl.envs.transforms.utils import check_finite
from torchrl.envs.utils import _sort_keys, step_mdp

try:
    from torchvision.transforms.functional import center_crop

    try:
        from torchvision.transforms.functional import InterpolationMode, resize

        def interpolation_fn(interpolation):  # noqa: D103
            return InterpolationMode(interpolation)

    except ImportError:

        def interpolation_fn(interpolation):  # noqa: D103
            return interpolation

        from torchvision.transforms.functional_tensor import resize

    _has_tv = True
except ImportError:
    _has_tv = False

IMAGE_KEYS = ["pixels"]
_MAX_NOOPS_TRIALS = 10

FORWARD_NOT_IMPLEMENTED = "class {} cannot be executed without a parent" "environment."


def _apply_to_composite(function):
    def new_fun(self, observation_spec):
        if isinstance(observation_spec, CompositeSpec):
            d = observation_spec._specs
            for in_key, out_key in zip(self.in_keys, self.out_keys):
                if in_key in observation_spec.keys(True, True):
                    d[out_key] = function(self, observation_spec[in_key].clone())
            return CompositeSpec(
                d, shape=observation_spec.shape, device=observation_spec.device
            )
        else:
            return function(self, observation_spec)

    return new_fun


def _apply_to_composite_inv(function):
    # Changes the input_spec following a transform function.
    # The usage is: if an env expects a certain input (e.g. a double tensor)
    # but the input has to be transformed (e.g. it is float), this function will
    # modify the spec to get a spec that from the outside matches what is given
    # (ie a float).
    # Now since EnvBase.step ignores new inputs (ie the root level of the
    # tensor is not updated) an out_key that does not match the in_key has
    # no effect on the spec.
    def new_fun(self, input_spec):
        if isinstance(input_spec, CompositeSpec):
            d = input_spec._specs
            for in_key, out_key in zip(self.in_keys_inv, self.out_keys_inv):
                if in_key in input_spec.keys(True, True) and in_key == out_key:
                    d[out_key] = function(self, input_spec[in_key].clone())
            return CompositeSpec(d, shape=input_spec.shape, device=input_spec.device)
        else:
            return function(self, input_spec)

    return new_fun


class Transform(nn.Module):
    """Environment transform parent class.

    In principle, a transform receives a tensordict as input and returns (
    the same or another) tensordict as output, where a series of values have
    been modified or created with a new key. When instantiating a new
    transform, the keys that are to be read from are passed to the
    constructor via the :obj:`keys` argument.

    Transforms are to be combined with their target environments with the
    TransformedEnv class, which takes as arguments an :obj:`EnvBase` instance
    and a transform. If multiple transforms are to be used, they can be
    concatenated using the :obj:`Compose` class.
    A transform can be stateless or stateful (e.g. CatTransform). Because of
    this, Transforms support the :obj:`reset` operation, which should reset the
    transform to its initial state (such that successive trajectories are kept
    independent).

    Notably, :obj:`Transform` subclasses take care of transforming the affected
    specs from an environment: when querying
    `transformed_env.observation_spec`, the resulting objects will describe
    the specs of the transformed_in tensors.

    """

    invertible = False

    def __init__(
        self,
        in_keys: Sequence[str],
        out_keys: Optional[Sequence[str]] = None,
        in_keys_inv: Optional[Sequence[str]] = None,
        out_keys_inv: Optional[Sequence[str]] = None,
    ):
        super().__init__()
        if isinstance(in_keys, str):
            in_keys = [in_keys]

        self.in_keys = in_keys
        if out_keys is None:
            out_keys = copy(self.in_keys)
        self.out_keys = out_keys
        if in_keys_inv is None:
            in_keys_inv = []
        self.in_keys_inv = in_keys_inv
        if out_keys_inv is None:
            out_keys_inv = copy(self.in_keys_inv)
        self.out_keys_inv = out_keys_inv
        self.__dict__["_container"] = None
        self.__dict__["_parent"] = None

    def reset(self, tensordict: TensorDictBase) -> TensorDictBase:
        """Resets a tranform if it is stateful."""
        return tensordict

    def init(self, tensordict) -> None:
        pass

    def _apply_transform(self, obs: torch.Tensor) -> None:
        """Applies the transform to a tensor.

        This operation can be called multiple times (if multiples keys of the
        tensordict match the keys of the transform).

        """
        raise NotImplementedError(
            f"{self.__class__.__name__}_apply_transform is not coded. If the transform is coded in "
            "transform._call, make sure that this method is called instead of"
            "transform.forward, which is reserved for usage inside nn.Modules"
            "or appended to a replay buffer."
        )

    def _call(self, tensordict: TensorDictBase) -> TensorDictBase:
        """Reads the input tensordict, and for the selected keys, applies the transform.

        For any operation that relates exclusively to the parent env (e.g. FrameSkip),
        modify the _step method instead. :meth:`~._call` should only be overwritten
        if a modification of the input tensordict is needed.

        :meth:`~._call` will be called by :meth:`TransformedEnv.step` and
        :meth:`TransformedEnv.reset`.

        """
        for in_key, out_key in zip(self.in_keys, self.out_keys):
            is_tuple = isinstance(in_key, tuple)
            if in_key in tensordict.keys(include_nested=is_tuple):
                observation = self._apply_transform(tensordict.get(in_key))
                tensordict.set(
                    out_key,
                    observation,
                )
        return tensordict

    @dispatch(source="in_keys", dest="out_keys")
    def forward(self, tensordict: TensorDictBase) -> TensorDictBase:
        """Reads the input tensordict, and for the selected keys, applies the transform."""
        for in_key, out_key in zip(self.in_keys, self.out_keys):
            if in_key in tensordict.keys(isinstance(in_key, tuple)):
                observation = self._apply_transform(tensordict.get(in_key))
                tensordict.set(
                    out_key,
                    observation,
                )
        return tensordict

    def _step(self, tensordict: TensorDictBase) -> TensorDictBase:
        """The parent method of a transform during the ``env.step`` execution.

        This method should be overwritten whenever the :meth:`~._step` needs to be
        adapted. Unlike :meth:`~._call`, it is assumed that :meth:`~._step`
        will execute some operation with the parent env or that it requires
        access to the content of the tensordict at time ``t`` and not only
        ``t+1`` (the ``"next"`` entry in the input tensordict).

        :meth:`~._step` will only be called by :meth:`TransformedEnv.step` and
        not by :meth:`TransformedEnv.reset`.

        """
        next_tensordict = tensordict.get("next")
        next_tensordict = self._call(next_tensordict)
        tensordict.set("next", next_tensordict)
        return tensordict

    def _inv_apply_transform(self, obs: torch.Tensor) -> torch.Tensor:
        if self.invertible:
            raise NotImplementedError
        else:
            return obs

    def _inv_call(self, tensordict: TensorDictBase) -> TensorDictBase:
        # # We create a shallow copy of the tensordict to avoid that changes are
        # # exposed to the user: we'd like that the input keys remain unchanged
        # # in the originating script if they're being transformed.
        for in_key, out_key in zip(self.in_keys_inv, self.out_keys_inv):
            if in_key in tensordict.keys(include_nested=isinstance(in_key, tuple)):
                item = self._inv_apply_transform(tensordict.get(in_key))
                tensordict.set(
                    out_key,
                    item,
                )
        return tensordict

    @dispatch(source="in_keys_inv", dest="out_keys_inv")
    def inv(self, tensordict: TensorDictBase) -> TensorDictBase:
        out = self._inv_call(tensordict.clone(False))
        return out

    def transform_output_spec(self, output_spec: CompositeSpec) -> CompositeSpec:
        """Transforms the output spec such that the resulting spec matches transform mapping.

        This method should generally be left untouched. Changes should be implemented using
        :meth:`~.transform_observation_spec`, :meth:`~.transform_reward_spec` and :meth:`~.transform_done_spec`.
        Args:
            output_spec (TensorSpec): spec before the transform

        Returns:
            expected spec after the transform

        """
        output_spec = output_spec.clone()
        output_spec["observation"] = self.transform_observation_spec(
            output_spec["observation"]
        )
        if "reward" in output_spec.keys():
            output_spec["reward"] = self.transform_reward_spec(output_spec["reward"])
        if "done" in output_spec.keys():
            output_spec["done"] = self.transform_done_spec(output_spec["done"])
        return output_spec

    def transform_input_spec(self, input_spec: TensorSpec) -> TensorSpec:
        """Transforms the input spec such that the resulting spec matches transform mapping.

        Args:
            input_spec (TensorSpec): spec before the transform

        Returns:
            expected spec after the transform

        """
        return input_spec

    def transform_observation_spec(self, observation_spec: TensorSpec) -> TensorSpec:
        """Transforms the observation spec such that the resulting spec matches transform mapping.

        Args:
            observation_spec (TensorSpec): spec before the transform

        Returns:
            expected spec after the transform

        """
        return observation_spec

    def transform_reward_spec(self, reward_spec: TensorSpec) -> TensorSpec:
        """Transforms the reward spec such that the resulting spec matches transform mapping.

        Args:
            reward_spec (TensorSpec): spec before the transform

        Returns:
            expected spec after the transform

        """
        return reward_spec

    def transform_done_spec(self, done_spec: TensorSpec) -> TensorSpec:
        """Transforms the done spec such that the resulting spec matches transform mapping.

        Args:
            done_spec (TensorSpec): spec before the transform

        Returns:
            expected spec after the transform

        """
        return done_spec

    def dump(self, **kwargs) -> None:
        pass

    def __repr__(self) -> str:
        return f"{self.__class__.__name__}(keys={self.in_keys})"

    def set_container(self, container: Union[Transform, EnvBase]) -> None:
        if self.parent is not None:
            raise AttributeError(
                f"parent of transform {type(self)} already set. "
                "Call `transform.clone()` to get a similar transform with no parent set."
            )
        self.__dict__["_container"] = container

    def reset_parent(self) -> None:
        self.__dict__["_container"] = None
        self.__dict__["_parent"] = None

    def clone(self):
        self_copy = copy(self)
        state = copy(self.__dict__)
        state["_container"] = None
        state["_parent"] = None
        self_copy.__dict__.update(state)
        return self_copy

    @property
    def parent(self) -> Optional[EnvBase]:
        if self.__dict__.get("_parent", None) is None:
            if "_container" not in self.__dict__:
                raise AttributeError("transform parent uninitialized")
            container = self.__dict__["_container"]
            if container is None:
                return container
            out = None
            if not isinstance(container, EnvBase):
                # if it's not an env, it should be a Compose transform
                if not isinstance(container, Compose):
                    raise ValueError(
                        "A transform parent must be either another Compose transform or an environment object."
                    )
                compose = container
                if compose.__dict__["_container"]:
                    # the parent of the compose must be a TransformedEnv
                    compose_parent = TransformedEnv(
                        compose.__dict__["_container"].base_env
                    )
                    if compose_parent.transform is not compose:
                        comp_parent_trans = compose_parent.transform.clone()
                    else:
                        comp_parent_trans = None
                    out = TransformedEnv(
                        compose_parent.base_env,
                        transform=comp_parent_trans,
                    )
                    for orig_trans in compose.transforms:
                        if orig_trans is self:
                            break
                        transform = orig_trans.clone()
                        transform.reset_parent()
                        out.append_transform(transform)
            elif isinstance(container, TransformedEnv):
                out = TransformedEnv(container.base_env)
            else:
                raise ValueError(f"container is of type {type(container)}")
            self.__dict__["_parent"] = out
        return self.__dict__["_parent"]

    def empty_cache(self):
        self.__dict__["_parent"] = None


class TransformedEnv(EnvBase):
    """A transformed_in environment.

    Args:
        env (EnvBase): original environment to be transformed_in.
        transform (Transform, optional): transform to apply to the tensordict resulting
            from :obj:`env.step(td)`. If none is provided, an empty Compose
            placeholder in an eval mode is used.
        cache_specs (bool, optional): if True, the specs will be cached once
            and for all after the first call (i.e. the specs will be
            transformed_in only once). If the transform changes during
            training, the original spec transform may not be valid anymore,
            in which case this value should be set  to `False`. Default is
            `True`.

    Examples:
        >>> env = GymEnv("Pendulum-v0")
        >>> transform = RewardScaling(0.0, 1.0)
        >>> transformed_env = TransformedEnv(env, transform)

    """

    def __init__(
        self,
        env: EnvBase,
        transform: Optional[Transform] = None,
        cache_specs: bool = True,
        **kwargs,
    ):
        self._transform = None
        device = kwargs.pop("device", None)
        if device is not None:
            env = env.to(device)
        else:
            device = env.device
        super().__init__(device=None, **kwargs)

        if isinstance(env, TransformedEnv):
            self._set_env(env.base_env, device)
            if type(transform) is not Compose:
                # we don't use isinstance as some transforms may be subclassed from
                # Compose but with other features that we don't want to loose.
                if transform is not None:
                    transform = [transform]
                else:
                    transform = []
            else:
                for t in transform:
                    t.reset_parent()
            env_transform = env.transform.clone()
            if type(env_transform) is not Compose:
                env_transform = [env_transform]
            else:
                for t in env_transform:
                    t.reset_parent()
            transform = Compose(*env_transform, *transform).to(device)
        else:
            self._set_env(env, device)
            if transform is None:
                transform = Compose()
            else:
                transform = transform.to(device)
        self.transform = transform

        self._last_obs = None
        self.cache_specs = cache_specs
        self.__dict__["_input_spec"] = None
        self.__dict__["_output_spec"] = None
        self.batch_size = self.base_env.batch_size

    def _set_env(self, env: EnvBase, device) -> None:
        if device != env.device:
            env = env.to(device)
        self.base_env = env
        # updates need not be inplace, as transforms may modify values out-place
        self.base_env._inplace_update = False

    @property
    def transform(self) -> Transform:
        return self._transform

    @transform.setter
    def transform(self, transform: Transform):
        if not isinstance(transform, Transform):
            raise ValueError(
                f"""Expected a transform of type torchrl.envs.transforms.Transform,
but got an object of type {type(transform)}."""
            )
        prev_transform = self.transform
        if prev_transform is not None:
            prev_transform.empty_cache()
            prev_transform.__dict__["_container"] = None
        transform.set_container(self)
        transform.eval()
        self._transform = transform

    @property
    def device(self) -> bool:
        return self.base_env.device

    @device.setter
    def device(self, value):
        raise RuntimeError("device is a read-only property")

    @property
    def batch_locked(self) -> bool:
        return self.base_env.batch_locked

    @batch_locked.setter
    def batch_locked(self, value):
        raise RuntimeError("batch_locked is a read-only property")

    @property
    def run_type_checks(self) -> bool:
        return self.base_env.run_type_checks

    @run_type_checks.setter
    def run_type_checks(self, value):
        raise RuntimeError(
            "run_type_checks is a read-only property for TransformedEnvs"
        )

    @property
    def _inplace_update(self):
        return self.base_env._inplace_update

    @property
    def output_spec(self) -> TensorSpec:
        """Observation spec of the transformed environment."""
        if self._output_spec is None or not self.cache_specs:
            output_spec = self.base_env.output_spec.clone()
            output_spec = self.transform.transform_output_spec(output_spec)
            if self.cache_specs:
                self.__dict__["_output_spec"] = output_spec
        else:
            output_spec = self._output_spec
        return output_spec

    @property
    def action_spec(self) -> TensorSpec:
        """Action spec of the transformed environment."""
        return self.input_spec["action"]

    @property
    def input_spec(self) -> TensorSpec:
        """Action spec of the transformed environment."""
        if self._input_spec is None or not self.cache_specs:
            input_spec = self.transform.transform_input_spec(
                self.base_env.input_spec.clone()
            )
            if self.cache_specs:
                self.__dict__["_input_spec"] = input_spec
        else:
            input_spec = self._input_spec
        return input_spec

    @property
    def reward_spec(self) -> TensorSpec:
        """Reward spec of the transformed environment."""
        return self.output_spec["reward"]

    @property
    def observation_spec(self) -> TensorSpec:
        """Observation spec of the transformed environment."""
        return self.output_spec["observation"]

    @property
    def done_spec(self) -> TensorSpec:
        """Done spec of the transformed environment."""
        return self.output_spec["done"]

    def _step(self, tensordict: TensorDictBase) -> TensorDictBase:
        tensordict = tensordict.clone(False)
        tensordict_in = self.transform.inv(tensordict)
        tensordict_out = self.base_env._step(tensordict_in)
        # we want the input entries to remain unchanged
        tensordict_out = tensordict.update(tensordict_out)
        tensordict_out = self.transform._step(tensordict_out)
        return tensordict_out

    def set_seed(
        self, seed: Optional[int] = None, static_seed: bool = False
    ) -> Optional[int]:
        """Set the seeds of the environment."""
        return self.base_env.set_seed(seed, static_seed=static_seed)

    def _set_seed(self, seed: Optional[int]):
        """This method is not used in transformed envs."""
        pass

    def _reset(self, tensordict: Optional[TensorDictBase] = None, **kwargs):
        if tensordict is not None:
            tensordict = tensordict.clone(recurse=False)
        out_tensordict = self.base_env.reset(tensordict=tensordict, **kwargs)
        out_tensordict = self.transform.reset(out_tensordict)
        out_tensordict = self.transform._call(out_tensordict)
        return out_tensordict

    def state_dict(self, *args, **kwargs) -> OrderedDict:
        state_dict = self.transform.state_dict(*args, **kwargs)
        return state_dict

    def load_state_dict(self, state_dict: OrderedDict, **kwargs) -> None:
        self.transform.load_state_dict(state_dict, **kwargs)

    def eval(self) -> TransformedEnv:
        if "transform" in self.__dir__():
            # when calling __init__, eval() is called but transforms are not set
            # yet.
            self.transform.eval()
        return self

    def train(self, mode: bool = True) -> TransformedEnv:
        self.transform.train(mode)
        return self

    @property
    def is_closed(self) -> bool:
        return self.base_env.is_closed

    @is_closed.setter
    def is_closed(self, value: bool):
        self.base_env.is_closed = value

    def close(self):
        self.base_env.close()
        self.is_closed = True

    def empty_cache(self):
        self.__dict__["_output_spec"] = None
        self.__dict__["_input_spec"] = None
        self.__dict__["_cache_in_keys"] = None

    def append_transform(self, transform: Transform) -> None:
        self._erase_metadata()
        if not isinstance(transform, Transform):
            raise ValueError(
                "TransformedEnv.append_transform expected a transform but received an object of "
                f"type {type(transform)} instead."
            )
        transform = transform.to(self.device)
        if not isinstance(self.transform, Compose):
            prev_transform = self.transform
            prev_transform.reset_parent()
            self.transform = Compose()
            self.transform.append(prev_transform)

        self.transform.append(transform)

    def insert_transform(self, index: int, transform: Transform) -> None:
        if not isinstance(transform, Transform):
            raise ValueError(
                "TransformedEnv.insert_transform expected a transform but received an object of "
                f"type {type(transform)} instead."
            )
        transform = transform.to(self.device)
        if not isinstance(self.transform, Compose):
            compose = Compose(self.transform.clone())
            self.transform = compose  # parent set automatically

        self.transform.insert(index, transform)
        self._erase_metadata()

    def __getattr__(self, attr: str) -> Any:
        if attr in self.__dir__():
            return super().__getattr__(
                attr
            )  # make sure that appropriate exceptions are raised
        elif attr.startswith("__"):
            raise AttributeError(
                "passing built-in private methods is "
                f"not permitted with type {type(self)}. "
                f"Got attribute {attr}."
            )
        elif "base_env" in self.__dir__():
            base_env = self.__getattr__("base_env")
            return getattr(base_env, attr)

        raise AttributeError(
            f"env not set in {self.__class__.__name__}, cannot access {attr}"
        )

    def __repr__(self) -> str:
        env_str = indent(f"env={self.base_env}", 4 * " ")
        t_str = indent(f"transform={self.transform}", 4 * " ")
        return f"TransformedEnv(\n{env_str},\n{t_str})"

    def _erase_metadata(self):
        if self.cache_specs:
            self.__dict__["_input_spec"] = None
            self.__dict__["_output_spec"] = None
            self.__dict__["_cache_in_keys"] = None

    def to(self, device: DEVICE_TYPING) -> TransformedEnv:
        self.base_env.to(device)
        self.transform.to(device)

        if self.cache_specs:
            self.__dict__["_input_spec"] = None
            self.__dict__["_output_spec"] = None
        return self

    def __setattr__(self, key, value):
        propobj = getattr(self.__class__, key, None)

        if isinstance(propobj, property):
            ancestors = list(__class__.__mro__)[::-1]
            while isinstance(propobj, property):
                if propobj.fset is not None:
                    return propobj.fset(self, value)
                propobj = getattr(ancestors.pop(), key, None)
            else:
                raise AttributeError(f"can't set attribute {key}")
        else:
            return super().__setattr__(key, value)

    def __del__(self):
        # we may delete a TransformedEnv that contains an env contained by another
        # transformed env and that we don't want to close
        pass


class ObservationTransform(Transform):
    """Abstract class for transformations of the observations."""

    def __init__(
        self,
        in_keys: Optional[Sequence[str]] = None,
        out_keys: Optional[Sequence[str]] = None,
        in_keys_inv: Optional[Sequence[str]] = None,
        out_keys_inv: Optional[Sequence[str]] = None,
    ):
        if in_keys is None:
            in_keys = [
                "observation",
                "pixels",
            ]
        super(ObservationTransform, self).__init__(
            in_keys=in_keys,
            out_keys=out_keys,
            in_keys_inv=in_keys_inv,
            out_keys_inv=out_keys_inv,
        )


class Compose(Transform):
    """Composes a chain of transforms.

    Examples:
        >>> env = GymEnv("Pendulum-v0")
        >>> transforms = [RewardScaling(1.0, 1.0), RewardClipping(-2.0, 2.0)]
        >>> transforms = Compose(*transforms)
        >>> transformed_env = TransformedEnv(env, transforms)

    """

    def __init__(self, *transforms: Transform):
        super().__init__(in_keys=[])
        self.transforms = nn.ModuleList(transforms)
        for t in transforms:
            t.set_container(self)

    def _call(self, tensordict: TensorDictBase) -> TensorDictBase:
        for t in self.transforms:
            tensordict = t._call(tensordict)
        return tensordict

    def forward(self, tensordict: TensorDictBase) -> TensorDictBase:
        for t in self.transforms:
            tensordict = t(tensordict)
        return tensordict

    def _step(self, tensordict: TensorDictBase) -> TensorDictBase:
        for t in self.transforms:
            tensordict = t._step(tensordict)
        return tensordict

    def _inv_call(self, tensordict: TensorDictBase) -> TensorDictBase:
        for t in reversed(self.transforms):
            tensordict = t._inv_call(tensordict)
        return tensordict

    def transform_input_spec(self, input_spec: TensorSpec) -> TensorSpec:
        for t in self.transforms[::-1]:
            input_spec = t.transform_input_spec(input_spec)
        return input_spec

    def transform_observation_spec(self, observation_spec: TensorSpec) -> TensorSpec:
        for t in self.transforms:
            observation_spec = t.transform_observation_spec(observation_spec)
        return observation_spec

    def transform_reward_spec(self, reward_spec: TensorSpec) -> TensorSpec:
        for t in self.transforms:
            reward_spec = t.transform_reward_spec(reward_spec)
        return reward_spec

    def __getitem__(self, item: Union[int, slice, List]) -> Union:
        transform = self.transforms
        transform = transform[item]
        if not isinstance(transform, Transform):
            out = Compose(*(t.clone() for t in self.transforms[item]))
            out.set_container(self.parent)
            return out
        return transform

    def dump(self, **kwargs) -> None:
        for t in self:
            t.dump(**kwargs)

    def reset(self, tensordict: TensorDictBase) -> TensorDictBase:
        for t in self.transforms:
            tensordict = t.reset(tensordict)
        return tensordict

    def init(self, tensordict: TensorDictBase) -> None:
        for t in self.transforms:
            t.init(tensordict)

    def append(self, transform):
        self.empty_cache()
        if not isinstance(transform, Transform):
            raise ValueError(
                "Compose.append expected a transform but received an object of "
                f"type {type(transform)} instead."
            )
        transform.eval()
        self.transforms.append(transform)
        transform.set_container(self)

    def insert(self, index: int, transform: Transform) -> None:
        if not isinstance(transform, Transform):
            raise ValueError(
                "Compose.append expected a transform but received an object of "
                f"type {type(transform)} instead."
            )

        if abs(index) > len(self.transforms):
            raise ValueError(
                f"Index expected to be between [-{len(self.transforms)}, {len(self.transforms)}] got index={index}"
            )

        # empty cache of all transforms to reset parents and specs
        self.empty_cache()
        if index < 0:
            index = index + len(self.transforms)
        transform.eval()
        self.transforms.insert(index, transform)
        transform.set_container(self)

    def to(self, dest: Union[torch.dtype, DEVICE_TYPING]) -> Compose:
        for t in self.transforms:
            t.to(dest)
        return super().to(dest)

    def __iter__(self):
        yield from self.transforms

    def __len__(self):
        return len(self.transforms)

    def __repr__(self) -> str:
        layers_str = ",\n".join(
            [indent(str(trsf), 4 * " ") for trsf in self.transforms]
        )
        return f"{self.__class__.__name__}(\n{indent(layers_str, 4 * ' ')})"

    def empty_cache(self):
        for t in self.transforms:
            t.empty_cache()
        super().empty_cache()

    def reset_parent(self):
        for t in self.transforms:
            t.reset_parent()
        super().reset_parent()

    def clone(self):
        transforms = []
        for t in self.transforms:
            transforms.append(t.clone())
        return Compose(*transforms)


class ToTensorImage(ObservationTransform):
    """Transforms a numpy-like image (3 x W x H) to a pytorch image (3 x W x H).

    Transforms an observation image from a (... x W x H x 3) 0..255 uint8
    tensor to a single/double precision floating point (3 x W x H) tensor
    with values between 0 and 1.

    Args:
        unsqueeze (bool): if True, the observation tensor is unsqueezed
            along the first dimension. default=False.
        dtype (torch.dtype, optional): dtype to use for the resulting
            observations.

    Examples:
        >>> transform = ToTensorImage(in_keys=["pixels"])
        >>> ri = torch.randint(0, 255, (1,1,10,11,3), dtype=torch.uint8)
        >>> td = TensorDict(
        ...     {"pixels": ri},
        ...     [1, 1])
        >>> _ = transform(td)
        >>> obs = td.get("pixels")
        >>> print(obs.shape, obs.dtype)
        torch.Size([1, 1, 3, 10, 11]) torch.float32
    """

    def __init__(
        self,
        unsqueeze: bool = False,
        dtype: Optional[torch.device] = None,
        in_keys: Optional[Sequence[str]] = None,
        out_keys: Optional[Sequence[str]] = None,
    ):
        if in_keys is None:
            in_keys = IMAGE_KEYS  # default
        super().__init__(in_keys=in_keys, out_keys=out_keys)
        self.unsqueeze = unsqueeze
        self.dtype = dtype if dtype is not None else torch.get_default_dtype()

    def _apply_transform(self, observation: torch.FloatTensor) -> torch.Tensor:
        observation = observation.permute(
            *list(range(observation.ndimension() - 3)), -1, -3, -2
        )
        observation = observation.div(255).to(self.dtype)
        if observation.ndimension() == 3 and self.unsqueeze:
            observation = observation.unsqueeze(0)
        return observation

    @_apply_to_composite
    def transform_observation_spec(self, observation_spec: TensorSpec) -> TensorSpec:
        observation_spec = self._pixel_observation(observation_spec)
        observation_spec.shape = torch.Size(
            [
                *observation_spec.shape[:-3],
                observation_spec.shape[-1],
                observation_spec.shape[-3],
                observation_spec.shape[-2],
            ]
        )
        observation_spec.dtype = self.dtype
        return observation_spec

    def _pixel_observation(self, spec: TensorSpec) -> None:
        if isinstance(spec.space, ContinuousBox):
            spec.space.maximum = self._apply_transform(spec.space.maximum)
            spec.space.minimum = self._apply_transform(spec.space.minimum)
        return spec


class RewardClipping(Transform):
    """Clips the reward between `clamp_min` and `clamp_max`.

    Args:
        clip_min (scalar): minimum value of the resulting reward.
        clip_max (scalar): maximum value of the resulting reward.

    """

    def __init__(
        self,
        clamp_min: float = None,
        clamp_max: float = None,
        in_keys: Optional[Sequence[str]] = None,
        out_keys: Optional[Sequence[str]] = None,
    ):
        if in_keys is None:
            in_keys = ["reward"]
        super().__init__(in_keys=in_keys, out_keys=out_keys)
        clamp_min_tensor = (
            clamp_min if isinstance(clamp_min, Tensor) else torch.tensor(clamp_min)
        )
        clamp_max_tensor = (
            clamp_max if isinstance(clamp_max, Tensor) else torch.tensor(clamp_max)
        )
        self.register_buffer("clamp_min", clamp_min_tensor)
        self.register_buffer("clamp_max", clamp_max_tensor)

    def _apply_transform(self, reward: torch.Tensor) -> torch.Tensor:
        if self.clamp_max is not None and self.clamp_min is not None:
            reward = reward.clamp(self.clamp_min, self.clamp_max)
        elif self.clamp_min is not None:
            reward = reward.clamp_min(self.clamp_min)
        elif self.clamp_max is not None:
            reward = reward.clamp_max(self.clamp_max)
        return reward

    def transform_reward_spec(self, reward_spec: TensorSpec) -> TensorSpec:
        if isinstance(reward_spec, UnboundedContinuousTensorSpec):
            return BoundedTensorSpec(
                self.clamp_min,
                self.clamp_max,
                shape=reward_spec.shape,
                device=reward_spec.device,
                dtype=reward_spec.dtype,
            )
        else:
            raise NotImplementedError(
                f"{self.__class__.__name__}.transform_reward_spec not "
                f"implemented for tensor spec of type"
                f" {type(reward_spec).__name__}"
            )

    def __repr__(self) -> str:
        return (
            f"{self.__class__.__name__}("
            f"clamp_min={float(self.clamp_min):4.4f}, clamp_max"
            f"={float(self.clamp_max):4.4f}, keys={self.in_keys})"
        )


class BinarizeReward(Transform):
    """Maps the reward to a binary value (0 or 1) if the reward is null or non-null, respectively."""

    def __init__(
        self,
        in_keys: Optional[Sequence[str]] = None,
        out_keys: Optional[Sequence[str]] = None,
    ):
        if in_keys is None:
            in_keys = ["reward"]
        super().__init__(in_keys=in_keys, out_keys=out_keys)

    def _apply_transform(self, reward: torch.Tensor) -> torch.Tensor:
        if not reward.shape or reward.shape[-1] != 1:
            raise RuntimeError(
                f"Reward shape last dimension must be singleton, got reward of shape {reward.shape}"
            )
        return (reward > 0.0).to(torch.long)

    def transform_reward_spec(self, reward_spec: TensorSpec) -> TensorSpec:
        return BinaryDiscreteTensorSpec(
            n=1, device=reward_spec.device, shape=reward_spec.shape
        )


class Resize(ObservationTransform):
    """Resizes an pixel observation.

    Args:
        w (int): resulting width
        h (int): resulting height
        interpolation (str): interpolation method
    """

    def __init__(
        self,
        w: int,
        h: int,
        interpolation: str = "bilinear",
        in_keys: Optional[Sequence[str]] = None,
        out_keys: Optional[Sequence[str]] = None,
    ):
        if not _has_tv:
            raise ImportError(
                "Torchvision not found. The Resize transform relies on "
                "torchvision implementation. "
                "Consider installing this dependency."
            )
        if in_keys is None:
            in_keys = IMAGE_KEYS  # default
        super().__init__(in_keys=in_keys, out_keys=out_keys)
        self.w = int(w)
        self.h = int(h)
        self.interpolation = interpolation_fn(interpolation)

    def _apply_transform(self, observation: torch.Tensor) -> torch.Tensor:
        # flatten if necessary
        if observation.shape[-2:] == torch.Size([self.w, self.h]):
            return observation
        ndim = observation.ndimension()
        if ndim > 4:
            sizes = observation.shape[:-3]
            observation = torch.flatten(observation, 0, ndim - 4)
        observation = resize(
            observation, [self.w, self.h], interpolation=self.interpolation
        )
        if ndim > 4:
            observation = observation.unflatten(0, sizes)

        return observation

    @_apply_to_composite
    def transform_observation_spec(self, observation_spec: TensorSpec) -> TensorSpec:
        space = observation_spec.space
        if isinstance(space, ContinuousBox):
            space.minimum = self._apply_transform(space.minimum)
            space.maximum = self._apply_transform(space.maximum)
            observation_spec.shape = space.minimum.shape
        else:
            observation_spec.shape = self._apply_transform(
                torch.zeros(observation_spec.shape)
            ).shape

        return observation_spec

    def __repr__(self) -> str:
        return (
            f"{self.__class__.__name__}("
            f"w={int(self.w)}, h={int(self.h)}, "
            f"interpolation={self.interpolation}, keys={self.in_keys})"
        )


class CenterCrop(ObservationTransform):
    """Crops the center of an image.

    Args:
        w (int): resulting width
        h (int, optional): resulting height. If None, then w is used (square crop).
        in_keys (sequence of str, optional): the entries to crop. If none is provided,
            :obj:`["pixels"]` is assumed.
        out_keys (sequence of str, optional): the cropped images keys. If none is
            provided, :obj:`in_keys` is assumed.

    """

    def __init__(
        self,
        w: int,
        h: int = None,
        in_keys: Optional[Sequence[str]] = None,
        out_keys: Optional[Sequence[str]] = None,
    ):
        if in_keys is None:
            in_keys = IMAGE_KEYS  # default
        super().__init__(in_keys=in_keys, out_keys=out_keys)
        self.w = w
        self.h = h if h else w

    def _apply_transform(self, observation: torch.Tensor) -> torch.Tensor:
        observation = center_crop(observation, [self.w, self.h])
        return observation

    @_apply_to_composite
    def transform_observation_spec(self, observation_spec: TensorSpec) -> TensorSpec:
        space = observation_spec.space
        if isinstance(space, ContinuousBox):
            space.minimum = self._apply_transform(space.minimum)
            space.maximum = self._apply_transform(space.maximum)
            observation_spec.shape = space.minimum.shape
        else:
            observation_spec.shape = self._apply_transform(
                torch.zeros(observation_spec.shape)
            ).shape
        return observation_spec

    def __repr__(self) -> str:
        return (
            f"{self.__class__.__name__}("
            f"w={float(self.w):4.4f}, h={float(self.h):4.4f}, "
        )


class FlattenObservation(ObservationTransform):
    """Flatten adjacent dimensions of a tensor.

    Args:
        first_dim (int): first dimension of the dimensions to flatten.
        last_dim (int): last dimension of the dimensions to flatten.
        in_keys (sequence of str, optional): the entries to flatten. If none is provided,
            :obj:`["pixels"]` is assumed.
        out_keys (sequence of str, optional): the flatten observation keys. If none is
            provided, :obj:`in_keys` is assumed.
        allow_positive_dim (bool, optional): if True, positive dimensions are accepted.
            :obj:`FlattenObservation` will map these to the n^th feature dimension
            (ie n^th dimension after batch size of parent env) of the input tensor.
            Defaults to False, ie. non-negative dimensions are not permitted.
    """

    def __init__(
        self,
        first_dim: int,
        last_dim: int,
        in_keys: Optional[Sequence[str]] = None,
        out_keys: Optional[Sequence[str]] = None,
        allow_positive_dim: bool = False,
    ):
        if in_keys is None:
            in_keys = IMAGE_KEYS  # default
        super().__init__(in_keys=in_keys, out_keys=out_keys)
        if not allow_positive_dim and first_dim >= 0:
            raise ValueError(
                "first_dim should be smaller than 0 to accomodate for "
                "envs of different batch_sizes."
            )
        if not allow_positive_dim and last_dim >= 0:
            raise ValueError(
                "last_dim should be smaller than 0 to accomodate for "
                "envs of different batch_sizes."
            )
        self._first_dim = first_dim
        self._last_dim = last_dim

    @property
    def first_dim(self):
        if self._first_dim >= 0 and self.parent is not None:
            return len(self.parent.batch_size) + self._first_dim
        return self._first_dim

    @property
    def last_dim(self):
        if self._last_dim >= 0 and self.parent is not None:
            return len(self.parent.batch_size) + self._last_dim
        return self._last_dim

    def _apply_transform(self, observation: torch.Tensor) -> torch.Tensor:
        observation = torch.flatten(observation, self.first_dim, self.last_dim)
        return observation

    forward = ObservationTransform._call

    @_apply_to_composite
    def transform_observation_spec(self, observation_spec: TensorSpec) -> TensorSpec:
        space = observation_spec.space

        if isinstance(space, ContinuousBox):
            space.minimum = self._apply_transform(space.minimum)
            space.maximum = self._apply_transform(space.maximum)
            observation_spec.shape = space.minimum.shape
        else:
            observation_spec.shape = self._apply_transform(
                torch.zeros(observation_spec.shape)
            ).shape
        return observation_spec

    def __repr__(self) -> str:
        return (
            f"{self.__class__.__name__}("
            f"first_dim={int(self.first_dim)}, last_dim={int(self.last_dim)}, in_keys={self.in_keys}, out_keys={self.out_keys})"
        )


class UnsqueezeTransform(Transform):
    """Inserts a dimension of size one at the specified position.

    Args:
        unsqueeze_dim (int): dimension to unsqueeze. Must be negative (or allow_positive_dim
            must be turned on).
        allow_positive_dim (bool, optional): if True, positive dimensions are accepted.
            :obj:`UnsqueezeTransform` will map these to the n^th feature dimension
            (ie n^th dimension after batch size of parent env) of the input tensor,
            independently from the tensordict batch size (ie positive dims may be
            dangerous in contexts where tensordict of different batch dimension
            are passed).
            Defaults to False, ie. non-negative dimensions are not permitted.
    """

    invertible = True

    @classmethod
    def __new__(cls, *args, **kwargs):
        cls._unsqueeze_dim = None
        return super().__new__(cls)

    def __init__(
        self,
        unsqueeze_dim: int,
        allow_positive_dim: bool = False,
        in_keys: Optional[Sequence[str]] = None,
        out_keys: Optional[Sequence[str]] = None,
        in_keys_inv: Optional[Sequence[str]] = None,
        out_keys_inv: Optional[Sequence[str]] = None,
    ):
        if in_keys is None:
            in_keys = IMAGE_KEYS  # default
        super().__init__(
            in_keys=in_keys,
            out_keys=out_keys,
            in_keys_inv=in_keys_inv,
            out_keys_inv=out_keys_inv,
        )
        self.allow_positive_dim = allow_positive_dim
        if unsqueeze_dim >= 0 and not allow_positive_dim:
            raise RuntimeError(
                "unsqueeze_dim should be smaller than 0 to accomodate for "
                "envs of different batch_sizes. Turn allow_positive_dim to accomodate "
                "for positive unsqueeze_dim."
            )
        self._unsqueeze_dim = unsqueeze_dim

    @property
    def unsqueeze_dim(self):
        if self._unsqueeze_dim >= 0 and self.parent is not None:
            return len(self.parent.batch_size) + self._unsqueeze_dim
        return self._unsqueeze_dim

    def _apply_transform(self, observation: torch.Tensor) -> torch.Tensor:
        observation = observation.unsqueeze(self.unsqueeze_dim)
        return observation

    def _inv_apply_transform(self, observation: torch.Tensor) -> torch.Tensor:
        observation = observation.squeeze(self.unsqueeze_dim)
        return observation

    def _transform_spec(self, spec: TensorSpec) -> None:
        space = spec.space
        if isinstance(space, ContinuousBox):
            space.minimum = self._apply_transform(space.minimum)
            space.maximum = self._apply_transform(space.maximum)
            spec.shape = space.minimum.shape
        else:
            spec.shape = self._apply_transform(torch.zeros(spec.shape)).shape
        return spec

    def _inv_transform_spec(self, spec: TensorSpec) -> None:
        space = spec.space
        if isinstance(space, ContinuousBox):
            space.minimum = self._inv_apply_transform(space.minimum)
            space.maximum = self._inv_apply_transform(space.maximum)
            spec.shape = space.minimum.shape
        else:
            spec.shape = self._inv_apply_transform(torch.zeros(spec.shape)).shape
        return spec

    @_apply_to_composite_inv
    def transform_input_spec(self, input_spec: TensorSpec) -> TensorSpec:
        return self._inv_transform_spec(input_spec)

    def transform_reward_spec(self, reward_spec: TensorSpec) -> TensorSpec:
        if "reward" in self.in_keys:
            reward_spec = self._transform_spec(reward_spec)
        return reward_spec

    @_apply_to_composite
    def transform_observation_spec(self, observation_spec: TensorSpec) -> TensorSpec:
        return self._transform_spec(observation_spec)

    def __repr__(self) -> str:
        s = (
            f"{self.__class__.__name__}(unsqueeze_dim={self.unsqueeze_dim}, in_keys={self.in_keys}, out_keys={self.out_keys},"
            f" in_keys_inv={self.in_keys_inv}, out_keys_inv={self.out_keys_inv})"
        )
        return s


class SqueezeTransform(UnsqueezeTransform):
    """Removes a dimension of size one at the specified position.

    Args:
        squeeze_dim (int): dimension to squeeze.
    """

    invertible = True

    def __init__(
        self,
        squeeze_dim: int,
        *args,
        in_keys: Optional[Sequence[str]] = None,
        out_keys: Optional[Sequence[str]] = None,
        in_keys_inv: Optional[Sequence[str]] = None,
        out_keys_inv: Optional[Sequence[str]] = None,
        **kwargs,
    ):
        super().__init__(
            squeeze_dim,
            *args,
            in_keys=in_keys,
            out_keys=out_keys,
            in_keys_inv=in_keys_inv,
            out_keys_inv=out_keys_inv,
            **kwargs,
        )

    @property
    def squeeze_dim(self):
        return super().unsqueeze_dim

    _apply_transform = UnsqueezeTransform._inv_apply_transform
    _inv_apply_transform = UnsqueezeTransform._apply_transform


class GrayScale(ObservationTransform):
    """Turns a pixel observation to grayscale."""

    def __init__(
        self,
        in_keys: Optional[Sequence[str]] = None,
        out_keys: Optional[Sequence[str]] = None,
    ):
        if in_keys is None:
            in_keys = IMAGE_KEYS
        super(GrayScale, self).__init__(in_keys=in_keys, out_keys=out_keys)

    def _apply_transform(self, observation: torch.Tensor) -> torch.Tensor:
        observation = F.rgb_to_grayscale(observation)
        return observation

    @_apply_to_composite
    def transform_observation_spec(self, observation_spec: TensorSpec) -> TensorSpec:
        space = observation_spec.space
        if isinstance(space, ContinuousBox):
            space.minimum = self._apply_transform(space.minimum)
            space.maximum = self._apply_transform(space.maximum)
            observation_spec.shape = space.minimum.shape
        else:
            observation_spec.shape = self._apply_transform(
                torch.zeros(observation_spec.shape)
            ).shape
        return observation_spec


class ObservationNorm(ObservationTransform):
    """Observation affine transformation layer.

    Normalizes an observation according to

    .. math::
        obs = obs * scale + loc

    Args:
        loc (number or tensor): location of the affine transform
        scale (number or tensor): scale of the affine transform
        in_keys (list of int, optional): entries to be normalized. Defaults to ["observation", "pixels"].
            All entries will be normalized with the same values: if a different behaviour is desired
            (e.g. a different normalization for pixels and states) different :obj:`ObservationNorm`
            objects should be used.
        out_keys (list of int, optional): output entries. Defaults to the value of `in_keys`.
        in_keys_inv (list of int, optional): ObservationNorm also supports inverse transforms. This will
            only occur if a list of keys is provided to :obj:`in_keys_inv`. If none is provided,
            only the forward transform will be called.
        out_keys_inv (list of int, optional): output entries for the inverse transform.
            Defaults to the value of `in_keys_inv`.
        standard_normal (bool, optional): if True, the transform will be

            .. math::
                obs = (obs-loc)/scale

            as it is done for standardization. Default is `False`.

    Examples:
        >>> torch.set_default_tensor_type(torch.DoubleTensor)
        >>> r = torch.randn(100, 3)*torch.randn(3) + torch.randn(3)
        >>> td = TensorDict({'obs': r}, [100])
        >>> transform = ObservationNorm(
        ...     loc = td.get('obs').mean(0),
        ...     scale = td.get('obs').std(0),
        ...     in_keys=["obs"],
        ...     standard_normal=True)
        >>> _ = transform(td)
        >>> print(torch.isclose(td.get('obs').mean(0),
        ...     torch.zeros(3)).all())
        tensor(True)
        >>> print(torch.isclose(td.get('next_obs').std(0),
        ...     torch.ones(3)).all())
        tensor(True)

    The normalization stats can be automatically computed:
    Examples:
        >>> from torchrl.envs.libs.gym import GymEnv
        >>> torch.manual_seed(0)
        >>> env = GymEnv("Pendulum-v1")
        >>> env = TransformedEnv(env, ObservationNorm(in_keys=["observation"]))
        >>> env.set_seed(0)
        >>> env.transform.init_stats(100)
        >>> print(env.transform.loc, env.transform.scale)
        tensor([-1.3752e+01, -6.5087e-03,  2.9294e-03], dtype=torch.float32) tensor([14.9636,  2.5608,  0.6408], dtype=torch.float32)

    """

    _ERR_INIT_MSG = "Cannot have an mixed initialized and uninitialized loc and scale"

    def __init__(
        self,
        loc: Optional[float, torch.Tensor] = None,
        scale: Optional[float, torch.Tensor] = None,
        in_keys: Optional[Sequence[str]] = None,
        out_keys: Optional[Sequence[str]] = None,
        in_keys_inv: Optional[Sequence[str]] = None,
        out_keys_inv: Optional[Sequence[str]] = None,
        standard_normal: bool = False,
    ):
        if in_keys is None:
            in_keys = [
                "observation",
                "pixels",
            ]
        super().__init__(
            in_keys=in_keys,
            out_keys=out_keys,
            in_keys_inv=in_keys_inv,
            out_keys_inv=out_keys_inv,
        )
        if not isinstance(standard_normal, torch.Tensor):
            standard_normal = torch.tensor(standard_normal)
        self.register_buffer("standard_normal", standard_normal)
        self.eps = 1e-6

        if loc is not None and not isinstance(loc, torch.Tensor):
            loc = torch.tensor(loc, dtype=torch.get_default_dtype())
        elif loc is None:
            if scale is not None:
                raise ValueError(self._ERR_INIT_MSG)
            loc = nn.UninitializedBuffer()

        if scale is not None and not isinstance(scale, torch.Tensor):
            scale = torch.tensor(scale, dtype=torch.get_default_dtype())
            scale = scale.clamp_min(self.eps)
        elif scale is None:
            # check that loc is None too
            if not isinstance(loc, nn.UninitializedBuffer):
                raise ValueError(self._ERR_INIT_MSG)
            scale = nn.UninitializedBuffer()

        # self.observation_spec_key = observation_spec_key
        self.register_buffer("loc", loc)
        self.register_buffer("scale", scale)

    @property
    def initialized(self):
        return not isinstance(self.loc, nn.UninitializedBuffer)

    def init_stats(
        self,
        num_iter: int,
        reduce_dim: Union[int, Tuple[int]] = 0,
        cat_dim: Optional[int] = None,
        key: Optional[str] = None,
        keep_dims: Optional[Tuple[int]] = None,
    ) -> None:
        """Initializes the loc and scale stats of the parent environment.

        Normalization constant should ideally make the observation statistics approach
        those of a standard Gaussian distribution. This method computes a location
        and scale tensor that will empirically compute the mean and standard
        deviation of a Gaussian distribution fitted on data generated randomly with
        the parent environment for a given number of steps.

        Args:
            num_iter (int): number of random iterations to run in the environment.
            reduce_dim (int or tuple of int, optional): dimension to compute the mean and std over.
                Defaults to 0.
            cat_dim (int, optional): dimension along which the batches collected will be concatenated.
                It must be part equal to reduce_dim (if integer) or part of the reduce_dim tuple.
                Defaults to the same value as reduce_dim.
            key (str, optional): if provided, the summary statistics will be
                retrieved from that key in the resulting tensordicts.
                Otherwise, the first key in :obj:`ObservationNorm.in_keys` will be used.
            keep_dims (tuple of int, optional): the dimensions to keep in the loc and scale.
                For instance, one may want the location and scale to have shape [C, 1, 1]
                when normalizing a 3D tensor over the last two dimensions, but not the
                third. Defaults to None.

        """
        if cat_dim is None:
            cat_dim = reduce_dim
            if not isinstance(cat_dim, int):
                raise ValueError(
                    "cat_dim must be specified if reduce_dim is not an integer."
                )
        if (isinstance(reduce_dim, tuple) and cat_dim not in reduce_dim) or (
            isinstance(reduce_dim, int) and cat_dim != reduce_dim
        ):
            raise ValueError("cat_dim must be part of or equal to reduce_dim.")
        if self.initialized:
            raise RuntimeError(
                f"Loc/Scale are already initialized: ({self.loc}, {self.scale})"
            )

        if len(self.in_keys) > 1 and key is None:
            raise RuntimeError(
                "Transform has multiple in_keys but no specific key was passed as an argument"
            )
        key = self.in_keys[0] if key is None else key

        def raise_initialization_exception(module):
            if isinstance(module, ObservationNorm) and not module.initialized:
                raise RuntimeError(
                    "ObservationNorms need to be initialized in the right order."
                    "Trying to initialize an ObservationNorm "
                    "while a parent ObservationNorm transform is still uninitialized"
                )

        parent = self.parent
        if parent is None:
            raise RuntimeError(
                "Cannot initialize the transform if parent env is not defined."
            )
        parent.apply(raise_initialization_exception)

        collected_frames = 0
        data = []
        while collected_frames < num_iter:
            tensordict = parent.rollout(max_steps=num_iter)
            collected_frames += tensordict.numel()
            data.append(tensordict.get(key))

        data = torch.cat(data, cat_dim)
        if isinstance(reduce_dim, int):
            reduce_dim = [reduce_dim]
        if keep_dims is not None:
            if not all(k in reduce_dim for k in keep_dims):
                raise ValueError("keep_dim elements must be part of reduce_dim list.")
        else:
            keep_dims = []
        loc = data.mean(reduce_dim, keepdim=True)
        scale = data.std(reduce_dim, keepdim=True)
        for r in sorted(reduce_dim, reverse=True):
            if r not in keep_dims:
                loc = loc.squeeze(r)
                scale = scale.squeeze(r)

        if not self.standard_normal:
            scale = 1 / scale.clamp_min(self.eps)
            loc = -loc * scale

        if not torch.isfinite(loc).all():
            raise RuntimeError("Non-finite values found in loc")
        if not torch.isfinite(scale).all():
            raise RuntimeError("Non-finite values found in scale")
        self.loc.materialize(shape=loc.shape, dtype=loc.dtype)
        self.loc.copy_(loc)
        self.scale.materialize(shape=scale.shape, dtype=scale.dtype)
        self.scale.copy_(scale.clamp_min(self.eps))

    def _apply_transform(self, obs: torch.Tensor) -> torch.Tensor:
        if not self.initialized:
            raise RuntimeError(
                "Loc/Scale have not been initialized. Either pass in values in the constructor "
                "or call the init_stats method"
            )
        if self.standard_normal:
            loc = self.loc
            scale = self.scale
            return (obs - loc) / scale
        else:
            scale = self.scale
            loc = self.loc
            return obs * scale + loc

    def _inv_apply_transform(self, obs: torch.Tensor) -> torch.Tensor:
        if self.loc is None or self.scale is None:
            raise RuntimeError(
                "Loc/Scale have not been initialized. Either pass in values in the constructor "
                "or call the init_stats method"
            )
        if not self.standard_normal:
            loc = self.loc
            scale = self.scale
            return (obs - loc) / scale
        else:
            scale = self.scale
            loc = self.loc
            return obs * scale + loc

    @_apply_to_composite
    def transform_observation_spec(self, observation_spec: TensorSpec) -> TensorSpec:
        space = observation_spec.space
        if isinstance(space, ContinuousBox):
            space.minimum = self._apply_transform(space.minimum)
            space.maximum = self._apply_transform(space.maximum)
        return observation_spec

    @_apply_to_composite_inv
    def transform_input_spec(self, input_spec: TensorSpec) -> TensorSpec:
        space = input_spec.space
        if isinstance(space, ContinuousBox):
            space.minimum = self._apply_transform(space.minimum)
            space.maximum = self._apply_transform(space.maximum)
        return input_spec

    def __repr__(self) -> str:
        if self.initialized and (self.loc.numel() == 1 and self.scale.numel() == 1):
            return (
                f"{self.__class__.__name__}("
                f"loc={float(self.loc):4.4f}, scale"
                f"={float(self.scale):4.4f}, keys={self.in_keys})"
            )
        else:
            return super().__repr__()


class CatFrames(ObservationTransform):
    """Concatenates successive observation frames into a single tensor.

    This can, for instance, account for movement/velocity of the observed
    feature. Proposed in "Playing Atari with Deep Reinforcement Learning" (
    https://arxiv.org/pdf/1312.5602.pdf).

    CatFrames is a stateful class and it can be reset to its native state by
    calling the `reset()` method.

    Args:
        N (int): number of observation to concatenate.
        dim (int): dimension along which concatenate the
            observations. Should be negative, to ensure that it is compatible
            with environments of different batch_size.
        in_keys (list of int, optional): keys pointing to the frames that have
            to be concatenated. Defaults to ["pixels"].
        out_keys (list of int, optional): keys pointing to where the output
            has to be written. Defaults to the value of `in_keys`.

    """

    inplace = False
    _CAT_DIM_ERR = (
        "dim must be > 0 to accomodate for tensordict of "
        "different batch-sizes (since negative dims are batch invariant)."
    )

    def __init__(
        self,
        N: int,
        dim: int,
        in_keys: Optional[Sequence[str]] = None,
        out_keys: Optional[Sequence[str]] = None,
    ):
        if in_keys is None:
            in_keys = IMAGE_KEYS
        super().__init__(in_keys=in_keys, out_keys=out_keys)
        self.N = N
        if dim > 0:
            raise ValueError(self._CAT_DIM_ERR)
        self.dim = dim
        for in_key in self.in_keys:
            buffer_name = f"_cat_buffers_{in_key}"
            setattr(
                self,
                buffer_name,
                torch.nn.parameter.UninitializedBuffer(
                    device=torch.device("cpu"), dtype=torch.get_default_dtype()
                ),
            )
        # keeps track of calls to _reset since it's only _call that will populate the buffer
        self._just_reset = False

    def reset(self, tensordict: TensorDictBase) -> TensorDictBase:
        """Resets _buffers."""
<<<<<<< HEAD
        _reset = (
            tensordict.get(
                "_reset",
                torch.ones(
                    self.parent.done_spec.shape
                    if self.parent
                    else tensordict.batch_size,
                    dtype=torch.bool,
                    device=tensordict.device
                    if tensordict.device is not None
                    else torch.device("cpu"),
                ),
            )
            .view(*tensordict.batch_size, -1)
            .any(-1)
=======
        _reset = tensordict.get("_reset", None)
        if _reset is None:
            _reset = torch.ones(
                self.parent.done_spec.shape if self.parent else tensordict.batch_size,
                dtype=torch.bool,
                device=tensordict.device
                if tensordict.device is not None
                else torch.device("cpu"),
            )
        _reset = _reset.sum(
            tuple(range(tensordict.batch_dims, _reset.ndim)), dtype=torch.bool
>>>>>>> 75fc4da3
        )

        for in_key in self.in_keys:
            buffer_name = f"_cat_buffers_{in_key}"
            buffer = getattr(self, buffer_name)
            if isinstance(buffer, torch.nn.parameter.UninitializedBuffer):
                continue
            buffer[_reset] = 0

        self._just_reset = True
        return tensordict

    def _make_missing_buffer(self, data, buffer_name):
        shape = list(data.shape)
        d = shape[self.dim]
        shape[self.dim] = d * self.N
        shape = torch.Size(shape)
        getattr(self, buffer_name).materialize(shape)
        buffer = getattr(self, buffer_name).to(data.dtype).to(data.device).zero_()
        setattr(self, buffer_name, buffer)
        return buffer

    def _call(self, tensordict: TensorDictBase) -> TensorDictBase:
        """Update the episode tensordict with max pooled keys."""
        _reset = tensordict.get("_reset", None)
        if _reset is not None:
<<<<<<< HEAD
            _reset = _reset.view(*tensordict.batch_size, -1).any(-1)
=======
            _reset = _reset.sum(
                tuple(range(tensordict.batch_dims, _reset.ndim)), dtype=torch.bool
            )
>>>>>>> 75fc4da3

        for in_key, out_key in zip(self.in_keys, self.out_keys):
            # Lazy init of buffers
            buffer_name = f"_cat_buffers_{in_key}"
            data = tensordict[in_key]
            d = data.size(self.dim)
            buffer = getattr(self, buffer_name)
            if isinstance(buffer, torch.nn.parameter.UninitializedBuffer):
                buffer = self._make_missing_buffer(data, buffer_name)
            # shift obs 1 position to the right
            if self._just_reset or (_reset is not None and _reset.any()):
                data_in = buffer[_reset]
                shape = [1 for _ in data_in.shape]
                shape[self.dim] = self.N
                buffer[_reset] = buffer[_reset].copy_(
                    data[_reset].repeat(shape).clone()
                )
            buffer.copy_(torch.roll(buffer, shifts=-d, dims=self.dim))
            # add new obs
            idx = self.dim
            if idx < 0:
                idx = buffer.ndimension() + idx
            else:
                raise ValueError(self._CAT_DIM_ERR)
            idx = [slice(None, None) for _ in range(idx)] + [slice(-d, None)]
            buffer[idx].copy_(data)
            # add to tensordict
            tensordict.set(out_key, buffer.clone())
        self._just_reset = False
        return tensordict

    @_apply_to_composite
    def transform_observation_spec(self, observation_spec: TensorSpec) -> TensorSpec:
        space = observation_spec.space
        if isinstance(space, ContinuousBox):
            space.minimum = torch.cat([space.minimum] * self.N, self.dim)
            space.maximum = torch.cat([space.maximum] * self.N, self.dim)
            observation_spec.shape = space.minimum.shape
        else:
            shape = list(observation_spec.shape)
            shape[self.dim] = self.N * shape[self.dim]
            observation_spec.shape = torch.Size(shape)
        return observation_spec

    def forward(self, tensordict: TensorDictBase) -> TensorDictBase:
        raise NotImplementedError(
            "CatFrames cannot be called independently, only its step and reset methods "
            "are functional. The reason for this is that it is hard to consider using "
            "CatFrames with non-sequential data, such as those collected by a replay buffer "
            "or a dataset. If you need CatFrames to work on a batch of sequential data "
            "(ie as LSTM would work over a whole sequence of data), file an issue on "
            "TorchRL requesting that feature."
        )

    def __repr__(self) -> str:
        return (
            f"{self.__class__.__name__}(N={self.N}, dim"
            f"={self.dim}, keys={self.in_keys})"
        )


class RewardScaling(Transform):
    """Affine transform of the reward.

     The reward is transformed according to:

    .. math::
        reward = reward * scale + loc

    Args:
        loc (number or torch.Tensor): location of the affine transform
        scale (number or torch.Tensor): scale of the affine transform
        standard_normal (bool, optional): if True, the transform will be

            .. math::
                reward = (reward-loc)/scale

            as it is done for standardization. Default is `False`.
    """

    def __init__(
        self,
        loc: Union[float, torch.Tensor],
        scale: Union[float, torch.Tensor],
        in_keys: Optional[Sequence[str]] = None,
        standard_normal: bool = False,
    ):
        if in_keys is None:
            in_keys = ["reward"]
        super().__init__(in_keys=in_keys)
        if not isinstance(standard_normal, torch.Tensor):
            standard_normal = torch.tensor(standard_normal)
        self.register_buffer("standard_normal", standard_normal)

        if not isinstance(loc, torch.Tensor):
            loc = torch.tensor(loc)
        if not isinstance(scale, torch.Tensor):
            scale = torch.tensor(scale)

        self.register_buffer("loc", loc)
        self.register_buffer("scale", scale.clamp_min(1e-6))

    def _apply_transform(self, reward: torch.Tensor) -> torch.Tensor:
        if self.standard_normal:
            loc = self.loc
            scale = self.scale
            reward = (reward - loc) / scale
            return reward
        else:
            scale = self.scale
            loc = self.loc
            reward = reward * scale + loc
            return reward

    def transform_reward_spec(self, reward_spec: TensorSpec) -> TensorSpec:
        if isinstance(reward_spec, UnboundedContinuousTensorSpec):
            return reward_spec
        else:
            raise NotImplementedError(
                f"{self.__class__.__name__}.transform_reward_spec not "
                f"implemented for tensor spec of type"
                f" {type(reward_spec).__name__}"
            )

    def __repr__(self) -> str:
        return (
            f"{self.__class__.__name__}("
            f"loc={self.loc.item():4.4f}, scale={self.scale.item():4.4f}, "
            f"keys={self.in_keys})"
        )


class FiniteTensorDictCheck(Transform):
    """This transform will check that all the items of the tensordict are finite, and raise an exception if they are not."""

    def __init__(self):
        super().__init__(in_keys=[])

    def _call(self, tensordict: TensorDictBase) -> TensorDictBase:
        tensordict.apply(check_finite)
        return tensordict

    forward = _call


class DoubleToFloat(Transform):
    """Maps actions float to double before they are called on the environment.

    Args:
        in_keys (list of str, optional): list of double keys to be converted to
            float before being exposed to external objects and functions.
        in_keys_inv (list of str, optional): list of float keys to be converted to
            double before being passed to the contained base_env or storage.

    Examples:
        >>> td = TensorDict(
        ...     {'obs': torch.ones(1, dtype=torch.double)}, [])
        >>> transform = DoubleToFloat(in_keys=["obs"])
        >>> _ = transform(td)
        >>> print(td.get("obs").dtype)
        torch.float32

    """

    invertible = True

    def __init__(
        self,
        in_keys: Optional[Sequence[str]] = None,
        in_keys_inv: Optional[Sequence[str]] = None,
    ):
        super().__init__(in_keys=in_keys, in_keys_inv=in_keys_inv)

    def _apply_transform(self, obs: torch.Tensor) -> torch.Tensor:
        return obs.to(torch.float)

    def _inv_apply_transform(self, obs: torch.Tensor) -> torch.Tensor:
        return obs.to(torch.double)

    def _transform_spec(self, spec: TensorSpec) -> None:
        if isinstance(spec, CompositeSpec):
            for key in spec:
                self._transform_spec(spec[key])
        else:
            spec.dtype = torch.float
            space = spec.space
            if isinstance(space, ContinuousBox):
                space.minimum = space.minimum.to(torch.float)
                space.maximum = space.maximum.to(torch.float)

    def transform_input_spec(self, input_spec: TensorSpec) -> TensorSpec:
        for key in self.in_keys_inv:
            if input_spec[key].dtype is not torch.double:
                raise TypeError(
                    f"input_spec[{key}].dtype is not double: {input_spec[key].dtype}"
                )
            self._transform_spec(input_spec[key])
        return input_spec

    def transform_reward_spec(self, reward_spec: TensorSpec) -> TensorSpec:
        if "reward" in self.in_keys:
            if reward_spec.dtype is not torch.double:
                raise TypeError("reward_spec.dtype is not double")

            self._transform_spec(reward_spec)
        return reward_spec

    @_apply_to_composite
    def transform_observation_spec(self, observation_spec: TensorSpec) -> TensorSpec:
        self._transform_spec(observation_spec)
        return observation_spec

    def __repr__(self) -> str:
        s = (
            f"{self.__class__.__name__}(in_keys={self.in_keys}, out_keys={self.out_keys}, "
            f"in_keys_inv={self.in_keys_inv}, out_keys_inv={self.out_keys_inv})"
        )
        return s


class CatTensors(Transform):
    """Concatenates several keys in a single tensor.

    This is especially useful if multiple keys describe a single state (e.g.
    "observation_position" and
    "observation_velocity")

    Args:
        in_keys (Sequence of str): keys to be concatenated. If `None` (or not provided)
            the keys will be retrieved from the parent environment the first time
            the transform is used. This behaviour will only work if a parent is set.
        out_key: key of the resulting tensor.
        dim (int, optional): dimension along which the concatenation will occur.
            Default is -1.
        del_keys (bool, optional): if True, the input values will be deleted after
            concatenation. Default is True.
        unsqueeze_if_oor (bool, optional): if True, CatTensor will check that
            the dimension indicated exist for the tensors to concatenate. If not,
            the tensors will be unsqueezed along that dimension.
            Default is False.

    Examples:
        >>> transform = CatTensors(in_keys=["key1", "key2"])
        >>> td = TensorDict({"key1": torch.zeros(1, 1),
        ...     "key2": torch.ones(1, 1)}, [1])
        >>> _ = transform(td)
        >>> print(td.get("observation_vector"))
        tensor([[0., 1.]])
        >>> transform = CatTensors(in_keys=["key1", "key2"], dim=-2, unsqueeze_if_oor=True)
        >>> td = TensorDict({"key1": torch.zeros(1),
        ...     "key2": torch.ones(1)}, [])
        >>> _ = transform(td)
        >>> print(td.get("observation_vector").shape)
        torch.Size([2, 1])

    """

    invertible = False

    def __init__(
        self,
        in_keys: Optional[Sequence[str]] = None,
        out_key: str = "observation_vector",
        dim: int = -1,
        del_keys: bool = True,
        unsqueeze_if_oor: bool = False,
    ):
        self._initialized = in_keys is not None
        if not self._initialized:
            if dim != -1:
                raise ValueError(
                    "Lazy call to CatTensors is only supported when `dim=-1`."
                )
        else:
            in_keys = sorted(in_keys, key=_sort_keys)
        if type(out_key) != str:
            raise Exception("CatTensors requires out_key to be of type string")
        # super().__init__(in_keys=in_keys)
        super(CatTensors, self).__init__(in_keys=in_keys, out_keys=[out_key])
        self.dim = dim
        self._del_keys = del_keys
        self._keys_to_exclude = None
        self.unsqueeze_if_oor = unsqueeze_if_oor

    @property
    def keys_to_exclude(self):
        if self._keys_to_exclude is None:
            self._keys_to_exclude = [
                key for key in self.in_keys if key != self.out_keys[0]
            ]
        return self._keys_to_exclude

    def _find_in_keys(self):
        parent = self.parent
        obs_spec = parent.observation_spec
        in_keys = []
        for key, value in obs_spec.items():
            if len(value.shape) == 1:
                in_keys.append(key)
        return sorted(in_keys, key=_sort_keys)

    def _call(self, tensordict: TensorDictBase) -> TensorDictBase:
        if not self._initialized:
            self.in_keys = self._find_in_keys()
            self._initialized = True

        if all(key in tensordict.keys(include_nested=True) for key in self.in_keys):
            values = [tensordict.get(key) for key in self.in_keys]
            if self.unsqueeze_if_oor:
                pos_idx = self.dim > 0
                abs_idx = self.dim if pos_idx else -self.dim - 1
                values = [
                    v
                    if abs_idx < v.ndimension()
                    else v.unsqueeze(0)
                    if not pos_idx
                    else v.unsqueeze(-1)
                    for v in values
                ]

            out_tensor = torch.cat(values, dim=self.dim)
            tensordict.set(self.out_keys[0], out_tensor)
            if self._del_keys:
                tensordict.exclude(*self.keys_to_exclude, inplace=True)
        else:
            raise Exception(
                f"CatTensor failed, as it expected input keys ="
                f" {sorted(self.in_keys, key=_sort_keys)} but got a TensorDict with keys"
                f" {sorted(tensordict.keys(include_nested=True), key=_sort_keys)}"
            )
        return tensordict

    forward = _call

    def transform_observation_spec(self, observation_spec: TensorSpec) -> TensorSpec:
        # check that all keys are in observation_spec
        if len(self.in_keys) > 1 and not isinstance(observation_spec, CompositeSpec):
            raise ValueError(
                "CatTensor cannot infer the output observation spec as there are multiple input keys but "
                "only one observation_spec."
            )

        if isinstance(observation_spec, CompositeSpec) and len(
            [key for key in self.in_keys if key not in observation_spec]
        ):
            raise ValueError(
                "CatTensor got a list of keys that does not match the keys in observation_spec. "
                "Make sure the environment has an observation_spec attribute that includes all the specs needed for CatTensor."
            )

        if not isinstance(observation_spec, CompositeSpec):
            # by def, there must be only one key
            return observation_spec

        keys = [key for key in observation_spec.keys(True, True) if key in self.in_keys]

        sum_shape = sum(
            [
                observation_spec[key].shape[self.dim]
                if observation_spec[key].shape
                else 1
                for key in keys
            ]
        )
        spec0 = observation_spec[keys[0]]
        out_key = self.out_keys[0]
        shape = list(spec0.shape)
        device = spec0.device
        shape[self.dim] = sum_shape
        shape = torch.Size(shape)
        observation_spec[out_key] = UnboundedContinuousTensorSpec(
            shape=shape,
            dtype=spec0.dtype,
            device=device,
        )
        if self._del_keys:
            for key in self.keys_to_exclude:
                del observation_spec[key]
        return observation_spec

    def __repr__(self) -> str:
        return (
            f"{self.__class__.__name__}(in_keys={self.in_keys}, out_key"
            f"={self.out_keys[0]})"
        )


class DiscreteActionProjection(Transform):
    """Projects discrete actions from a high dimensional space to a low dimensional space.

    Given a discrete action (from 1 to N) encoded as a one-hot vector and a
    maximum action index num_actions (with num_actions < N), transforms the action such that
    action_out is at most num_actions.

    If the input action is > num_actions, it is being replaced by a random value
    between 0 and num_actions-1. Otherwise the same action is kept.
    This is intended to be used with policies applied over multiple discrete
    control environments with different action space.

    A call to DiscreteActionProjection.forward (eg from a replay buffer or in a
    sequence of nn.Modules) will call the transform num_actions_effective -> max_actions
    on the :obj:`"in_keys"`, whereas a call to _call will be ignored. Indeed,
    transformed envs are instructed to update the input keys only for the inner
    base_env, but the original input keys will remain unchanged.

    Args:
        num_actions_effective (int): max number of action considered.
        max_actions (int): maximum number of actions that this module can read.
        action_key (str, optional): key name of the action. Defaults to "action".
        include_forward (bool, optional): if True, a call to forward will also
            map the action from one domain to the other when the module is called
            by a replay buffer or an nn.Module chain. Defaults to True.

    Examples:
        >>> torch.manual_seed(0)
        >>> N = 3
        >>> M = 2
        >>> action = torch.zeros(N, dtype=torch.long)
        >>> action[-1] = 1
        >>> td = TensorDict({"action": action}, [])
        >>> transform = DiscreteActionProjection(num_actions_effective=M, max_actions=N)
        >>> _ = transform.inv(td)
        >>> print(td.get("action"))
        tensor([1])
    """

    def __init__(
        self,
        num_actions_effective: int,
        max_actions: int,
        action_key: str = "action",
        include_forward: bool = True,
    ):
        in_keys_inv = [action_key]
        if include_forward:
            in_keys = in_keys_inv
        else:
            in_keys = []
        super().__init__(
            in_keys=in_keys,
            out_keys=in_keys,
            in_keys_inv=in_keys_inv,
            out_keys_inv=in_keys_inv,
        )
        self.num_actions_effective = num_actions_effective
        self.max_actions = max_actions
        if max_actions < num_actions_effective:
            raise RuntimeError(
                "The `max_actions` int must be greater or equal to `num_actions_effective`."
            )

    def _call(self, tensordict: TensorDictBase) -> TensorDictBase:
        # We don't do anything here because the action is modified by the inv
        # method but we don't need to map it back as it won't be updated in the original
        # tensordict
        return tensordict

    def _apply_transform(self, action: torch.Tensor) -> None:
        # We still need to code the forward transform for replay buffers and models
        action = action.argmax(-1)  # bool to int
        action = nn.functional.one_hot(action, self.max_actions)
        return action

    def _inv_apply_transform(self, action: torch.Tensor) -> torch.Tensor:
        if action.shape[-1] != self.max_actions:
            raise RuntimeError(
                f"action.shape[-1]={action.shape[-1]} must match self.max_actions={self.max_actions}."
            )
        action = action.argmax(-1)  # bool to int
        idx = action >= self.num_actions_effective
        if idx.any():
            action[idx] = torch.randint(self.num_actions_effective, (idx.sum(),))
        action = nn.functional.one_hot(action, self.num_actions_effective)
        return action

    def transform_input_spec(self, input_spec: CompositeSpec):
        input_spec = input_spec.clone()
        input_spec["action"] = OneHotDiscreteTensorSpec(
            self.max_actions,
            shape=(*input_spec["action"].shape[:-1], self.max_actions),
            device=input_spec.device,
            dtype=input_spec["action"].dtype,
        )
        return input_spec

    def __repr__(self) -> str:
        return (
            f"{self.__class__.__name__}(num_actions_effective={self.num_actions_effective}, max_actions={self.max_actions}, "
            f"in_keys_inv={self.in_keys_inv})"
        )


class FrameSkipTransform(Transform):
    """A frame-skip transform.

    This transform applies the same action repeatedly in the parent environment,
    which improves stability on certain training algorithms.

    Args:
        frame_skip (int, optional): a positive integer representing the number
            of frames during which the same action must be applied.

    """

    def __init__(self, frame_skip: int = 1):
        super().__init__([])
        if frame_skip < 1:
            raise ValueError("frame_skip should have a value greater or equal to one.")
        self.frame_skip = frame_skip

    def _step(self, tensordict: TensorDictBase) -> TensorDictBase:
        parent = self.parent
        if parent is None:
            raise RuntimeError("parent not found for FrameSkipTransform")
        reward = tensordict.get(("next", "reward"))
        for _ in range(self.frame_skip - 1):
            tensordict = parent._step(tensordict)
            reward = reward + tensordict.get(("next", "reward"))
        return tensordict.set(("next", "reward"), reward)

    def forward(self, tensordict):
        raise RuntimeError(
            "FrameSkipTransform can only be used when appended to a transformed env."
        )


class NoopResetEnv(Transform):
    """Runs a series of random actions when an environment is reset.

    Args:
        env (EnvBase): env on which the random actions have to be
            performed. Can be the same env as the one provided to the
            TransformedEnv class
        noops (int, optional): number of actions performed after reset.
            Default is `30`.
        random (bool, optional): if False, the number of random ops will
            always be equal to the noops value. If True, the number of
            random actions will be randomly selected between 0 and noops.
            Default is `True`.

    """

    def __init__(self, noops: int = 30, random: bool = True):
        """Sample initial states by taking random number of no-ops on reset.

        No-op is assumed to be action 0.
        """
        super().__init__([])
        self.noops = noops
        self.random = random

    @property
    def base_env(self):
        return self.parent

    def reset(self, tensordict: TensorDictBase) -> TensorDictBase:
        """Do no-op action for a number of steps in [1, noop_max]."""
        td_reset = tensordict.clone(False)
        tensordict = tensordict.clone(False)
        # check that there is a single done state -- behaviour is undefined for multiple dones
        parent = self.parent
        if parent is None:
            raise RuntimeError(
                "NoopResetEnv.parent not found. Make sure that the parent is set."
            )
        if tensordict.get("done").numel() > 1:
            raise ValueError(
                "there is more than one done state in the parent environment. "
                "NoopResetEnv is designed to work on single env instances, as partial reset "
                "is currently not supported. If you feel like this is a missing feature, submit "
                "an issue on TorchRL github repo. "
                "In case you are trying to use NoopResetEnv over a batch of environments, know "
                "that you can have a transformed batch of transformed envs, such as: "
                "`TransformedEnv(ParallelEnv(3, lambda: TransformedEnv(MyEnv(), NoopResetEnv(3))), OtherTransform())`."
            )
        noops = (
            self.noops if not self.random else torch.randint(self.noops, (1,)).item()
        )
        trial = 0

        while True:
            i = 0
            while i < noops:
                i += 1
                tensordict = parent.rand_step(tensordict)
                tensordict = step_mdp(tensordict, exclude_done=False)
                if tensordict.get("done"):
                    tensordict = parent.reset(td_reset.clone(False))
                    break
            else:
                break

            trial += 1
            if trial > _MAX_NOOPS_TRIALS:
                tensordict = parent.rand_step(tensordict)
                if tensordict.get(("next", "done")):
                    raise RuntimeError(
                        f"parent is still done after a single random step (i={i})."
                    )
                break

        if tensordict.get("done"):
            raise RuntimeError("NoopResetEnv concluded with done environment")
        return tensordict

    def __repr__(self) -> str:
        random = self.random
        noops = self.noops
        class_name = self.__class__.__name__
        return f"{class_name}(noops={noops}, random={random})"


class TensorDictPrimer(Transform):
    """A primer for TensorDict initialization at reset time.

    This transform will populate the tensordict at reset with values drawn from
    the relative tensorspecs provided at initialization.
    If the transform is used out of the env context (e.g. as an nn.Module or
    appended to a replay buffer), a call to `forward` will also populate the
    tensordict with the desired features.

    Args:
        primers (dict, optional): a dictionary containing key-spec pairs which will
            be used to populate the input tensordict.
        random (bool, optional): if True, the values will be drawn randomly from
            the TensorSpec domain (or a unit Gaussian if unbounded). Otherwise a fixed value will be assumed.
            Defaults to `False`.
        default_value (float, optional): if non-random filling is chosen, this
            value will be used to populate the tensors. Defaults to `0.0`.
        **kwargs: each keyword argument corresponds to a key in the tensordict.
            The corresponding value has to be a TensorSpec instance indicating
            what the value must be.

    When used in a TransfomedEnv, the spec shapes must match the envs shape if
    the parent env is batch-locked (:obj:`env.batch_locked=True`).
    If the env is not batch-locked (e.g. model-based envs), it is assumed that the batch is
    given by the input tensordict instead.

    Examples:
        >>> from torchrl.envs.libs.gym import GymEnv
        >>> base_env = SerialEnv(2, GymEnv("Pendulum-v1"))
        >>> env = TransformedEnv(base_env)
        >>> # the env is batch-locked, so the leading dims of the spec must match those of the env
        >>> env.append_transform(TensorDictPrimer(mykey=UnboundedContinuousTensorSpec([2, 3])))
        >>> print(env.reset())
        TensorDict(
            fields={
                done: Tensor(torch.Size([1]), dtype=torch.bool),
                mykey: Tensor(torch.Size([3]), dtype=torch.float32),
                observation: Tensor(torch.Size([3]), dtype=torch.float32)},
            batch_size=torch.Size([]),
            device=cpu,
            is_shared=False)
    """

    def __init__(self, primers: dict = None, random=False, default_value=0.0, **kwargs):
        self.device = kwargs.pop("device", None)
        if primers is not None:
            if kwargs:
                raise RuntimeError(
                    "providing the primers as a dictionary is incompatible with extra keys provided "
                    "as kwargs."
                )
            kwargs = primers
        self.primers = kwargs
        self.random = random
        self.default_value = default_value

        # sanity check
        for spec in self.primers.values():
            if not isinstance(spec, TensorSpec):
                raise ValueError(
                    "The values of the primers must be a subtype of the TensorSpec class. "
                    f"Got {type(spec)} instead."
                )
        super().__init__([])

    @property
    def device(self):
        device = self._device
        if device is None and self.parent is not None:
            device = self.parent.device
            self._device = device
        return device

    @device.setter
    def device(self, value):
        if value is None:
            self._device = None
            return
        self._device = torch.device(value)

    def to(self, dtype_or_device):
        if not isinstance(dtype_or_device, torch.dtype):
            self.device = dtype_or_device
        return super().to(dtype_or_device)

    def transform_observation_spec(
        self, observation_spec: CompositeSpec
    ) -> CompositeSpec:
        if not isinstance(observation_spec, CompositeSpec):
            raise ValueError(
                f"observation_spec was expected to be of type CompositeSpec. Got {type(observation_spec)} instead."
            )
        for key, spec in self.primers.items():
            if spec.shape[: len(observation_spec.shape)] != observation_spec.shape:
                raise RuntimeError(
                    f"The leading shape of the primer specs ({self.__class__}) should match the one of the parent env. "
                    f"Got observation_spec.shape={observation_spec.shape} but the '{key}' entry's shape is {spec.shape}."
                )
            try:
                device = observation_spec.device
            except RuntimeError:
                device = self.device
            observation_spec[key] = spec.to(device)
        return observation_spec

    @property
    def _batch_size(self):
        return self.parent.batch_size

    def forward(self, tensordict: TensorDictBase) -> TensorDictBase:
        for key, spec in self.primers.items():
            if spec.shape[: len(tensordict.shape)] != tensordict.shape:
                raise RuntimeError(
                    "The leading shape of the spec must match the tensordict's, "
                    "but it does not: got "
                    f"tensordict.shape={tensordict.shape} whereas {key} spec's shape is "
                    f"{spec.shape}."
                )
            if self.random:
                value = spec.rand()
            else:
                value = torch.full_like(
                    spec.zero(),
                    self.default_value,
                )
            tensordict.set(key, value)
        return tensordict

    def _step(self, tensordict: TensorDictBase) -> TensorDictBase:
        for key in self.primers.keys():
            if isinstance(key, str):
                key = (key,)
            tensordict[("next", *key)] = tensordict[key]
        return tensordict

    def reset(self, tensordict: TensorDictBase) -> TensorDictBase:
        """Sets the default values in the input tensordict.

        If the parent is batch-locked, we assume that the specs have the appropriate leading
        shape. We allow for execution when the parent is missing, in which case the
        spec shape is assumed to match the tensordict's.

        """
        shape = (
            ()
            if (not self.parent or self.parent.batch_locked)
            else tensordict.batch_size
        )
        for key, spec in self.primers.items():
            if self.random:
                value = spec.rand(shape)
            else:
                value = torch.full_like(
                    spec.zero(shape),
                    self.default_value,
                )
            tensordict.set(key, value)
        return tensordict

    def __repr__(self) -> str:
        class_name = self.__class__.__name__
        return f"{class_name}(primers={self.primers}, default_value={self.default_value}, random={self.random})"


class PinMemoryTransform(Transform):
    """Calls pin_memory on the tensordict to facilitate writing on CUDA devices."""

    def __init__(self):
        super().__init__([])

    def _call(self, tensordict: TensorDictBase) -> TensorDictBase:
        return tensordict.pin_memory()

    forward = _call


def _sum_left(val, dest):
    while val.ndimension() > dest.ndimension():
        val = val.sum(0)
    return val


class gSDENoise(TensorDictPrimer):
    """A gSDE noise initializer.

    See the :func:`~torchrl.modules.models.exploration.gSDEModule' for more info.
    """

    def __init__(
        self,
        state_dim=None,
        action_dim=None,
        shape=None,
    ) -> None:
        self.state_dim = state_dim
        self.action_dim = action_dim
        if shape is None:
            shape = ()
        tail_dim = (
            (1,) if state_dim is None or action_dim is None else (action_dim, state_dim)
        )
        random = state_dim is not None and action_dim is not None
        shape = tuple(shape) + tail_dim
        primers = {"_eps_gSDE": UnboundedContinuousTensorSpec(shape=shape)}
        super().__init__(primers=primers, random=random)


class VecNorm(Transform):
    """Moving average normalization layer for torchrl environments.

    VecNorm keeps track of the summary statistics of a dataset to standardize
    it on-the-fly. If the transform is in 'eval' mode, the running
    statistics are not updated.

    If multiple processes are running a similar environment, one can pass a
    TensorDictBase instance that is placed in shared memory: if so, every time
    the normalization layer is queried it will update the values for all
    processes that share the same reference.

    To use VecNorm at inference time and avoid updating the values with the new
    observations, one should substitute this layer by `vecnorm.to_observation_norm()`.

    Args:
        in_keys (iterable of str, optional): keys to be updated.
            default: ["observation", "reward"]
        shared_td (TensorDictBase, optional): A shared tensordict containing the
            keys of the transform.
        decay (number, optional): decay rate of the moving average.
            default: 0.99
        eps (number, optional): lower bound of the running standard
            deviation (for numerical underflow). Default is 1e-4.

    Examples:
        >>> from torchrl.envs.libs.gym import GymEnv
        >>> t = VecNorm(decay=0.9)
        >>> env = GymEnv("Pendulum-v0")
        >>> env = TransformedEnv(env, t)
        >>> tds = []
        >>> for _ in range(1000):
        ...     td = env.rand_step()
        ...     if td.get("done"):
        ...         _ = env.reset()
        ...     tds += [td]
        >>> tds = torch.stack(tds, 0)
        >>> print((abs(tds.get(("next", "observation")).mean(0))<0.2).all())
        tensor(True)
        >>> print((abs(tds.get(("next", "observation")).std(0)-1)<0.2).all())
        tensor(True)

    """

    def __init__(
        self,
        in_keys: Optional[Sequence[str]] = None,
        shared_td: Optional[TensorDictBase] = None,
        lock: mp.Lock = None,
        decay: float = 0.9999,
        eps: float = 1e-4,
    ) -> None:
        if lock is None:
            lock = mp.Lock()
        if in_keys is None:
            in_keys = ["observation", "reward"]
        super().__init__(in_keys)
        self._td = shared_td
        if shared_td is not None and not (
            shared_td.is_shared() or shared_td.is_memmap()
        ):
            raise RuntimeError(
                "shared_td must be either in shared memory or a memmap " "tensordict."
            )
        if shared_td is not None:
            for key in in_keys:
                if (
                    (key + "_sum" not in shared_td.keys())
                    or (key + "_ssq" not in shared_td.keys())
                    or (key + "_count" not in shared_td.keys())
                ):
                    raise KeyError(
                        f"key {key} not present in the shared tensordict "
                        f"with keys {shared_td.keys()}"
                    )

        self.lock = lock
        self.decay = decay
        self.eps = eps

    def _call(self, tensordict: TensorDictBase) -> TensorDictBase:
        if self.lock is not None:
            self.lock.acquire()

        for key in self.in_keys:
            if key not in tensordict.keys(include_nested=True):
                continue
            self._init(tensordict, key)
            # update and standardize
            new_val = self._update(
                key, tensordict.get(key), N=max(1, tensordict.numel())
            )

            tensordict.set(key, new_val)

        if self.lock is not None:
            self.lock.release()

        return tensordict

    forward = _call

    def _init(self, tensordict: TensorDictBase, key: str) -> None:
        if self._td is None or key + "_sum" not in self._td.keys():
            td_view = tensordict.view(-1)
            td_select = td_view[0]
            d = {key + "_sum": torch.zeros_like(td_select.get(key))}
            d.update({key + "_ssq": torch.zeros_like(td_select.get(key))})
            d.update(
                {
                    key
                    + "_count": torch.zeros(
                        1, device=td_select.get(key).device, dtype=torch.float
                    )
                }
            )
            if self._td is None:
                self._td = TensorDict(d, batch_size=[])
            else:
                self._td.update(d)
        else:
            pass

    def _update(self, key, value, N) -> torch.Tensor:
        _sum = self._td.get(key + "_sum")
        _ssq = self._td.get(key + "_ssq")
        _count = self._td.get(key + "_count")

        _sum = self._td.get(key + "_sum")
        value_sum = _sum_left(value, _sum)
        _sum *= self.decay
        _sum += value_sum
        self._td.set_(
            key + "_sum",
            _sum,
        )

        _ssq = self._td.get(key + "_ssq")
        value_ssq = _sum_left(value.pow(2), _ssq)
        _ssq *= self.decay
        _ssq += value_ssq
        self._td.set_(
            key + "_ssq",
            _ssq,
        )

        _count = self._td.get(key + "_count")
        _count *= self.decay
        _count += N
        self._td.set_(
            key + "_count",
            _count,
        )

        mean = _sum / _count
        std = (_ssq / _count - mean.pow(2)).clamp_min(self.eps).sqrt()
        return (value - mean) / std.clamp_min(self.eps)

    def to_observation_norm(self) -> Union[Compose, ObservationNorm]:
        """Converts VecNorm into an ObservationNorm class that can be used at inference time."""
        out = []
        for key in self.in_keys:
            _sum = self._td.get(key + "_sum")
            _ssq = self._td.get(key + "_ssq")
            _count = self._td.get(key + "_count")
            mean = _sum / _count
            std = (_ssq / _count - mean.pow(2)).clamp_min(self.eps).sqrt()

            _out = ObservationNorm(
                loc=mean,
                scale=std,
                standard_normal=True,
                in_keys=self.in_keys,
            )
            if len(self.in_keys) == 1:
                return _out
            else:
                out += ObservationNorm
        return Compose(*out)

    @staticmethod
    def build_td_for_shared_vecnorm(
        env: EnvBase,
        keys: Optional[Sequence[str]] = None,
        memmap: bool = False,
    ) -> TensorDictBase:
        """Creates a shared tensordict for normalization across processes.

        Args:
            env (EnvBase): example environment to be used to create the
                tensordict
            keys (iterable of str, optional): keys that
                have to be normalized. Default is `["next", "reward"]`
            memmap (bool): if True, the resulting tensordict will be cast into
                memmory map (using `memmap_()`). Otherwise, the tensordict
                will be placed in shared memory.

        Returns:
            A memory in shared memory to be sent to each process.

        Examples:
            >>> from torch import multiprocessing as mp
            >>> queue = mp.Queue()
            >>> env = make_env()
            >>> td_shared = VecNorm.build_td_for_shared_vecnorm(env,
            ...     ["next", "reward"])
            >>> assert td_shared.is_shared()
            >>> queue.put(td_shared)
            >>> # on workers
            >>> v = VecNorm(shared_td=queue.get())
            >>> env = TransformedEnv(make_env(), v)

        """
        raise NotImplementedError("this feature is currently put on hold.")
        sep = ".-|-."
        if keys is None:
            keys = ["next", "reward"]
        td = make_tensordict(env)
        keys = {key for key in td.keys() if key in keys}
        td_select = td.select(*keys)
        td_select = td_select.flatten_keys(sep)
        if td.batch_dims:
            raise RuntimeError(
                f"VecNorm should be used with non-batched environments. "
                f"Got batch_size={td.batch_size}"
            )
        keys = list(td_select.keys())
        for key in keys:
            td_select.set(key + "_ssq", td_select.get(key).clone())
            td_select.set(
                key + "_count",
                torch.zeros(
                    *td.batch_size,
                    1,
                    device=td_select.device,
                    dtype=torch.float,
                ),
            )
            td_select.rename_key_(key, key + "_sum")
        td_select.exclude(*keys).zero_()
        td_select = td_select.unflatten_keys(sep)
        if memmap:
            return td_select.memmap_()
        return td_select.share_memory_()

    def get_extra_state(self) -> OrderedDict:
        return collections.OrderedDict({"lock": self.lock, "td": self._td})

    def set_extra_state(self, state: OrderedDict) -> None:
        lock = state["lock"]
        if lock is not None:
            """
            since locks can't be serialized, we have use cases for stripping them
            for example in ParallelEnv, in which case keep the lock we already have
            to avoid an updated tensor dict being sent between processes to erase locks
            """
            self.lock = lock
        td = state["td"]
        if td is not None and not td.is_shared():
            raise RuntimeError(
                "Only shared tensordicts can be set in VecNorm transforms"
            )
        self._td = td

    def __repr__(self) -> str:
        return (
            f"{self.__class__.__name__}(decay={self.decay:4.4f},"
            f"eps={self.eps:4.4f}, keys={self.in_keys})"
        )


class RewardSum(Transform):
    """Tracks episode cumulative rewards.

    This transform accepts a list of tensordict reward keys (i.e. ´in_keys´) and tracks their cumulative
    value along each episode. When called, the transform creates a new tensordict key for each in_key named
    ´episode_{in_key}´ where  the cumulative values are written. All ´in_keys´ should be part of the env
    reward and be present in the env reward_spec.

    If no in_keys are specified, this transform assumes ´reward´ to be the input key. However, multiple rewards
    (e.g. reward1 and reward2) can also be specified. If ´in_keys´ are not present in the provided tensordict,
    this transform hos no effect.
    """

    def __init__(
        self,
        in_keys: Optional[Sequence[str]] = None,
        out_keys: Optional[Sequence[str]] = None,
    ):
        """Initialises the transform. Filters out non-reward input keys and defines output keys."""
        if in_keys is None:
            in_keys = [("next", "reward")]
        if out_keys is None and in_keys == [("next", "reward")]:
            out_keys = ["episode_reward"]
        elif out_keys is None:
            raise RuntimeError(
                "the out_keys must be specified for non-conventional in-keys in RewardSum."
            )

        super().__init__(in_keys=in_keys, out_keys=out_keys)

    def reset(self, tensordict: TensorDictBase) -> TensorDictBase:
        """Resets episode rewards."""
        # Non-batched environments
        _reset = tensordict.get(
            "_reset",
            torch.ones(
                self.parent.done_spec.shape if self.parent else tensordict.batch_size,
                dtype=torch.bool,
                device=tensordict.device,
            ),
        )
        if _reset.any():
            for in_key, out_key in zip(self.in_keys, self.out_keys):
                if out_key in tensordict.keys():
                    value = tensordict[out_key]
                    tensordict[out_key] = value.masked_fill(
                        expand_as_right(_reset, value), 0.0
                    )
                elif in_key == ("next", "reward"):
                    # Since the episode reward is not in the tensordict, we need to allocate it
                    # with zeros entirely (regardless of the _reset mask)
                    tensordict[out_key] = self.parent.reward_spec.zero()
                else:
                    try:
                        tensordict[out_key] = self.parent.observation_spec[
                            in_key
                        ].zero()
                    except KeyError as err:
                        raise KeyError(
                            f"The key {in_key} was not found in the parent "
                            f"observation_spec with keys "
                            f"{list(self.parent.observation_spec.keys(True))}. "
                        ) from err

        return tensordict

    def _step(self, tensordict: TensorDictBase) -> TensorDictBase:
        """Updates the episode rewards with the step rewards."""
        # Update episode rewards
        for in_key, out_key in zip(self.in_keys, self.out_keys):
            if in_key in tensordict.keys(isinstance(in_key, tuple)):
                reward = tensordict.get(in_key)
                if out_key not in tensordict.keys():
                    tensordict.set(("next", out_key), torch.zeros_like(reward))
                tensordict["next", out_key] = tensordict[out_key] + reward
        return tensordict

    def transform_observation_spec(self, observation_spec: TensorSpec) -> TensorSpec:
        """Transforms the observation spec, adding the new keys generated by RewardSum."""
        # Retrieve parent reward spec
        reward_spec = self.parent.reward_spec

        episode_specs = {}
        if isinstance(reward_spec, CompositeSpec):
            # If reward_spec is a CompositeSpec, all in_keys should be keys of reward_spec
            if not all(k in reward_spec.keys(True, True) for k in self.in_keys):
                raise KeyError("Not all in_keys are present in ´reward_spec´")

            # Define episode specs for all out_keys
            for out_key in self.out_keys:
                episode_spec = UnboundedContinuousTensorSpec(
                    shape=reward_spec.shape,
                    device=reward_spec.device,
                    dtype=reward_spec.dtype,
                )
                episode_specs.update({out_key: episode_spec})

        else:
            # If reward_spec is not a CompositeSpec, the only in_key should be ´reward´
            if set(self.in_keys) != {("next", "reward")}:
                raise KeyError(
                    "reward_spec is not a CompositeSpec class, in_keys should only include ´reward´"
                )

            # Define episode spec
            episode_spec = UnboundedContinuousTensorSpec(
                device=reward_spec.device,
                dtype=reward_spec.dtype,
                shape=reward_spec.shape,
            )
            episode_specs.update({"episode_reward": episode_spec})

        # Update observation_spec with episode_specs
        if not isinstance(observation_spec, CompositeSpec):
            observation_spec = CompositeSpec(
                observation=observation_spec, shape=self.parent.batch_size
            )
        observation_spec.update(episode_specs)
        return observation_spec

    def forward(self, tensordict: TensorDictBase) -> TensorDictBase:
        raise NotImplementedError(
            FORWARD_NOT_IMPLEMENTED.format(self.__class__.__name__)
        )


class StepCounter(Transform):
    """Counts the steps from a reset and sets the done state to True after a certain number of steps.

    Args:
        max_steps (int, optional): a positive integer that indicates the
            maximum number of steps to take before setting the ``truncated_key``
            entry to ``True``.
            However, the step count will still be
            incremented on each call to step() into the `step_count` attribute.
        truncated_key (str, optional): the key where the truncated key should
            be written. Defaults to ``"truncated"``, which is recognised by
            data collectors as a reset signal.
    """

    invertible = False

    def __init__(
        self, max_steps: Optional[int] = None, truncated_key: str = "truncated"
    ):
        if max_steps is not None and max_steps < 1:
            raise ValueError("max_steps should have a value greater or equal to one.")
        self.max_steps = max_steps
        self.truncated_key = truncated_key
        super().__init__([])

    def reset(self, tensordict: TensorDictBase) -> TensorDictBase:
        done = tensordict.get("done", None)
        if done is None:
            done = torch.ones(
                self.parent.done_spec.shape,
                dtype=self.parent.done_spec.dtype,
                device=self.parent.done_spec.device,
            )
        _reset = tensordict.get(
            "_reset",
            # TODO: decide if using done here, or using a default `True` tensor
<<<<<<< HEAD
            default=torch.ones_like(done),
=======
            default=None,
>>>>>>> 75fc4da3
        )
        if _reset is None:
            _reset = torch.ones_like(done)
        step_count = tensordict.get(
            "step_count",
<<<<<<< HEAD
            default=torch.zeros_like(done),
        )
=======
            default=None,
        )
        if step_count is None:
            step_count = torch.zeros_like(done, dtype=torch.int64)
>>>>>>> 75fc4da3

        step_count[_reset] = 0
        tensordict.set(
            "step_count",
            step_count,
        )
        if self.max_steps is not None:
            truncated = step_count >= self.max_steps
            tensordict.set(self.truncated_key, truncated)
        return tensordict

    def _step(self, tensordict: TensorDictBase) -> TensorDictBase:
        tensordict = tensordict.clone(False)
        step_count = tensordict.get(
            "step_count",
        )
        next_step_count = step_count + 1
        tensordict.set(("next", "step_count"), next_step_count)
        if self.max_steps is not None:
            truncated = next_step_count >= self.max_steps
            tensordict.set(("next", self.truncated_key), truncated)
        return tensordict

    def transform_observation_spec(
        self, observation_spec: CompositeSpec
    ) -> CompositeSpec:
        if not isinstance(observation_spec, CompositeSpec):
            raise ValueError(
                f"observation_spec was expected to be of type CompositeSpec. Got {type(observation_spec)} instead."
            )
        observation_spec["step_count"] = UnboundedDiscreteTensorSpec(
            shape=self.parent.done_spec.shape
            if self.parent
            else observation_spec.shape,
            dtype=torch.int64,
            device=observation_spec.device,
        )
        observation_spec["step_count"].space.minimum = (
            observation_spec["step_count"].space.minimum * 0
        )
        if self.max_steps is not None and self.truncated_key != "done":
            observation_spec[self.truncated_key] = (
                self.parent.done_spec.clone() if self.parent else observation_spec.shape
            )
        return observation_spec

    def transform_input_spec(self, input_spec: CompositeSpec) -> CompositeSpec:
        if not isinstance(input_spec, CompositeSpec):
            raise ValueError(
                f"input_spec was expected to be of type CompositeSpec. Got {type(input_spec)} instead."
            )
        input_spec["step_count"] = UnboundedDiscreteTensorSpec(
            shape=self.parent.done_spec.shape if self.parent else input_spec.shape,
            dtype=torch.int64,
            device=input_spec.device,
        )
        input_spec["step_count"].space.minimum = (
            input_spec["step_count"].space.minimum * 0
        )
        return input_spec

    def forward(self, tensordict: TensorDictBase) -> TensorDictBase:
        raise NotImplementedError(
            "StepCounter cannot be called independently, only its step and reset methods "
            "are functional. The reason for this is that it is hard to consider using "
            "StepCounter with non-sequential data, such as those collected by a replay buffer "
            "or a dataset. If you need StepCounter to work on a batch of sequential data "
            "(ie as LSTM would work over a whole sequence of data), file an issue on "
            "TorchRL requesting that feature."
        )


class ExcludeTransform(Transform):
    """Excludes keys from the input tensordict.

    Args:
        *excluded_keys (iterable of str): The name of the keys to exclude. If the key is
            not present, it is simply ignored.

    """

    def __init__(self, *excluded_keys):
        super().__init__(in_keys=[], in_keys_inv=[], out_keys=[], out_keys_inv=[])
        if not all(isinstance(item, str) for item in excluded_keys):
            raise ValueError("excluded_keys must be a list or tuple of strings.")
        self.excluded_keys = excluded_keys
        if "reward" in excluded_keys:
            raise RuntimeError("'reward' cannot be excluded from the keys.")

    def _call(self, tensordict: TensorDictBase) -> TensorDictBase:
        return tensordict.exclude(*self.excluded_keys)

    forward = _call

    def reset(self, tensordict: TensorDictBase) -> TensorDictBase:
        return tensordict.exclude(*self.excluded_keys)

    def transform_observation_spec(self, observation_spec: TensorSpec) -> TensorSpec:
        if any(key in observation_spec.keys(True, True) for key in self.excluded_keys):
            return CompositeSpec(
                **{
                    key: value
                    for key, value in observation_spec.items()
                    if key not in self.excluded_keys
                },
                shape=observation_spec.shape,
            )
        return observation_spec


class SelectTransform(Transform):
    """Select keys from the input tensordict.

    In general, the :obj:`ExcludeTransform` should be preferred: this transforms also
        selects the "action" (or other keys from input_spec), "done" and "reward"
        keys but other may be necessary.

    Args:
        *selected_keys (iterable of str): The name of the keys to select. If the key is
            not present, it is simply ignored.

    """

    def __init__(self, *selected_keys):
        super().__init__(in_keys=[], in_keys_inv=[], out_keys=[], out_keys_inv=[])
        if not all(isinstance(item, str) for item in selected_keys):
            raise ValueError("excluded_keys must be a list or tuple of strings.")
        self.selected_keys = selected_keys

    def _call(self, tensordict: TensorDictBase) -> TensorDictBase:
        if self.parent:
            input_keys = self.parent.input_spec.keys(True, True)
        else:
            input_keys = []
        return tensordict.select(
            *self.selected_keys, "reward", "done", *input_keys, strict=False
        )

    forward = _call

    def reset(self, tensordict: TensorDictBase) -> TensorDictBase:
        if self.parent:
            input_keys = self.parent.input_spec.keys(True, True)
        else:
            input_keys = []
        return tensordict.select(
            *self.selected_keys, "reward", "done", *input_keys, strict=False
        )

    def transform_observation_spec(self, observation_spec: TensorSpec) -> TensorSpec:
        return CompositeSpec(
            **{
                key: value
                for key, value in observation_spec.items()
                if key in self.selected_keys
            },
            shape=observation_spec.shape,
        )


class TimeMaxPool(Transform):
    """Take the maximum value in each position over the last T observations.

    This transform take the maximum value in each position for all in_keys tensors over the last T time steps.

    Args:
        in_keys (sequence of str, optional): input keys on which the max pool will be applied. Defaults to "observation" if left empty.
        out_keys (sequence of str, optional): output keys where the output will be written. Defaults to `in_keys` if left empty.
        T (int, optional): Number of time steps over which to apply max pooling.
    """

    invertible = False

    def __init__(
        self,
        in_keys: Optional[Sequence[str]] = None,
        out_keys: Optional[Sequence[str]] = None,
        T: int = 1,
    ):
        if in_keys is None:
            in_keys = ["observation"]
        super().__init__(in_keys=in_keys, out_keys=out_keys)
        if T < 1:
            raise ValueError(
                "TimeMaxPoolTranform T parameter should have a value greater or equal to one."
            )
        if len(self.in_keys) != len(self.out_keys):
            raise ValueError(
                "TimeMaxPoolTranform in_keys and out_keys don't have the same number of elements"
            )
        self.buffer_size = T
        for in_key in self.in_keys:
            buffer_name = f"_maxpool_buffer_{in_key}"
            setattr(
                self,
                buffer_name,
                torch.nn.parameter.UninitializedBuffer(
                    device=torch.device("cpu"), dtype=torch.get_default_dtype()
                ),
            )

    def reset(self, tensordict: TensorDictBase) -> TensorDictBase:
        """Resets _buffers."""
        # Non-batched environments
        if len(tensordict.batch_size) < 1 or tensordict.batch_size[0] == 1:
            for in_key in self.in_keys:
                buffer_name = f"_maxpool_buffer_{in_key}"
                buffer = getattr(self, buffer_name)
                if isinstance(buffer, torch.nn.parameter.UninitializedBuffer):
                    continue
                buffer.fill_(0.0)

        # Batched environments
        else:
            _reset = tensordict.get(
                "_reset",
                torch.ones(
                    self.parent.done_spec.shape
                    if self.parent
                    else tensordict.batch_size,
                    dtype=torch.bool,
                    device=tensordict.device,
                ),
            )
            for in_key in self.in_keys:
                buffer_name = f"_maxpool_buffer_{in_key}"
                buffer = getattr(self, buffer_name)
                if isinstance(buffer, torch.nn.parameter.UninitializedBuffer):
                    continue
<<<<<<< HEAD
                _reset = _reset.view(*tensordict.batch_size, -1).any(-1)
=======
                _reset = _reset.sum(
                    tuple(range(tensordict.batch_dims, _reset.ndim)), dtype=torch.bool
                )
>>>>>>> 75fc4da3
                buffer[:, _reset] = 0.0

        return tensordict

    def _make_missing_buffer(self, data, buffer_name):
        buffer = getattr(self, buffer_name)
        buffer.materialize((self.buffer_size,) + data.shape)
        buffer = buffer.to(data.dtype).to(data.device).zero_()
        setattr(self, buffer_name, buffer)

    def _call(self, tensordict: TensorDictBase) -> TensorDictBase:
        """Update the episode tensordict with max pooled keys."""
        for in_key, out_key in zip(self.in_keys, self.out_keys):
            # Lazy init of buffers
            buffer_name = f"_maxpool_buffer_{in_key}"
            buffer = getattr(self, buffer_name)
            if isinstance(buffer, torch.nn.parameter.UninitializedBuffer):
                data = tensordict[in_key]
                self._make_missing_buffer(data, buffer_name)
            # shift obs 1 position to the right
            buffer.copy_(torch.roll(buffer, shifts=1, dims=0))
            # add new obs
            buffer[0].copy_(tensordict[in_key])
            # apply max pooling
            pooled_tensor, _ = buffer.max(dim=0)
            # add to tensordict
            tensordict.set(out_key, pooled_tensor)

        return tensordict

    @_apply_to_composite
    def transform_observation_spec(self, observation_spec: TensorSpec) -> TensorSpec:
        return observation_spec

    def forward(self, tensordict: TensorDictBase) -> TensorDictBase:
        raise NotImplementedError(
            "TimeMaxPool cannot be called independently, only its step and reset methods "
            "are functional. The reason for this is that it is hard to consider using "
            "TimeMaxPool with non-sequential data, such as those collected by a replay buffer "
            "or a dataset. If you need TimeMaxPool to work on a batch of sequential data "
            "(ie as LSTM would work over a whole sequence of data), file an issue on "
            "TorchRL requesting that feature."
        )


class RandomCropTensorDict(Transform):
    """A trajectory sub-sampler for ReplayBuffer and modules.

    Gathers a sub-sequence of a defined length along the last dimension of the input
    tensordict.
    This can be used to get cropped trajectories from trajectories sampled
    from a ReplayBuffer.

    This transform is primarily designed to be used with replay buffers and modules.
    Currently, it cannot be used as an environment transform.
    Do not hesitate to request for this behaviour through an issue if this is
    desired.

    Args:
        sub_seq_len (int): the length of the sub-trajectory to sample
        sample_dim (int, optional): the dimension along which the cropping
            should occur. Negative dimensions should be preferred to make
            the transform robust to tensordicts of varying batch dimensions.
            Defaults to -1 (the default time dimension in TorchRL).
        mask_key (str): If provided, this represents the mask key to be looked
            for when doing the sampling. If provided, it only valid elements will
            be returned. It is assumed that the mask is a boolean tensor with
            first True values and then False values, not mixed together.
            :class:`RandomCropTensorDict` will NOT check that this is respected
            hence any error caused by an improper mask risks to go unnoticed.
            Defaults: None (no mask key).
    """

    def __init__(
        self, sub_seq_len: int, sample_dim: int = -1, mask_key: Optional[str] = None
    ):
        self.sub_seq_len = sub_seq_len
        if sample_dim > 0:
            warnings.warn(
                "A positive shape has been passed to the RandomCropTensorDict "
                "constructor. This may have unexpected behaviours when the "
                "passed tensordicts have inconsistent batch dimensions. "
                "For context, by convention, TorchRL concatenates time steps "
                "along the last dimension of the tensordict."
            )
        self.sample_dim = sample_dim
        self.mask_key = mask_key
        super().__init__([])

    def forward(self, tensordict: TensorDictBase) -> TensorDictBase:
        shape = tensordict.shape
        dim = self.sample_dim
        # shape must have at least one dimension
        if not len(shape):
            raise RuntimeError(
                "Cannot sub-sample from a tensordict with an empty shape."
            )
        if shape[dim] < self.sub_seq_len:
            raise RuntimeError(
                f"Cannot sample trajectories of length {self.sub_seq_len} along"
                f" dimension {dim} given a tensordict of shape "
                f"{tensordict.shape}. Consider reducing the sub_seq_len "
                f"parameter or increase sample length."
            )
        max_idx_0 = shape[dim] - self.sub_seq_len
        idx_shape = list(tensordict.shape)
        idx_shape[dim] = 1
        device = tensordict.device
        if device is None:
            device = torch.device("cpu")
        if self.mask_key is None or self.mask_key not in tensordict.keys(
            isinstance(self.mask_key, tuple)
        ):
            idx_0 = torch.randint(max_idx_0, idx_shape, device=device)
        else:
            # get the traj length for each entry
            mask = tensordict.get(self.mask_key)
            if mask.shape != tensordict.shape:
                raise ValueError(
                    "Expected a mask of the same shape as the tensordict. Got "
                    f"mask.shape={mask.shape} and tensordict.shape="
                    f"{tensordict.shape} instead."
                )
            traj_lengths = mask.cumsum(self.sample_dim).max(self.sample_dim, True)[0]
            if (traj_lengths < self.sub_seq_len).any():
                raise RuntimeError(
                    f"Cannot sample trajectories of length {self.sub_seq_len} when the minimum "
                    f"trajectory length is {traj_lengths.min()}."
                )
            # take a random number between 0 and traj_lengths - self.sub_seq_len
            idx_0 = (
                torch.rand(idx_shape, device=device) * (traj_lengths - self.sub_seq_len)
            ).to(torch.long)
        arange = torch.arange(self.sub_seq_len, device=idx_0.device)
        arange_shape = [1 for _ in range(tensordict.ndimension())]
        arange_shape[dim] = len(arange)
        arange = arange.view(arange_shape)
        idx = idx_0 + arange
        return tensordict.gather(dim=self.sample_dim, index=idx)


class InitTracker(Transform):
    """Reset tracker.

    This transform populates the step/reset tensordict with a reset tracker entry
    that is set to ``True`` whenever :meth:`~.reset` is called.

    Args:
         init_key (str, optional): the key to be used for the tracker entry.

    Examples:
        >>> from torchrl.envs.libs.gym import GymEnv
        >>> env = TransformedEnv(GymEnv("Pendulum-v1"), InitTracker())
        >>> td = env.reset()
        >>> print(td["is_init"])
        tensor(True)
        >>> td = env.rand_step(td)
        >>> print(td["next", "is_init"])
        tensor(False)

    """

    def __init__(self, init_key: bool = "is_init"):
        super().__init__(in_keys=[], out_keys=[init_key])

    def _call(self, tensordict: TensorDictBase) -> TensorDictBase:
        if self.out_keys[0] not in tensordict.keys():
            device = tensordict.device
            if device is None:
                device = torch.device("cpu")
            tensordict.set(
                self.out_keys[0],
                torch.zeros(
                    self.parent.done_spec.shape, device=device, dtype=torch.bool
                ),
            )
        return tensordict

    def reset(self, tensordict: TensorDictBase) -> TensorDictBase:
        device = tensordict.device
        if device is None:
            device = torch.device("cpu")
<<<<<<< HEAD
        _reset = tensordict.get(
            "_reset",
            torch.ones(
                self.parent.done_spec.shape,
                device=device,
                dtype=torch.bool,
            ),
        )
=======
        _reset = tensordict.get("_reset", None)
        if _reset is None:
            _reset = torch.ones(
                self.parent.done_spec.shape,
                device=device,
                dtype=torch.bool,
            )
>>>>>>> 75fc4da3
        tensordict.set(self.out_keys[0], _reset.clone())
        return tensordict

    def transform_observation_spec(self, observation_spec: TensorSpec) -> TensorSpec:
        observation_spec[self.out_keys[0]] = DiscreteTensorSpec(
            2,
            dtype=torch.bool,
            device=self.parent.device,
            shape=self.parent.done_spec.shape,
        )
        return observation_spec

    def forward(self, tensordict: TensorDictBase) -> TensorDictBase:
        raise NotImplementedError(
            FORWARD_NOT_IMPLEMENTED.format(self.__class__.__name__)
        )


class RenameTransform(Transform):
    """A transform to rename entries in the output tensordict.

    Args:
        in_keys (list of str/tuples of str): the entries to rename
        out_keys (list of str/tuples of str): the name of the entries after renaming.
        in_keys_inv (list of str/tuples of str): the entries to rename before
            passing the input tensordict to :meth:`EnvBase._step`.
        out_keys_inv (list of str/tuples of str): the names of the renamed
            entries passed to :meth:`EnvBase._step`.
        create_copy (bool, optional): if ``True``, the entries will be copied
            with a different name rather than being renamed. This allows for
            renaming immutable entries such as ``"reward"`` and ``"done"``.

    Examples:
        >>> from torchrl.envs.libs.gym import GymEnv
        >>> env = TransformedEnv(
        ...     GymEnv("Pendulum-v1"),
        ...     RenameTransform(["observation", ], ["stuff",], create_copy=False),
        ... )
        >>> tensordict = env.rollout(3)
        >>> print(tensordict)
        TensorDict(
            fields={
                action: Tensor(shape=torch.Size([3, 1]), device=cpu, dtype=torch.float32, is_shared=False),
                done: Tensor(shape=torch.Size([3, 1]), device=cpu, dtype=torch.bool, is_shared=False),
                next: TensorDict(
                    fields={
                        done: Tensor(shape=torch.Size([3, 1]), device=cpu, dtype=torch.bool, is_shared=False),
                        reward: Tensor(shape=torch.Size([3, 1]), device=cpu, dtype=torch.float32, is_shared=False),
                        stuff: Tensor(shape=torch.Size([3, 3]), device=cpu, dtype=torch.float32, is_shared=False)},
                    batch_size=torch.Size([3]),
                    device=cpu,
                    is_shared=False),
                reward: Tensor(shape=torch.Size([3, 1]), device=cpu, dtype=torch.float32, is_shared=False),
                stuff: Tensor(shape=torch.Size([3, 3]), device=cpu, dtype=torch.float32, is_shared=False)},
            batch_size=torch.Size([3]),
            device=cpu,
            is_shared=False)
        >>> # if the output is also an input, we need to rename if both ways:
        >>> from torchrl.envs.libs.brax import BraxEnv
        >>> env = TransformedEnv(
        ...     BraxEnv("fast"),
        ...     RenameTransform(["state"], ["newname"], ["state"], ["newname"])
        ... )
        >>> _ = env.set_seed(1)
        >>> tensordict = env.rollout(3)
        >>> assert "newname" in tensordict.keys()
        >>> assert "state" not in tensordict.keys()

    """

    def __init__(
        self, in_keys, out_keys, in_keys_inv=None, out_keys_inv=None, create_copy=False
    ):
        if "done" in in_keys and not create_copy:
            raise ValueError(
                "Renaming 'done' is not allowed. Set `create_copy` to `True` "
                "to create a copy of the done state."
            )
        if "reward" in in_keys and not create_copy:
            raise ValueError(
                "Renaming 'reward' is not allowed. Set `create_copy` to `True` "
                "to create a copy of the reward entry."
            )
        if in_keys_inv is None:
            in_keys_inv = []
        if out_keys_inv is None:
            out_keys_inv = copy(in_keys_inv)
        self.create_copy = create_copy
        super().__init__(in_keys, out_keys, in_keys_inv, out_keys_inv)
        if len(self.in_keys) != len(self.out_keys):
            raise ValueError(
                f"The number of in_keys ({len(self.in_keys)}) should match the number of out_keys ({len(self.out_keys)})."
            )
        if len(self.in_keys_inv) != len(self.out_keys_inv):
            raise ValueError(
                f"The number of in_keys_inv ({len(self.in_keys_inv)}) should match the number of out_keys_inv ({len(self.out_keys)})."
            )
        if len(set(out_keys).intersection(in_keys)):
            raise ValueError(
                f"Cannot have matching in and out_keys because order is unclear. "
                f"Please use separated transforms. "
                f"Got in_keys={in_keys} and out_keys={out_keys}."
            )

    def _call(self, tensordict: TensorDictBase) -> TensorDictBase:
        if self.create_copy:
            out = tensordict.select(*self.in_keys)
            for in_key, out_key in zip(self.in_keys, self.out_keys):
                out.rename_key_(in_key, out_key)
            tensordict = tensordict.update(out)
        else:
            for in_key, out_key in zip(self.in_keys, self.out_keys):
                tensordict.rename_key_(in_key, out_key)
        return tensordict

    forward = _call

    def _inv_call(self, tensordict: TensorDictBase) -> TensorDictBase:
        # no in-place modif
        if self.create_copy:
            out = tensordict.select(*self.out_keys_inv)
            for in_key, out_key in zip(self.in_keys_inv, self.out_keys_inv):
                out.rename_key_(out_key, in_key)
            tensordict = tensordict.update(out)
        else:
            for in_key, out_key in zip(self.in_keys_inv, self.out_keys_inv):
                tensordict.rename_key_(out_key, in_key)
        return tensordict

    def transform_output_spec(self, output_spec: CompositeSpec) -> CompositeSpec:
        # we need to check whether there are special keys
        output_spec = output_spec.clone()
        if "done" in self.in_keys:
            for i, out_key in enumerate(self.out_keys):  # noqa: B007
                if self.in_keys[i] == "done":
                    break
            else:
                raise RuntimeError("Expected one key to be 'done'")
            output_spec["observation"][out_key] = output_spec["done"].clone()
        if "reward" in self.in_keys:
            for i, out_key in enumerate(self.out_keys):  # noqa: B007
                if self.in_keys[i] == "reward":
                    break
            else:
                raise RuntimeError("Expected one key to be 'reward'")
            output_spec["observation"][out_key] = output_spec["reward"].clone()
        for in_key, out_key in zip(self.in_keys, self.out_keys):
            if in_key in ("reward", "done"):
                continue
            if out_key in ("done", "reward"):
                output_spec[out_key] = output_spec["observation"][in_key].clone()
            else:
                output_spec["observation"][out_key] = output_spec["observation"][
                    in_key
                ].clone()
            if not self.create_copy:
                del output_spec["observation"][in_key]
        return output_spec

    def transform_input_spec(self, input_spec: CompositeSpec) -> CompositeSpec:
        # we need to check whether there are special keys
        input_spec = input_spec.clone()
        for in_key, out_key in zip(self.in_keys_inv, self.out_keys_inv):
            input_spec[out_key] = input_spec[in_key].clone()
            if not self.create_copy:
                del input_spec[in_key]
        return input_spec<|MERGE_RESOLUTION|>--- conflicted
+++ resolved
@@ -1719,23 +1719,6 @@
 
     def reset(self, tensordict: TensorDictBase) -> TensorDictBase:
         """Resets _buffers."""
-<<<<<<< HEAD
-        _reset = (
-            tensordict.get(
-                "_reset",
-                torch.ones(
-                    self.parent.done_spec.shape
-                    if self.parent
-                    else tensordict.batch_size,
-                    dtype=torch.bool,
-                    device=tensordict.device
-                    if tensordict.device is not None
-                    else torch.device("cpu"),
-                ),
-            )
-            .view(*tensordict.batch_size, -1)
-            .any(-1)
-=======
         _reset = tensordict.get("_reset", None)
         if _reset is None:
             _reset = torch.ones(
@@ -1747,7 +1730,6 @@
             )
         _reset = _reset.sum(
             tuple(range(tensordict.batch_dims, _reset.ndim)), dtype=torch.bool
->>>>>>> 75fc4da3
         )
 
         for in_key in self.in_keys:
@@ -1774,13 +1756,9 @@
         """Update the episode tensordict with max pooled keys."""
         _reset = tensordict.get("_reset", None)
         if _reset is not None:
-<<<<<<< HEAD
-            _reset = _reset.view(*tensordict.batch_size, -1).any(-1)
-=======
             _reset = _reset.sum(
                 tuple(range(tensordict.batch_dims, _reset.ndim)), dtype=torch.bool
             )
->>>>>>> 75fc4da3
 
         for in_key, out_key in zip(self.in_keys, self.out_keys):
             # Lazy init of buffers
@@ -3033,25 +3011,16 @@
         _reset = tensordict.get(
             "_reset",
             # TODO: decide if using done here, or using a default `True` tensor
-<<<<<<< HEAD
-            default=torch.ones_like(done),
-=======
             default=None,
->>>>>>> 75fc4da3
         )
         if _reset is None:
             _reset = torch.ones_like(done)
         step_count = tensordict.get(
             "step_count",
-<<<<<<< HEAD
-            default=torch.zeros_like(done),
-        )
-=======
             default=None,
         )
         if step_count is None:
             step_count = torch.zeros_like(done, dtype=torch.int64)
->>>>>>> 75fc4da3
 
         step_count[_reset] = 0
         tensordict.set(
@@ -3093,9 +3062,7 @@
             observation_spec["step_count"].space.minimum * 0
         )
         if self.max_steps is not None and self.truncated_key != "done":
-            observation_spec[self.truncated_key] = (
-                self.parent.done_spec.clone() if self.parent else observation_spec.shape
-            )
+            observation_spec[self.truncated_key] = self.parent.done_spec.clone()
         return observation_spec
 
     def transform_input_spec(self, input_spec: CompositeSpec) -> CompositeSpec:
@@ -3281,13 +3248,9 @@
                 buffer = getattr(self, buffer_name)
                 if isinstance(buffer, torch.nn.parameter.UninitializedBuffer):
                     continue
-<<<<<<< HEAD
-                _reset = _reset.view(*tensordict.batch_size, -1).any(-1)
-=======
                 _reset = _reset.sum(
                     tuple(range(tensordict.batch_dims, _reset.ndim)), dtype=torch.bool
                 )
->>>>>>> 75fc4da3
                 buffer[:, _reset] = 0.0
 
         return tensordict
@@ -3470,16 +3433,6 @@
         device = tensordict.device
         if device is None:
             device = torch.device("cpu")
-<<<<<<< HEAD
-        _reset = tensordict.get(
-            "_reset",
-            torch.ones(
-                self.parent.done_spec.shape,
-                device=device,
-                dtype=torch.bool,
-            ),
-        )
-=======
         _reset = tensordict.get("_reset", None)
         if _reset is None:
             _reset = torch.ones(
@@ -3487,7 +3440,6 @@
                 device=device,
                 dtype=torch.bool,
             )
->>>>>>> 75fc4da3
         tensordict.set(self.out_keys[0], _reset.clone())
         return tensordict
 
