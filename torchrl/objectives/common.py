# Copyright (c) Meta Platforms, Inc. and affiliates.
#
# This source code is licensed under the MIT license found in the
# LICENSE file in the root directory of this source tree.

from __future__ import annotations

import warnings
from copy import deepcopy
from dataclasses import dataclass
from typing import Iterator, List, Optional, Tuple

import torch
from tensordict import TensorDict, TensorDictBase

from tensordict.nn import TensorDictModule, TensorDictModuleBase, TensorDictParams
from torch import nn
from torch.nn import Parameter
from torchrl._utils import RL_WARNINGS
from torchrl.envs.utils import ExplorationType, set_exploration_type

from torchrl.objectives.utils import RANDOM_MODULE_LIST, ValueEstimators
from torchrl.objectives.value import ValueEstimatorBase


def _updater_check_forward_prehook(module, *args, **kwargs):
    if not all(v for v in module._has_update_associated.values()) and RL_WARNINGS:
        warnings.warn(
            module.TARGET_NET_WARNING,
            category=UserWarning,
        )


class LossModule(TensorDictModuleBase):
    """A parent class for RL losses.

    LossModule inherits from nn.Module. It is designed to read an input
    TensorDict and return another tensordict
    with loss keys named ``"loss_*"``.

    Splitting the loss in its component can then be used by the trainer to log
    the various loss values throughout
    training. Other scalars present in the output tensordict will be logged too.

    :cvar default_value_estimator: The default value type of the class.
        Losses that require a value estimation are equipped with a default value
        pointer. This class attribute indicates which value estimator will be
        used if none other is specified.
        The value estimator can be changed using the :meth:`~.make_value_estimator` method.

    By default, the forward method is always decorated with a
    gh :class:`torchrl.envs.ExplorationType.MODE`

    To utilize the ability configuring the tensordict keys via
    :meth:`~.set_keys()` a subclass must define an _AcceptedKeys dataclass.
    This dataclass should include all keys that are intended to be configurable.
    In addition, the subclass must implement the
    :meth:._forward_value_estimator_keys() method. This function is crucial for
    forwarding any altered tensordict keys to the underlying value_estimator.

    Examples:
        >>> class MyLoss(LossModule):
        >>>     @dataclass
        >>>     class _AcceptedKeys:
        >>>         action = "action"
        >>>
        >>>     def _forward_value_estimator_keys(self, **kwargs) -> None:
        >>>         pass
        >>>
        >>> loss = MyLoss()
        >>> loss.set_keys(action="action2")
    """

    @dataclass
    class _AcceptedKeys:
        """Maintains default values for all configurable tensordict keys.

        This class defines which tensordict keys can be set using '.set_keys(key_name=key_value)' and their
        default values.
        """

        pass

    _vmap_randomness = None
    default_value_estimator: ValueEstimators = None
    SEP = "."
    TARGET_NET_WARNING = (
        "No target network updater has been associated "
        "with this loss module, but target parameters have been found. "
        "While this is supported, it is expected that the target network "
        "updates will be manually performed. You can deactivate this warning "
        "by turning the RL_WARNINGS env variable to False."
    )

    @property
    def tensor_keys(self) -> _AcceptedKeys:
        return self._tensor_keys

    def __new__(cls, *args, **kwargs):
<<<<<<< HEAD
        # cls.forward = set_exploration_type(ExplorationType.MODE)(cls.forward)
=======
>>>>>>> 2cfd9b6c
        self = super().__new__(cls)
        return self

    def __init__(self):
        super().__init__()
        self._cache = {}
        self._param_maps = {}
        self._value_estimator = None
        self._has_update_associated = {}
        self.value_type = self.default_value_estimator
        self._tensor_keys = self._AcceptedKeys()
        self.register_forward_pre_hook(_updater_check_forward_prehook)
        expl_mode = set_exploration_type(ExplorationType.MODE)

        def _pre_hook(*args, expl_mode=expl_mode, **kwargs):
            expl_mode.__enter__()

        def _post_hook(*args, expl_mode=expl_mode, **kwargs):
            expl_mode.__exit__(exc_type=None, exc_value=None, traceback=None)

        self.register_forward_pre_hook(_pre_hook)
        self.register_forward_hook(_post_hook)
<<<<<<< HEAD
        # self.register_forward_pre_hook(_parameters_to_tensordict)
=======
>>>>>>> 2cfd9b6c

    def _set_deprecated_ctor_keys(self, **kwargs) -> None:
        for key, value in kwargs.items():
            if value is not None:
                raise RuntimeError(
                    f"Setting '{key}' via the constructor is deprecated, use .set_keys(<key>='some_key') instead.",
                )

    def set_keys(self, **kwargs) -> None:
        """Set tensordict key names.

        Examples:
            >>> from torchrl.objectives import DQNLoss
            >>> # initialize the DQN loss
            >>> actor = torch.nn.Linear(3, 4)
            >>> dqn_loss = DQNLoss(actor, action_space="one-hot")
            >>> dqn_loss.set_keys(priority_key="td_error", action_value_key="action_value")
        """
        for key, value in kwargs.items():
            if key not in self._AcceptedKeys.__dict__:
                raise ValueError(f"{key} is not an accepted tensordict key")
            if value is not None:
                setattr(self.tensor_keys, key, value)
            else:
                setattr(self.tensor_keys, key, self.default_keys.key)

        try:
            self._forward_value_estimator_keys(**kwargs)
        except AttributeError as err:
            raise AttributeError(
                "To utilize `.set_keys(...)` for tensordict key configuration, the subclassed loss module "
                "must define an _AcceptedKeys dataclass containing all keys intended for configuration. "
                "Moreover, the subclass needs to implement `._forward_value_estimator_keys()` method to "
                "facilitate forwarding of any modified tensordict keys to the underlying value_estimator."
            ) from err

    def forward(self, tensordict: TensorDictBase) -> TensorDictBase:
        """It is designed to read an input TensorDict and return another tensordict with loss keys named "loss*".

        Splitting the loss in its component can then be used by the trainer to log the various loss values throughout
        training. Other scalars present in the output tensordict will be logged too.

        Args:
            tensordict: an input tensordict with the values required to compute the loss.

        Returns:
            A new tensordict with no batch dimension containing various loss scalars which will be named "loss*". It
            is essential that the losses are returned with this name as they will be read by the trainer before
            backpropagation.

        """
        raise NotImplementedError

    def convert_to_functional(
        self,
        module: TensorDictModule,
        module_name: str,
        expand_dim: Optional[int] = None,
        create_target_params: bool = False,
        compare_against: Optional[List[Parameter]] = None,
        **kwargs,
    ) -> None:
        """Converts a module to functional to be used in the loss.

        Args:
            module (TensorDictModule or compatible): a stateful tensordict module.
                Parameters from this module will be isolated in the `<module_name>_params`
                attribute and a stateless version of the module will be registed
                under the `module_name` attribute.
            module_name (str): name where the module will be found.
                The parameters of the module will be found under ``loss_module.<module_name>_params``
                whereas the module will be found under ``loss_module.<module_name>``.
            expand_dim (int, optional): if provided, the parameters of the module
                will be expanded ``N`` times, where ``N = expand_dim`` along the
                first dimension. This option is to be used whenever a target
                network with more than one configuration is to be used.

                .. note::
                  If a ``compare_against`` list of values is provided, the
                  resulting parameters will simply be a detached expansion
                  of the original parameters. If ``compare_against`` is not
                  provided, the value of the parameters will be resampled uniformly
                  between the minimum and maximum value of the parameter content.

             create_target_params (bool, optional): if ``True``, a detached
                copy of the parameter will be available to feed a target network
                under the name ``loss_module.<module_name>_target_params``.
                If ``False`` (default), this attribute will still be available
                but it will be a detached instance of the parameters, not a copy.
                In other words, any modification of the parameter value
                will directly be reflected in the target parameters.
            compare_against (iterable of parameters, optional): if provided,
                this list of parameters will be used as a comparison set for
                the parameters of the module. If the parameters are expanded
                (``expand_dim > 0``), the resulting parameters for the module
                will be a simple expansion of the original parameter. Otherwise,
                the resulting parameters will be a detached version of the
                original parameters. If ``None``, the resulting parameters
                will carry gradients as expected.

        """
        if kwargs.pop("funs_to_decorate", None) is not None:
            warnings.warn(
                "funs_to_decorate is without effect with the new objective API. This "
                "warning will be replaced by an error in v0.4.0.",
                category=DeprecationWarning,
            )
        if kwargs:
            raise TypeError(f"Unrecognised keyword arguments {list(kwargs.keys())}")
        # To make it robust to device casting, we must register list of
        # tensors as lazy calls to `getattr(self, name_of_tensor)`.
        # Otherwise, casting the module to a device will keep old references
        # to uncast tensors
        sep = self.SEP
        params = TensorDict.from_module(module, as_module=True)

        for key in params.keys(True):
            if sep in key:
                raise KeyError(
                    f"The key {key} contains the '_sep_' pattern which is prohibited. Consider renaming the parameter / buffer."
                )
        if compare_against is not None:
            compare_against = set(compare_against)
        else:
            compare_against = set()
        if expand_dim:
            # Expands the dims of params and buffers.
            # If the param already exist in the module, we return a simple expansion of the
            # original one. Otherwise, we expand and resample it.
            # For buffers, a cloned expansion (or equivalently a repeat) is returned.

            def _compare_and_expand(param):
                if not isinstance(param, nn.Parameter):
                    buffer = param.expand(expand_dim, *param.shape).clone()
                    return buffer
                if param in compare_against:
                    expanded_param = param.data.expand(expand_dim, *param.shape)
                    # the expanded parameter must be sent to device when to()
                    # is called:
                    return expanded_param
                else:
                    p_out = param.repeat(expand_dim, *[1 for _ in param.shape])
                    p_out = nn.Parameter(
                        p_out.uniform_(
                            p_out.min().item(), p_out.max().item()
                        ).requires_grad_()
                    )
                    return p_out

            params = TensorDictParams(
                params.apply(
                    _compare_and_expand,
                    batch_size=[expand_dim, *params.shape],
                    filter_empty=False,
                ),
                no_convert=True,
            )

        param_name = module_name + "_params"

        prev_set_params = set(self.parameters())

        # register parameters and buffers
        for key, parameter in list(params.items(True, True)):
            if parameter not in prev_set_params:
                pass
            elif compare_against is not None and parameter in compare_against:
                params.set(key, parameter.data)

        setattr(self, param_name, params)

        # set the functional module: we need to convert the params to non-differentiable params
        # otherwise they will appear twice in parameters
        with params.apply(
            self._make_meta_params, device=torch.device("meta"), filter_empty=False
        ).to_module(module):
            # avoid buffers and params being exposed
            self.__dict__[module_name] = deepcopy(module)

        name_params_target = "target_" + module_name
        if create_target_params:
            # if create_target_params:
            # we create a TensorDictParams to keep the target params as Buffer instances
            target_params = TensorDictParams(
                params.apply(
                    _make_target_param(clone=create_target_params), filter_empty=False
                ),
                no_convert=True,
            )
            setattr(self, name_params_target + "_params", target_params)
        self._has_update_associated[module_name] = not create_target_params

    def __getattr__(self, item):
        if item.startswith("target_") and item.endswith("_params"):
            params = self._modules.get(item, None)
            if params is None:
                # no target param, take detached data
                params = getattr(self, item[7:])
                params = params.data
            elif not self._has_update_associated[item[7:-7]] and RL_WARNINGS:
                # no updater associated
                warnings.warn(
                    self.TARGET_NET_WARNING,
                    category=UserWarning,
                )
            return params
        return super().__getattr__(item)

    def _apply(self, fn):
        # any call to apply erases the cache: the reason is that detached
        # params will fail to be cast so we need to get the cache back
        self._erase_cache()
        return super()._apply(fn)

    def _erase_cache(self):
        for key in list(self.__dict__):
            if key.startswith("_cache"):
                del self.__dict__[key]

    def _networks(self) -> Iterator[nn.Module]:
        for item in self.__dir__():
            if isinstance(item, nn.Module):
                yield item

    def parameters(self, recurse: bool = True) -> Iterator[Parameter]:
        for _, param in self.named_parameters(recurse=recurse):
            yield param

    def named_parameters(
        self, prefix: str = "", recurse: bool = True
    ) -> Iterator[Tuple[str, Parameter]]:
        for name, param in super().named_parameters(prefix=prefix, recurse=recurse):
            if not name.startswith("_target"):
                yield name, param

    def reset(self) -> None:
        # mainly used for PPO with KL target
        pass

    @property
    def value_estimator(self) -> ValueEstimatorBase:
        """The value function blends in the reward and value estimate(s) from upcoming state(s)/state-action pair(s) into a target value estimate for the value network."""
        out = self._value_estimator
        if out is None:
            self._default_value_estimator()
            return self._value_estimator
        return out

    @value_estimator.setter
    def value_estimator(self, value):
        self._value_estimator = value

    def _default_value_estimator(self):
        """A value-function constructor when none is provided.

        No kwarg should be present as default parameters should be retrieved
        from :obj:`torchrl.objectives.utils.DEFAULT_VALUE_FUN_PARAMS`.

        """
        self.make_value_estimator(self.default_value_estimator)

    def make_value_estimator(self, value_type: ValueEstimators = None, **hyperparams):
        """Value-function constructor.

        If the non-default value function is wanted, it must be built using
        this method.

        Args:
            value_type (ValueEstimators): A :class:`~torchrl.objectives.utils.ValueEstimators`
                enum type indicating the value function to use. If none is provided,
                the default stored in the ``default_value_estimator``
                attribute will be used. The resulting value estimator class
                will be registered in ``self.value_type``, allowing
                future refinements.
            **hyperparams: hyperparameters to use for the value function.
                If not provided, the value indicated by
                :func:`~torchrl.objectives.utils.default_value_kwargs` will be
                used.

        Examples:
            >>> from torchrl.objectives import DQNLoss
            >>> # initialize the DQN loss
            >>> actor = torch.nn.Linear(3, 4)
            >>> dqn_loss = DQNLoss(actor, action_space="one-hot")
            >>> # updating the parameters of the default value estimator
            >>> dqn_loss.make_value_estimator(gamma=0.9)
            >>> dqn_loss.make_value_estimator(
            ...     ValueEstimators.TD1,
            ...     gamma=0.9)
            >>> # if we want to change the gamma value
            >>> dqn_loss.make_value_estimator(dqn_loss.value_type, gamma=0.9)

        """
        if value_type is None:
            value_type = self.default_value_estimator
        self.value_type = value_type
        if value_type == ValueEstimators.TD1:
            raise NotImplementedError(
                f"Value type {value_type} it not implemented for loss {type(self)}."
            )
        elif value_type == ValueEstimators.TD0:
            raise NotImplementedError(
                f"Value type {value_type} it not implemented for loss {type(self)}."
            )
        elif value_type == ValueEstimators.GAE:
            raise NotImplementedError(
                f"Value type {value_type} it not implemented for loss {type(self)}."
            )
        elif value_type == ValueEstimators.VTrace:
            raise NotImplementedError(
                f"Value type {value_type} it not implemented for loss {type(self)}."
            )
        elif value_type == ValueEstimators.TDLambda:
            raise NotImplementedError(
                f"Value type {value_type} it not implemented for loss {type(self)}."
            )
        else:
            raise NotImplementedError(f"Unknown value type {value_type}")

        return self

    @property
    def vmap_randomness(self):
        if self._vmap_randomness is None:
            do_break = False
            for val in self.__dict__.values():
                if isinstance(val, torch.nn.Module):
                    for module in val.modules():
                        if isinstance(module, RANDOM_MODULE_LIST):
                            self._vmap_randomness = "different"
                            do_break = True
                            break
                if do_break:
                    # double break
                    break
            else:
                self._vmap_randomness = "error"

        return self._vmap_randomness

    def set_vmap_randomness(self, value):
        self._vmap_randomness = value

    @staticmethod
    def _make_meta_params(param):
        is_param = isinstance(param, nn.Parameter)

        pd = param.detach().to("meta")

        if is_param:
            pd = nn.Parameter(pd, requires_grad=False)
        return pd


class _make_target_param:
    def __init__(self, clone):
        self.clone = clone

    def __call__(self, x):
        if isinstance(x, nn.Parameter):
            return nn.Parameter(
                x.data.clone() if self.clone else x.data, requires_grad=False
            )
        return x.data.clone() if self.clone else x.data<|MERGE_RESOLUTION|>--- conflicted
+++ resolved
@@ -97,10 +97,6 @@
         return self._tensor_keys
 
     def __new__(cls, *args, **kwargs):
-<<<<<<< HEAD
-        # cls.forward = set_exploration_type(ExplorationType.MODE)(cls.forward)
-=======
->>>>>>> 2cfd9b6c
         self = super().__new__(cls)
         return self
 
@@ -123,10 +119,6 @@
 
         self.register_forward_pre_hook(_pre_hook)
         self.register_forward_hook(_post_hook)
-<<<<<<< HEAD
-        # self.register_forward_pre_hook(_parameters_to_tensordict)
-=======
->>>>>>> 2cfd9b6c
 
     def _set_deprecated_ctor_keys(self, **kwargs) -> None:
         for key, value in kwargs.items():
