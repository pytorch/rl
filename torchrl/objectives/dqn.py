# Copyright (c) Meta Platforms, Inc. and affiliates.
#
# This source code is licensed under the MIT license found in the
# LICENSE file in the root directory of this source tree.
from __future__ import annotations

import warnings
from dataclasses import dataclass
from typing import Optional, Union

import torch
from tensordict import tensorclass, TensorDict, TensorDictBase
from tensordict.nn import dispatch
from tensordict.utils import NestedKey
from torch import nn
from torchrl.data.tensor_specs import TensorSpec

from torchrl.data.utils import _find_action_space

from torchrl.envs.utils import step_mdp
from torchrl.modules.tensordict_module.actors import (
    DistributionalQValueActor,
    QValueActor,
)
from torchrl.modules.tensordict_module.common import ensure_tensordict_compatible

from torchrl.objectives.common import LossModule
from torchrl.objectives.utils import (
    _GAMMA_LMBDA_DEPREC_ERROR,
    _reduce,
    default_value_kwargs,
    distance_loss,
    ValueEstimators,
)
from torchrl.objectives.value import TDLambdaEstimator
from torchrl.objectives.value.advantages import TD0Estimator, TD1Estimator


class LossContainerBase:
    """ContainerBase class loss tensorclass's."""

    __getitem__ = TensorDictBase.__getitem__

    def aggregate_loss(self):
        result = 0.0
        for key in self.__dataclass_attr__:
            if key.startswith("loss_"):
                result += getattr(self, key)
        return result


@tensorclass
class DQNLosses(LossContainerBase):
    """The tensorclass for The DQN Loss class."""

    loss_objective: torch.Tensor
    loss: torch.Tensor

    @property
    def aggregate_loss(self):
        return self.loss_critic + self.loss_objective + self.loss_entropy


class DQNLoss(LossModule):
    """The DQN Loss class.

    Args:
        value_network (QValueActor or nn.Module): a Q value operator.

    Keyword Args:
        loss_function (str, optional): loss function for the value discrepancy. Can be one of "l1", "l2" or "smooth_l1".
            Defaults to "l2".
        delay_value (bool, optional): whether to duplicate the value network
            into a new target value network to
            create a DQN with a target network. Default is ``False``.
        double_dqn (bool, optional): whether to use Double DQN, as described in
            https://arxiv.org/abs/1509.06461. Defaults to ``False``.
        action_space (str or TensorSpec, optional): Action space. Must be one of
            ``"one-hot"``, ``"mult_one_hot"``, ``"binary"`` or ``"categorical"``,
            or an instance of the corresponding specs (:class:`torchrl.data.OneHotDiscreteTensorSpec`,
            :class:`torchrl.data.MultiOneHotDiscreteTensorSpec`,
            :class:`torchrl.data.BinaryDiscreteTensorSpec` or :class:`torchrl.data.DiscreteTensorSpec`).
            If not provided, an attempt to retrieve it from the value network
            will be made.
        priority_key (NestedKey, optional): [Deprecated, use .set_keys(priority_key=priority_key) instead]
            The key at which priority is assumed to be stored within TensorDicts added
            to this ReplayBuffer.  This is to be used when the sampler is of type
            :class:`~torchrl.data.PrioritizedSampler`.  Defaults to ``"td_error"``.
        reduction (str, optional): Specifies the reduction to apply to the output:
            ``"none"`` | ``"mean"`` | ``"sum"``. ``"none"``: no reduction will be applied,
            ``"mean"``: the sum of the output will be divided by the number of
            elements in the output, ``"sum"``: the output will be summed. Default: ``"mean"``.

    Examples:
        >>> from torchrl.modules import MLP
        >>> from torchrl.data import OneHotDiscreteTensorSpec
        >>> n_obs, n_act = 4, 3
        >>> value_net = MLP(in_features=n_obs, out_features=n_act)
        >>> spec = OneHotDiscreteTensorSpec(n_act)
        >>> actor = QValueActor(value_net, in_keys=["observation"], action_space=spec)
        >>> loss = DQNLoss(actor, action_space=spec)
        >>> batch = [10,]
        >>> data = TensorDict({
        ...     "observation": torch.randn(*batch, n_obs),
        ...     "action": spec.rand(batch),
        ...     ("next", "observation"): torch.randn(*batch, n_obs),
        ...     ("next", "done"): torch.zeros(*batch, 1, dtype=torch.bool),
        ...     ("next", "terminated"): torch.zeros(*batch, 1, dtype=torch.bool),
        ...     ("next", "reward"): torch.randn(*batch, 1)
        ... }, batch)
        >>> loss(data)
        TensorDict(
            fields={
                loss_objective: Tensor(shape=torch.Size([]), device=cpu, dtype=torch.float32, is_shared=False)},
            batch_size=torch.Size([]),
            device=None,
            is_shared=False)
        >>> loss = DQNLoss(actor, action_space=spec, return_tensorclass=True)
        >>> loss(data)
        DQNLosses(
            loss_objective=Tensor(shape=torch.Size([]), device=cpu, dtype=torch.float32, is_shared=False),
            batch_size=torch.Size([]),
            device=None,
            is_shared=False)

    This class is compatible with non-tensordict based modules too and can be
    used without recurring to any tensordict-related primitive. In this case,
    the expected keyword arguments are:
    ``["observation", "next_observation", "action", "next_reward", "next_done", "next_terminated"]``,
    and a single loss value is returned.

    Examples:
        >>> from torchrl.objectives import DQNLoss
        >>> from torchrl.data import OneHotDiscreteTensorSpec
        >>> from torch import nn
        >>> import torch
        >>> n_obs = 3
        >>> n_action = 4
        >>> action_spec = OneHotDiscreteTensorSpec(n_action)
        >>> value_network = nn.Linear(n_obs, n_action) # a simple value model
        >>> dqn_loss = DQNLoss(value_network, action_space=action_spec)
        >>> # define data
        >>> observation = torch.randn(n_obs)
        >>> next_observation = torch.randn(n_obs)
        >>> action = action_spec.rand()
        >>> next_reward = torch.randn(1)
        >>> next_done = torch.zeros(1, dtype=torch.bool)
        >>> next_terminated = torch.zeros(1, dtype=torch.bool)
        >>> loss_val = dqn_loss(
        ...     observation=observation,
        ...     next_observation=next_observation,
        ...     next_reward=next_reward,
        ...     next_done=next_done,
        ...     next_terminated=next_terminated,
        ...     action=action)

    """

    @dataclass
    class _AcceptedKeys:
        """Maintains default values for all configurable tensordict keys.

        This class defines which tensordict keys can be set using '.set_keys(key_name=key_value)' and their
        default values.

        Attributes:
            advantage (NestedKey): The input tensordict key where the advantage is expected.
                Will be used for the underlying value estimator. Defaults to ``"advantage"``.
            value_target (NestedKey): The input tensordict key where the target state value is expected.
                Will be used for the underlying value estimator Defaults to ``"value_target"``.
            value (NestedKey): The input tensordict key where the chosen action value is expected.
                Will be used for the underlying value estimator. Defaults to ``"chosen_action_value"``.
            action_value (NestedKey): The input tensordict key where the action value is expected.
                Defaults to ``"action_value"``.
            action (NestedKey): The input tensordict key where the action is expected.
                Defaults to ``"action"``.
            priority (NestedKey): The input tensordict key where the target priority is written to.
                Defaults to ``"td_error"``.
            reward (NestedKey): The input tensordict key where the reward is expected.
                Will be used for the underlying value estimator. Defaults to ``"reward"``.
            done (NestedKey): The key in the input TensorDict that indicates
                whether a trajectory is done. Will be used for the underlying value estimator.
                Defaults to ``"done"``.
            terminated (NestedKey): The key in the input TensorDict that indicates
                whether a trajectory is terminated. Will be used for the underlying value estimator.
                Defaults to ``"terminated"``.
        """

        advantage: NestedKey = "advantage"
        value_target: NestedKey = "value_target"
        value: NestedKey = "chosen_action_value"
        action_value: NestedKey = "action_value"
        action: NestedKey = "action"
        priority: NestedKey = "td_error"
        reward: NestedKey = "reward"
        done: NestedKey = "done"
        terminated: NestedKey = "terminated"

    default_keys = _AcceptedKeys()
    default_value_estimator = ValueEstimators.TD0
    out_keys = ["loss_objective"]

    def __init__(
        self,
        value_network: Union[QValueActor, nn.Module],
        *,
        loss_function: Optional[str] = "l2",
        delay_value: bool = None,
        double_dqn: bool = False,
        gamma: float = None,
        action_space: Union[str, TensorSpec] = None,
        priority_key: str = None,
<<<<<<< HEAD
        return_tensorclass: bool = False,
=======
        reduction: str = None,
>>>>>>> aebc6a29
    ) -> None:
        if delay_value is None:
            warnings.warn(
                f"You did not provide a delay_value argument for {type(self)}. "
                "Currently (v0.3) the default for delay_value is `False` but as of "
                "v0.4 it will be `True`. Make sure to adapt your code depending "
                "on your preferred configuration. "
                "To remove this warning, indicate the value of delay_value in your "
                "script."
            )
            delay_value = False
        if reduction is None:
            reduction = "mean"
        super().__init__()
        self._in_keys = None
        if double_dqn and not delay_value:
            raise ValueError("double_dqn=True requires delay_value=True.")
        self.double_dqn = double_dqn
        self._set_deprecated_ctor_keys(priority=priority_key)
        self.delay_value = delay_value
        value_network = ensure_tensordict_compatible(
            module=value_network,
            wrapper_type=QValueActor,
            action_space=action_space,
        )

        self.convert_to_functional(
            value_network,
            "value_network",
            create_target_params=self.delay_value,
        )

        self.value_network_in_keys = value_network.in_keys

        self.loss_function = loss_function
        if action_space is None:
            # infer from value net
            try:
                action_space = value_network.spec
            except AttributeError:
                # let's try with action_space then
                try:
                    action_space = value_network.action_space
                except AttributeError:
                    raise ValueError(
                        "The action space could not be retrieved from the value_network. "
                        "Make sure it is available to the DQN loss module."
                    )
        if action_space is None:
            warnings.warn(
                "action_space was not specified. DQNLoss will default to 'one-hot'."
                "This behaviour will be deprecated soon and a space will have to be passed."
                "Check the DQNLoss documentation to see how to pass the action space. "
            )
            action_space = "one-hot"
        self.action_space = _find_action_space(action_space)
<<<<<<< HEAD
        self.return_tensorclass = return_tensorclass

=======
        self.reduction = reduction
>>>>>>> aebc6a29
        if gamma is not None:
            raise TypeError(_GAMMA_LMBDA_DEPREC_ERROR)

    def _forward_value_estimator_keys(self, **kwargs) -> None:
        if self._value_estimator is not None:
            self._value_estimator.set_keys(
                advantage=self.tensor_keys.advantage,
                value_target=self.tensor_keys.value_target,
                value=self.tensor_keys.value,
                reward=self.tensor_keys.reward,
                done=self.tensor_keys.done,
                terminated=self.tensor_keys.terminated,
            )
        self._set_in_keys()

    def _set_in_keys(self):
        keys = [
            self.tensor_keys.action,
            ("next", self.tensor_keys.reward),
            ("next", self.tensor_keys.done),
            ("next", self.tensor_keys.terminated),
            *self.value_network.in_keys,
            *[("next", key) for key in self.value_network.in_keys],
        ]
        self._in_keys = list(set(keys))

    @property
    def in_keys(self):
        if self._in_keys is None:
            self._set_in_keys()
        return self._in_keys

    def make_value_estimator(self, value_type: ValueEstimators = None, **hyperparams):
        if value_type is None:
            value_type = self.default_value_estimator
        self.value_type = value_type
        hp = dict(default_value_kwargs(value_type))
        if hasattr(self, "gamma"):
            hp["gamma"] = self.gamma
        hp.update(hyperparams)
        if value_type is ValueEstimators.TD1:
            self._value_estimator = TD1Estimator(**hp, value_network=self.value_network)
        elif value_type is ValueEstimators.TD0:
            self._value_estimator = TD0Estimator(**hp, value_network=self.value_network)
        elif value_type is ValueEstimators.GAE:
            raise NotImplementedError(
                f"Value type {value_type} it not implemented for loss {type(self)}."
            )
        elif value_type is ValueEstimators.TDLambda:
            self._value_estimator = TDLambdaEstimator(
                **hp, value_network=self.value_network
            )
        else:
            raise NotImplementedError(f"Unknown value type {value_type}")

        tensor_keys = {
            "advantage": self.tensor_keys.advantage,
            "value_target": self.tensor_keys.value_target,
            "value": self.tensor_keys.value,
            "reward": self.tensor_keys.reward,
            "done": self.tensor_keys.done,
            "terminated": self.tensor_keys.terminated,
        }
        self._value_estimator.set_keys(**tensor_keys)

    @dispatch
    def forward(self, tensordict: TensorDictBase) -> DQNLosses:
        """Computes the DQN loss given a tensordict sampled from the replay buffer.

        This function will also write a "td_error" key that can be used by prioritized replay buffers to assign
            a priority to items in the tensordict.

        Args:
            tensordict (TensorDictBase): a tensordict with keys ["action"] and the in_keys of
                the value network (observations, "done", "terminated", "reward" in a "next" tensordict).

        Returns:
            a tensor containing the DQN loss.

        """
        td_copy = tensordict.clone(False)
        with self.value_network_params.to_module(self.value_network):
            self.value_network(td_copy)

        action = tensordict.get(self.tensor_keys.action)
        pred_val = td_copy.get(self.tensor_keys.action_value)

        if self.action_space == "categorical":
            if action.ndim != pred_val.ndim:
                # unsqueeze the action if it lacks on trailing singleton dim
                action = action.unsqueeze(-1)
            pred_val_index = torch.gather(pred_val, -1, index=action).squeeze(-1)
        else:
            action = action.to(torch.float)
            pred_val_index = (pred_val * action).sum(-1)

        if self.double_dqn:
            step_td = step_mdp(td_copy, keep_other=False)
            step_td_copy = step_td.clone(False)
            # Use online network to compute the action
            with self.value_network_params.data.to_module(self.value_network):
                self.value_network(step_td)
                next_action = step_td.get(self.tensor_keys.action)

            # Use target network to compute the values
            with self.target_value_network_params.to_module(self.value_network):
                self.value_network(step_td_copy)
                next_pred_val = step_td_copy.get(self.tensor_keys.action_value)

            if self.action_space == "categorical":
                if next_action.ndim != next_pred_val.ndim:
                    # unsqueeze the action if it lacks on trailing singleton dim
                    next_action = next_action.unsqueeze(-1)
                next_value = torch.gather(next_pred_val, -1, index=next_action)
            else:
                next_value = (next_pred_val * next_action).sum(-1, keepdim=True)
        else:
            next_value = None
        target_value = self.value_estimator.value_estimate(
            td_copy,
            target_params=self.target_value_network_params,
            next_value=next_value,
        ).squeeze(-1)

        with torch.no_grad():
            priority_tensor = (pred_val_index - target_value).pow(2)
            priority_tensor = priority_tensor.unsqueeze(-1)
        if tensordict.device is not None:
            priority_tensor = priority_tensor.to(tensordict.device)

        tensordict.set(
            self.tensor_keys.priority,
            priority_tensor,
            inplace=True,
        )
        loss = distance_loss(pred_val_index, target_value, self.loss_function)
<<<<<<< HEAD
        td_out = TensorDict({"loss_objective": loss.mean()}, [])
        if self.return_tensorclass:
            return DQNLosses._from_tensordict(td_out)
=======
        loss = _reduce(loss, reduction=self.reduction)
        td_out = TensorDict({"loss": loss}, [])
>>>>>>> aebc6a29
        return td_out


class DistributionalDQNLoss(LossModule):
    """A distributional DQN loss class.

    Distributional DQN uses a value network that outputs a distribution of
    values over a discrete support of discounted returns (unlike regular DQN
    where the value network outputs a single point prediction of the
    disctounted return).

    For more details regarding Distributional DQN, refer to "A Distributional
    Perspective on Reinforcement Learning",
    https://arxiv.org/pdf/1707.06887.pdf

    Args:
        value_network (DistributionalQValueActor or nn.Module): the distributional Q
            value operator.
        gamma (scalar): a discount factor for return computation.
            .. note::
              Unlike :class:`DQNLoss`, this class does not currently support
              custom value functions. The next value estimation is always
              bootstrapped.
        delay_value (bool): whether to duplicate the value network into a new
            target value network to create double DQN
        priority_key (str, optional): [Deprecated, use .set_keys(priority_key=priority_key) instead]
            The key at which priority is assumed to be stored within TensorDicts added
            to this ReplayBuffer.  This is to be used when the sampler is of type
            :class:`~torchrl.data.PrioritizedSampler`.  Defaults to ``"td_error"``.
        reduction (str, optional): Specifies the reduction to apply to the output:
            ``"none"`` | ``"mean"`` | ``"sum"``. ``"none"``: no reduction will be applied,
            ``"mean"``: the sum of the output will be divided by the number of
            elements in the output, ``"sum"``: the output will be summed. Default: ``"mean"``.
    """

    @dataclass
    class _AcceptedKeys:
        """Maintains default values for all configurable tensordict keys.

        This class defines which tensordict keys can be set using '.set_keys(key_name=key_value)' and their
        default values

        Attributes:
            state_action_value (NestedKey): The input tensordict key where the state action value is expected.
                Defaults to ``"state_action_value"``.
            action (NestedKey): The input tensordict key where the action is expected.
                Defaults to ``"action"``.
            priority (NestedKey): The input tensordict key where the target priority is written to.
                Defaults to ``"td_error"``.
            reward (NestedKey): The input tensordict key where the reward is expected.
                Defaults to ``"reward"``.
            done (NestedKey): The input tensordict key where the flag if a trajectory is done is expected.
                Defaults to ``"done"``.
            terminated (NestedKey): The input tensordict key where the flag if a trajectory is done is expected.
                Defaults to ``"terminated"``.
            steps_to_next_obs (NestedKey): The input tensordict key where the steps_to_next_obs is exptected.
                Defaults to ``"steps_to_next_obs"``.
        """

        action_value: NestedKey = "action_value"
        action: NestedKey = "action"
        priority: NestedKey = "td_error"
        reward: NestedKey = "reward"
        done: NestedKey = "done"
        terminated: NestedKey = "terminated"
        steps_to_next_obs: NestedKey = "steps_to_next_obs"

    default_keys = _AcceptedKeys()
    default_value_estimator = ValueEstimators.TD0

    def __init__(
        self,
        value_network: Union[DistributionalQValueActor, nn.Module],
        *,
        gamma: float,
        delay_value: bool = None,
        priority_key: str = None,
<<<<<<< HEAD
        return_tensorclass: bool = False,
=======
        reduction: str = None,
>>>>>>> aebc6a29
    ):
        if delay_value is None:
            warnings.warn(
                f"You did not provide a delay_value argument for {type(self)}. "
                "Currently (v0.3) the default for delay_value is `False` but as of "
                "v0.4 it will be `True`. Make sure to adapt your code depending "
                "on your preferred configuration. "
                "To remove this warning, indicate the value of delay_value in your "
                "script."
            )
            delay_value = False
        if reduction is None:
            reduction = "mean"
        super().__init__()
        self._set_deprecated_ctor_keys(priority=priority_key)
        self.register_buffer("gamma", torch.tensor(gamma))
        self.delay_value = delay_value

        value_network = ensure_tensordict_compatible(
            module=value_network, wrapper_type=DistributionalQValueActor
        )

        self.convert_to_functional(
            value_network,
            "value_network",
            create_target_params=self.delay_value,
        )
        self.action_space = self.value_network.action_space
<<<<<<< HEAD
        self.return_tensorclass = return_tensorclass
=======
        self.reduction = reduction
>>>>>>> aebc6a29

    def _forward_value_estimator_keys(self, **kwargs) -> None:
        pass

    @staticmethod
    def _log_ps_a_default(action, action_log_softmax, batch_size, atoms):
        action_expand = action.unsqueeze(-2).expand_as(action_log_softmax)
        log_ps_a = action_log_softmax.masked_select(action_expand.to(torch.bool))
        log_ps_a = log_ps_a.view(batch_size, atoms)  # log p(s_t, a_t; θonline)
        return log_ps_a

    @staticmethod
    def _log_ps_a_categorical(action, action_log_softmax):
        # Reshaping action of shape `[*batch_sizes, 1]` to `[*batch_sizes, atoms, 1]` for gather.
        if action.shape[-1] != 1:
            action = action.unsqueeze(-1)
        action = action.unsqueeze(-2)
        new_shape = [-1] * len(action.shape)
        new_shape[-2] = action_log_softmax.shape[-2]  # calculating atoms
        action = action.expand(new_shape)
        return torch.gather(action_log_softmax, -1, index=action).squeeze(-1)

    def forward(self, input_tensordict: TensorDictBase) -> DQNLosses:
        # from https://github.com/Kaixhin/Rainbow/blob/9ff5567ad1234ae0ed30d8471e8f13ae07119395/agent.py
        tensordict = TensorDict(
            source=input_tensordict, batch_size=input_tensordict.batch_size
        )

        if tensordict.batch_dims != 1:
            raise RuntimeError(
                f"{self.__class__.__name___} expects a 1-dimensional "
                "tensordict as input"
            )
        batch_size = tensordict.batch_size[0]
        support = self.value_network_params["support"]
        atoms = support.numel()
        Vmin = support.min().item()
        Vmax = support.max().item()
        delta_z = (Vmax - Vmin) / (atoms - 1)

        action = tensordict.get(self.tensor_keys.action)
        reward = tensordict.get(("next", self.tensor_keys.reward))
        done = tensordict.get(("next", self.tensor_keys.done))
        terminated = tensordict.get(("next", self.tensor_keys.terminated), default=done)

        steps_to_next_obs = tensordict.get(self.tensor_keys.steps_to_next_obs, 1)
        discount = self.gamma**steps_to_next_obs

        # Calculate current state probabilities (online network noise already
        # sampled)
        td_clone = tensordict.clone()
        with self.value_network_params.to_module(self.value_network):
            self.value_network(
                td_clone,
            )  # Log probabilities log p(s_t, ·; θonline)
        action_log_softmax = td_clone.get(self.tensor_keys.action_value)

        if self.action_space == "categorical":
            log_ps_a = self._log_ps_a_categorical(action, action_log_softmax)
        else:
            log_ps_a = self._log_ps_a_default(
                action, action_log_softmax, batch_size, atoms
            )

        with torch.no_grad(), self.value_network_params.to_module(self.value_network):
            # Calculate nth next state probabilities
            next_td = step_mdp(tensordict)
            self.value_network(next_td)  # Probabilities p(s_t+n, ·; θonline)

            next_td_action = next_td.get(self.tensor_keys.action)
            if self.action_space == "categorical":
                argmax_indices_ns = next_td_action.squeeze(-1)
            else:
                argmax_indices_ns = next_td_action.argmax(-1)  # one-hot encoding
            with self.target_value_network_params.to_module(self.value_network):
                self.value_network(next_td)  # Probabilities p(s_t+n, ·; θtarget)
            pns = next_td.get(self.tensor_keys.action_value).exp()
            # Double-Q probabilities
            # p(s_t+n, argmax_a[(z, p(s_t+n, a; θonline))]; θtarget)
            pns_a = pns[range(batch_size), :, argmax_indices_ns]

            # Compute Tz (Bellman operator T applied to z)
            # Tz = R^n + (γ^n)z (accounting for terminal states)
            if isinstance(discount, torch.Tensor):
                discount = discount.to("cpu")
            # done = done.to("cpu")
            terminated = terminated.to("cpu")
            reward = reward.to("cpu")
            support = support.to("cpu")
            pns_a = pns_a.to("cpu")

            Tz = reward + (1 - terminated.to(reward.dtype)) * discount * support
            if Tz.shape != torch.Size([batch_size, atoms]):
                raise RuntimeError(
                    "Tz shape must be torch.Size([batch_size, atoms]), "
                    f"got Tz.shape={Tz.shape} and batch_size={batch_size}, "
                    f"atoms={atoms}"
                )
            # Clamp between supported values
            Tz = Tz.clamp_(min=Vmin, max=Vmax)
            if not torch.isfinite(Tz).all():
                raise RuntimeError("Tz has some non-finite elements")
            # Compute L2 projection of Tz onto fixed support z
            b = (Tz - Vmin) / delta_z  # b = (Tz - Vmin) / Δz
            low, up = b.floor().to(torch.int64), b.ceil().to(torch.int64)
            # Fix disappearing probability mass when l = b = u (b is int)
            low[(up > 0) & (low == up)] -= 1
            up[(low < (atoms - 1)) & (low == up)] += 1

            # Distribute probability of Tz
            m = torch.zeros(batch_size, atoms)
            offset = torch.linspace(
                0,
                ((batch_size - 1) * atoms),
                batch_size,
                dtype=torch.int64,
                # device=device,
            )
            offset = offset.unsqueeze(1).expand(batch_size, atoms)
            index = (low + offset).view(-1)
            tensor = (pns_a * (up.float() - b)).view(-1)
            # m_l = m_l + p(s_t+n, a*)(u - b)
            m.view(-1).index_add_(0, index, tensor)
            index = (up + offset).view(-1)
            tensor = (pns_a * (b - low.float())).view(-1)
            # m_u = m_u + p(s_t+n, a*)(b - l)
            m.view(-1).index_add_(0, index, tensor)

        # Cross-entropy loss (minimises DKL(m||p(s_t, a_t)))
        loss = -torch.sum(m.to(input_tensordict.device) * log_ps_a, 1)
        input_tensordict.set(
            self.tensor_keys.priority,
            loss.detach().unsqueeze(1).to(input_tensordict.device),
            inplace=True,
        )
<<<<<<< HEAD
        loss_td = TensorDict({"loss_objective": loss.mean()}, [])
        if self.return_tensorclass:
            return DQNLosses._from_tensordict(loss_td)
        return loss_td
=======
        loss = _reduce(loss, reduction=self.reduction)
        td_out = TensorDict({"loss": loss}, [])
        return td_out
>>>>>>> aebc6a29

    def make_value_estimator(self, value_type: ValueEstimators = None, **hyperparams):
        if value_type is None:
            value_type = self.default_value_estimator
        self.value_type = value_type
        if value_type is ValueEstimators.TD1:
            raise NotImplementedError(
                f"value type {value_type} is not implemented for {self.__class__.__name__}."
            )
        elif value_type is ValueEstimators.TD0:
            # see forward call
            pass
        elif value_type is ValueEstimators.GAE:
            raise NotImplementedError(
                f"value type {value_type} is not implemented for {self.__class__.__name__}."
            )
        elif value_type is ValueEstimators.TDLambda:
            raise NotImplementedError(
                f"value type {value_type} is not implemented for {self.__class__.__name__}."
            )
        else:
            raise NotImplementedError(f"Unknown value type {value_type}")

    def _default_value_estimator(self):
        self.make_value_estimator(ValueEstimators.TD0)<|MERGE_RESOLUTION|>--- conflicted
+++ resolved
@@ -210,11 +210,8 @@
         gamma: float = None,
         action_space: Union[str, TensorSpec] = None,
         priority_key: str = None,
-<<<<<<< HEAD
         return_tensorclass: bool = False,
-=======
         reduction: str = None,
->>>>>>> aebc6a29
     ) -> None:
         if delay_value is None:
             warnings.warn(
@@ -271,12 +268,7 @@
             )
             action_space = "one-hot"
         self.action_space = _find_action_space(action_space)
-<<<<<<< HEAD
-        self.return_tensorclass = return_tensorclass
-
-=======
-        self.reduction = reduction
->>>>>>> aebc6a29
+
         if gamma is not None:
             raise TypeError(_GAMMA_LMBDA_DEPREC_ERROR)
 
@@ -413,15 +405,7 @@
             inplace=True,
         )
         loss = distance_loss(pred_val_index, target_value, self.loss_function)
-<<<<<<< HEAD
-        td_out = TensorDict({"loss_objective": loss.mean()}, [])
-        if self.return_tensorclass:
-            return DQNLosses._from_tensordict(td_out)
-=======
-        loss = _reduce(loss, reduction=self.reduction)
-        td_out = TensorDict({"loss": loss}, [])
->>>>>>> aebc6a29
-        return td_out
+        return TensorDict({"loss": loss.mean()}, [])
 
 
 class DistributionalDQNLoss(LossModule):
@@ -498,11 +482,6 @@
         gamma: float,
         delay_value: bool = None,
         priority_key: str = None,
-<<<<<<< HEAD
-        return_tensorclass: bool = False,
-=======
-        reduction: str = None,
->>>>>>> aebc6a29
     ):
         if delay_value is None:
             warnings.warn(
@@ -531,11 +510,6 @@
             create_target_params=self.delay_value,
         )
         self.action_space = self.value_network.action_space
-<<<<<<< HEAD
-        self.return_tensorclass = return_tensorclass
-=======
-        self.reduction = reduction
->>>>>>> aebc6a29
 
     def _forward_value_estimator_keys(self, **kwargs) -> None:
         pass
@@ -671,16 +645,8 @@
             loss.detach().unsqueeze(1).to(input_tensordict.device),
             inplace=True,
         )
-<<<<<<< HEAD
-        loss_td = TensorDict({"loss_objective": loss.mean()}, [])
-        if self.return_tensorclass:
-            return DQNLosses._from_tensordict(loss_td)
+        loss_td = TensorDict({"loss": loss.mean()}, [])
         return loss_td
-=======
-        loss = _reduce(loss, reduction=self.reduction)
-        td_out = TensorDict({"loss": loss}, [])
-        return td_out
->>>>>>> aebc6a29
 
     def make_value_estimator(self, value_type: ValueEstimators = None, **hyperparams):
         if value_type is None:
