--- conflicted
+++ resolved
@@ -297,11 +297,7 @@
 
     @property
     def actor(self):
-<<<<<<< HEAD
-        torchrl_logger.warning(
-=======
         warnings.warn(
->>>>>>> deb8b2e4
             f"{self.__class__.__name__}.actor is deprecated, use {self.__class__.__name__}.actor_network instead. This "
             "link will be removed in v0.4.",
             category=DeprecationWarning,
@@ -310,11 +306,7 @@
 
     @property
     def critic(self):
-<<<<<<< HEAD
-        torchrl_logger.warning(
-=======
         warnings.warn(
->>>>>>> deb8b2e4
             f"{self.__class__.__name__}.critic is deprecated, use {self.__class__.__name__}.critic_network instead. This "
             "link will be removed in v0.4.",
             category=DeprecationWarning,
@@ -323,11 +315,7 @@
 
     @property
     def actor_params(self):
-<<<<<<< HEAD
-        torchrl_logger.warning(
-=======
         warnings.warning(
->>>>>>> deb8b2e4
             f"{self.__class__.__name__}.actor_params is deprecated, use {self.__class__.__name__}.actor_network_params instead. This "
             "link will be removed in v0.4.",
             category=DeprecationWarning,
@@ -336,11 +324,7 @@
 
     @property
     def critic_params(self):
-<<<<<<< HEAD
-        torchrl_logger.warning(
-=======
         warnings.warn(
->>>>>>> deb8b2e4
             f"{self.__class__.__name__}.critic_params is deprecated, use {self.__class__.__name__}.critic_network_params instead. This "
             "link will be removed in v0.4.",
             category=DeprecationWarning,
@@ -349,11 +333,7 @@
 
     @property
     def target_critic_params(self):
-<<<<<<< HEAD
-        torchrl_logger.warning(
-=======
         warnings.warn(
->>>>>>> deb8b2e4
             f"{self.__class__.__name__}.target_critic_params is deprecated, use {self.__class__.__name__}.target_critic_network_params instead. This "
             "link will be removed in v0.4.",
             category=DeprecationWarning,
