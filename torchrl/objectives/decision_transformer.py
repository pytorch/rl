--- conflicted
+++ resolved
@@ -70,12 +70,8 @@
         # the "action" output from the model
         action_pred: NestedKey = "action"
 
-<<<<<<< HEAD
+    tensor_keys: _AcceptedKeys
     default_keys = _AcceptedKeys
-=======
-    tensor_keys: _AcceptedKeys
-    default_keys = _AcceptedKeys()
->>>>>>> 47a2de29
 
     actor_network: TensorDictModule
     actor_network_params: TensorDictParams
@@ -285,12 +281,8 @@
         # the "action" output from the model
         action_pred: NestedKey = "action"
 
-<<<<<<< HEAD
+    tensor_keys: _AcceptedKeys
     default_keys = _AcceptedKeys
-=======
-    tensor_keys: _AcceptedKeys
-    default_keys = _AcceptedKeys()
->>>>>>> 47a2de29
 
     actor_network: TensorDictModule
     actor_network_params: TensorDictParams
