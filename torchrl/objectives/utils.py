# Copyright (c) Meta Platforms, Inc. and affiliates.
#
# This source code is licensed under the MIT license found in the
# LICENSE file in the root directory of this source tree.

import functools
from enum import Enum
from typing import Iterable, Optional, Union

import torch
from tensordict.nn import TensorDictModule
from tensordict.tensordict import TensorDict, TensorDictBase
from torch import nn, Tensor
from torch.nn import functional as F

from torchrl.envs.utils import step_mdp

_GAMMA_LMBDA_DEPREC_WARNING = (
    "Passing gamma / lambda parameters through the loss constructor "
    "is deprecated and will be removed soon. To customize your value function, "
<<<<<<< HEAD
    "run `loss_module.make_value_estimator(ValueFunctions.<value_fun>, gamma=val)`."
=======
    "run `loss_module.make_value_estimator(ValueEstimators.<value_fun>, gamma=val)`."
>>>>>>> 03616918
)


class ValueEstimators(Enum):
    """Value function enumerator for custom-built estimators.

    Allows for a flexible usage of various value functions when the loss module
    allows it.

    Examples:
        >>> dqn_loss = DQNLoss(actor)
        >>> dqn_loss.make_value_estimator(ValueEstimators.TD0, gamma=0.9)

    """

    TD0 = "Bootstrapped TD (1-step return)"
    TD1 = "TD(1) (infinity-step return)"
    TDLambda = "TD(lambda)"
    GAE = "Generalized advantage estimate"


def default_value_kwargs(value_type: ValueEstimators):
    """Default value function keyword argument generator.

    Args:
        value_type (Enum.value): the value function type, from the
<<<<<<< HEAD
        :class:`torchrl.objectives.utils.ValueFunctions` class.
=======
        :class:`~torchrl.objectives.utils.ValueEstimators` class.
>>>>>>> 03616918

    Examples:
        >>> kwargs = default_value_kwargs(ValueEstimators.TDLambda)
        {"gamma": 0.99, "lmbda": 0.95}

    """
    if value_type == ValueEstimators.TD1:
        return {"gamma": 0.99, "differentiable": True}
    elif value_type == ValueEstimators.TD0:
        return {"gamma": 0.99, "differentiable": True}
    elif value_type == ValueEstimators.GAE:
        return {"gamma": 0.99, "lmbda": 0.95, "differentiable": True}
    elif value_type == ValueEstimators.TDLambda:
        return {"gamma": 0.99, "lmbda": 0.95, "differentiable": True}
    else:
        raise NotImplementedError(f"Unknown value type {value_type}.")


class _context_manager:
    def __init__(self, value=True):
        self.value = value
        self.prev = []

    def __call__(self, func):
        @functools.wraps(func)
        def decorate_context(*args, **kwargs):
            with self:
                return func(*args, **kwargs)

        return decorate_context


def distance_loss(
    v1: torch.Tensor,
    v2: torch.Tensor,
    loss_function: str,
    strict_shape: bool = True,
) -> torch.Tensor:
    """Computes a distance loss between two tensors.

    Args:
        v1 (Tensor): a tensor with a shape compatible with v2
        v2 (Tensor): a tensor with a shape compatible with v1
        loss_function (str): One of "l2", "l1" or "smooth_l1" representing which loss function is to be used.
        strict_shape (bool): if False, v1 and v2 are allowed to have a different shape.
            Default is :obj:`True`.

    Returns:
         A tensor of the shape v1.view_as(v2) or v2.view_as(v1) with values equal to the distance loss between the
        two.

    """
    if v1.shape != v2.shape and strict_shape:
        raise RuntimeError(
            f"The input tensors have shapes {v1.shape} and {v2.shape} which are incompatible."
        )

    if loss_function == "l2":
        value_loss = F.mse_loss(
            v1,
            v2,
            reduction="none",
        )

    elif loss_function == "l1":
        value_loss = F.l1_loss(
            v1,
            v2,
            reduction="none",
        )

    elif loss_function == "smooth_l1":
        value_loss = F.smooth_l1_loss(
            v1,
            v2,
            reduction="none",
        )
    else:
        raise NotImplementedError(f"Unknown loss {loss_function}")
    return value_loss


class TargetNetUpdater:
    """An abstract class for target network update in Double DQN/DDPG.

    Args:
        loss_module (DQNLoss or DDPGLoss): loss module where the target network should be updated.

    """

    def __init__(
        self,
        loss_module: Union["DQNLoss", "DDPGLoss", "SACLoss", "TD3Loss"],  # noqa: F821
    ):

        _target_names = []
        # for properties
        for name in loss_module.__class__.__dict__:
            if (
                name.startswith("target_")
                and (name.endswith("params") or name.endswith("buffers"))
                and (getattr(loss_module, name) is not None)
            ):
                _target_names.append(name)

        # for regular lists: raise an exception
        for name in loss_module.__dict__:
            if (
                name.startswith("target_")
                and (name.endswith("params") or name.endswith("buffers"))
                and (getattr(loss_module, name) is not None)
            ):
                raise RuntimeError(
                    "Your module seems to have a target tensor list contained "
                    "in a non-dynamic structure (such as a list). If the "
                    "module is cast onto a device, the reference to these "
                    "tensors will be lost."
                )

        if len(_target_names) == 0:
            raise RuntimeError(
                "Did not find any target parameters or buffers in the loss module."
            )

        _source_names = ["".join(name.split("target_")) for name in _target_names]

        for _source in _source_names:
            try:
                getattr(loss_module, _source)
            except AttributeError:
                raise RuntimeError(
                    f"Incongruent target and source parameter lists: "
                    f"{_source} is not an attribute of the loss_module"
                )

        self._target_names = _target_names
        self._source_names = _source_names
        self.loss_module = loss_module
        self.initialized = False

    @property
    def _targets(self):
        return TensorDict(
            {name: getattr(self.loss_module, name) for name in self._target_names},
            [],
        )

    @property
    def _sources(self):
        return TensorDict(
            {name: getattr(self.loss_module, name) for name in self._source_names},
            [],
        )

    def init_(self) -> None:
        for key, source in self._sources.items(True, True):
            if not isinstance(key, tuple):
                key = (key,)
            key = ("target_" + key[0], *key[1:])
            target = self._targets[key]
            # for p_source, p_target in zip(source, target):
            if target.requires_grad:
                raise RuntimeError("the target parameter is part of a graph.")
            target.data.copy_(source.data)
        self.initialized = True

    def step(self) -> None:
        if not self.initialized:
            raise Exception(
                f"{self.__class__.__name__} must be "
                f"initialized (`{self.__class__.__name__}.init_()`) before calling step()"
            )
        for key, source in self._sources.items(True, True):
            if not isinstance(key, tuple):
                key = (key,)
            key = ("target_" + key[0], *key[1:])
            target = self._targets[key]
            if target.requires_grad:
                raise RuntimeError("the target parameter is part of a graph.")
            if target.is_leaf:
                self._step(source, target)
            else:
                target.copy_(source)

    def _step(self, p_source: Tensor, p_target: Tensor) -> None:
        raise NotImplementedError

    def __repr__(self) -> str:
        string = (
            f"{self.__class__.__name__}(sources={self._sources}, targets="
            f"{self._targets})"
        )
        return string


class SoftUpdate(TargetNetUpdater):
    r"""A soft-update class for target network update in Double DQN/DDPG.

    This was proposed in "CONTINUOUS CONTROL WITH DEEP REINFORCEMENT LEARNING", https://arxiv.org/pdf/1509.02971.pdf

    Args:
        loss_module (DQNLoss or DDPGLoss): loss module where the target network should be updated.
        eps (scalar): epsilon in the update equation:
            .. math::

                \theta_t = \theta_{t-1} * \epsilon + \theta_t * (1-\epsilon)

            Defaults to 0.999
    """

    def __init__(
        self,
        loss_module: Union[
            "DQNLoss",  # noqa: F821
            "DDPGLoss",  # noqa: F821
            "SACLoss",  # noqa: F821
            "REDQLoss",  # noqa: F821
            "TD3Loss",  # noqa: F821
        ],
        eps: float = 0.999,
    ):
        if not (eps <= 1.0 and eps >= 0.0):
            raise ValueError(
                f"Got eps = {eps} when it was supposed to be between 0 and 1."
            )
        super(SoftUpdate, self).__init__(loss_module)
        self.eps = eps

    def _step(self, p_source: Tensor, p_target: Tensor) -> None:
        p_target.data.copy_(p_target.data * self.eps + p_source.data * (1 - self.eps))


class HardUpdate(TargetNetUpdater):
    """A hard-update class for target network update in Double DQN/DDPG (by contrast with soft updates).

    This was proposed in the original Double DQN paper: "Deep Reinforcement Learning with Double Q-learning",
    https://arxiv.org/abs/1509.06461.

    Args:
        loss_module (DQNLoss or DDPGLoss): loss module where the target network should be updated.
        value_network_update_interval (scalar): how often the target network should be updated.
            default: 1000
    """

    def __init__(
        self,
        loss_module: Union["DQNLoss", "DDPGLoss", "SACLoss", "TD3Loss"],  # noqa: F821
        value_network_update_interval: float = 1000,
    ):
        super(HardUpdate, self).__init__(loss_module)
        self.value_network_update_interval = value_network_update_interval
        self.counter = 0

    def _step(self, p_source: Tensor, p_target: Tensor) -> None:
        if self.counter == self.value_network_update_interval:
            p_target.data.copy_(p_source.data)

    def step(self) -> None:
        super().step()
        if self.counter == self.value_network_update_interval:
            self.counter = 0
        else:
            self.counter += 1


class hold_out_net(_context_manager):
    """Context manager to hold a network out of a computational graph."""

    def __init__(self, network: nn.Module) -> None:
        self.network = network
        try:
            self.p_example = next(network.parameters())
        except (AttributeError, StopIteration):
            self.p_example = torch.tensor([])
        self._prev_state = []

    def __enter__(self) -> None:
        self._prev_state.append(self.p_example.requires_grad)
        self.network.requires_grad_(False)

    def __exit__(self, exc_type, exc_val, exc_tb) -> None:
        self.network.requires_grad_(self._prev_state.pop())


class hold_out_params(_context_manager):
    """Context manager to hold a list of parameters out of a computational graph."""

    def __init__(self, params: Iterable[Tensor]) -> None:
        if isinstance(params, TensorDictBase):
            self.params = params.detach()
        else:
            self.params = tuple(p.detach() for p in params)

    def __enter__(self) -> None:
        return self.params

    def __exit__(self, exc_type, exc_val, exc_tb) -> None:
        pass


@torch.no_grad()
def next_state_value(
    tensordict: TensorDictBase,
    operator: Optional[TensorDictModule] = None,
    next_val_key: str = "state_action_value",
    gamma: float = 0.99,
    pred_next_val: Optional[Tensor] = None,
    **kwargs,
) -> torch.Tensor:
    """Computes the next state value (without gradient) to compute a target value.

    The target value is ususally used to compute a distance loss (e.g. MSE):
        L = Sum[ (q_value - target_value)^2 ]
    The target value is computed as
        r + gamma ** n_steps_to_next * value_next_state
    If the reward is the immediate reward, n_steps_to_next=1. If N-steps rewards are used, n_steps_to_next is gathered
    from the input tensordict.

    Args:
        tensordict (TensorDictBase): Tensordict containing a reward and done key (and a n_steps_to_next key for n-steps
            rewards).
        operator (ProbabilisticTDModule, optional): the value function operator. Should write a 'next_val_key'
            key-value in the input tensordict when called. It does not need to be provided if pred_next_val is given.
        next_val_key (str, optional): key where the next value will be written.
            Default: 'state_action_value'
        gamma (float, optional): return discount rate.
            default: 0.99
        pred_next_val (Tensor, optional): the next state value can be provided if it is not computed with the operator.

    Returns:
        a Tensor of the size of the input tensordict containing the predicted value state.

    """
    if "steps_to_next_obs" in tensordict.keys():
        steps_to_next_obs = tensordict.get("steps_to_next_obs").squeeze(-1)
    else:
        steps_to_next_obs = 1

    rewards = tensordict.get(("next", "reward")).squeeze(-1)
    done = tensordict.get(("next", "done")).squeeze(-1)
    if done.all() or gamma == 0:
        return rewards

    if pred_next_val is None:
        next_td = step_mdp(tensordict)  # next_observation -> observation
        next_td = next_td.select(*operator.in_keys)
        operator(next_td, **kwargs)
        pred_next_val_detach = next_td.get(next_val_key).squeeze(-1)
    else:
        pred_next_val_detach = pred_next_val.squeeze(-1)
    done = done.to(torch.float)
    target_value = (1 - done) * pred_next_val_detach
    rewards = rewards.to(torch.float)
    target_value = rewards + (gamma**steps_to_next_obs) * target_value
    return target_value<|MERGE_RESOLUTION|>--- conflicted
+++ resolved
@@ -18,11 +18,7 @@
 _GAMMA_LMBDA_DEPREC_WARNING = (
     "Passing gamma / lambda parameters through the loss constructor "
     "is deprecated and will be removed soon. To customize your value function, "
-<<<<<<< HEAD
-    "run `loss_module.make_value_estimator(ValueFunctions.<value_fun>, gamma=val)`."
-=======
     "run `loss_module.make_value_estimator(ValueEstimators.<value_fun>, gamma=val)`."
->>>>>>> 03616918
 )
 
 
@@ -49,11 +45,7 @@
 
     Args:
         value_type (Enum.value): the value function type, from the
-<<<<<<< HEAD
-        :class:`torchrl.objectives.utils.ValueFunctions` class.
-=======
         :class:`~torchrl.objectives.utils.ValueEstimators` class.
->>>>>>> 03616918
 
     Examples:
         >>> kwargs = default_value_kwargs(ValueEstimators.TDLambda)
