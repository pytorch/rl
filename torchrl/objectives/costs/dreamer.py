# Copyright (c) Meta Platforms, Inc. and affiliates.
#
# This source code is licensed under the MIT license found in the
# LICENSE file in the root directory of this source tree.
from typing import Optional, Tuple

import torch

from torchrl.data import TensorDict
from torchrl.envs.model_based.dreamer import DreamerEnv
from torchrl.envs.utils import set_exploration_mode
from torchrl.envs.utils import step_mdp
from torchrl.modules import TensorDictModule
from torchrl.objectives.costs.common import LossModule
from torchrl.objectives.costs.utils import hold_out_net, distance_loss
from torchrl.objectives.returns.functional import vec_td_lambda_return_estimate

__all__ = ["DreamerModelLoss", "DreamerActorLoss", "DreamerValueLoss"]


class DreamerModelLoss(LossModule):
    """Dreamer Model Loss

    Computes the loss of the dreamer world model. The loss is composed of the kl divergence between the prior and posterior of the RSSM,
    the reconstruction loss over the reconstructed observation and the reward loss over the predicted reward.

    Reference: https://arxiv.org/abs/1912.01603.

    Args:
        world_model (TensorDictModule): the world model.
        lambda_kl (float, optional): the weight of the kl divergence loss. Default: 1.0.
        lambda_reco (float, optional): the weight of the reconstruction loss. Default: 1.0.
        lambda_reward (float, optional): the weight of the reward loss. Default: 1.0.
        reco_loss (str, optional): the reconstruction loss. Default: "l2".
        reward_loss (str, optional): the reward loss. Default: "l2".
        free_nats (int, optional): the free nats. Default: 3.
        delayed_clamp (bool, optional): if True, the KL clamping occurs after
            averaging. If False (default), the kl divergence is clamped to the
            free nats value first and then averaged.
        global_average (bool, optional): if True, the losses will be averaged
            over all dimensions. Otherwise, a sum will be performed over all
            non-batch/time dimensions and an average over batch and time.
            Default: False.
    """

    def __init__(
        self,
        world_model: TensorDictModule,
        lambda_kl: float = 1.0,
        lambda_reco: float = 1.0,
        lambda_reward: float = 1.0,
        reco_loss: Optional[str] = None,
        reward_loss: Optional[str] = None,
        free_nats: int = 3,
        observation_keys: list = ["pixels"],
        delayed_clamp: bool = False,
        global_average: bool = False,
    ):
        super().__init__()
        self.world_model = world_model
        self.reco_loss = reco_loss if reco_loss is not None else "l2"
        self.reward_loss = reward_loss if reward_loss is not None else "l2"
        self.lambda_kl = lambda_kl
        self.lambda_reco = lambda_reco
        self.lambda_reward = lambda_reward
        self.free_nats = free_nats
        self.observation_keys = observation_keys
        self.delayed_clamp = delayed_clamp
        self.global_average = global_average

    def forward(self, tensordict: TensorDict) -> torch.Tensor:
        tensordict = tensordict.clone(recurse=False)
        tensordict.rename_key("reward", "true_reward")
        tensordict = self.world_model(tensordict)
        # compute model loss
        kl_loss = self.kl_loss(
            tensordict.get("next_prior_mean"),
            tensordict.get("next_prior_std"),
            tensordict.get("next_posterior_mean"),
            tensordict.get("next_posterior_std"),
        )
<<<<<<< HEAD
        reco_loss = 0
        for key in self.observation_keys:
            if key == "pixels":
                reco_loss += (
                    distance_loss(
                        tensordict.get("next_pixels"),
                        tensordict.get("next_reco_pixels"),
                        self.reco_loss,
                    )
                    .sum((-1, -2, -3))
                    .mean()
                )
            else:
                reco_loss += (
                    distance_loss(
                        tensordict.get(key),
                        tensordict.get("next_reco_" + key),
                        self.reco_loss,
                    )
                    .sum((-1))
                    .mean()
                )
        reward_loss = (
            distance_loss(
=======
        reco_loss = distance_loss(
                tensordict.get("next_pixels"),
                tensordict.get("next_reco_pixels"),
                self.reco_loss,
            )
        if not self.global_average:
            reco_loss = reco_loss.sum((-3, -2, -1))
        reco_loss = reco_loss.mean()

        reward_loss = distance_loss(
>>>>>>> 53aaf7c9
                tensordict.get("true_reward"),
                tensordict.get("reward"),
                self.reward_loss,
            )
        if not self.global_average:
            reward_loss = reward_loss.squeeze(-1)
        reward_loss = reward_loss.mean()
        return (
            TensorDict(
                {
                    "loss_model_kl": self.lambda_kl * kl_loss,
                    "loss_model_reco": self.lambda_reco * reco_loss,
                    "loss_model_reward": self.lambda_reward * reward_loss,
                },
                [],
            ),
            tensordict.detach(),
        )

    def kl_loss(
        self,
        prior_mean: torch.Tensor,
        prior_std: torch.Tensor,
        posterior_mean: torch.Tensor,
        posterior_std: torch.Tensor,
    ) -> torch.Tensor:
        kl = (
            torch.log(prior_std / posterior_std)
            + (posterior_std ** 2 + (prior_mean - posterior_mean) ** 2)
            / (2 * prior_std ** 2)
            - 0.5
        )
        if not self.global_average:
            kl = kl.sum(-1)
        if self.delayed_clamp:
            kl = kl.mean().clamp_min(self.free_nats)
        else:
            kl = kl.clamp_min(self.free_nats).mean()
        return kl


class DreamerActorLoss(LossModule):
    """Dreamer Actor Loss

    Computes the loss of the dreamer actor. The actor loss is computed as the negative average lambda return.

    Reference: https://arxiv.org/abs/1912.01603.

    Args:
        actor_model (TensorDictModule): the actor model.
        value_model (TensorDictModule): the value model.
        model_based_env (DreamerEnv): the model based environment.
        imagination_horizon (int, optional): The number of steps to unroll the
            model. Default: 15.
        gamma (float, optional): the gamma discount factor. Default: 0.99.
        lmbda (float, optional): the lambda discount factor factor. Default: 0.95.
        discount_loss (bool, optional): if True, the loss is discounted with a
            gamma discount factor. Default: False.
    """

    def __init__(
        self,
        actor_model: TensorDictModule,
        value_model: TensorDictModule,
        model_based_env: DreamerEnv,
        imagination_horizon: int = 15,
        gamma: int = 0.99,
        lmbda: int = 0.95,
        discount_loss: bool = False,  # for consistency with paper
    ):
        super().__init__()
        self.actor_model = actor_model
        self.value_model = value_model
        self.model_based_env = model_based_env
        self.imagination_horizon = imagination_horizon
        self.gamma = gamma
        self.lmbda = lmbda
        self.discount_loss = discount_loss

    def forward(self, tensordict: TensorDict) -> Tuple[TensorDict, TensorDict]:
        with torch.no_grad():
            tensordict = tensordict.select("state", "belief")
            tensordict = tensordict.reshape(-1)

        with hold_out_net(self.model_based_env), set_exploration_mode("random"):
            fake_data = self.model_based_env.rollout(
                max_steps=self.imagination_horizon,
                policy=self.actor_model,
                auto_reset=False,
                tensordict=tensordict,
            )

            next_tensordict = step_mdp(
                fake_data,
                keep_other=True,
            )
            with hold_out_net(self.value_model):
                next_tensordict = self.value_model(next_tensordict)

        reward = fake_data.get("reward")
        next_value = next_tensordict.get("state_value")
        lambda_target = self.lambda_target(reward, next_value)
        fake_data.set("lambda_target", lambda_target)

        if self.discount_loss:
            discount = self.gamma * torch.ones_like(
                lambda_target, device=tensordict.device
            )
            discount[..., 0, :] = 1
            discount = discount.cumprod(dim=-2)
            actor_loss = -(lambda_target * discount).sum((-2, -1)).mean()
        else:
            actor_loss = -lambda_target.sum((-2, -1)).mean()
        loss_tensordict = TensorDict({"loss_actor": actor_loss}, [])
        return loss_tensordict, fake_data.detach()

    def lambda_target(self, reward: torch.Tensor, value: torch.Tensor) -> torch.Tensor:
        done = torch.zeros(reward.shape, dtype=torch.bool, device=reward.device)
        return vec_td_lambda_return_estimate(
            self.gamma, self.lmbda, value, reward, done
        )


class DreamerValueLoss(LossModule):
    """Dreamer Value Loss

    Computes the loss of the dreamer value model. The value loss is computed between the predicted value and the lambda target.

    Reference: https://arxiv.org/abs/1912.01603.

    Args:
        value_model (TensorDictModule): the value model.
        value_loss (str, optional): the loss to use for the value loss. Default: "l2".
        gamma (float, optional): the gamma discount factor. Default: 0.99.
        discount_loss (bool, optional): if True, the loss is discounted with a
            gamma discount factor. Default: False.
    """

    def __init__(
        self,
        value_model: TensorDictModule,
        value_loss: Optional[str] = None,
        gamma: int = 0.99,
        discount_loss: bool = False,  # for consistency with paper
    ):
        super().__init__()
        self.value_model = value_model
        self.value_loss = value_loss if value_loss is not None else "l2"
        self.gamma = gamma
        self.discount_loss = discount_loss

    def forward(self, fake_data) -> torch.Tensor:
        lambda_target = fake_data.get("lambda_target")
        tensordict_select = fake_data.select(*self.value_model.in_keys)
        self.value_model(tensordict_select)
        if self.discount_loss:
            discount = self.gamma * torch.ones_like(
                lambda_target, device=lambda_target.device
            )
            discount[..., 0, :] = 1
            discount = discount.cumprod(dim=-2)
            value_loss = (
                (
                    discount
                    * distance_loss(
                        tensordict_select.get("state_value"),
                        lambda_target,
                        self.value_loss,
                    )
                )
                .sum((-1, -2))
                .mean()
            )
        else:
            value_loss = (
                distance_loss(
                    tensordict_select.get("state_value"),
                    lambda_target,
                    self.value_loss,
                )
                .sum((-1, -2))
                .mean()
            )

        loss_tensordict = TensorDict({"loss_value": value_loss}, [])
        return loss_tensordict, fake_data<|MERGE_RESOLUTION|>--- conflicted
+++ resolved
@@ -79,43 +79,32 @@
             tensordict.get("next_posterior_mean"),
             tensordict.get("next_posterior_std"),
         )
-<<<<<<< HEAD
         reco_loss = 0
         for key in self.observation_keys:
             if key == "pixels":
-                reco_loss += (
+                loss = (
                     distance_loss(
                         tensordict.get("next_pixels"),
                         tensordict.get("next_reco_pixels"),
                         self.reco_loss,
                     )
-                    .sum((-1, -2, -3))
-                    .mean()
-                )
+                )
+                if not self.global_average:
+                    loss = loss.sum((-3, -2, -1))
+                reco_loss += loss.mean()
             else:
-                reco_loss += (
+                loss = (
                     distance_loss(
                         tensordict.get(key),
                         tensordict.get("next_reco_" + key),
                         self.reco_loss,
                     )
-                    .sum((-1))
-                    .mean()
-                )
-        reward_loss = (
-            distance_loss(
-=======
-        reco_loss = distance_loss(
-                tensordict.get("next_pixels"),
-                tensordict.get("next_reco_pixels"),
-                self.reco_loss,
-            )
-        if not self.global_average:
-            reco_loss = reco_loss.sum((-3, -2, -1))
-        reco_loss = reco_loss.mean()
-
+                )
+                if not self.global_average:
+                    loss = loss.sum(-1)
+                reco_loss += loss.mean()
+                
         reward_loss = distance_loss(
->>>>>>> 53aaf7c9
                 tensordict.get("true_reward"),
                 tensordict.get("reward"),
                 self.reward_loss,
