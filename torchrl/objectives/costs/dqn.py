from copy import deepcopy
<<<<<<< HEAD
from numbers import Number
=======
>>>>>>> b7b4930f
from typing import Tuple
from uuid import uuid1

import torch

from torchrl.data import TensorDict
from torchrl.envs.utils import step_tensor_dict
from torchrl.modules import (
    DistributionalQValueActor,
    ProbabilisticTDModule,
    QValueActor,
    reset_noise,
)
from .utils import distance_loss, next_state_value

__all__ = [
    "DQNLoss",
    "DoubleDQNLoss",
    "DistributionalDQNLoss",
    "DistributionalDoubleDQNLoss",
]

from ...data.tensordict.tensordict import _TensorDict

<<<<<<< HEAD
=======
from .common import _LossModule

>>>>>>> b7b4930f

class DQNLoss(_LossModule):
    """
    The DQN Loss class.
    Args:
        value_network (ProbabilisticTDModule): a Q value operator.
        gamma (scalar): a discount factor for return computation.
        loss_function (str): loss function for the value discrepancy. Can be one of "l1", "l2" or "smooth_l1".
    """

    delay_value: bool = False

    def __init__(
        self,
        value_network: QValueActor,
<<<<<<< HEAD
        gamma: Number,
        loss_function: str = "l2",
        priority_key: str = "td_error",
=======
        gamma: float,
        loss_function: str = "l2",
>>>>>>> b7b4930f
    ) -> None:

        super().__init__()
        self.convert_to_functional(
            value_network, "value_network", create_target_params=self.delay_value
        )

        self.value_network_in_keys = value_network.in_keys
        if not isinstance(value_network, QValueActor):
            raise TypeError(
                f"DQNLoss requires value_network to be of QValueActor dtype, got {type(value_network)}"
            )
        self.gamma = gamma
        self.loss_function = loss_function
        self.priority_key = priority_key

    def forward(self, input_tensor_dict: _TensorDict) -> TensorDict:
        """Computes the DQN loss given a tensordict sampled from the replay buffer.
        This function will also write a "td_error" key that can be used by prioritized replay buffers to assign
            a priority to items in the tensordict.

        Args:
            input_tensor_dict (_TensorDict): a tensordict with keys ["done", "reward", "action"] and the in_keys of
                the value network.

        Returns: a tensor containing the DQN loss.

        """

<<<<<<< HEAD
        device = self.device if self.device is not None else input_tensor_dict.device
=======
        value_network, target_value_network = self._get_networks()
        device = (
            self.device
            if self.device is not None
            else input_tensor_dict.device
        )
>>>>>>> b7b4930f
        tensor_dict = input_tensor_dict.to(device)
        if tensor_dict.device != device:
            raise RuntimeError(
                f"device {device} was expected for "
                f"{tensor_dict.__class__.__name__} but {tensor_dict.device} was found"
            )

        for k, t in tensor_dict.items():
            if t.device != device:
                raise RuntimeError(
                    f"found key value pair {k}-{t.shape} "
                    f"with device {t.device} when {device} was required"
                )

        action = tensor_dict.get("action")

        action = action.to(torch.float)
        td_copy = tensor_dict.clone()
        if td_copy.device != tensor_dict.device:
<<<<<<< HEAD
            raise RuntimeError(f"{tensor_dict} and {td_copy} have different devices")
        self.value_network(
            td_copy,
            params=self.value_network_params,
            buffers=self.value_network_buffers,
        )

        pred_val = td_copy.get("action_value")
        pred_val_index = (pred_val * action).sum(-1)

        with torch.no_grad():
            target_value = next_state_value(
                tensor_dict,
                self.value_network,
                gamma=self.gamma,
                params=self.target_value_network_params,
                buffers=self.target_value_network_buffers,
                next_val_key="chosen_action_value",
=======
            raise RuntimeError(
                f"{tensor_dict} and {td_copy} have different devices"
            )
        value_network(td_copy)
        pred_val = td_copy.get("action_value")
        pred_val_index = (pred_val * action).sum(-1)
        try:
            steps_to_next_obs = tensor_dict.get("steps_to_next_obs").squeeze(
                -1
            )
        except:
            steps_to_next_obs = 1

        with torch.no_grad():
            next_td = step_tensor_dict(tensor_dict)
            target_value_network(next_td)
            next_action = next_td.get("action")
            pred_next_val_detach = next_td.get("action_value")

            done = done.to(torch.float)
            target_value = (1 - done) * (
                pred_next_val_detach * next_action
            ).sum(-1)
            rewards = rewards.to(torch.float)
            target_value = (
                rewards + (gamma ** steps_to_next_obs) * target_value
>>>>>>> b7b4930f
            )

        input_tensor_dict.set(
            self.priority_key,
            abs(pred_val_index - target_value)
                .detach()
                .unsqueeze(-1)
                .to(input_tensor_dict.device),
            inplace=True,
        )
        loss = distance_loss(pred_val_index, target_value, self.loss_function)
        return TensorDict({"loss": loss.mean()}, [])

<<<<<<< HEAD
=======
    def _get_networks(
        self,
    ) -> Tuple[ProbabilisticTDModule, ProbabilisticTDModule]:
        value_network = self.value_network
        target_value_network = self.value_network
        return value_network, target_value_network

    @property
    def target_value_network(self) -> ProbabilisticTDModule:
        return self.value_network

>>>>>>> b7b4930f

class DoubleDQNLoss(DQNLoss):
    """
    A Double DQN loss class.
    This class duplicates the value network into a new target value network, which differs from the value networks used
    for data collection in that it has a similar weight configuration but delayed of a certain number of optimization
    steps. The target network should be updated from its original counterpart with some delay using dedicated classes
    (SoftUpdate and HardUpdate in objectives.cost.utils).
    More information on double DQN can be found in "Deep Reinforcement Learning with Double Q-learning",
    https://arxiv.org/abs/1509.06461.

    Note that the original network will be copied at initialization using the copy.deepcopy method: in some rare cases
    this may lead to unexpected behaviours (for instance if the network changes in a way that won't be reflected by its
    state_dict). Please report any such bug if encountered.

    """

<<<<<<< HEAD
    delay_value: bool = True
=======
    def __init__(self, *args, **kwargs):
        super().__init__(*args, **kwargs)
        self._target_value_network = deepcopy(self.value_network)
        self._target_value_network.requires_grad_(False)

    def _get_networks(
        self,
    ) -> Tuple[ProbabilisticTDModule, ProbabilisticTDModule]:
        value_network = self.value_network
        target_value_network = self.target_value_network
        return value_network, target_value_network

    @property
    def target_value_network(self) -> ProbabilisticTDModule:
        self._target_value_network.apply(reset_noise)
        return self._target_value_network
>>>>>>> b7b4930f


class DistributionalDQNLoss(_LossModule):
    """
    A distributional DQN loss class.
    Distributional DQN uses a value network that outputs a distribution of values over a discrete support of discounted
    returns (unlike regular DQN where the value network outputs a single point prediction of the disctounted return).

    For more details regarding Distributional DQN, refer to "A Distributional Perspective on Reinforcement Learning",
    https://arxiv.org/pdf/1707.06887.pdf

    Args:
        value_network (DistributionalQValueActor): the distributional Q value operator.
        gamma (scalar): a discount factor for return computation.
    """

    delay_value: bool = False

    def __init__(
        self,
        value_network: DistributionalQValueActor,
<<<<<<< HEAD
        gamma: Number,
        priority_key: str = "td_error",
=======
        gamma: float,
>>>>>>> b7b4930f
    ):
        super().__init__()
        self.gamma = gamma
        self.priority_key = priority_key
        if not isinstance(value_network, DistributionalQValueActor):
            raise TypeError(
                "Expected value_network to be of type DistributionalQValueActor "
                f"but got {type(value_network)}"
            )
        self.convert_to_functional(
            value_network, "value_network", create_target_params=self.delay_value
        )

    def forward(self, input_tensor_dict: _TensorDict) -> TensorDict:
        # from https://github.com/Kaixhin/Rainbow/blob/9ff5567ad1234ae0ed30d8471e8f13ae07119395/agent.py
        device = self.device
        tensor_dict = TensorDict(
            source=input_tensor_dict, batch_size=input_tensor_dict.batch_size
        ).to(device)

        if tensor_dict.batch_dims != 1:
            raise RuntimeError(
                f"{self.__class__.__name___} expects a 1-dimensional tensor_dict as input"
            )
        batch_size = tensor_dict.batch_size[0]
        support = self.value_network.support
        atoms = support.numel()
        Vmin = support.min().item()
        Vmax = support.max().item()
        delta_z = (Vmax - Vmin) / (atoms - 1)

        action = tensor_dict.get("action")
        reward = tensor_dict.get("reward")
        done = tensor_dict.get("done")

        try:
            steps_to_next_obs = tensor_dict.get("steps_to_next_obs")
        except:
            steps_to_next_obs = 1
        discount = self.gamma ** steps_to_next_obs

        # Calculate current state probabilities (online network noise already sampled)
        td_clone = tensor_dict.clone()
        self.value_network(
            td_clone,
            params=self.value_network_params,
            buffers=self.value_network_buffers,
        )  # Log probabilities log p(s_t, ·; θonline)
        action_log_softmax = td_clone.get("action_value")
        action_expand = action.unsqueeze(-2).expand_as(action_log_softmax)
        log_ps_a = action_log_softmax.masked_select(
            action_expand.to(torch.bool)
        )
        log_ps_a = log_ps_a.view(batch_size, atoms)  # log p(s_t, a_t; θonline)

        with torch.no_grad():
            # Calculate nth next state probabilities
            next_td = step_tensor_dict(tensor_dict)
<<<<<<< HEAD
            self.value_network(
                next_td,
                params=self.value_network_params,
                buffers=self.value_network_buffers,
            )  # Probabilities p(s_t+n, ·; θonline)
            argmax_indices_ns = next_td.get("action").argmax(-1)  # one-hot encoding
=======
            value_network(next_td)  # Probabilities p(s_t+n, ·; θonline)
            argmax_indices_ns = next_td.get("action").argmax(
                -1
            )  # one-hot encoding
>>>>>>> b7b4930f

            self.value_network(
                next_td,
                params=self.target_value_network_params,
                buffers=self.target_value_network_buffers,
            )  # Probabilities p(s_t+n, ·; θtarget)
            pns = next_td.get("action_value").exp()
            # Double-Q probabilities p(s_t+n, argmax_a[(z, p(s_t+n, a; θonline))]; θtarget)
            pns_a = pns[range(batch_size), :, argmax_indices_ns]

            # Compute Tz (Bellman operator T applied to z)
            ## Tz = R^n + (γ^n)z (accounting for terminal states)
            if isinstance(discount, torch.Tensor):
                discount = discount.to("cpu")
            done = done.to("cpu")
            reward = reward.to("cpu")
            support = support.to("cpu")
            pns_a = pns_a.to("cpu")
            Tz = reward + (1 - done.to(reward.dtype)) * discount * support
            if Tz.shape != torch.Size([batch_size, atoms]):
                raise RuntimeError(
                    "Tz shape must be torch.Size([batch_size, atoms]), "
                    f"got Tz.shape={Tz.shape} and batch_size={batch_size}, atoms={atoms}"
                )
            ## Clamp between supported values
            Tz = Tz.clamp_(min=Vmin, max=Vmax)
            if not torch.isfinite(Tz).all():
                raise RuntimeError("Tz has some non-finite elements")
            ## Compute L2 projection of Tz onto fixed support z
            b = (Tz - Vmin) / delta_z  # b = (Tz - Vmin) / Δz
            l, u = b.floor().to(torch.int64), b.ceil().to(torch.int64)
            # Fix disappearing probability mass when l = b = u (b is int)
            l[(u > 0) & (l == u)] -= 1
            u[(l < (atoms - 1)) & (l == u)] += 1

            # Distribute probability of Tz
            m = torch.zeros(batch_size, atoms)
            offset = (
                torch.linspace(
                    0,
                    ((batch_size - 1) * atoms),
                    batch_size,
                    dtype=torch.int64,
                    # device=device,
                )
                    .unsqueeze(1)
                    .expand(batch_size, atoms)
            )
            index = (l + offset).view(-1)
            tensor = (pns_a * (u.float() - b)).view(-1)
            # m_l = m_l + p(s_t+n, a*)(u - b)
            m.view(-1).index_add_(0, index, tensor)
            index = (u + offset).view(-1)
            tensor = (pns_a * (b - l.float())).view(-1)
            # m_u = m_u + p(s_t+n, a*)(b - l)
            m.view(-1).index_add_(0, index, tensor)

        # Cross-entropy loss (minimises DKL(m||p(s_t, a_t)))
        loss = -torch.sum(m.to(device) * log_ps_a, 1)
        input_tensor_dict.set(
            self.priority_key,
            loss.detach().unsqueeze(1).to(input_tensor_dict.device),
            inplace=True,
        )
        loss_td = TensorDict({"loss": loss.mean()}, [])
        return loss_td

<<<<<<< HEAD
=======
    def _get_networks(
        self,
    ) -> Tuple[ProbabilisticTDModule, ProbabilisticTDModule]:
        value_network = self.value_network
        return value_network, value_network

>>>>>>> b7b4930f

class DistributionalDoubleDQNLoss(DistributionalDQNLoss):
    """
    A distributional, double DQN loss class.
    This class mixes distributional and double DQN losses.

    For more details regarding Distributional DQN, refer to "A Distributional Perspective on Reinforcement Learning",
    https://arxiv.org/pdf/1707.06887.pdf
    More information on double DQN can be found in "Deep Reinforcement Learning with Double Q-learning",
    https://arxiv.org/abs/1509.06461.

    """

<<<<<<< HEAD
    delay_value: bool = True
=======
    def __init__(self, *args, **kwargs):
        super().__init__(*args, **kwargs)
        self._target_value_network = deepcopy(self.value_network)
        self._target_value_network.requires_grad_(False)
        self.counter = 0

    def step(self) -> None:
        if self.counter == self.value_network_update_interval:
            self.counter = 0
            print("updating target value network")
            self.target_value_network.load_state_dict(
                self.value_network.state_dict()
            )
        else:
            self.counter += 1

    def _get_networks(
        self,
    ) -> Tuple[ProbabilisticTDModule, ProbabilisticTDModule]:
        value_network = self.value_network
        target_value_network = self.target_value_network
        return value_network, target_value_network

    @property
    def target_value_network(self):
        self._target_value_network.apply(reset_noise)
        return self._target_value_network

    def forward(self, *args, **kwargs) -> torch.Tensor:
        return super().forward(*args, **kwargs)
>>>>>>> b7b4930f
<|MERGE_RESOLUTION|>--- conflicted
+++ resolved
@@ -1,8 +1,4 @@
 from copy import deepcopy
-<<<<<<< HEAD
-from numbers import Number
-=======
->>>>>>> b7b4930f
 from typing import Tuple
 from uuid import uuid1
 
@@ -11,12 +7,16 @@
 from torchrl.data import TensorDict
 from torchrl.envs.utils import step_tensor_dict
 from torchrl.modules import (
+    QValueActor,
     DistributionalQValueActor,
+    reset_noise,
     ProbabilisticTDModule,
-    QValueActor,
-    reset_noise,
 )
 from .utils import distance_loss, next_state_value
+
+from .common import _LossModule
+
+from ...data.tensordict.tensordict import _TensorDict
 
 __all__ = [
     "DQNLoss",
@@ -25,13 +25,6 @@
     "DistributionalDoubleDQNLoss",
 ]
 
-from ...data.tensordict.tensordict import _TensorDict
-
-<<<<<<< HEAD
-=======
-from .common import _LossModule
-
->>>>>>> b7b4930f
 
 class DQNLoss(_LossModule):
     """
@@ -47,14 +40,9 @@
     def __init__(
         self,
         value_network: QValueActor,
-<<<<<<< HEAD
-        gamma: Number,
+        gamma: float,
         loss_function: str = "l2",
         priority_key: str = "td_error",
-=======
-        gamma: float,
-        loss_function: str = "l2",
->>>>>>> b7b4930f
     ) -> None:
 
         super().__init__()
@@ -72,7 +60,8 @@
         self.priority_key = priority_key
 
     def forward(self, input_tensor_dict: _TensorDict) -> TensorDict:
-        """Computes the DQN loss given a tensordict sampled from the replay buffer.
+        """
+        Computes the DQN loss given a tensordict sampled from the replay buffer.
         This function will also write a "td_error" key that can be used by prioritized replay buffers to assign
             a priority to items in the tensordict.
 
@@ -84,16 +73,7 @@
 
         """
 
-<<<<<<< HEAD
         device = self.device if self.device is not None else input_tensor_dict.device
-=======
-        value_network, target_value_network = self._get_networks()
-        device = (
-            self.device
-            if self.device is not None
-            else input_tensor_dict.device
-        )
->>>>>>> b7b4930f
         tensor_dict = input_tensor_dict.to(device)
         if tensor_dict.device != device:
             raise RuntimeError(
@@ -113,7 +93,6 @@
         action = action.to(torch.float)
         td_copy = tensor_dict.clone()
         if td_copy.device != tensor_dict.device:
-<<<<<<< HEAD
             raise RuntimeError(f"{tensor_dict} and {td_copy} have different devices")
         self.value_network(
             td_copy,
@@ -132,61 +111,19 @@
                 params=self.target_value_network_params,
                 buffers=self.target_value_network_buffers,
                 next_val_key="chosen_action_value",
-=======
-            raise RuntimeError(
-                f"{tensor_dict} and {td_copy} have different devices"
-            )
-        value_network(td_copy)
-        pred_val = td_copy.get("action_value")
-        pred_val_index = (pred_val * action).sum(-1)
-        try:
-            steps_to_next_obs = tensor_dict.get("steps_to_next_obs").squeeze(
-                -1
-            )
-        except:
-            steps_to_next_obs = 1
-
-        with torch.no_grad():
-            next_td = step_tensor_dict(tensor_dict)
-            target_value_network(next_td)
-            next_action = next_td.get("action")
-            pred_next_val_detach = next_td.get("action_value")
-
-            done = done.to(torch.float)
-            target_value = (1 - done) * (
-                pred_next_val_detach * next_action
-            ).sum(-1)
-            rewards = rewards.to(torch.float)
-            target_value = (
-                rewards + (gamma ** steps_to_next_obs) * target_value
->>>>>>> b7b4930f
             )
 
         input_tensor_dict.set(
             self.priority_key,
             abs(pred_val_index - target_value)
-                .detach()
-                .unsqueeze(-1)
-                .to(input_tensor_dict.device),
+            .detach()
+            .unsqueeze(-1)
+            .to(input_tensor_dict.device),
             inplace=True,
         )
         loss = distance_loss(pred_val_index, target_value, self.loss_function)
         return TensorDict({"loss": loss.mean()}, [])
 
-<<<<<<< HEAD
-=======
-    def _get_networks(
-        self,
-    ) -> Tuple[ProbabilisticTDModule, ProbabilisticTDModule]:
-        value_network = self.value_network
-        target_value_network = self.value_network
-        return value_network, target_value_network
-
-    @property
-    def target_value_network(self) -> ProbabilisticTDModule:
-        return self.value_network
-
->>>>>>> b7b4930f
 
 class DoubleDQNLoss(DQNLoss):
     """
@@ -204,26 +141,7 @@
 
     """
 
-<<<<<<< HEAD
     delay_value: bool = True
-=======
-    def __init__(self, *args, **kwargs):
-        super().__init__(*args, **kwargs)
-        self._target_value_network = deepcopy(self.value_network)
-        self._target_value_network.requires_grad_(False)
-
-    def _get_networks(
-        self,
-    ) -> Tuple[ProbabilisticTDModule, ProbabilisticTDModule]:
-        value_network = self.value_network
-        target_value_network = self.target_value_network
-        return value_network, target_value_network
-
-    @property
-    def target_value_network(self) -> ProbabilisticTDModule:
-        self._target_value_network.apply(reset_noise)
-        return self._target_value_network
->>>>>>> b7b4930f
 
 
 class DistributionalDQNLoss(_LossModule):
@@ -245,12 +163,8 @@
     def __init__(
         self,
         value_network: DistributionalQValueActor,
-<<<<<<< HEAD
-        gamma: Number,
+        gamma: float,
         priority_key: str = "td_error",
-=======
-        gamma: float,
->>>>>>> b7b4930f
     ):
         super().__init__()
         self.gamma = gamma
@@ -301,27 +215,18 @@
         )  # Log probabilities log p(s_t, ·; θonline)
         action_log_softmax = td_clone.get("action_value")
         action_expand = action.unsqueeze(-2).expand_as(action_log_softmax)
-        log_ps_a = action_log_softmax.masked_select(
-            action_expand.to(torch.bool)
-        )
+        log_ps_a = action_log_softmax.masked_select(action_expand.to(torch.bool))
         log_ps_a = log_ps_a.view(batch_size, atoms)  # log p(s_t, a_t; θonline)
 
         with torch.no_grad():
             # Calculate nth next state probabilities
             next_td = step_tensor_dict(tensor_dict)
-<<<<<<< HEAD
             self.value_network(
                 next_td,
                 params=self.value_network_params,
                 buffers=self.value_network_buffers,
             )  # Probabilities p(s_t+n, ·; θonline)
             argmax_indices_ns = next_td.get("action").argmax(-1)  # one-hot encoding
-=======
-            value_network(next_td)  # Probabilities p(s_t+n, ·; θonline)
-            argmax_indices_ns = next_td.get("action").argmax(
-                -1
-            )  # one-hot encoding
->>>>>>> b7b4930f
 
             self.value_network(
                 next_td,
@@ -367,8 +272,8 @@
                     dtype=torch.int64,
                     # device=device,
                 )
-                    .unsqueeze(1)
-                    .expand(batch_size, atoms)
+                .unsqueeze(1)
+                .expand(batch_size, atoms)
             )
             index = (l + offset).view(-1)
             tensor = (pns_a * (u.float() - b)).view(-1)
@@ -389,15 +294,6 @@
         loss_td = TensorDict({"loss": loss.mean()}, [])
         return loss_td
 
-<<<<<<< HEAD
-=======
-    def _get_networks(
-        self,
-    ) -> Tuple[ProbabilisticTDModule, ProbabilisticTDModule]:
-        value_network = self.value_network
-        return value_network, value_network
-
->>>>>>> b7b4930f
 
 class DistributionalDoubleDQNLoss(DistributionalDQNLoss):
     """
@@ -411,37 +307,4 @@
 
     """
 
-<<<<<<< HEAD
-    delay_value: bool = True
-=======
-    def __init__(self, *args, **kwargs):
-        super().__init__(*args, **kwargs)
-        self._target_value_network = deepcopy(self.value_network)
-        self._target_value_network.requires_grad_(False)
-        self.counter = 0
-
-    def step(self) -> None:
-        if self.counter == self.value_network_update_interval:
-            self.counter = 0
-            print("updating target value network")
-            self.target_value_network.load_state_dict(
-                self.value_network.state_dict()
-            )
-        else:
-            self.counter += 1
-
-    def _get_networks(
-        self,
-    ) -> Tuple[ProbabilisticTDModule, ProbabilisticTDModule]:
-        value_network = self.value_network
-        target_value_network = self.target_value_network
-        return value_network, target_value_network
-
-    @property
-    def target_value_network(self):
-        self._target_value_network.apply(reset_noise)
-        return self._target_value_network
-
-    def forward(self, *args, **kwargs) -> torch.Tensor:
-        return super().forward(*args, **kwargs)
->>>>>>> b7b4930f
+    delay_value: bool = True