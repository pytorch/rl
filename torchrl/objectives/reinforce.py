# Copyright (c) Meta Platforms, Inc. and affiliates.
#
# This source code is licensed under the MIT license found in the
# LICENSE file in the root directory of this source tree.
<<<<<<< HEAD
=======
from __future__ import annotations

import contextlib
import logging
import warnings
>>>>>>> 017bcd05
from copy import deepcopy
from dataclasses import dataclass

import torch
from tensordict import TensorDict, TensorDictBase

from tensordict.nn import dispatch, ProbabilisticTensorDictSequential, TensorDictModule
from tensordict.utils import NestedKey
from torchrl.objectives.common import LossModule
from torchrl.objectives.utils import (
    _GAMMA_LMBDA_DEPREC_ERROR,
    default_value_kwargs,
    distance_loss,
    ValueEstimators,
)
from torchrl.objectives.value import (
    GAE,
    TD0Estimator,
    TD1Estimator,
    TDLambdaEstimator,
    VTrace,
)


class ReinforceLoss(LossModule):
    """Reinforce loss module.

    Presented in "Simple statistical gradient-following algorithms for connectionist reinforcement learning", Williams, 1992
    https://doi.org/10.1007/BF00992696


    Args:
        actor_network (ProbabilisticTensorDictSequential): policy operator.
        critic_network (ValueOperator): value operator.

    Keyword Args:
        delay_value (bool, optional): if ``True``, a target network is needed
            for the critic. Defaults to ``False``. Incompatible with ``functional=False``.
        loss_critic_type (str): loss function for the value discrepancy.
            Can be one of "l1", "l2" or "smooth_l1". Defaults to ``"smooth_l1"``.
        advantage_key (str): [Deprecated, use .set_keys(advantage_key=advantage_key) instead]
            The input tensordict key where the advantage is expected to be written.
            Defaults to ``"advantage"``.
        value_target_key (str): [Deprecated, use .set_keys(value_target_key=value_target_key) instead]
            The input tensordict key where the target state
            value is expected to be written. Defaults to ``"value_target"``.
        separate_losses (bool, optional): if ``True``, shared parameters between
            policy and critic will only be trained on the policy loss.
            Defaults to ``False``, ie. gradients are propagated to shared
            parameters for both policy and critic losses.
        functional (bool, optional): whether modules should be functionalized.
            Functionalizing permits features like meta-RL, but makes it
            impossible to use distributed models (DDP, FSDP, ...) and comes
            with a little cost. Defaults to ``True``.

    .. note:
      The advantage (typically GAE) can be computed by the loss function or
      in the training loop. The latter option is usually preferred, but this is
      up to the user to choose which option is to be preferred.
      If the advantage key (``"advantage`` by default) is not present in the
      input tensordict, the advantage will be computed by the :meth:`~.forward`
      method.

        >>> reinforce_loss = ReinforceLoss(actor, critic)
        >>> advantage = GAE(critic)
        >>> data = next(datacollector)
        >>> losses = reinforce_loss(data)
        >>> # equivalent
        >>> advantage(data)
        >>> losses = reinforce_loss(data)

      A custom advantage module can be built using :meth:`~.make_value_estimator`.
      The default is :class:`~torchrl.objectives.value.GAE` with hyperparameters
      dictated by :func:`~torchrl.objectives.utils.default_value_kwargs`.

        >>> reinforce_loss = ReinforceLoss(actor, critic)
        >>> reinforce_loss.make_value_estimator(ValueEstimators.TDLambda)
        >>> data = next(datacollector)
        >>> losses = reinforce_loss(data)

    Examples:
        >>> import torch
        >>> from torch import nn
        >>> from torchrl.data.tensor_specs import UnboundedContinuousTensorSpec
        >>> from torchrl.modules.distributions.continuous import NormalParamWrapper, TanhNormal
        >>> from torchrl.modules.tensordict_module.actors import ProbabilisticActor, ValueOperator
        >>> from torchrl.modules.tensordict_module.common import SafeModule
        >>> from torchrl.objectives.reinforce import ReinforceLoss
        >>> from tensordict import TensorDict
        >>> n_obs, n_act = 3, 5
        >>> value_net = ValueOperator(nn.Linear(n_obs, 1), in_keys=["observation"])
        >>> net = NormalParamWrapper(nn.Linear(n_obs, 2 * n_act))
        >>> module = SafeModule(net, in_keys=["observation"], out_keys=["loc", "scale"])
        >>> actor_net = ProbabilisticActor(
        ...     module,
        ...     distribution_class=TanhNormal,
        ...     return_log_prob=True,
        ...     in_keys=["loc", "scale"],
        ...     spec=UnboundedContinuousTensorSpec(n_act),)
        >>> loss = ReinforceLoss(actor_net, value_net)
        >>> batch = 2
        >>> data = TensorDict({
        ...     "observation": torch.randn(batch, n_obs),
        ...     "next": {
        ...         "observation": torch.randn(batch, n_obs),
        ...         "reward": torch.randn(batch, 1),
        ...         "done": torch.zeros(batch, 1, dtype=torch.bool),
        ...         "terminated": torch.zeros(batch, 1, dtype=torch.bool),
        ...     },
        ...     "action": torch.randn(batch, n_act),
        ... }, [batch])
        >>> loss(data)
        TensorDict(
            fields={
                loss_actor: Tensor(shape=torch.Size([]), device=cpu, dtype=torch.float32, is_shared=False),
                loss_value: Tensor(shape=torch.Size([]), device=cpu, dtype=torch.float32, is_shared=False)},
            batch_size=torch.Size([]),
            device=None,
            is_shared=False)

    This class is compatible with non-tensordict based modules too and can be
    used without recurring to any tensordict-related primitive. In this case,
    the expected keyword arguments are:
    ``["action", "next_reward", "next_done", "next_terminated"]`` + in_keys of the actor and critic network
    The return value is a tuple of tensors in the following order: ``["loss_actor", "loss_value"]``.

    Examples:
        >>> import torch
        >>> from torch import nn
        >>> from torchrl.data.tensor_specs import UnboundedContinuousTensorSpec
        >>> from torchrl.modules.distributions.continuous import NormalParamWrapper, TanhNormal
        >>> from torchrl.modules.tensordict_module.actors import ProbabilisticActor, ValueOperator
        >>> from torchrl.modules.tensordict_module.common import SafeModule
        >>> from torchrl.objectives.reinforce import ReinforceLoss
        >>> n_obs, n_act = 3, 5
        >>> value_net = ValueOperator(nn.Linear(n_obs, 1), in_keys=["observation"])
        >>> net = NormalParamWrapper(nn.Linear(n_obs, 2 * n_act))
        >>> module = SafeModule(net, in_keys=["observation"], out_keys=["loc", "scale"])
        >>> actor_net = ProbabilisticActor(
        ...     module,
        ...     distribution_class=TanhNormal,
        ...     return_log_prob=True,
        ...     in_keys=["loc", "scale"],
        ...     spec=UnboundedContinuousTensorSpec(n_act),)
        >>> loss = ReinforceLoss(actor_net, value_net)
        >>> batch = 2
        >>> loss_actor, loss_value = loss(
        ...     observation=torch.randn(batch, n_obs),
        ...     next_observation=torch.randn(batch, n_obs),
        ...     next_reward=torch.randn(batch, 1),
        ...     next_done=torch.zeros(batch, 1, dtype=torch.bool),
        ...     next_terminated=torch.zeros(batch, 1, dtype=torch.bool),
        ...     action=torch.randn(batch, n_act),)
        >>> loss_actor.backward()

    """

    @dataclass
    class _AcceptedKeys:
        """Maintains default values for all configurable tensordict keys.

        This class defines which tensordict keys can be set using '.set_keys(key_name=key_value)' and their
        default values.

        Attributes:
            advantage (NestedKey): he input tensordict key where the advantage is expected.
                Will be used for the underlying value estimator. Defaults to ``"advantage"``.
            value_target (NestedKey): The input tensordict key where the target state value is expected.
                Will be used for the underlying value estimator Defaults to ``"value_target"``.
            value (NestedKey): The input tensordict key where the state value is expected.
                Will be used for the underlying value estimator. Defaults to ``"state_value"``.
            sample_log_prob (NestedKey): The input tensordict key where the sample log probability is expected.
                Defaults to ``"sample_log_prob"``.
            action (NestedKey): The input tensordict key where the action is expected.
                Defaults to ``"action"``.
            reward (NestedKey): The input tensordict key where the reward is expected.
                Will be used for the underlying value estimator. Defaults to ``"reward"``.
            done (NestedKey): The key in the input TensorDict that indicates
                whether a trajectory is done. Will be used for the underlying value estimator.
                Defaults to ``"done"``.
            terminated (NestedKey): The key in the input TensorDict that indicates
                whether a trajectory is terminated. Will be used for the underlying value estimator.
                Defaults to ``"terminated"``.
        """

        advantage: NestedKey = "advantage"
        value_target: NestedKey = "value_target"
        value: NestedKey = "state_value"
        sample_log_prob: NestedKey = "sample_log_prob"
        action: NestedKey = "action"
        reward: NestedKey = "reward"
        done: NestedKey = "done"
        terminated: NestedKey = "terminated"

    default_keys = _AcceptedKeys()
    default_value_estimator = ValueEstimators.GAE
    out_keys = ["loss_actor", "loss_value"]

    @classmethod
    def __new__(cls, *args, **kwargs):
        cls._tensor_keys = cls._AcceptedKeys()
        return super().__new__(cls)

    def __init__(
        self,
        actor_network: ProbabilisticTensorDictSequential,
        critic_network: TensorDictModule | None = None,
        *,
        delay_value: bool = False,
        loss_critic_type: str = "smooth_l1",
        gamma: float = None,
        advantage_key: str = None,
        value_target_key: str = None,
        separate_losses: bool = False,
        functional: bool = True,
        actor: ProbabilisticTensorDictSequential = None,
        critic: ProbabilisticTensorDictSequential = None,
    ) -> None:
        if actor is not None:
            actor_network = actor
        del actor
        if critic is not None:
            critic_network = critic
        del critic
        if actor_network is None or critic_network is None:
            raise TypeError(
                "Missing positional arguments actor_network or critic_network."
            )
        if not functional and delay_value:
            raise RuntimeError(
                "delay_value and ~functional are incompatible, as delayed value currently relies on functional calls."
            )

        self._functional = functional

        super().__init__()
        self.in_keys = None
        self._set_deprecated_ctor_keys(
            advantage=advantage_key, value_target=value_target_key
        )

        self.delay_value = delay_value
        self.loss_critic_type = loss_critic_type

        # Actor
        if self.functional:
            self.convert_to_functional(
                actor_network,
                "actor_network",
                create_target_params=False,
            )
        else:
            self.actor_network = actor_network

        if separate_losses:
            # we want to make sure there are no duplicates in the params: the
            # params of critic must be refs to actor if they're shared
            policy_params = list(actor_network.parameters())
        else:
            policy_params = None
        # Value
        if critic_network is not None:
            if self.functional:
                self.convert_to_functional(
                    critic_network,
                    "critic_network",
                    create_target_params=self.delay_value,
                    compare_against=policy_params,
                )
            else:
                self.critic_network = critic_network
                self.target_critic_network_params = None

        if gamma is not None:
            raise TypeError(_GAMMA_LMBDA_DEPREC_ERROR)

    @property
    def functional(self):
        return self._functional

    @property
    def actor(self):
        logging.warning(
            f"{self.__class__.__name__}.actor is deprecated, use {self.__class__.__name__}.actor_network instead. This "
            "link will be removed in v0.4."
        )
        return self.actor_network

    @property
    def critic(self):
        logging.warning(
            f"{self.__class__.__name__}.critic is deprecated, use {self.__class__.__name__}.critic_network instead. This "
            "link will be removed in v0.4."
        )
        return self.critic_network

    @property
    def actor_params(self):
        logging.warning(
            f"{self.__class__.__name__}.actor_params is deprecated, use {self.__class__.__name__}.actor_network_params instead. This "
            "link will be removed in v0.4."
        )
        return self.actor_network_params

    @property
    def critic_params(self):
        logging.warning(
            f"{self.__class__.__name__}.critic_params is deprecated, use {self.__class__.__name__}.critic_network_params instead. This "
            "link will be removed in v0.4."
        )
        return self.critic_network_params

    @property
    def target_critic_params(self):
        logging.warning(
            f"{self.__class__.__name__}.target_critic_params is deprecated, use {self.__class__.__name__}.target_critic_network_params instead. This "
            "link will be removed in v0.4."
        )
        return self.target_critic_network_params

    def _forward_value_estimator_keys(self, **kwargs) -> None:
        if self._value_estimator is not None:
            self._value_estimator.set_keys(
                advantage=self.tensor_keys.advantage,
                value_target=self.tensor_keys.value_target,
                value=self.tensor_keys.value,
                reward=self.tensor_keys.reward,
                done=self.tensor_keys.done,
                terminated=self.tensor_keys.terminated,
            )
        self._set_in_keys()

    def _set_in_keys(self):
        keys = [
            self.tensor_keys.action,
            ("next", self.tensor_keys.reward),
            ("next", self.tensor_keys.done),
            ("next", self.tensor_keys.terminated),
            *self.actor_network.in_keys,
            *[("next", key) for key in self.actor_network.in_keys],
            *self.critic.in_keys,
        ]
        self._in_keys = list(set(keys))

    @property
    def in_keys(self):
        if self._in_keys is None:
            self._set_in_keys()
        return self._in_keys

    @in_keys.setter
    def in_keys(self, values):
        self._in_keys = values

    @dispatch
    def forward(self, tensordict: TensorDictBase) -> TensorDictBase:
        advantage = tensordict.get(self.tensor_keys.advantage, None)
        if advantage is None:
            self.value_estimator(
                tensordict,
                params=self.critic_network_params.detach() if self.functional else None,
                target_params=self.target_critic_network_params
                if self.functional
                else None,
            )
            advantage = tensordict.get(self.tensor_keys.advantage)

        # compute log-prob
        with self.actor_network_params.to_module(
            self.actor_network
        ) if self.functional else contextlib.nullcontext():
            tensordict = self.actor_network(tensordict)

        log_prob = tensordict.get(self.tensor_keys.sample_log_prob)
        if log_prob.shape == advantage.shape[:-1]:
            log_prob = log_prob.unsqueeze(-1)
        loss_actor = -log_prob * advantage.detach()
        loss_actor = loss_actor.mean()
        td_out = TensorDict({"loss_actor": loss_actor}, [])

        td_out.set("loss_value", self.loss_critic(tensordict).mean())

        return td_out

    def loss_critic(self, tensordict: TensorDictBase) -> torch.Tensor:
        try:
            target_return = tensordict.get(self.tensor_keys.value_target)
            tensordict_select = tensordict.select(*self.critic.in_keys)
            with self.critic_network_params.to_module(
                self.critic
            ) if self.functional else contextlib.nullcontext():
                state_value = self.critic(tensordict_select).get(self.tensor_keys.value)
            loss_value = distance_loss(
                target_return,
                state_value,
                loss_function=self.loss_critic_type,
            )
        except KeyError:
            raise KeyError(
                f"the key {self.tensor_keys.value_target} was not found in the input tensordict. "
                f"Make sure you provided the right key and the value_target (i.e. the target "
                f"return) has been retrieved accordingly. Advantage classes such as GAE, "
                f"TDLambdaEstimate and TDEstimate all return a 'value_target' entry that "
                f"can be used for the value loss."
            )
        return loss_value

    def make_value_estimator(self, value_type: ValueEstimators = None, **hyperparams):
        if value_type is None:
            value_type = self.default_value_estimator
        self.value_type = value_type
        hp = dict(default_value_kwargs(value_type))
        if hasattr(self, "gamma"):
            hp["gamma"] = self.gamma
        hp.update(hyperparams)
        if value_type == ValueEstimators.TD1:
            self._value_estimator = TD1Estimator(value_network=self.critic, **hp)
        elif value_type == ValueEstimators.TD0:
            self._value_estimator = TD0Estimator(value_network=self.critic, **hp)
        elif value_type == ValueEstimators.GAE:
            self._value_estimator = GAE(value_network=self.critic, **hp)
        elif value_type == ValueEstimators.TDLambda:
            self._value_estimator = TDLambdaEstimator(value_network=self.critic, **hp)
        elif value_type == ValueEstimators.VTrace:
            # VTrace currently does not support functional call on the actor
            if self.functional:
                actor_with_params = deepcopy(self.actor_network)
                self.actor_network_params.to_module(actor_with_params)
            else:
                actor_with_params = self.actor_network
            self._value_estimator = VTrace(
                value_network=self.critic_network, actor_network=actor_with_params, **hp
            )
        else:
            raise NotImplementedError(f"Unknown value type {value_type}")

        tensor_keys = {
            "advantage": self.tensor_keys.advantage,
            "value": self.tensor_keys.value,
            "value_target": self.tensor_keys.value_target,
            "reward": self.tensor_keys.reward,
            "done": self.tensor_keys.done,
            "terminated": self.tensor_keys.terminated,
            "sample_log_prob": self.tensor_keys.sample_log_prob,
        }
        self._value_estimator.set_keys(**tensor_keys)<|MERGE_RESOLUTION|>--- conflicted
+++ resolved
@@ -2,14 +2,11 @@
 #
 # This source code is licensed under the MIT license found in the
 # LICENSE file in the root directory of this source tree.
-<<<<<<< HEAD
-=======
 from __future__ import annotations
 
 import contextlib
 import logging
 import warnings
->>>>>>> 017bcd05
 from copy import deepcopy
 from dataclasses import dataclass
 
