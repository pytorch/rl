# Copyright (c) Meta Platforms, Inc. and affiliates.
#
# This source code is licensed under the MIT license found in the
# LICENSE file in the root directory of this source tree.
from __future__ import annotations

import contextlib
import functools
import warnings
from copy import deepcopy
from dataclasses import dataclass

import torch
from tensordict import tensorclass, TensorDict, TensorDictBase

from tensordict.nn import dispatch, ProbabilisticTensorDictSequential, TensorDictModule
from tensordict.utils import NestedKey
from torchrl.objectives.common import LossModule

from torchrl.objectives.utils import (
    _GAMMA_LMBDA_DEPREC_ERROR,
    _reduce,
    default_value_kwargs,
    distance_loss,
    ValueEstimators,
)
from torchrl.objectives.value import (
    GAE,
    TD0Estimator,
    TD1Estimator,
    TDLambdaEstimator,
    VTrace,
)

class LossContainerBase:
    __getitem__ = TensorDictBase.__getitem__

@tensorclass
class ReinforceLosses(LossContainerBase):
    """The tensorclass for The Reinforce Loss class."""

    loss_actor: torch.Tensor
    loss_value: torch.Tensor

    @property
    def aggregate_loss(self):
        return self.loss_critic + self.loss_objective + self.loss_entropy


class ReinforceLoss(LossModule):
    """Reinforce loss module.

    Presented in "Simple statistical gradient-following algorithms for connectionist reinforcement learning", Williams, 1992
    https://doi.org/10.1007/BF00992696


    Args:
        actor_network (ProbabilisticTensorDictSequential): policy operator.
        critic_network (ValueOperator): value operator.

    Keyword Args:
        delay_value (bool, optional): if ``True``, a target network is needed
            for the critic. Defaults to ``False``. Incompatible with ``functional=False``.
        loss_critic_type (str): loss function for the value discrepancy.
            Can be one of "l1", "l2" or "smooth_l1". Defaults to ``"smooth_l1"``.
        advantage_key (str): [Deprecated, use .set_keys(advantage_key=advantage_key) instead]
            The input tensordict key where the advantage is expected to be written.
            Defaults to ``"advantage"``.
        value_target_key (str): [Deprecated, use .set_keys(value_target_key=value_target_key) instead]
            The input tensordict key where the target state
            value is expected to be written. Defaults to ``"value_target"``.
        separate_losses (bool, optional): if ``True``, shared parameters between
            policy and critic will only be trained on the policy loss.
            Defaults to ``False``, ie. gradients are propagated to shared
            parameters for both policy and critic losses.
        functional (bool, optional): whether modules should be functionalized.
            Functionalizing permits features like meta-RL, but makes it
            impossible to use distributed models (DDP, FSDP, ...) and comes
            with a little cost. Defaults to ``True``.
        reduction (str, optional): Specifies the reduction to apply to the output:
            ``"none"`` | ``"mean"`` | ``"sum"``. ``"none"``: no reduction will be applied,
            ``"mean"``: the sum of the output will be divided by the number of
            elements in the output, ``"sum"``: the output will be summed. Default: ``"mean"``.

    .. note:
      The advantage (typically GAE) can be computed by the loss function or
      in the training loop. The latter option is usually preferred, but this is
      up to the user to choose which option is to be preferred.
      If the advantage key (``"advantage`` by default) is not present in the
      input tensordict, the advantage will be computed by the :meth:`~.forward`
      method.

        >>> reinforce_loss = ReinforceLoss(actor, critic)
        >>> advantage = GAE(critic)
        >>> data = next(datacollector)
        >>> losses = reinforce_loss(data)
        >>> # equivalent
        >>> advantage(data)
        >>> losses = reinforce_loss(data)

      A custom advantage module can be built using :meth:`~.make_value_estimator`.
      The default is :class:`~torchrl.objectives.value.GAE` with hyperparameters
      dictated by :func:`~torchrl.objectives.utils.default_value_kwargs`.

        >>> reinforce_loss = ReinforceLoss(actor, critic)
        >>> reinforce_loss.make_value_estimator(ValueEstimators.TDLambda)
        >>> data = next(datacollector)
        >>> losses = reinforce_loss(data)

    Examples:
        >>> import torch
        >>> from torch import nn
        >>> from torchrl.data.tensor_specs import UnboundedContinuousTensorSpec
        >>> from torchrl.modules.distributions.continuous import NormalParamWrapper, TanhNormal
        >>> from torchrl.modules.tensordict_module.actors import ProbabilisticActor, ValueOperator
        >>> from torchrl.modules.tensordict_module.common import SafeModule
        >>> from torchrl.objectives.reinforce import ReinforceLoss
        >>> from tensordict import TensorDict
        >>> n_obs, n_act = 3, 5
        >>> value_net = ValueOperator(nn.Linear(n_obs, 1), in_keys=["observation"])
        >>> net = NormalParamWrapper(nn.Linear(n_obs, 2 * n_act))
        >>> module = SafeModule(net, in_keys=["observation"], out_keys=["loc", "scale"])
        >>> actor_net = ProbabilisticActor(
        ...     module,
        ...     distribution_class=TanhNormal,
        ...     return_log_prob=True,
        ...     in_keys=["loc", "scale"],
        ...     spec=UnboundedContinuousTensorSpec(n_act),)
        >>> loss = ReinforceLoss(actor_net, value_net)
        >>> batch = 2
        >>> data = TensorDict({
        ...     "observation": torch.randn(batch, n_obs),
        ...     "next": {
        ...         "observation": torch.randn(batch, n_obs),
        ...         "reward": torch.randn(batch, 1),
        ...         "done": torch.zeros(batch, 1, dtype=torch.bool),
        ...         "terminated": torch.zeros(batch, 1, dtype=torch.bool),
        ...     },
        ...     "action": torch.randn(batch, n_act),
        ... }, [batch])
        >>> loss(data)
        TensorDict(
            fields={
                loss_actor: Tensor(shape=torch.Size([]), device=cpu, dtype=torch.float32, is_shared=False),
                loss_value: Tensor(shape=torch.Size([]), device=cpu, dtype=torch.float32, is_shared=False)},
            batch_size=torch.Size([]),
            device=None,
            is_shared=False)
        >>> loss = ReinforceLoss(actor_net, value_net, return_tensorclass=True)
        >>> loss(data)
        ReinforceLosses(
            loss_actor=Tensor(shape=torch.Size([]), device=cpu, dtype=torch.float32, is_shared=False),
            loss_value=Tensor(shape=torch.Size([]), device=cpu, dtype=torch.float32, is_shared=False),
            batch_size=torch.Size([]),
            device=None,
            is_shared=False)

    This class is compatible with non-tensordict based modules too and can be
    used without recurring to any tensordict-related primitive. In this case,
    the expected keyword arguments are:
    ``["action", "next_reward", "next_done", "next_terminated"]`` + in_keys of the actor and critic network
    The return value is a tuple of tensors in the following order: ``["loss_actor", "loss_value"]``.

    Examples:
        >>> import torch
        >>> from torch import nn
        >>> from torchrl.data.tensor_specs import UnboundedContinuousTensorSpec
        >>> from torchrl.modules.distributions.continuous import NormalParamWrapper, TanhNormal
        >>> from torchrl.modules.tensordict_module.actors import ProbabilisticActor, ValueOperator
        >>> from torchrl.modules.tensordict_module.common import SafeModule
        >>> from torchrl.objectives.reinforce import ReinforceLoss
        >>> n_obs, n_act = 3, 5
        >>> value_net = ValueOperator(nn.Linear(n_obs, 1), in_keys=["observation"])
        >>> net = NormalParamWrapper(nn.Linear(n_obs, 2 * n_act))
        >>> module = SafeModule(net, in_keys=["observation"], out_keys=["loc", "scale"])
        >>> actor_net = ProbabilisticActor(
        ...     module,
        ...     distribution_class=TanhNormal,
        ...     return_log_prob=True,
        ...     in_keys=["loc", "scale"],
        ...     spec=UnboundedContinuousTensorSpec(n_act),)
        >>> loss = ReinforceLoss(actor_net, value_net)
        >>> batch = 2
        >>> loss_actor, loss_value = loss(
        ...     observation=torch.randn(batch, n_obs),
        ...     next_observation=torch.randn(batch, n_obs),
        ...     next_reward=torch.randn(batch, 1),
        ...     next_done=torch.zeros(batch, 1, dtype=torch.bool),
        ...     next_terminated=torch.zeros(batch, 1, dtype=torch.bool),
        ...     action=torch.randn(batch, n_act),)
        >>> loss_actor.backward()

    """

    @dataclass
    class _AcceptedKeys:
        """Maintains default values for all configurable tensordict keys.

        This class defines which tensordict keys can be set using '.set_keys(key_name=key_value)' and their
        default values.

        Attributes:
            advantage (NestedKey): he input tensordict key where the advantage is expected.
                Will be used for the underlying value estimator. Defaults to ``"advantage"``.
            value_target (NestedKey): The input tensordict key where the target state value is expected.
                Will be used for the underlying value estimator Defaults to ``"value_target"``.
            value (NestedKey): The input tensordict key where the state value is expected.
                Will be used for the underlying value estimator. Defaults to ``"state_value"``.
            sample_log_prob (NestedKey): The input tensordict key where the sample log probability is expected.
                Defaults to ``"sample_log_prob"``.
            action (NestedKey): The input tensordict key where the action is expected.
                Defaults to ``"action"``.
            reward (NestedKey): The input tensordict key where the reward is expected.
                Will be used for the underlying value estimator. Defaults to ``"reward"``.
            done (NestedKey): The key in the input TensorDict that indicates
                whether a trajectory is done. Will be used for the underlying value estimator.
                Defaults to ``"done"``.
            terminated (NestedKey): The key in the input TensorDict that indicates
                whether a trajectory is terminated. Will be used for the underlying value estimator.
                Defaults to ``"terminated"``.
        """

        advantage: NestedKey = "advantage"
        value_target: NestedKey = "value_target"
        value: NestedKey = "state_value"
        sample_log_prob: NestedKey = "sample_log_prob"
        action: NestedKey = "action"
        reward: NestedKey = "reward"
        done: NestedKey = "done"
        terminated: NestedKey = "terminated"

    default_keys = _AcceptedKeys()
    default_value_estimator = ValueEstimators.GAE
    out_keys = ["loss_actor", "loss_value"]

    @classmethod
    def __new__(cls, *args, **kwargs):
        cls._tensor_keys = cls._AcceptedKeys()
        return super().__new__(cls)

    def __init__(
        self,
        actor_network: ProbabilisticTensorDictSequential,
        critic_network: TensorDictModule | None = None,
        *,
        delay_value: bool = False,
        loss_critic_type: str = "smooth_l1",
        gamma: float = None,
        advantage_key: str = None,
        value_target_key: str = None,
        separate_losses: bool = False,
        functional: bool = True,
        actor: ProbabilisticTensorDictSequential = None,
        critic: ProbabilisticTensorDictSequential = None,
<<<<<<< HEAD
        return_tensorclass: bool = False,
=======
        reduction: str = None,
>>>>>>> 31bea142
    ) -> None:
        if actor is not None:
            actor_network = actor
        del actor
        if critic is not None:
            critic_network = critic
        del critic
        if actor_network is None or critic_network is None:
            raise TypeError(
                "Missing positional arguments actor_network or critic_network."
            )
        if not functional and delay_value:
            raise RuntimeError(
                "delay_value and ~functional are incompatible, as delayed value currently relies on functional calls."
            )
        if reduction is None:
            reduction = "mean"

        self._functional = functional

        super().__init__()
        self.in_keys = None
        self._set_deprecated_ctor_keys(
            advantage=advantage_key, value_target=value_target_key
        )

        self.delay_value = delay_value
        self.loss_critic_type = loss_critic_type
        self.reduction = reduction

        # Actor
        if self.functional:
            self.convert_to_functional(
                actor_network,
                "actor_network",
                create_target_params=False,
            )
        else:
            self.actor_network = actor_network

        if separate_losses:
            # we want to make sure there are no duplicates in the params: the
            # params of critic must be refs to actor if they're shared
            policy_params = list(actor_network.parameters())
        else:
            policy_params = None
        # Value
        if critic_network is not None:
            if self.functional:
                self.convert_to_functional(
                    critic_network,
                    "critic_network",
                    create_target_params=self.delay_value,
                    compare_against=policy_params,
                )
            else:
                self.critic_network = critic_network
                self.target_critic_network_params = None

        if gamma is not None:
            raise TypeError(_GAMMA_LMBDA_DEPREC_ERROR)
        self.return_tensorclass = return_tensorclass

    @property
    def functional(self):
        return self._functional

    @property
    def actor(self):
        warnings.warn(
            f"{self.__class__.__name__}.actor is deprecated, use {self.__class__.__name__}.actor_network instead. This "
            "link will be removed in v0.4.",
            category=DeprecationWarning,
        )
        return self.actor_network

    @property
    def critic(self):
        warnings.warn(
            f"{self.__class__.__name__}.critic is deprecated, use {self.__class__.__name__}.critic_network instead. This "
            "link will be removed in v0.4.",
            category=DeprecationWarning,
        )
        return self.critic_network

    @property
    def actor_params(self):
        warnings.warn(
            f"{self.__class__.__name__}.actor_params is deprecated, use {self.__class__.__name__}.actor_network_params instead. This "
            "link will be removed in v0.4.",
            category=DeprecationWarning,
        )
        return self.actor_network_params

    @property
    def critic_params(self):
        warnings.warn(
            f"{self.__class__.__name__}.critic_params is deprecated, use {self.__class__.__name__}.critic_network_params instead. This "
            "link will be removed in v0.4.",
            category=DeprecationWarning,
        )
        return self.critic_network_params

    @property
    def target_critic_params(self):
        warnings.warn(
            f"{self.__class__.__name__}.target_critic_params is deprecated, use {self.__class__.__name__}.target_critic_network_params instead. This "
            "link will be removed in v0.4.",
            category=DeprecationWarning,
        )
        return self.target_critic_network_params

    def _forward_value_estimator_keys(self, **kwargs) -> None:
        if self._value_estimator is not None:
            self._value_estimator.set_keys(
                advantage=self.tensor_keys.advantage,
                value_target=self.tensor_keys.value_target,
                value=self.tensor_keys.value,
                reward=self.tensor_keys.reward,
                done=self.tensor_keys.done,
                terminated=self.tensor_keys.terminated,
            )
        self._set_in_keys()

    def _set_in_keys(self):
        keys = [
            self.tensor_keys.action,
            ("next", self.tensor_keys.reward),
            ("next", self.tensor_keys.done),
            ("next", self.tensor_keys.terminated),
            *self.actor_network.in_keys,
            *[("next", key) for key in self.actor_network.in_keys],
            *self.critic_network.in_keys,
        ]
        self._in_keys = list(set(keys))

    @property
    def in_keys(self):
        if self._in_keys is None:
            self._set_in_keys()
        return self._in_keys

    @in_keys.setter
    def in_keys(self, values):
        self._in_keys = values

    @dispatch
    def forward(self, tensordict: TensorDictBase) -> ReinforceLosses:
        advantage = tensordict.get(self.tensor_keys.advantage, None)
        if advantage is None:
            self.value_estimator(
                tensordict,
                params=self.critic_network_params.detach() if self.functional else None,
                target_params=self.target_critic_network_params
                if self.functional
                else None,
            )
            advantage = tensordict.get(self.tensor_keys.advantage)

        # compute log-prob
        with self.actor_network_params.to_module(
            self.actor_network
        ) if self.functional else contextlib.nullcontext():
            tensordict = self.actor_network(tensordict)

        log_prob = tensordict.get(self.tensor_keys.sample_log_prob)
        if log_prob.shape == advantage.shape[:-1]:
            log_prob = log_prob.unsqueeze(-1)
        loss_actor = -log_prob * advantage.detach()
        td_out = TensorDict({"loss_actor": loss_actor}, batch_size=[])

<<<<<<< HEAD
        td_out.set("loss_value", self.loss_critic(tensordict).mean())
        if self.return_tensorclass:
            return ReinforceLosses._from_tensordict(td_out)
=======
        td_out.set("loss_value", self.loss_critic(tensordict))
        td_out = td_out.apply(
            functools.partial(_reduce, reduction=self.reduction), batch_size=[]
        )

>>>>>>> 31bea142
        return td_out

    def loss_critic(self, tensordict: TensorDictBase) -> torch.Tensor:
        try:
            target_return = tensordict.get(self.tensor_keys.value_target)
            tensordict_select = tensordict.select(*self.critic_network.in_keys)
            with self.critic_network_params.to_module(
                self.critic_network
            ) if self.functional else contextlib.nullcontext():
                state_value = self.critic_network(tensordict_select).get(
                    self.tensor_keys.value
                )
            loss_value = distance_loss(
                target_return,
                state_value,
                loss_function=self.loss_critic_type,
            )
        except KeyError:
            raise KeyError(
                f"the key {self.tensor_keys.value_target} was not found in the input tensordict. "
                f"Make sure you provided the right key and the value_target (i.e. the target "
                f"return) has been retrieved accordingly. Advantage classes such as GAE, "
                f"TDLambdaEstimate and TDEstimate all return a 'value_target' entry that "
                f"can be used for the value loss."
            )
        return loss_value

    def make_value_estimator(self, value_type: ValueEstimators = None, **hyperparams):
        if value_type is None:
            value_type = self.default_value_estimator
        self.value_type = value_type
        hp = dict(default_value_kwargs(value_type))
        if hasattr(self, "gamma"):
            hp["gamma"] = self.gamma
        hp.update(hyperparams)
        if value_type == ValueEstimators.TD1:
            self._value_estimator = TD1Estimator(
                value_network=self.critic_network, **hp
            )
        elif value_type == ValueEstimators.TD0:
            self._value_estimator = TD0Estimator(
                value_network=self.critic_network, **hp
            )
        elif value_type == ValueEstimators.GAE:
            self._value_estimator = GAE(value_network=self.critic_network, **hp)
        elif value_type == ValueEstimators.TDLambda:
            self._value_estimator = TDLambdaEstimator(
                value_network=self.critic_network, **hp
            )
        elif value_type == ValueEstimators.VTrace:
            # VTrace currently does not support functional call on the actor
            if self.functional:
                actor_with_params = deepcopy(self.actor_network)
                self.actor_network_params.to_module(actor_with_params)
            else:
                actor_with_params = self.actor_network
            self._value_estimator = VTrace(
                value_network=self.critic_network, actor_network=actor_with_params, **hp
            )
        else:
            raise NotImplementedError(f"Unknown value type {value_type}")

        tensor_keys = {
            "advantage": self.tensor_keys.advantage,
            "value": self.tensor_keys.value,
            "value_target": self.tensor_keys.value_target,
            "reward": self.tensor_keys.reward,
            "done": self.tensor_keys.done,
            "terminated": self.tensor_keys.terminated,
            "sample_log_prob": self.tensor_keys.sample_log_prob,
        }
        self._value_estimator.set_keys(**tensor_keys)<|MERGE_RESOLUTION|>--- conflicted
+++ resolved
@@ -252,11 +252,8 @@
         functional: bool = True,
         actor: ProbabilisticTensorDictSequential = None,
         critic: ProbabilisticTensorDictSequential = None,
-<<<<<<< HEAD
         return_tensorclass: bool = False,
-=======
         reduction: str = None,
->>>>>>> 31bea142
     ) -> None:
         if actor is not None:
             actor_network = actor
@@ -428,17 +425,12 @@
         loss_actor = -log_prob * advantage.detach()
         td_out = TensorDict({"loss_actor": loss_actor}, batch_size=[])
 
-<<<<<<< HEAD
-        td_out.set("loss_value", self.loss_critic(tensordict).mean())
-        if self.return_tensorclass:
-            return ReinforceLosses._from_tensordict(td_out)
-=======
         td_out.set("loss_value", self.loss_critic(tensordict))
         td_out = td_out.apply(
             functools.partial(_reduce, reduction=self.reduction), batch_size=[]
         )
-
->>>>>>> 31bea142
+        if self.return_tensorclass:
+            return ReinforceLosses._from_tensordict(td_out)
         return td_out
 
     def loss_critic(self, tensordict: TensorDictBase) -> torch.Tensor:
