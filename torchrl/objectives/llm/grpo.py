# Copyright (c) Meta Platforms, Inc. and affiliates.
#
# This source code is licensed under the MIT license found in the
# LICENSE file in the root directory of this source tree.
from __future__ import annotations

import contextlib

from collections import defaultdict, deque
from dataclasses import dataclass
from typing import Literal

import torch
from tensordict import (
    is_tensor_collection,
    NestedKey,
    TensorClass,
    TensorDict,
    TensorDictBase,
)
from tensordict.nn import (
    CompositeDistribution,
    ProbabilisticTensorDictModule,
    ProbabilisticTensorDictSequential,
    set_composite_lp_aggregate,
)
from torch import distributions as d
from torchrl._utils import logger as torchrl_logger, VERBOSE
from torchrl.envs.transforms.transforms import Transform
from torchrl.modules.llm import LLMWrapperBase
from torchrl.objectives.common import LossModule
from torchrl.objectives.utils import _reduce, _sum_td_features


class GRPOLossOutput(TensorClass["nocast"]):
    """GRPO Loss Output."""

    loss_objective: torch.Tensor
    clip_fraction: torch.Tensor
    kl_approx: torch.Tensor
    ESS: torch.Tensor
    entropy: torch.Tensor | None = None
    loss_entropy: torch.Tensor | None = None
    loss_kl_to_ref: torch.Tensor | None = None
    kl_to_ref: torch.Tensor | None = None
    loss_kl_to_inference: torch.Tensor | None = None
    kl_to_inference: torch.Tensor | None = None


class GRPOLoss(LossModule):
    """GRPO loss.

    The clipped importance weighted loss is computed as follows:
        loss = -min( weight * advantage, min(max(weight, 1-eps), 1+eps) * advantage)

    Args:
        actor_network (LLMWrapperBase): policy operator.

    .. note::
        It is critical to keep your model in eval mode during GRPO training to ensure deterministic behavior and correct
        importance sampling. A mismatch between train and eval modes is a common cause of instability or failure to learn
        in RL post-training.

    .. note::
        The Effective Sample Size (ESS) is a key diagnostic metric in GRPO. ESS measures the effective number of samples
        in the batch, computed as the inverse of the sum of the squared importance weights.
        A value of 1 indicates that all importance weights are equal (ideal case). If ESS drops or increases significantly,
        it usually indicates a problem with the model configuration, such as a train/eval mode mismatch or a large policy update.

    .. note::
        The masking_strategy parameter is crucial for LLM training scenarios. It determines which tokens are included
        in the loss computation:
        - "sft": Only response tokens (excludes prompt tokens) - suitable for single-turn conversations
        - "rlhf": Only assistant tokens (excludes user/system tokens) - suitable for multi-turn conversations
        - "generic": All valid tokens (excludes padding tokens) - suitable for generic scenarios

        The masking strategy must match the strategy used for advantage computation to avoid shape mismatches.

    Keyword Args:
        clip_epsilon (float | tuple[float, float], optional): clipping threshold(s) for the clipped surrogate.
            - float x: symmetric clipping [1 - x, 1 + x] (default: 0.2)
            - tuple (eps_low, eps_high): asymmetric clipping [1 - eps_low, 1 + eps_high] as in DAPO Clip-Higher
              recommended defaults from DAPO: (0.20, 0.28); see Eq. (10) in the paper.
        entropy_bonus (bool, optional): if ``True``, an entropy bonus will be added to the
            loss to favour exploratory policies.
        samples_mc_entropy (int, optional): if the distribution retrieved from the policy
            operator does not have a closed form
            formula for the entropy, a Monte-Carlo estimate will be used.
            ``samples_mc_entropy`` will control how many
            samples will be used to compute this estimate.
            Defaults to ``1``.
        entropy_coeff (scalar, optional): entropy multiplier when computing the total loss.
            Defaults to ``0.01``.
        advantage_key (str, optional): [Deprecated, use set_keys(advantage_key=advantage_key) instead]
            The input tensordict key where the advantage is
            expected to be written. Defaults to ``"advantage"``.
        reduction (str, optional): Specifies the reduction to apply to the output:
            ``"none"`` | ``"mean"`` | ``"sum"``. ``"none"``: no reduction will be applied,
            ``"mean"``: the sum of the output will be divided by the number of
            elements in the output, ``"sum"``: the output will be summed. Default: ``"mean"``.
        clip_value (bool or float, optional): If a ``float`` is provided, it will be used to compute a clipped
            version of the value prediction with respect to the input tensordict value estimate and use it to
            calculate the value loss. The purpose of clipping is to limit the impact of extreme value predictions,
            helping stabilize training and preventing large updates. However, it will have no impact if the value
            estimate was done by the current version of the value estimator. If instead ``True`` is provided, the
            ``clip_epsilon`` parameter will be used as the clipping threshold. If not provided or ``False``, no
            clipping will be performed. Defaults to ``False``.
        kl_to_ref_coeff (float, optional): coefficient for the KL divergence to the reference policy. Defaults to ``None`` (no KL divergence).
        kl_to_inference_coeff (float, optional): coefficient for the KL divergence to the inference policy. Defaults to ``None`` (no KL divergence).
        device (torch.device, optional): device of the buffers. Defaults to ``None``.
        masking_strategy (Literal["sft", "rlhf", "generic"], optional): The masking strategy to use for distribution creation.
            - "sft": Use prompt masking (response tokens only, suitable for single-turn)
            - "rlhf": Use assistant masking (assistant tokens only, suitable for multi-turn)
            - "generic": Use attention masking (all valid tokens)
            Defaults to "sft" since we can't guarantee assistant masks are available.

    .. note:: DAPO defaults (for reference):
        - Clip-Higher asymmetric thresholds: (eps_low, eps_high) = (0.20, 0.28)
        - Token-level policy gradient loss is recommended for long CoT
        - Dynamic sampling filters trivial advantage groups
        See DAPO [arXiv](https://arxiv.org/html/2503.14476).

            .. note:: Parameters and buffers from the policy / critic will not be cast to that device to ensure that
                the storages match the ones that are passed to other components, such as data collectors.
    """

    actor_network: LLMWrapperBase

    @dataclass
    class _AcceptedKeys(LossModule._AcceptedKeys):
        """Maintains default values for all configurable tensordict keys.

        This class defines which tensordict keys can be set using '.set_keys(key_name=key_value)' and their
        default values
        """

        advantage: NestedKey = "advantage"
        action: NestedKey = ("tokens", "full")
        sample_log_prob: NestedKey = ("log_probs", "full")
        ref_log_probs: NestedKey = ("next", "ref_log_probs", "full")

    def __init__(
        self,
        actor_network: LLMWrapperBase | None = None,
        *,
        clip_epsilon: float | tuple[float, float] = 0.2,
        entropy_bonus: bool = True,
        samples_mc_entropy: int = 1,
        entropy_coeff: float = 0.01,
        gamma: float | None = None,
        reduction: str | None = None,
        clip_value: bool | float | None = None,
        kl_to_ref_coeff: float | None = None,
        kl_to_inference_coeff: float | None = None,
        device: torch.device | None = None,
        masking_strategy: Literal["sft", "rlhf", "generic"] = "sft",
        **kwargs,
    ):
        super().__init__()
        # Core modules and hyper-parameters
        self.actor_network = actor_network
        self.entropy_bonus = entropy_bonus
        self.samples_mc_entropy = samples_mc_entropy
        self.entropy_coeff = entropy_coeff
        self.reduction = reduction if reduction is not None else "mean"

        # Determine device and register clip epsilon as buffer
        if device is None:
            try:
                device = next(self.parameters()).device
            except (AttributeError, StopIteration):
                device = getattr(
                    torch, "get_default_device", lambda: torch.device("cpu")
                )()
        # Accept symmetric or asymmetric thresholds
        if isinstance(clip_epsilon, (tuple, list)):
            if len(clip_epsilon) != 2:
                raise ValueError(
                    f"clip_epsilon tuple must have length 2, got {clip_epsilon}."
                )
            eps_low, eps_high = clip_epsilon
        else:
            eps_low = float(clip_epsilon)
            eps_high = float(clip_epsilon)
        # Basic validation
        if eps_low < 0 or eps_high < 0:
            raise ValueError(
                f"clip_epsilon values must be non-negative, got ({eps_low}, {eps_high})."
            )
        if eps_low >= 1.0:
            raise ValueError(
                f"clip_epsilon low must be < 1 (to keep 1 - eps_low > 0), got {eps_low}."
            )
        # Register buffers
        self.register_buffer("clip_epsilon_low", torch.tensor(eps_low, device=device))
        self.register_buffer("clip_epsilon_high", torch.tensor(eps_high, device=device))

        self.masking_strategy = masking_strategy
        # Defaults for keys
        self.set_keys(sample_log_prob=("log_probs", "full"), action=("tokens", "full"))
        # KL coefficients
        self.kl_to_ref_coeff = kl_to_ref_coeff
        self.kl_to_inference_coeff = kl_to_inference_coeff
        # Prepare IO keys
        self._set_in_keys()

    @property
    def _clip_bounds(self):
        # Returns (log(1 - eps_low), log(1 + eps_high)) for clamping log-weight
        return (
            (-self.clip_epsilon_low).log1p(),
            self.clip_epsilon_high.log1p(),
        )

    def _set_in_keys(self):
        keys = []
        if getattr(self, "actor_network", None) is not None and hasattr(
            self.actor_network, "in_keys"
        ):
            in_keys = self.actor_network.in_keys
            if isinstance(in_keys, (list, tuple)):
                keys.extend(in_keys)
        keys.append(self.tensor_keys.action)
        keys.append(self.tensor_keys.sample_log_prob)
        keys.append(self.tensor_keys.advantage)
        keys.append(self.tensor_keys.ref_log_probs)
        self._in_keys = list(dict.fromkeys(keys))

    @property
    def in_keys(self):
        if getattr(self, "_in_keys", None) is None:
            self._set_in_keys()
        return self._in_keys

    @in_keys.setter
    def in_keys(self, values):
        self._in_keys = values

    @property
    def out_keys(self):
        if getattr(self, "_out_keys", None) is None:
            keys = ["loss_objective", "clip_fraction", "ESS", "kl_approx"]
            if self.entropy_bonus:
                keys.extend(["entropy", "loss_entropy"])
            keys.extend(
                [
                    "loss_kl_to_ref",
                    "kl_to_ref",
                    "loss_kl_to_inference",
                    "kl_to_inference",
                ]
            )
            self._out_keys = keys
        return self._out_keys

    @out_keys.setter
    def out_keys(self, values):
        self._out_keys = values

    def _forward_value_estimator_keys(self, **kwargs) -> None:
        # No value estimator in GRPO; simply refresh input keys
        self._set_in_keys()

    def _get_cur_log_prob(self, tensordict):
        """Override to use LLM-specific distribution with explicit masking strategy.

        This ensures that the loss is computed with the correct masking strategy,
        and provides helpful error messages when there are shape mismatches.
        """
        if isinstance(
            self.actor_network,
            (ProbabilisticTensorDictSequential, ProbabilisticTensorDictModule),
        ) or hasattr(self.actor_network, "get_dist"):
            # Use the specified masking strategy
            #  dists are always defined over the whole sequence, so we can re-use the mask as the dist will always
            #  be a MaskedCategorical
            # TODO: eventually, we want to always use `get_dist` and just pass the key of the mask
            #  Masks should contain: prompt and response masks, assistant, and attention.
            #  Additionally, we should make sure that the masks are properly updated when log-probs is called (using vllm and transformers)
            #  because in some instances it looks like they can be overwritten with None values.
            if self.masking_strategy == "sft" and hasattr(
                self.actor_network, "_get_sft_dist"
            ):
                dist = self.actor_network._get_sft_dist(tensordict)
            elif self.masking_strategy == "rlhf" and hasattr(
                self.actor_network, "_get_rlhf_dist"
            ):
                dist = self.actor_network._get_rlhf_dist(tensordict)
            elif self.masking_strategy == "generic" and hasattr(
                self.actor_network, "_get_generic_dist"
            ):
                dist = self.actor_network._get_generic_dist(tensordict)
            elif hasattr(self.actor_network, "get_dist"):
                # Fallback to generic distribution method
                dist = self.actor_network.get_dist(
                    tensordict,
                    logits_key="logits",
                )
            else:
                raise NotImplementedError(
                    f"Actor network must have get_dist method or the appropriate method for "
                    f"masking strategy '{self.masking_strategy}'."
                )

            action = tensordict.get(
                self.tensor_keys.action,
                as_padded_tensor=True,
                padding_side="left",
                padding_value=-100,
            )
            log_prob = dist.log_prob(action)
        else:
            raise NotImplementedError(
                "Only probabilistic modules from tensordict.nn are currently supported. "
                "If you need to implement a custom logic to retrieve the log-probs (to compute "
                "the PPO objective) or the distribution (for the PPO entropy), please augment "
                f"the {type(self).__class__} by implementing your own logic in _get_cur_log_prob."
            )
        return log_prob, dist, False

    def forward(self, tensordict: TensorDictBase) -> GRPOLossOutput:
        # Some sanity checks and housekeeping:
        # - We may not have the tokens yet. If not, we will use the tokenizer of the actor to tokenize the text.
        #   We default to history rather than text because the history will account for multiturn, or multimodal inputs.
        if self.tensor_keys.action not in tensordict:
            raise ValueError(f"Action key {self.tensor_keys.action} not in tensordict.")

        tensordict = tensordict.copy()
        advantage = tensordict.get(
            self.tensor_keys.advantage, None, as_padded_tensor=True
        )
        if advantage is None:
            raise ValueError(
                f"Advantage key {self.tensor_keys.advantage} not in tensordict."
            )
        log_weight, dist, kl_approx = self._log_weight(
            tensordict, adv_shape=advantage.shape[:-1]
        )
        mask = dist.mask
        # ESS for logging
        with torch.no_grad():
            # In theory, ESS should be computed on particles sampled from the same source. Here we sample according
            # to different, unrelated trajectories, which is not standard. Still, it can give an idea of the weights'
            # dispersion.
            lw = log_weight.squeeze(-1)[mask]
            batch = mask.sum()
            ess = (2 * lw.logsumexp(0) - (2 * lw).logsumexp(0)).exp()

        if advantage.ndim != log_weight.ndim:
            raise ValueError(
                f"advantage and log_weight must have the same number of dimensions, got {advantage.ndim=} and {log_weight.ndim=}"
            )
        gain1 = log_weight.exp() * advantage

        log_weight_clip = log_weight.clamp(*self._clip_bounds)
        clip_fraction = (log_weight_clip != log_weight).to(log_weight.dtype).mean()
        ratio = log_weight_clip.exp()
        gain2 = ratio * advantage

        # Token-level objective: compute min over clipped/unclipped at the token level
        gain = torch.stack([gain1, gain2], -1).min(dim=-1).values
        td_out = TensorDict({"loss_objective": -gain})
        td_out.set("clip_fraction", clip_fraction)
        td_out.set("kl_approx", kl_approx.detach().mean())  # for logging

        if self.entropy_bonus:
            entropy = self._get_entropy(dist, adv_shape=advantage.shape[:-1])
            if is_tensor_collection(entropy):
                # Reports the entropy of each action head.
                td_out.set("composite_entropy", entropy.detach())
                entropy = _sum_td_features(entropy)
            td_out.set("entropy", entropy.detach().mean())  # for logging
            td_out.set("loss_entropy", -self.entropy_coeff * entropy)

        td_out.set("ESS", _reduce(ess / batch, self.reduction))
        td_out = td_out.named_apply(
            lambda name, value: _reduce(
                value, reduction=self.reduction, mask=mask
            ).squeeze(-1)
            if name.startswith("loss_")
            else value,
        )
        if self.kl_to_ref_coeff is not None and self.kl_to_ref_coeff > 0:
            # FIXME: parameterize this
            loss_kl, kl_penalty = self._kl_to_ref(
                tensordict,
                mask=mask,
                dist=dist,
                ref_log_prob=tensordict.get(
                    self.tensor_keys.ref_log_probs,
                    as_padded_tensor=True,
                    padding_side="left",
                    padding_value=0.0,
                ),
            )
            td_out["loss_kl_to_ref"] = loss_kl
            td_out["kl_to_ref"] = kl_penalty.detach()
        if self.kl_to_inference_coeff is not None:
            loss_kl, kl_penalty = self._kl_to_ref(
                tensordict,
                key=self.tensor_keys.sample_log_prob,
                coeff=self.kl_to_inference_coeff,
                mask=mask,
                dist=dist,
            )
            td_out["loss_kl_to_inference"] = loss_kl
            td_out["kl_to_inference"] = kl_penalty.detach()
        del tensordict["_cur_log_prob"]
        return GRPOLossOutput.from_tensordict(td_out)

    def _get_entropy(
        self, dist: d.Distribution, adv_shape: torch.Size
    ) -> torch.Tensor | TensorDict:
        try:
            entropy = dist.entropy()
            if not entropy.isfinite().all():
                del entropy
                if VERBOSE:
                    torchrl_logger.info(
                        "Entropy is not finite. Using Monte Carlo sampling."
                    )
                raise NotImplementedError
        except NotImplementedError:
            if VERBOSE:
                torchrl_logger.warning(
                    f"Entropy not implemented for {type(dist)} or is not finite. Using Monte Carlo sampling."
                )
            if getattr(dist, "has_rsample", False):
                x = dist.rsample((self.samples_mc_entropy,))
            else:
                x = dist.sample((self.samples_mc_entropy,))
            with set_composite_lp_aggregate(False) if isinstance(
                dist, CompositeDistribution
            ) else contextlib.nullcontext():
                log_prob = dist.log_prob(x)
                if is_tensor_collection(log_prob):
                    if isinstance(self.tensor_keys.sample_log_prob, NestedKey):
                        log_prob = log_prob.get(self.tensor_keys.sample_log_prob)
                    else:
                        log_prob = log_prob.select(*self.tensor_keys.sample_log_prob)
            entropy = -log_prob.mean(0)
        if is_tensor_collection(entropy) and entropy.batch_size != adv_shape:
            entropy.batch_size = adv_shape
        return entropy.unsqueeze(-1)

<<<<<<< HEAD
=======
    def _kl_to_ref(
        self,
        tensordict: TensorDictBase,
        key: NestedKey = ("next", "ref_log_probs"),
        ref_log_prob: torch.Tensor | None = None,
        coeff: float | None = None,
        mask: torch.Tensor | None = None,
        dist: d.Distribution | None = None,
    ):
        if coeff is None:
            coeff = self.kl_to_ref_coeff
        # TODO: customize this
        if ref_log_prob is None:
            ref_log_prob = tensordict.get(
                key,
                as_padded_tensor=True,
                padding_side="left",
                padding_value=0.0,
            )
            if ref_log_prob is None:
                raise KeyError(
                    f"Couldn't find the ref log-prob {key} in the input data ({tensordict.keys(True)=})."
                )
            ref_log_prob = ref_log_prob.squeeze(-1)
        cur_log_prob = tensordict.get("_cur_log_prob")
        # TODO: remove this
        if cur_log_prob.shape != ref_log_prob.shape:
            raise ValueError(
                f"cur_log_prob and ref_log_prob must have the same shape, got {cur_log_prob.shape=} and {ref_log_prob.shape=}"
            )
        if mask is not None:
            ref_log_prob = torch.where(
                expand_as_right(mask, ref_log_prob), ref_log_prob, 0.0
            )
            cur_log_prob = torch.where(
                expand_as_right(mask, cur_log_prob), cur_log_prob, 0.0
            )
        diff = ref_log_prob - cur_log_prob
        kl_penalty = (diff.expm1() - diff).mean()
        return coeff * kl_penalty, kl_penalty

    def _log_weight(
        self, tensordict: TensorDictBase, adv_shape: torch.Size
    ) -> tuple[torch.Tensor, d.Distribution, torch.Tensor]:
>>>>>>> 64409f25

class DAPO(GRPOLoss):
    """DAPO (Clip-Higher over GRPO).

    Validates asymmetric clip thresholds; recommended (0.20, 0.28), see Eq. (10) in DAPO
    [arXiv](https://arxiv.org/html/2503.14476).
    """

    def __init__(
        self,
        actor_network: LLMWrapperBase | None = None,
        *,
        clip_epsilon: tuple[float, float] = (0.20, 0.28),
        **kwargs,
    ):
        if not (isinstance(clip_epsilon, (tuple, list)) and len(clip_epsilon) == 2):
            raise ValueError("DAPO requires clip_epsilon=(eps_low, eps_high).")
        super().__init__(
            actor_network=actor_network, clip_epsilon=clip_epsilon, **kwargs
        )


class MCAdvantage(Transform):
    """Monte-Carlo advantage computation engine.

    When writing on a replay buffer, this transform keeps track of the existing trajectories with a similar
    initial prompt and holds a queue for that particular prompt in memory.
    When that queue hits a certain length, the advantage is computed by normalizing the rewards across all the
    steps of all the trajectories.

    This transform assumes that :meth:`~torchrl.data.ReplayBuffer.add` and :meth:`~torchrl.data.ReplayBuffer.extend`
    are executed with completed trajectories (i.e., trajectories that end up with a done state). If this is not the
    case, an exception is raised.

    .. warning:: This transform will flatten the input tensordicts and therefore is not compatible yet with replay
        buffers hosting storages of more than one dimension.

    Args:
        grpo_size (int): Number of trajectories to keep in memory for the advantage computation.
        prompt_key (NestedKey): Key to the prompt in the tensordict. Defaults to ("text", "prompt").
        rewards_key (NestedKey): Key to the rewards in the tensordict. Defaults to ("next", "reward").
        advantage_key (NestedKey): Key to the advantage in the tensordict. Defaults to "advantage".
        done_key (NestedKey): Key to the done state in the tensordict. Defaults to ("next", "done").
        verbose (bool): Whether to print verbose information. Defaults to `False`.

    """

    def __init__(
        self,
        grpo_size: int,
        prompt_key: NestedKey = "query",
        rewards_key: NestedKey = ("next", "reward"),
        advantage_key: NestedKey = "advantage",
        done_key: NestedKey = ("next", "done"),
        verbose: bool = False,
    ):
        super().__init__()
        self.in_keys = [prompt_key, rewards_key, done_key]
        self.out_keys = [advantage_key]
        self.prompt_key = prompt_key
        self.rewards_key = rewards_key
        self.advantage_key = advantage_key
        self.done_key = done_key
        self.queues = defaultdict(lambda: deque(maxlen=grpo_size))
        self.grpo_size = grpo_size
        self.verbose = verbose

    def forward(self, tensordict: TensorDictBase) -> GRPOLossOutput:
        return tensordict

    def _inv_call(self, tensordict: TensorDictBase) -> TensorDictBase:
        if self.verbose:
            torchrl_logger.info(
                f"Invoking MCAdvantage.\nData size: {tensordict.shape}.\nCurrent queue size: {len(self.queues)}.\nTotal queue content: {sum(len(q) for q in self.queues.values())}"
            )
        # Tensordict can be any number of dims, but it must contain entire trajectories
        if tensordict.ndim == 1:
            # Check how many done states we have
            num_done = tensordict[self.done_key].sum()
            if num_done > 1:
                done_idx = tensordict[self.done_key].nonzero(as_tuple=True)[0] + 1
                splits = torch.cat([done_idx.new_zeros((1,)), done_idx], dim=0).diff()
                tensordicts = tensordict.split(splits)
                tensordicts = [self._inv_call(td) for td in tensordicts]
                tensordicts = [td for td in tensordicts if td is not None]
                return torch.cat(tensordicts) if tensordicts else None
            # Then we have a single trajectory
            if not tensordict[-1][self.done_key].all():
                raise RuntimeError("Expected the trajectory to be done.")
            prompt = tensordict[0][self.prompt_key]
            if not isinstance(prompt, str):
                raise TypeError(f"Expected a string as prompt, got {type(prompt)=}")
            self.queues[prompt].append(tensordict)
            if len(self.queues[prompt]) == self.grpo_size:
                if self.verbose:
                    torchrl_logger.info(f"Computing advantage for {prompt=}")
                # Cat is the most robust way to combine the trajs
                tds = torch.cat(list(self.queues[prompt]), -1)
                del self.queues[prompt]
                # Collect rewards
                reward = tds.get(self.rewards_key, as_nested_tensor=True)
                reward_mean = reward.values().mean()
                reward_scale = reward.values().std()
                advantage = (reward - reward_mean) / reward_scale.clamp_min(1e-6)
                if self.verbose:
                    torchrl_logger.info(f"Advantage: {reward_mean=} {reward_scale=}")
                tds.set(self.advantage_key, advantage)
                return tds
            return
        elif tensordict.ndim > 2:
            # keep the time dim at the end
            tensordict = tensordict.flatten(0, -2)
        trajs = tensordict.unbind(0)
        # Iterate over the trajectories
        result = []
        for traj in trajs:
            td_out = self._inv_call(traj)
            if td_out is None:
                continue
            result.append(td_out)
        if result:
            return torch.cat(result, 0)
        return<|MERGE_RESOLUTION|>--- conflicted
+++ resolved
@@ -24,6 +24,7 @@
     ProbabilisticTensorDictSequential,
     set_composite_lp_aggregate,
 )
+from tensordict.utils import expand_as_right
 from torch import distributions as d
 from torchrl._utils import logger as torchrl_logger, VERBOSE
 from torchrl.envs.transforms.transforms import Transform
@@ -114,14 +115,11 @@
             - "generic": Use attention masking (all valid tokens)
             Defaults to "sft" since we can't guarantee assistant masks are available.
 
-    .. note:: DAPO defaults (for reference):
-        - Clip-Higher asymmetric thresholds: (eps_low, eps_high) = (0.20, 0.28)
-        - Token-level policy gradient loss is recommended for long CoT
-        - Dynamic sampling filters trivial advantage groups
-        See DAPO [arXiv](https://arxiv.org/html/2503.14476).
-
             .. note:: Parameters and buffers from the policy / critic will not be cast to that device to ensure that
                 the storages match the ones that are passed to other components, such as data collectors.
+
+    .. note:: For non-symmetric clipping thresholds, see the `DAPO <https://arxiv.org/html/2503.14476>`_ paper.
+
     """
 
     actor_network: LLMWrapperBase
@@ -443,8 +441,6 @@
             entropy.batch_size = adv_shape
         return entropy.unsqueeze(-1)
 
-<<<<<<< HEAD
-=======
     def _kl_to_ref(
         self,
         tensordict: TensorDictBase,
@@ -489,7 +485,65 @@
     def _log_weight(
         self, tensordict: TensorDictBase, adv_shape: torch.Size
     ) -> tuple[torch.Tensor, d.Distribution, torch.Tensor]:
->>>>>>> 64409f25
+
+        cur_log_prob, dist, is_composite = self._get_cur_log_prob(tensordict)
+
+        prev_log_prob = tensordict.get(
+            self.tensor_keys.sample_log_prob,
+            as_padded_tensor=True,
+            padding_side="left",
+            padding_value=0.0,
+        )
+
+        if prev_log_prob is None:
+            raise KeyError(
+                f"Couldn't find the log-prob {self.tensor_keys.sample_log_prob} in the input data."
+            )
+        if prev_log_prob.requires_grad:
+            raise RuntimeError(
+                f"tensordict stored {self.tensor_keys.sample_log_prob} requires grad."
+            )
+
+        # Check for shape mismatches and provide helpful error messages
+        if cur_log_prob.shape != prev_log_prob.shape:
+            # Try to provide helpful debugging information
+            error_msg = (
+                f"Shape mismatch detected in GRPOLoss: current log-prob shape {cur_log_prob.shape} "
+                f"!= previous log-prob shape {prev_log_prob.shape}. "
+                f"This usually indicates a mismatch between the masking strategy used for "
+                f"advantage computation and the masking strategy used for loss computation.\n"
+                f"Current masking strategy: '{self.masking_strategy}'\n"
+                f"Possible solutions:\n"
+                f"1. If using RLHF (multi-turn conversations), set masking_strategy='rlhf'\n"
+                f"2. If using SFT (single-turn conversations), set masking_strategy='sft'\n"
+                f"3. If using generic scenarios, set masking_strategy='generic'\n"
+                f"4. Ensure the advantage was computed with the same masking strategy as the loss"
+            )
+            raise ValueError(error_msg)
+
+        attention_mask = dist.mask
+        cur_log_prob = torch.where(
+            expand_as_right(attention_mask, cur_log_prob), cur_log_prob, 0.0
+        )
+        prev_log_prob = torch.where(
+            expand_as_right(attention_mask, prev_log_prob), prev_log_prob, 0.0
+        )
+
+        if is_composite:
+            raise NotImplementedError
+        log_weight = (cur_log_prob - prev_log_prob).unsqueeze(-1)
+        if is_tensor_collection(log_weight):
+            log_weight = _sum_td_features(log_weight)
+            log_weight = log_weight.view(adv_shape).unsqueeze(-1)
+
+        kl_approx = (prev_log_prob - cur_log_prob).unsqueeze(-1)
+        if is_tensor_collection(kl_approx):
+            kl_approx = _sum_td_features(kl_approx)
+
+        tensordict.set("_cur_log_prob", cur_log_prob)
+
+        return log_weight, dist, kl_approx
+
 
 class DAPO(GRPOLoss):
     """DAPO (Clip-Higher over GRPO).
@@ -500,16 +554,44 @@
 
     def __init__(
         self,
-        actor_network: LLMWrapperBase | None = None,
-        *,
-        clip_epsilon: tuple[float, float] = (0.20, 0.28),
-        **kwargs,
+        tensordict: TensorDictBase,
+        key: NestedKey = ("next", "ref_log_prob"),
+        ref_log_prob: torch.Tensor | None = None,
+        coeff: float | None = None,
+        mask: torch.Tensor | None = None,
+        dist: d.Distribution | None = None,
     ):
-        if not (isinstance(clip_epsilon, (tuple, list)) and len(clip_epsilon) == 2):
-            raise ValueError("DAPO requires clip_epsilon=(eps_low, eps_high).")
-        super().__init__(
-            actor_network=actor_network, clip_epsilon=clip_epsilon, **kwargs
-        )
+        if coeff is None:
+            coeff = self.kl_to_ref_coeff
+        # TODO: customize this
+        if ref_log_prob is None:
+            ref_log_prob = tensordict.get(
+                key,
+                as_padded_tensor=True,
+                padding_side="left",
+                padding_value=0.0,
+            )
+            if ref_log_prob is None:
+                raise KeyError(
+                    f"Couldn't find the ref log-prob {key} in the input data ({tensordict.keys(True)=})."
+                )
+            ref_log_prob = ref_log_prob.squeeze(-1)
+        cur_log_prob = tensordict.get("_cur_log_prob")
+        # TODO: remove this
+        if cur_log_prob.shape != ref_log_prob.shape:
+            raise ValueError(
+                f"cur_log_prob and ref_log_prob must have the same shape, got {cur_log_prob.shape=} and {ref_log_prob.shape=}"
+            )
+        if mask is not None:
+            ref_log_prob = torch.where(
+                expand_as_right(mask, ref_log_prob), ref_log_prob, 0.0
+            )
+            cur_log_prob = torch.where(
+                expand_as_right(mask, cur_log_prob), cur_log_prob, 0.0
+            )
+        diff = ref_log_prob - cur_log_prob
+        kl_penalty = (diff.expm1() - diff).mean()
+        return coeff * kl_penalty, kl_penalty
 
 
 class MCAdvantage(Transform):
