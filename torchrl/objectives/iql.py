--- conflicted
+++ resolved
@@ -10,28 +10,17 @@
 from tensordict.tensordict import TensorDict, TensorDictBase
 from torch import Tensor
 
-<<<<<<< HEAD
-from torchrl.modules import ProbabilisticActor
-=======
 from torchrl.envs.utils import ExplorationType, set_exploration_type
 
 from torchrl.modules import ProbabilisticActor
 from torchrl.objectives.common import LossModule
->>>>>>> 03616918
 from torchrl.objectives.utils import (
     _GAMMA_LMBDA_DEPREC_WARNING,
     default_value_kwargs,
     distance_loss,
     ValueEstimators,
 )
-<<<<<<< HEAD
-
-from ..envs.utils import set_exploration_mode
-from .common import LossModule
-from .value import TD0Estimator, TD1Estimator, TDLambdaEstimator
-=======
 from torchrl.objectives.value import TD0Estimator, TD1Estimator, TDLambdaEstimator
->>>>>>> 03616918
 
 try:
     from functorch import vmap
