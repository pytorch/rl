# Copyright (c) Meta Platforms, Inc. and affiliates.
#
# This source code is licensed under the MIT license found in the
# LICENSE file in the root directory of this source tree.
import math
import warnings
from dataclasses import dataclass
from numbers import Number
from typing import Optional, Tuple, Union

import numpy as np
import torch
from tensordict.nn import dispatch, make_functional, TensorDictModule
from tensordict.tensordict import TensorDict, TensorDictBase
from tensordict.utils import NestedKey
from torch import Tensor

from torchrl.envs.utils import ExplorationType, set_exploration_type, step_mdp

from torchrl.modules import ProbabilisticActor
from torchrl.modules.tensordict_module.actors import ActorCriticWrapper
from torchrl.objectives.common import LossModule
from torchrl.objectives.utils import (
    _GAMMA_LMBDA_DEPREC_WARNING,
    default_value_kwargs,
    distance_loss,
    ValueEstimators,
)
from torchrl.objectives.value import TD0Estimator, TD1Estimator, TDLambdaEstimator

try:
    try:
        from torch import vmap
    except ImportError:
        from functorch import vmap

    _has_functorch = True
    err = ""
except ImportError as err:
    _has_functorch = False
    FUNCTORCH_ERROR = err


class SACLoss(LossModule):
    """TorchRL implementation of the SAC loss.

    Presented in "Soft Actor-Critic: Off-Policy Maximum Entropy Deep
    Reinforcement Learning with a Stochastic Actor" https://arxiv.org/abs/1801.01290
    and "Soft Actor-Critic Algorithms and Applications" https://arxiv.org/abs/1812.05905

    Args:
        actor_network (ProbabilisticActor): stochastic actor
        qvalue_network (TensorDictModule): Q(s, a) parametric model.
            This module typically outputs a ``"state_action_value"`` entry.
        value_network (TensorDictModule, optional): V(s) parametric model.
            This module typically outputs a ``"state_value"`` entry.

            .. note::
              If not provided, the second version of SAC is assumed, where
              only the Q-Value network is needed.

        num_qvalue_nets (integer, optional): number of Q-Value networks used.
            Defaults to ``2``.
        loss_function (str, optional): loss function to be used with
            the value function loss. Default is `"smooth_l1"`.
        alpha_init (float, optional): initial entropy multiplier.
            Default is 1.0.
        min_alpha (float, optional): min value of alpha.
            Default is None (no minimum value).
        max_alpha (float, optional): max value of alpha.
            Default is None (no maximum value).
        fixed_alpha (bool, optional): if ``True``, alpha will be fixed to its
            initial value. Otherwise, alpha will be optimized to
            match the 'target_entropy' value.
            Default is ``False``.
        target_entropy (float or str, optional): Target entropy for the
            stochastic policy. Default is "auto", where target entropy is
            computed as :obj:`-prod(n_actions)`.
        delay_actor (bool, optional): Whether to separate the target actor
            networks from the actor networks used for data collection.
            Default is ``False``.
        delay_qvalue (bool, optional): Whether to separate the target Q value
            networks from the Q value networks used for data collection.
            Default is ``True``.
        delay_value (bool, optional): Whether to separate the target value
            networks from the value networks used for data collection.
            Default is ``True``.
        priority_key (str, optional): [Deprecated, use .set_keys(priority_key=priority_key) instead]
            Tensordict key where to write the
            priority (for prioritized replay buffer usage). Defaults to ``"td_error"``.
<<<<<<< HEAD
        separate_losses (bool, optional): if ``True``, shared parameters between
            policy and critic will only be trained on the policy loss.
            Defaults to ``False``, ie. gradients are propagated to shared
            parameters for both policy and critic losses.
=======

    Examples:
        >>> import torch
        >>> from torch import nn
        >>> from torchrl.data import BoundedTensorSpec
        >>> from torchrl.modules.distributions.continuous import NormalParamWrapper, TanhNormal
        >>> from torchrl.modules.tensordict_module.actors import ProbabilisticActor, ValueOperator
        >>> from torchrl.modules.tensordict_module.common import SafeModule
        >>> from torchrl.objectives.sac import SACLoss
        >>> from tensordict.tensordict import TensorDict
        >>> n_act, n_obs = 4, 3
        >>> spec = BoundedTensorSpec(-torch.ones(n_act), torch.ones(n_act), (n_act,))
        >>> net = NormalParamWrapper(nn.Linear(n_obs, 2 * n_act))
        >>> module = SafeModule(net, in_keys=["observation"], out_keys=["loc", "scale"])
        >>> actor = ProbabilisticActor(
        ...     module=module,
        ...     in_keys=["loc", "scale"],
        ...     spec=spec,
        ...     distribution_class=TanhNormal)
        >>> class ValueClass(nn.Module):
        ...     def __init__(self):
        ...         super().__init__()
        ...         self.linear = nn.Linear(n_obs + n_act, 1)
        ...     def forward(self, obs, act):
        ...         return self.linear(torch.cat([obs, act], -1))
        >>> module = ValueClass()
        >>> qvalue = ValueOperator(
        ...     module=module,
        ...     in_keys=['observation', 'action'])
        >>> module = nn.Linear(n_obs, 1)
        >>> value = ValueOperator(
        ...     module=module,
        ...     in_keys=["observation"])
        >>> loss = SACLoss(actor, qvalue, value)
        >>> batch = [2, ]
        >>> action = spec.rand(batch)
        >>> data = TensorDict({
        ...         "observation": torch.randn(*batch, n_obs),
        ...         "action": action,
        ...         ("next", "done"): torch.zeros(*batch, 1, dtype=torch.bool),
        ...         ("next", "reward"): torch.randn(*batch, 1),
        ...         ("next", "observation"): torch.randn(*batch, n_obs),
        ...     }, batch)
        >>> loss(data)
        TensorDict(
            fields={
                alpha: Tensor(shape=torch.Size([]), device=cpu, dtype=torch.float32, is_shared=False),
                entropy: Tensor(shape=torch.Size([]), device=cpu, dtype=torch.float32, is_shared=False),
                loss_actor: Tensor(shape=torch.Size([]), device=cpu, dtype=torch.float32, is_shared=False),
                loss_alpha: Tensor(shape=torch.Size([]), device=cpu, dtype=torch.float32, is_shared=False),
                loss_qvalue: Tensor(shape=torch.Size([]), device=cpu, dtype=torch.float32, is_shared=False),
                loss_value: Tensor(shape=torch.Size([]), device=cpu, dtype=torch.float32, is_shared=False)},
            batch_size=torch.Size([]),
            device=None,
            is_shared=False)

    This class is compatible with non-tensordict based modules too and can be
    used without recurring to any tensordict-related primitive. In this case,
    the expected keyword arguments are:
    ``["action", "next_reward", "next_done"]`` + in_keys of the actor, value, and qvalue network.
    The return value is a tuple of tensors in the following order:
    ``["loss_actor", "loss_qvalue", "loss_alpha", "alpha", "entropy"]`` + ``"loss_value"`` if version one is used.

    Examples:
        >>> import torch
        >>> from torch import nn
        >>> from torchrl.data import BoundedTensorSpec
        >>> from torchrl.modules.distributions.continuous import NormalParamWrapper, TanhNormal
        >>> from torchrl.modules.tensordict_module.actors import ProbabilisticActor, ValueOperator
        >>> from torchrl.modules.tensordict_module.common import SafeModule
        >>> from torchrl.objectives.sac import SACLoss
        >>> _ = torch.manual_seed(42)
        >>> n_act, n_obs = 4, 3
        >>> spec = BoundedTensorSpec(-torch.ones(n_act), torch.ones(n_act), (n_act,))
        >>> net = NormalParamWrapper(nn.Linear(n_obs, 2 * n_act))
        >>> module = SafeModule(net, in_keys=["observation"], out_keys=["loc", "scale"])
        >>> actor = ProbabilisticActor(
        ...     module=module,
        ...     in_keys=["loc", "scale"],
        ...     spec=spec,
        ...     distribution_class=TanhNormal)
        >>> class ValueClass(nn.Module):
        ...     def __init__(self):
        ...         super().__init__()
        ...         self.linear = nn.Linear(n_obs + n_act, 1)
        ...     def forward(self, obs, act):
        ...         return self.linear(torch.cat([obs, act], -1))
        >>> module = ValueClass()
        >>> qvalue = ValueOperator(
        ...     module=module,
        ...     in_keys=['observation', 'action'])
        >>> module = nn.Linear(n_obs, 1)
        >>> value = ValueOperator(
        ...     module=module,
        ...     in_keys=["observation"])
        >>> loss = SACLoss(actor, qvalue, value)
        >>> batch = [2, ]
        >>> action = spec.rand(batch)
        >>> loss_actor, loss_qvalue, _, _, _, _ = loss(
        ...     observation=torch.randn(*batch, n_obs),
        ...     action=action,
        ...     next_done=torch.zeros(*batch, 1, dtype=torch.bool),
        ...     next_observation=torch.zeros(*batch, n_obs),
        ...     next_reward=torch.randn(*batch, 1))
        >>> loss_actor.backward()

    The output keys can also be filtered using the :meth:`SACLoss.select_out_keys`
    method.

    Examples:
        >>> _ = loss.select_out_keys('loss_actor', 'loss_qvalue')
        >>> loss_actor, loss_qvalue = loss(
        ...     observation=torch.randn(*batch, n_obs),
        ...     action=action,
        ...     next_done=torch.zeros(*batch, 1, dtype=torch.bool),
        ...     next_observation=torch.zeros(*batch, n_obs),
        ...     next_reward=torch.randn(*batch, 1))
        >>> loss_actor.backward()
>>>>>>> 36e98916
    """

    @dataclass
    class _AcceptedKeys:
        """Maintains default values for all configurable tensordict keys.

        This class defines which tensordict keys can be set using '.set_keys(key_name=key_value)' and their
        default values.

        Attributes:
            action (NestedKey): The input tensordict key where the action is expected.
                Defaults to ``"advantage"``.
            value (NestedKey): The input tensordict key where the state value is expected.
                Will be used for the underlying value estimator. Defaults to ``"state_value"``.
            state_action_value (NestedKey): The input tensordict key where the
                state action value is expected.  Defaults to ``"state_action_value"``.
            log_prob (NestedKey): The input tensordict key where the log probability is expected.
                Defaults to ``"_log_prob"``.
            priority (NestedKey): The input tensordict key where the target priority is written to.
                Defaults to ``"td_error"``.
            reward (NestedKey): The input tensordict key where the reward is expected.
                Will be used for the underlying value estimator. Defaults to ``"reward"``.
            done (NestedKey): The key in the input TensorDict that indicates
                whether a trajectory is done. Will be used for the underlying value estimator.
                Defaults to ``"done"``.
        """

        action: NestedKey = "action"
        value: NestedKey = "state_value"
        state_action_value: NestedKey = "state_action_value"
        log_prob: NestedKey = "_log_prob"
        priority: NestedKey = "td_error"
        reward: NestedKey = "reward"
        done: NestedKey = "done"

    default_keys = _AcceptedKeys()
    default_value_estimator = ValueEstimators.TD0

    def __init__(
        self,
        actor_network: ProbabilisticActor,
        qvalue_network: TensorDictModule,
        value_network: Optional[TensorDictModule] = None,
        *,
        num_qvalue_nets: int = 2,
        loss_function: str = "smooth_l1",
        alpha_init: float = 1.0,
        min_alpha: float = None,
        max_alpha: float = None,
        fixed_alpha: bool = False,
        target_entropy: Union[str, float] = "auto",
        delay_actor: bool = False,
        delay_qvalue: bool = True,
        delay_value: bool = True,
        gamma: float = None,
        priority_key: str = None,
        separate_losses: bool = False,
    ) -> None:
        self._in_keys = None
        self._out_keys = None
        if not _has_functorch:
            raise ImportError("Failed to import functorch.") from FUNCTORCH_ERROR
        super().__init__()
        self._set_deprecated_ctor_keys(priority_key=priority_key)

        # Actor
        self.delay_actor = delay_actor
        self.convert_to_functional(
            actor_network,
            "actor_network",
            create_target_params=self.delay_actor,
            funs_to_decorate=["forward", "get_dist"],
        )

        # Value
        if value_network is not None:
            if separate_losses:
                # we want to make sure there are no duplicates in the params: the
                # params of critic must be refs to actor if they're shared
                policy_params = list(actor_network.parameters())
            else:
                policy_params = None
            self._version = 1
            self.delay_value = delay_value
            self.convert_to_functional(
                value_network,
                "value_network",
                create_target_params=self.delay_value,
                compare_against=policy_params,
            )
        else:
            self._version = 2

        # Q value
        self.delay_qvalue = delay_qvalue
        self.num_qvalue_nets = num_qvalue_nets
        if self._version == 1:
            value_params = list(value_network.parameters())
        else:
            value_params = []
        self.convert_to_functional(
            qvalue_network,
            "qvalue_network",
            num_qvalue_nets,
            create_target_params=self.delay_qvalue,
            compare_against=list(actor_network.parameters()) + value_params,
        )

        self.loss_function = loss_function
        try:
            device = next(self.parameters()).device
        except AttributeError:
            device = torch.device("cpu")
        self.register_buffer("alpha_init", torch.tensor(alpha_init, device=device))
        if bool(min_alpha) ^ bool(max_alpha):
            min_alpha = min_alpha if min_alpha else 0.0
            if max_alpha == 0:
                raise ValueError("max_alpha must be either None or greater than 0.")
            max_alpha = max_alpha if max_alpha else 1e9
        if min_alpha:
            self.register_buffer(
                "min_log_alpha", torch.tensor(min_alpha, device=device).log()
            )
        else:
            self.min_log_alpha = None
        if max_alpha:
            self.register_buffer(
                "max_log_alpha", torch.tensor(max_alpha, device=device).log()
            )
        else:
            self.max_log_alpha = None
        self.fixed_alpha = fixed_alpha
        if fixed_alpha:
            self.register_buffer(
                "log_alpha", torch.tensor(math.log(alpha_init), device=device)
            )
        else:
            self.register_parameter(
                "log_alpha",
                torch.nn.Parameter(torch.tensor(math.log(alpha_init), device=device)),
            )

        if target_entropy == "auto":
            if actor_network.spec is None:
                raise RuntimeError(
                    "Cannot infer the dimensionality of the action. Consider providing "
                    "the target entropy explicitely or provide the spec of the "
                    "action tensor in the actor network."
                )
            target_entropy = -float(np.prod(actor_network.spec["action"].shape))
        self.register_buffer(
            "target_entropy", torch.tensor(target_entropy, device=device)
        )
        if self._version == 1:
            self.actor_critic = ActorCriticWrapper(
                self.actor_network, self.value_network
            )
            make_functional(self.actor_critic)
        if gamma is not None:
            warnings.warn(_GAMMA_LMBDA_DEPREC_WARNING, category=DeprecationWarning)
            self.gamma = gamma

    def _forward_value_estimator_keys(self, **kwargs) -> None:
        if self._value_estimator is not None:
            self._value_estimator.set_keys(
                value=self.tensor_keys.value,
                reward=self.tensor_keys.reward,
                done=self.tensor_keys.done,
            )
        self._set_in_keys()

    def make_value_estimator(self, value_type: ValueEstimators = None, **hyperparams):
        if value_type is None:
            value_type = self.default_value_estimator
        self.value_type = value_type
        if self._version == 1:
            value_net = self.actor_critic
        elif self._version == 2:
            # we will take care of computing the next value inside this module
            value_net = None
        else:
            # unreachable
            raise NotImplementedError

        hp = dict(default_value_kwargs(value_type))
        hp.update(hyperparams)
        if value_type is ValueEstimators.TD1:
            self._value_estimator = TD1Estimator(
                **hp,
                value_network=value_net,
            )
        elif value_type is ValueEstimators.TD0:
            self._value_estimator = TD0Estimator(
                **hp,
                value_network=value_net,
            )
        elif value_type is ValueEstimators.GAE:
            raise NotImplementedError(
                f"Value type {value_type} it not implemented for loss {type(self)}."
            )
        elif value_type is ValueEstimators.TDLambda:
            self._value_estimator = TDLambdaEstimator(
                **hp,
                value_network=value_net,
            )
        else:
            raise NotImplementedError(f"Unknown value type {value_type}")

        tensor_keys = {
            "value_target": "value_target",
            "value": self.tensor_keys.value,
            "reward": self.tensor_keys.reward,
            "done": self.tensor_keys.done,
        }
        self._value_estimator.set_keys(**tensor_keys)

    @property
    def device(self) -> torch.device:
        for p in self.parameters():
            return p.device
        raise RuntimeError(
            "At least one of the networks of SACLoss must have trainable " "parameters."
        )

    def _set_in_keys(self):
        keys = [
            self.tensor_keys.action,
            ("next", self.tensor_keys.reward),
            ("next", self.tensor_keys.done),
            *self.actor_network.in_keys,
            *[("next", key) for key in self.actor_network.in_keys],
            *self.qvalue_network.in_keys,
        ]
        if self._version == 1:
            keys.extend(self.value_network.in_keys)
        self._in_keys = list(set(keys))

    @property
    def in_keys(self):
        if self._in_keys is None:
            self._set_in_keys()
        return self._in_keys

    @in_keys.setter
    def in_keys(self, values):
        self._in_keys = values

    @property
    def out_keys(self):
        if self._out_keys is None:
            keys = ["loss_actor", "loss_qvalue", "loss_alpha", "alpha", "entropy"]
            if self._version == 1:
                keys.append("loss_value")
            self._out_keys = keys
        return self._out_keys

    @out_keys.setter
    def out_keys(self, values):
        self._out_keys = values

    @dispatch
    def forward(self, tensordict: TensorDictBase) -> TensorDictBase:
        shape = None
        if tensordict.ndimension() > 1:
            shape = tensordict.shape
            tensordict_reshape = tensordict.reshape(-1)
        else:
            tensordict_reshape = tensordict

        device = self.device
        td_device = tensordict_reshape.to(device)

        if self._version == 1:
            loss_qvalue, priority = self._loss_qvalue_v1(td_device)
            loss_value = self._loss_value(td_device)
        else:
            loss_qvalue, priority = self._loss_qvalue_v2(td_device)
            loss_value = None
        loss_actor = self._loss_actor(td_device)
        loss_alpha = self._loss_alpha(td_device)
        tensordict_reshape.set(self.tensor_keys.priority, priority)
        if (loss_actor.shape != loss_qvalue.shape) or (
            loss_value is not None and loss_actor.shape != loss_value.shape
        ):
            raise RuntimeError(
                f"Losses shape mismatch: {loss_actor.shape}, {loss_qvalue.shape} and {loss_value.shape}"
            )
        if shape:
            tensordict.update(tensordict_reshape.view(shape))
        out = {
            "loss_actor": loss_actor.mean(),
            "loss_qvalue": loss_qvalue.mean(),
            "loss_alpha": loss_alpha.mean(),
            "alpha": self._alpha,
            "entropy": -td_device.get(self.tensor_keys.log_prob).mean().detach(),
        }
        if self._version == 1:
            out["loss_value"] = loss_value.mean()
        return TensorDict(out, [])

    def _loss_actor(self, tensordict: TensorDictBase) -> Tensor:
        with set_exploration_type(ExplorationType.RANDOM):
            dist = self.actor_network.get_dist(
                tensordict,
                params=self.actor_network_params,
            )
            a_reparm = dist.rsample()
        log_prob = dist.log_prob(a_reparm)

        td_q = tensordict.select(*self.qvalue_network.in_keys)
        td_q.set(self.tensor_keys.action, a_reparm)
        td_q = vmap(self.qvalue_network, (None, 0))(
            td_q, self.qvalue_network_params.detach().clone()
        )
        min_q_logprob = (
            td_q.get(self.tensor_keys.state_action_value).min(0)[0].squeeze(-1)
        )

        if log_prob.shape != min_q_logprob.shape:
            raise RuntimeError(
                f"Losses shape mismatch: {log_prob.shape} and {min_q_logprob.shape}"
            )

        # write log_prob in tensordict for alpha loss
        tensordict.set(self.tensor_keys.log_prob, log_prob.detach())
        return self._alpha * log_prob - min_q_logprob

    def _loss_qvalue_v1(self, tensordict: TensorDictBase) -> Tuple[Tensor, Tensor]:
        target_params = TensorDict(
            {
                "module": {
                    "0": self.target_actor_network_params,
                    "1": self.target_value_network_params,
                }
            },
            torch.Size([]),
            _run_checks=False,
        )
        with set_exploration_type(ExplorationType.MODE):
            target_value = self.value_estimator.value_estimate(
                tensordict, target_params=target_params
            ).squeeze(-1)

        # value loss
        qvalue_network = self.qvalue_network

        # Q-nets must be trained independently: as such, we split the data in 2
        # if required and train each q-net on one half of the data.
        shape = tensordict.shape
        if shape[0] % self.num_qvalue_nets != 0:
            raise RuntimeError(
                f"Batch size={tensordict.shape} is incompatible "
                f"with num_qvqlue_nets={self.num_qvalue_nets}."
            )
        tensordict_chunks = torch.stack(
            tensordict.chunk(self.num_qvalue_nets, dim=0), 0
        )
        target_chunks = torch.stack(target_value.chunk(self.num_qvalue_nets, dim=0), 0)

        # if vmap=True, it is assumed that the input tensordict must be cast to the param shape
        tensordict_chunks = vmap(qvalue_network)(
            tensordict_chunks, self.qvalue_network_params
        )
        pred_val = tensordict_chunks.get(self.tensor_keys.state_action_value).squeeze(
            -1
        )
        loss_value = distance_loss(
            pred_val, target_chunks, loss_function=self.loss_function
        ).view(*shape)
        priority_value = torch.cat((pred_val - target_chunks).pow(2).unbind(0), 0)

        return loss_value, priority_value

    def _get_value_v2(self, tensordict, _alpha, actor_params, qval_params):
        r"""Value network for SAC v2.

        SAC v2 is based on a value estimate of the form:

        .. math::

          V = Q(s,a) - \alpha * \log p(a | s)

        This class computes this value given the actor and qvalue network

        """
        tensordict = tensordict.clone(False)
        # get actions and log-probs
        with torch.no_grad():
            with set_exploration_type(ExplorationType.RANDOM):
                next_tensordict = tensordict.get("next").clone(False)
                next_dist = self.actor_network.get_dist(
                    next_tensordict, params=actor_params
                )
                next_action = next_dist.rsample()
                next_tensordict.set(self.tensor_keys.action, next_action)
                next_sample_log_prob = next_dist.log_prob(next_action)

            # get q-values
            next_tensordict_expand = vmap(self.qvalue_network, (None, 0))(
                next_tensordict, qval_params
            )
            state_action_value = next_tensordict_expand.get(
                self.tensor_keys.state_action_value
            )
            if (
                state_action_value.shape[-len(next_sample_log_prob.shape) :]
                != next_sample_log_prob.shape
            ):
                next_sample_log_prob = next_sample_log_prob.unsqueeze(-1)
            next_state_value = state_action_value - _alpha * next_sample_log_prob
            next_state_value = next_state_value.min(0)[0]
            tensordict.set(
                ("next", self.value_estimator.tensor_keys.value), next_state_value
            )
            target_value = self.value_estimator.value_estimate(tensordict).squeeze(-1)
            return target_value

    def _loss_qvalue_v2(self, tensordict: TensorDictBase) -> Tuple[Tensor, Tensor]:
        # we pass the alpha value to the tensordict. Since it's a scalar, we must erase the batch-size first.
        target_value = self._get_value_v2(
            tensordict,
            self._alpha,
            self.actor_network_params,
            self.target_qvalue_network_params,
        )

        tensordict_expand = vmap(self.qvalue_network, (None, 0))(
            tensordict.select(*self.qvalue_network.in_keys),
            self.qvalue_network_params,
        )
        pred_val = tensordict_expand.get(self.tensor_keys.state_action_value).squeeze(
            -1
        )
        td_error = abs(pred_val - target_value)
        loss_qval = distance_loss(
            pred_val,
            target_value.expand_as(pred_val),
            loss_function=self.loss_function,
        ).mean(0)
        return loss_qval, td_error.detach().max(0)[0]

    def _loss_value(self, tensordict: TensorDictBase) -> Tensor:
        # value loss
        td_copy = tensordict.select(*self.value_network.in_keys).detach()
        self.value_network(
            td_copy,
            params=self.value_network_params,
        )
        pred_val = td_copy.get(self.tensor_keys.value).squeeze(-1)

        action_dist = self.actor_network.get_dist(
            td_copy,
            params=self.target_actor_network_params,
        )  # resample an action
        action = action_dist.rsample()

        td_copy.set(self.tensor_keys.action, action, inplace=False)

        qval_net = self.qvalue_network
        td_copy = vmap(qval_net, (None, 0))(
            td_copy,
            self.target_qvalue_network_params,
        )

        min_qval = (
            td_copy.get(self.tensor_keys.state_action_value).squeeze(-1).min(0)[0]
        )

        log_p = action_dist.log_prob(action)
        if log_p.shape != min_qval.shape:
            raise RuntimeError(
                f"Losses shape mismatch: {min_qval.shape} and {log_p.shape}"
            )
        target_val = min_qval - self._alpha * log_p

        loss_value = distance_loss(
            pred_val, target_val, loss_function=self.loss_function
        )
        return loss_value

    def _loss_alpha(self, tensordict: TensorDictBase) -> Tensor:
        log_pi = tensordict.get(self.tensor_keys.log_prob)
        if self.target_entropy is not None:
            # we can compute this loss even if log_alpha is not a parameter
            alpha_loss = -self.log_alpha * (log_pi.detach() + self.target_entropy)
        else:
            # placeholder
            alpha_loss = torch.zeros_like(log_pi)
        return alpha_loss

    @property
    def _alpha(self):
        if self.min_log_alpha is not None:
            self.log_alpha.data.clamp_(self.min_log_alpha, self.max_log_alpha)
        with torch.no_grad():
            alpha = self.log_alpha.exp()
        return alpha


class DiscreteSACLoss(LossModule):
    """Discrete SAC Loss module.

    Args:
        actor_network (ProbabilisticActor): the actor to be trained
        qvalue_network (TensorDictModule): a single Q-value network that will be multiplicated as many times as needed.
        num_actions (int): number of actions in the action space.
        num_qvalue_nets (int, optional): Number of Q-value networks to be trained. Default is 10.
        loss_function (str, optional): loss function to be used for the Q-value. Can be one of  `"smooth_l1"`, "l2",
            "l1", Default is "smooth_l1".
        alpha_init (float, optional): initial entropy multiplier.
            Default is 1.0.
        min_alpha (float, optional): min value of alpha.
            Default is None (no minimum value).
        max_alpha (float, optional): max value of alpha.
            Default is None (no maximum value).
        fixed_alpha (bool, optional): whether alpha should be trained to match a target entropy. Default is ``False``.
        target_entropy_weight (float, optional): weight for the target entropy term.
        target_entropy (Union[str, Number], optional): Target entropy for the stochastic policy. Default is "auto".
        delay_qvalue (bool, optional): Whether to separate the target Q value networks from the Q value networks used
            for data collection. Default is ``False``.
        priority_key (str, optional): [Deprecated, use .set_keys(priority_key=priority_key) instead]
            Key where to write the priority value for prioritized replay buffers.
            Default is `"td_error"`.
        separate_losses (bool, optional): if ``True``, shared parameters between
            policy and critic will only be trained on the policy loss.
            Defaults to ``False``, ie. gradients are propagated to shared
            parameters for both policy and critic losses.

    Examples:
    >>> import torch
    >>> from torch import nn
    >>> from torchrl.data.tensor_specs import OneHotDiscreteTensorSpec
    >>> from torchrl.modules.distributions.continuous import NormalParamWrapper
    >>> from torchrl.modules.distributions.discrete import OneHotCategorical
    >>> from torchrl.modules.tensordict_module.actors import ProbabilisticActor, ValueOperator
    >>> from torchrl.modules.tensordict_module.common import SafeModule
    >>> from torchrl.objectives.sac import DiscreteSACLoss
    >>> from tensordict.tensordict import TensorDict
    >>> n_act, n_obs = 4, 3
    >>> spec = OneHotDiscreteTensorSpec(n_act)
    >>> net = NormalParamWrapper(nn.Linear(n_obs, 2 * n_act))
    >>> module = SafeModule(net, in_keys=["observation"], out_keys=["logits"])
    >>> actor = ProbabilisticActor(
    ...     module=module,
    ...     in_keys=["logits"],
    ...     out_keys=["action"],
    ...     spec=spec,
    ...     distribution_class=OneHotCategorical)
    >>> class ValueClass(nn.Module):
    ...     def __init__(self):
    ...         super().__init__()
    ...         self.linear = nn.Linear(n_obs, n_act)
    ...     def forward(self, obs):
    ...         return self.linear(obs)
    >>> module = ValueClass()
    >>> qvalue = ValueOperator(
    ...     module=module,
    ...     in_keys=['observation'])
    >>> loss = DiscreteSACLoss(actor, qvalue, num_actions=actor.spec["action"].space.n)
    >>> batch = [2, ]
    >>> action = spec.rand(batch)
    >>> data = TensorDict({
    ...         "observation": torch.randn(*batch, n_obs),
    ...         "action": action,
    ...         ("next", "done"): torch.zeros(*batch, 1, dtype=torch.bool),
    ...         ("next", "reward"): torch.randn(*batch, 1),
    ...         ("next", "observation"): torch.randn(*batch, n_obs),
    ...     }, batch)
    >>> loss(data)
    TensorDict(
        fields={
            action_log_prob_actor: Tensor(shape=torch.Size([]), device=cpu, dtype=torch.float32, is_shared=False),
            alpha: Tensor(shape=torch.Size([]), device=cpu, dtype=torch.float32, is_shared=False),
            entropy: Tensor(shape=torch.Size([]), device=cpu, dtype=torch.float32, is_shared=False),
            loss_actor: Tensor(shape=torch.Size([]), device=cpu, dtype=torch.float32, is_shared=False),
            loss_alpha: Tensor(shape=torch.Size([]), device=cpu, dtype=torch.float32, is_shared=False),
            loss_qvalue: Tensor(shape=torch.Size([]), device=cpu, dtype=torch.float32, is_shared=False),
            next.state_value: Tensor(shape=torch.Size([]), device=cpu, dtype=torch.float32, is_shared=False),
            state_action_value_actor: Tensor(shape=torch.Size([]), device=cpu, dtype=torch.float32, is_shared=False),
            target_value: Tensor(shape=torch.Size([]), device=cpu, dtype=torch.float32, is_shared=False)},
        batch_size=torch.Size([]),
        device=None,
        is_shared=False)

    This class is compatible with non-tensordict based modules too and can be
    used without recurring to any tensordict-related primitive. In this case,
    the expected keyword arguments are:
    ``["action", "next_reward", "next_done"]`` + in_keys of the actor and qvalue network.
    The return value is a tuple of tensors in the following order:
    ``["loss_actor", "loss_qvalue", "loss_alpha",
       "alpha", "entropy", "state_action_value_actor",
       "action_log_prob_actor", "next.state_value", "target_value"]``
    The output keys can also be filtered using :meth:`DiscreteSACLoss.select_out_keys` method.

    Examples:
        >>> import torch
        >>> from torch import nn
        >>> from torchrl.data.tensor_specs import OneHotDiscreteTensorSpec
        >>> from torchrl.modules.distributions.continuous import NormalParamWrapper
        >>> from torchrl.modules.distributions.discrete import OneHotCategorical
        >>> from torchrl.modules.tensordict_module.actors import ProbabilisticActor, ValueOperator
        >>> from torchrl.modules.tensordict_module.common import SafeModule
        >>> from torchrl.objectives.sac import DiscreteSACLoss
        >>> n_act, n_obs = 4, 3
        >>> spec = OneHotDiscreteTensorSpec(n_act)
        >>> net = NormalParamWrapper(nn.Linear(n_obs, 2 * n_act))
        >>> module = SafeModule(net, in_keys=["observation"], out_keys=["logits"])
        >>> actor = ProbabilisticActor(
        ...     module=module,
        ...     in_keys=["logits"],
        ...     out_keys=["action"],
        ...     spec=spec,
        ...     distribution_class=OneHotCategorical)
        >>> class ValueClass(nn.Module):
        ...     def __init__(self):
        ...         super().__init__()
        ...         self.linear = nn.Linear(n_obs, n_act)
        ...     def forward(self, obs):
        ...         return self.linear(obs)
        >>> module = ValueClass()
        >>> qvalue = ValueOperator(
        ...     module=module,
        ...     in_keys=['observation'])
        >>> loss = DiscreteSACLoss(actor, qvalue, num_actions=actor.spec["action"].space.n)
        >>> batch = [2, ]
        >>> action = spec.rand(batch)
        >>> # filter output keys to "loss_actor", and "loss_qvalue"
        >>> _ = loss.select_out_keys("loss_actor", "loss_qvalue")
        >>> loss_actor, loss_qvalue = loss(
        ...     observation=torch.randn(*batch, n_obs),
        ...     action=action,
        ...     next_done=torch.zeros(*batch, 1, dtype=torch.bool),
        ...     next_observation=torch.zeros(*batch, n_obs),
        ...     next_reward=torch.randn(*batch, 1))
        >>> loss_actor.backward()
    """

    @dataclass
    class _AcceptedKeys:
        """Maintains default values for all configurable tensordict keys.

        This class defines which tensordict keys can be set using '.set_keys(key_name=key_value)' and their
        default values

        Attributes:
            action (NestedKey): The input tensordict key where the action is expected.
                Defaults to ``"action"``.
            value (NestedKey): The input tensordict key where the state value is expected.
                Will be used for the underlying value estimator. Defaults to ``"state_value"``.
            priority (NestedKey): The input tensordict key where the target priority is written to.
                Defaults to ``"td_error"``.
            reward (NestedKey): The input tensordict key where the reward is expected.
                Will be used for the underlying value estimator. Defaults to ``"reward"``.
            done (NestedKey): The key in the input TensorDict that indicates
                whether a trajectory is done. Will be used for the underlying value estimator.
                Defaults to ``"done"``.
        """

        action: NestedKey = "action"
        value: NestedKey = "state_value"
        priority: NestedKey = "td_error"
        reward: NestedKey = "reward"
        done: NestedKey = "done"

    default_keys = _AcceptedKeys()
    default_value_estimator = ValueEstimators.TD0
    delay_actor: bool = False
    out_keys = [
        "loss_actor",
        "loss_qvalue",
        "loss_alpha",
        "alpha",
        "entropy",
        "state_action_value_actor",
        "action_log_prob_actor",
        "next.state_value",
        "target_value",
    ]

    def __init__(
        self,
        actor_network: ProbabilisticActor,
        qvalue_network: TensorDictModule,
        num_actions: int,
        *,
        num_qvalue_nets: int = 2,
        loss_function: str = "smooth_l1",
        alpha_init: float = 1.0,
        min_alpha: float = None,
        max_alpha: float = None,
        fixed_alpha: bool = False,
        target_entropy_weight: float = 0.98,
        target_entropy: Union[str, Number] = "auto",
        delay_qvalue: bool = True,
        priority_key: str = None,
        separate_losses: bool = False,
    ):
        self._in_keys = None
        if not _has_functorch:
            raise ImportError("Failed to import functorch.") from FUNCTORCH_ERROR
        super().__init__()
        self._set_deprecated_ctor_keys(priority_key=priority_key)

        self.convert_to_functional(
            actor_network,
            "actor_network",
            create_target_params=self.delay_actor,
            funs_to_decorate=["forward", "get_dist_params"],
        )
        if separate_losses:
            # we want to make sure there are no duplicates in the params: the
            # params of critic must be refs to actor if they're shared
            policy_params = list(actor_network.parameters())
        else:
            policy_params = None
        self.delay_qvalue = delay_qvalue
        self.convert_to_functional(
            qvalue_network,
            "qvalue_network",
            num_qvalue_nets,
            create_target_params=self.delay_qvalue,
            compare_against=policy_params,
        )
        self.num_qvalue_nets = num_qvalue_nets
        self.loss_function = loss_function

        try:
            device = next(self.parameters()).device
        except AttributeError:
            device = torch.device("cpu")

        self.register_buffer("alpha_init", torch.tensor(alpha_init, device=device))
        if bool(min_alpha) ^ bool(max_alpha):
            min_alpha = min_alpha if min_alpha else 0.0
            if max_alpha == 0:
                raise ValueError("max_alpha must be either None or greater than 0.")
            max_alpha = max_alpha if max_alpha else 1e9
        if min_alpha:
            self.register_buffer(
                "min_log_alpha", torch.tensor(min_alpha, device=device).log()
            )
        else:
            self.min_log_alpha = None
        if max_alpha:
            self.register_buffer(
                "max_log_alpha", torch.tensor(max_alpha, device=device).log()
            )
        else:
            self.max_log_alpha = None
        self.fixed_alpha = fixed_alpha
        if fixed_alpha:
            self.register_buffer(
                "log_alpha", torch.tensor(math.log(alpha_init), device=device)
            )
        else:
            self.register_parameter(
                "log_alpha",
                torch.nn.Parameter(torch.tensor(math.log(alpha_init), device=device)),
            )

        if target_entropy == "auto":
            target_entropy = -float(np.log(1.0 / num_actions) * target_entropy_weight)
        self.register_buffer(
            "target_entropy", torch.tensor(target_entropy, device=device)
        )

    @property
    def alpha(self):
        if self.min_log_alpha is not None:
            self.log_alpha.data.clamp_(self.min_log_alpha, self.max_log_alpha)
        with torch.no_grad():
            alpha = self.log_alpha.exp()
        return alpha

    def _forward_value_estimator_keys(self, **kwargs) -> None:
        if self._value_estimator is not None:
            self._value_estimator.set_keys(
                value=self._tensor_keys.value,
                reward=self.tensor_keys.reward,
                done=self.tensor_keys.done,
            )
        self._set_in_keys()

    def _set_in_keys(self):
        keys = [
            self.tensor_keys.action,
            ("next", self.tensor_keys.reward),
            ("next", self.tensor_keys.done),
            *self.actor_network.in_keys,
            *[("next", key) for key in self.actor_network.in_keys],
            *self.qvalue_network.in_keys,
        ]
        self._in_keys = list(set(keys))

    @property
    def in_keys(self):
        if self._in_keys is None:
            self._set_in_keys()
        return self._in_keys

    @in_keys.setter
    def in_keys(self, values):
        self._in_keys = values

    @dispatch
    def forward(self, tensordict: TensorDictBase) -> TensorDictBase:
        obs_keys = self.actor_network.in_keys
        tensordict_select = tensordict.clone(False).select(
            "next", *obs_keys, self.tensor_keys.action
        )

        actor_params = torch.stack(
            [self.actor_network_params, self.target_actor_network_params], 0
        )

        tensordict_actor_grad = tensordict_select.select(
            *obs_keys
        )  # to avoid overwriting keys
        next_td_actor = step_mdp(tensordict_select).select(
            *self.actor_network.in_keys
        )  # next_observation ->
        tensordict_actor = torch.stack([tensordict_actor_grad, next_td_actor], 0)
        tensordict_actor = tensordict_actor.contiguous()

        with set_exploration_type(ExplorationType.RANDOM):
            # vmap doesn't support sampling, so we take it out from the vmap
            td_params = vmap(self.actor_network.get_dist_params)(
                tensordict_actor,
                actor_params,
            )
            if isinstance(self.actor_network, ProbabilisticActor):
                tensordict_actor_dist = self.actor_network.build_dist_from_params(
                    td_params
                )
            else:
                tensordict_actor_dist = self.actor_network.build_dist_from_params(
                    td_params
                )
            probs = tensordict_actor_dist.probs
            z = (probs == 0.0).float() * 1e-8
            logp_pi = torch.log(probs + z)
            logp_pi_pol = torch.sum(probs * logp_pi, dim=-1, keepdim=True)

        # repeat tensordict_actor to match the qvalue size
        _actor_loss_td = (
            tensordict_actor[0]
            .select(*self.qvalue_network.in_keys)
            .expand(self.num_qvalue_nets, *tensordict_actor[0].batch_size)
        )  # for actor loss
        _qval_td = tensordict_select.select(*self.qvalue_network.in_keys).expand(
            self.num_qvalue_nets,
            *tensordict_select.select(*self.qvalue_network.in_keys).batch_size,
        )  # for qvalue loss
        _next_val_td = (
            tensordict_actor[1]
            .select(*self.qvalue_network.in_keys)
            .expand(self.num_qvalue_nets, *tensordict_actor[1].batch_size)
        )  # for next value estimation
        tensordict_qval = torch.cat(
            [
                _actor_loss_td,
                _next_val_td,
                _qval_td,
            ],
            0,
        )

        # cat params
        q_params_detach = self.qvalue_network_params.detach()
        qvalue_params = torch.cat(
            [
                q_params_detach,
                self.target_qvalue_network_params,
                self.qvalue_network_params,
            ],
            0,
        )
        tensordict_qval = vmap(self.qvalue_network)(
            tensordict_qval,
            qvalue_params,
        )

        state_action_value = tensordict_qval.get(self.tensor_keys.value).squeeze(-1)
        (
            state_action_value_actor,
            next_state_action_value_qvalue,
            state_action_value_qvalue,
        ) = state_action_value.split(
            [self.num_qvalue_nets, self.num_qvalue_nets, self.num_qvalue_nets],
            dim=0,
        )

        loss_actor = -(
            (state_action_value_actor.min(0)[0] * probs[0]).sum(-1, keepdim=True)
            - self.alpha * logp_pi_pol[0]
        ).mean()

        pred_next_val = (
            probs[1]
            * (next_state_action_value_qvalue.min(0)[0] - self.alpha * logp_pi[1])
        ).sum(dim=-1, keepdim=True)

        tensordict_select.set(
            ("next", self.value_estimator.tensor_keys.value), pred_next_val
        )
        target_value = self.value_estimator.value_estimate(tensordict_select).squeeze(
            -1
        )

        actions = torch.argmax(tensordict_select.get(self.tensor_keys.action), dim=-1)

        pred_val_1 = (
            state_action_value_qvalue[0].gather(-1, actions.unsqueeze(-1)).unsqueeze(0)
        )
        pred_val_2 = (
            state_action_value_qvalue[1].gather(-1, actions.unsqueeze(-1)).unsqueeze(0)
        )
        pred_val = torch.cat([pred_val_1, pred_val_2], dim=0).squeeze()
        td_error = (pred_val - target_value.expand_as(pred_val)).pow(2)
        loss_qval = (
            distance_loss(
                pred_val,
                target_value.expand_as(pred_val),
                loss_function=self.loss_function,
            )
            .mean(-1)
            .sum()
            * 0.5
        )

        tensordict.set(self.tensor_keys.priority, td_error.detach().max(0)[0])

        loss_alpha = self._loss_alpha(logp_pi_pol)
        if not loss_qval.shape == loss_actor.shape:
            raise RuntimeError(
                f"QVal and actor loss have different shape: {loss_qval.shape} and {loss_actor.shape}"
            )
        td_out = TensorDict(
            {
                "loss_actor": loss_actor.mean(),
                "loss_qvalue": loss_qval.mean(),
                "loss_alpha": loss_alpha.mean(),
                "alpha": self.alpha.detach(),
                "entropy": -logp_pi.mean().detach(),
                "state_action_value_actor": state_action_value_actor.mean().detach(),
                "action_log_prob_actor": logp_pi.mean().detach(),
                "next.state_value": pred_next_val.mean().detach(),
                "target_value": target_value.mean().detach(),
            },
            [],
        )

        return td_out

    def _loss_alpha(self, log_pi: Tensor) -> Tensor:
        if torch.is_grad_enabled() and not log_pi.requires_grad:
            raise RuntimeError(
                "expected log_pi to require gradient for the alpha loss)"
            )
        if self.target_entropy is not None:
            # we can compute this loss even if log_alpha is not a parameter
            alpha_loss = -self.log_alpha * (log_pi.detach() + self.target_entropy)
        else:
            # placeholder
            alpha_loss = torch.zeros_like(log_pi)
        return alpha_loss

    def make_value_estimator(self, value_type: ValueEstimators = None, **hyperparams):
        if value_type is None:
            value_type = self.default_value_estimator
        self.value_type = value_type
        value_net = None
        hp = dict(default_value_kwargs(value_type))
        hp.update(hyperparams)
        if hasattr(self, "gamma"):
            hp["gamma"] = self.gamma
        if value_type is ValueEstimators.TD1:
            self._value_estimator = TD1Estimator(
                **hp,
                value_network=value_net,
            )
        elif value_type is ValueEstimators.TD0:
            self._value_estimator = TD0Estimator(
                **hp,
                value_network=value_net,
            )
        elif value_type is ValueEstimators.GAE:
            raise NotImplementedError(
                f"Value type {value_type} it not implemented for loss {type(self)}."
            )
        elif value_type is ValueEstimators.TDLambda:
            self._value_estimator = TDLambdaEstimator(
                **hp,
                value_network=value_net,
            )
        else:
            raise NotImplementedError(f"Unknown value type {value_type}")

        tensor_keys = {
            "value": self.tensor_keys.value,
            "value_target": "value_target",
            "reward": self.tensor_keys.reward,
            "done": self.tensor_keys.done,
        }
        self._value_estimator.set_keys(**tensor_keys)<|MERGE_RESOLUTION|>--- conflicted
+++ resolved
@@ -88,12 +88,10 @@
         priority_key (str, optional): [Deprecated, use .set_keys(priority_key=priority_key) instead]
             Tensordict key where to write the
             priority (for prioritized replay buffer usage). Defaults to ``"td_error"``.
-<<<<<<< HEAD
         separate_losses (bool, optional): if ``True``, shared parameters between
             policy and critic will only be trained on the policy loss.
             Defaults to ``False``, ie. gradients are propagated to shared
             parameters for both policy and critic losses.
-=======
 
     Examples:
         >>> import torch
@@ -212,7 +210,6 @@
         ...     next_observation=torch.zeros(*batch, n_obs),
         ...     next_reward=torch.randn(*batch, 1))
         >>> loss_actor.backward()
->>>>>>> 36e98916
     """
 
     @dataclass
