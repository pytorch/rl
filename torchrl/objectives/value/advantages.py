--- conflicted
+++ resolved
@@ -674,17 +674,10 @@
     ):
         reward = tensordict.get(("next", self.tensor_keys.reward))
         device = reward.device
-<<<<<<< HEAD
+
         if self.gamma.device != device:
             self.gamma = self.gamma.to(device)
         gamma = self.gamma
-=======
-
-        if self.gamma.device != device:
-            self.gamma = self.gamma.to(device)
-        gamma = self.gamma
-
->>>>>>> 12c179fc
         steps_to_next_obs = tensordict.get(self.tensor_keys.steps_to_next_obs, None)
         if steps_to_next_obs is not None:
             gamma = gamma ** steps_to_next_obs.view_as(reward)
@@ -901,17 +894,9 @@
     ):
         reward = tensordict.get(("next", self.tensor_keys.reward))
         device = reward.device
-<<<<<<< HEAD
         if self.gamma.device != device:
             self.gamma = self.gamma.to(device)
         gamma = self.gamma
-=======
-
-        if self.gamma.device != device:
-            self.gamma = self.gamma.to(device)
-        gamma = self.gamma
-
->>>>>>> 12c179fc
         steps_to_next_obs = tensordict.get(self.tensor_keys.steps_to_next_obs, None)
         if steps_to_next_obs is not None:
             gamma = gamma ** steps_to_next_obs.view_as(reward)
@@ -1137,17 +1122,10 @@
     ):
         reward = tensordict.get(("next", self.tensor_keys.reward))
         device = reward.device
-<<<<<<< HEAD
+
         if self.gamma.device != device:
             self.gamma = self.gamma.to(device)
         gamma = self.gamma
-=======
-
-        if self.gamma.device != device:
-            self.gamma = self.gamma.to(device)
-        gamma = self.gamma
-
->>>>>>> 12c179fc
         steps_to_next_obs = tensordict.get(self.tensor_keys.steps_to_next_obs, None)
         if steps_to_next_obs is not None:
             gamma = gamma ** steps_to_next_obs.view_as(reward)
@@ -1382,22 +1360,12 @@
             )
         reward = tensordict.get(("next", self.tensor_keys.reward))
         device = reward.device
-<<<<<<< HEAD
         if self.gamma.device != device:
             self.gamma = self.gamma.to(device)
         gamma = self.gamma
         if self.lmbda.device != device:
             self.lmbda = self.lmbda.to(device)
         lmbda = self.lmbda
-=======
-
-        if self.gamma.device != device:
-            self.gamma = self.gamma.to(device)
-        if self.lmbda.device != device:
-            self.lmbda = self.lmbda.to(device)
-        gamma, lmbda = self.gamma, self.lmbda
-
->>>>>>> 12c179fc
         steps_to_next_obs = tensordict.get(self.tensor_keys.steps_to_next_obs, None)
         if steps_to_next_obs is not None:
             gamma = gamma ** steps_to_next_obs.view_as(reward)
@@ -1478,22 +1446,12 @@
             )
         reward = tensordict.get(("next", self.tensor_keys.reward))
         device = reward.device
-<<<<<<< HEAD
         if self.gamma.device != device:
             self.gamma = self.gamma.to(device)
         gamma = self.gamma
         if self.lmbda.device != device:
             self.lmbda = self.lmbda.to(device)
         lmbda = self.lmbda
-=======
-
-        if self.gamma.device != device:
-            self.gamma = self.gamma.to(device)
-        if self.lmbda.device != device:
-            self.lmbda = self.lmbda.to(device)
-        gamma, lmbda = self.gamma, self.lmbda
-
->>>>>>> 12c179fc
         steps_to_next_obs = tensordict.get(self.tensor_keys.steps_to_next_obs, None)
         if steps_to_next_obs is not None:
             gamma = gamma ** steps_to_next_obs.view_as(reward)
@@ -1766,17 +1724,10 @@
             )
         reward = tensordict.get(("next", self.tensor_keys.reward))
         device = reward.device
-<<<<<<< HEAD
+
         if self.gamma.device != device:
             self.gamma = self.gamma.to(device)
         gamma = self.gamma
-=======
-
-        if self.gamma.device != device:
-            self.gamma = self.gamma.to(device)
-        gamma = self.gamma
-
->>>>>>> 12c179fc
         steps_to_next_obs = tensordict.get(self.tensor_keys.steps_to_next_obs, None)
         if steps_to_next_obs is not None:
             gamma = gamma ** steps_to_next_obs.view_as(reward)
