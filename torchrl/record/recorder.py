# Copyright (c) Meta Platforms, Inc. and affiliates.
#
# This source code is licensed under the MIT license found in the
# LICENSE file in the root directory of this source tree.

from typing import Optional, Sequence

import torch

try:
    from torchvision.transforms.functional import center_crop as center_crop_fn
    from torchvision.utils import make_grid
except ImportError:
    center_crop_fn = None

from torchrl.data.tensordict.tensordict import _TensorDict
from torchrl.envs.transforms import ObservationTransform, Transform

__all__ = ["VideoRecorder", "TensorDictRecorder"]


class VideoRecorder(ObservationTransform):
    """
    Video Recorder transform.
    Will record a series of observations from an environment and write them
    to a TensorBoard SummaryWriter object when needed.

    Args:
        writer (SummaryWriter): a tb.SummaryWriter instance where the video
            should be written.
        tag (str): the video tag in the writer.
        keys (Sequence[str], optional): keys to be read to produce the video.
            Default is `"next_pixels"`.
        skip (int): frame interval in the output video.
            Default is 2.
        center_crop (int, optional): value of square center crop.
        make_grid (bool, optional): if True, a grid is created assuming that a
            tensor of shape [B x W x H x 3] is provided, with B being the batch
            size. Default is True.
    """

    def __init__(
        self,
        writer: "SummaryWriter",
        tag: str,
        keys: Optional[Sequence[str]] = None,
        skip: int = 2,
        center_crop: Optional[int] = None,
        make_grid: bool = True,
        **kwargs,
    ) -> None:
        if keys is None:
            keys = ["next_pixels"]

        super().__init__(keys=keys)
        video_kwargs = {"fps": 6}
        video_kwargs.update(kwargs)
        self.video_kwargs = video_kwargs
        self.iter = 0
        self.skip = skip
        self.writer = writer
        self.tag = tag
        self.count = 0
        self.center_crop = center_crop
        self.make_grid = make_grid
        if center_crop and not center_crop_fn:
            raise ImportError(
                "Could not load center_crop from torchvision. Make sure torchvision is installed."
            )
        self.obs = []
        try:
            import moviepy  # noqa
        except ImportError:
            raise Exception("moviepy not found, VideoRecorder cannot be created")

    def _apply_transform(self, observation: torch.Tensor) -> torch.Tensor:
        if not (observation.shape[-1] == 3 or observation.ndimension() == 2):
            raise RuntimeError(f"Invalid observation shape, got: {observation.shape}")
        observation_trsf = observation
        self.count += 1
        if self.count % self.skip == 0:
            if observation.ndimension() == 2:
                observation_trsf = observation.unsqueeze(-3)
            else:
<<<<<<< HEAD
                # if observation.ndimension() != 3:
                #     raise RuntimeError(
                #         "observation is expected to have 3 dimensions, "
                #         f"got {observation.ndimension()} instead"
                #     )
=======
>>>>>>> 305c4db6
                if observation_trsf.shape[-1] != 3:
                    raise RuntimeError(
                        "observation_trsf is expected to have 3 dimensions, "
                        f"got {observation_trsf.ndimension()} instead"
                    )
<<<<<<< HEAD
                trailing_dim = range(observation_trsf.ndimension()-3)
=======
                trailing_dim = range(observation_trsf.ndimension() - 3)
>>>>>>> 305c4db6
                observation_trsf = observation_trsf.permute(*trailing_dim, -1, -3, -2)
            if self.center_crop:
                if center_crop_fn is None:
                    raise ImportError(
                        "Could not import torchvision, `center_crop` not available."
                        "Make sure torchvision is installed in your environment."
                    )
                observation_trsf = center_crop_fn(
                    observation_trsf, [self.center_crop, self.center_crop]
                )
            if self.make_grid and observation_trsf.ndimension() == 4:
                if make_grid is None:
                    raise ImportError(
                        "Could not import torchvision, `make_grid` not available."
                        "Make sure torchvision is installed in your environment."
                    )
                observation_trsf = make_grid(observation_trsf)
            self.obs.append(observation_trsf.cpu().to(torch.uint8))
        return observation

    def dump(self, suffix: Optional[str] = None) -> None:
        """Writes the video to the self.writer attribute.

        Args:
            suffix (str, optional): a suffix for the video to be recorded
        """
        if suffix is None:
            tag = self.tag
        else:
            tag = "_".join([self.tag, suffix])
        self.writer.add_video(
            tag=tag,
            vid_tensor=torch.stack(self.obs, 0).unsqueeze(0),
            global_step=self.iter,
            **self.video_kwargs,
        )
        self.iter += 1
        self.count = 0
        self.obs = []


class TensorDictRecorder(Transform):
    """
    TensorDict recorder.
    When the 'dump' method is called, this class will save a stack of the tensordict resulting from `env.step(td)` in a
    file with a prefix defined by the out_file_base argument.

    Args:
        out_file_base (str): a string defining the prefix of the file where the tensordict will be written.
        skip_reset (bool): if True, the first TensorDict of the list will be discarded (usually the tensordict
            resulting from the call to `env.reset()`)
            default: True
        skip (int): frame interval for the saved tensordict.
            default: 4

    """

    def __init__(
        self,
        out_file_base: str,
        skip_reset: bool = True,
        skip: int = 4,
        keys: Optional[Sequence[str]] = None,
    ) -> None:
        if keys is None:
            keys = []

        super().__init__(keys=keys)
        self.iter = 0
        self.out_file_base = out_file_base
        self.td = []
        self.skip_reset = skip_reset
        self.skip = skip
        self.count = 0

    def _call(self, td: _TensorDict) -> _TensorDict:
        self.count += 1
        if self.count % self.skip == 0:
            _td = td
            if self.keys:
                _td = td.select(*self.keys).clone()
            self.td.append(_td)
        return td

    def dump(self, suffix: Optional[str] = None) -> None:
        if suffix is None:
            tag = self.tag
        else:
            tag = "_".join([self.tag, suffix])

        td = self.td
        if self.skip_reset:
            td = td[1:]
        torch.save(
            torch.stack(td, 0).contiguous(),
            f"{tag}_tensordict.t",
        )
        self.iter += 1
        self.count = 0
        del self.td
        self.td = []<|MERGE_RESOLUTION|>--- conflicted
+++ resolved
@@ -82,24 +82,12 @@
             if observation.ndimension() == 2:
                 observation_trsf = observation.unsqueeze(-3)
             else:
-<<<<<<< HEAD
-                # if observation.ndimension() != 3:
-                #     raise RuntimeError(
-                #         "observation is expected to have 3 dimensions, "
-                #         f"got {observation.ndimension()} instead"
-                #     )
-=======
->>>>>>> 305c4db6
                 if observation_trsf.shape[-1] != 3:
                     raise RuntimeError(
                         "observation_trsf is expected to have 3 dimensions, "
                         f"got {observation_trsf.ndimension()} instead"
                     )
-<<<<<<< HEAD
-                trailing_dim = range(observation_trsf.ndimension()-3)
-=======
                 trailing_dim = range(observation_trsf.ndimension() - 3)
->>>>>>> 305c4db6
                 observation_trsf = observation_trsf.permute(*trailing_dim, -1, -3, -2)
             if self.center_crop:
                 if center_crop_fn is None:
