--- conflicted
+++ resolved
@@ -454,12 +454,9 @@
         if locked:
             data.lock_()
         return data
-<<<<<<< HEAD
-=======
     data = x.pop("_data", None)
     if data is not None:
         return data
->>>>>>> e448a2d5
     return x
 
 
