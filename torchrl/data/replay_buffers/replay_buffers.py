# Copyright (c) Meta Platforms, Inc. and affiliates.
#
# This source code is licensed under the MIT license found in the
# LICENSE file in the root directory of this source tree.
from __future__ import annotations

import collections
import json
import textwrap
import threading
import warnings
from concurrent.futures import ThreadPoolExecutor
from pathlib import Path
from typing import Any, Callable, Dict, List, Sequence, Tuple, Union

import numpy as np

import torch

from tensordict import (
    is_tensor_collection,
    is_tensorclass,
    LazyStackedTensorDict,
    TensorDict,
    TensorDictBase,
    unravel_key,
)
from tensordict.nn.utils import _set_dispatch_td_nn_modules
from tensordict.utils import expand_as_right, expand_right
from torch import Tensor

from torchrl._utils import accept_remote_rref_udf_invocation
from torchrl.data.replay_buffers.samplers import (
    PrioritizedSampler,
    RandomSampler,
    Sampler,
    SamplerEnsemble,
)
from torchrl.data.replay_buffers.storages import (
    _get_default_collate,
    ListStorage,
    Storage,
    StorageEnsemble,
)
from torchrl.data.replay_buffers.utils import (
    _reduce,
    _to_numpy,
    _to_torch,
    INT_CLASSES,
    pin_memory_output,
)
from torchrl.data.replay_buffers.writers import (
    RoundRobinWriter,
    TensorDictRoundRobinWriter,
    Writer,
    WriterEnsemble,
)
from torchrl.data.utils import DEVICE_TYPING


class ReplayBuffer:
    """A generic, composable replay buffer class.

    Keyword Args:
        storage (Storage, optional): the storage to be used. If none is provided
            a default :class:`~torchrl.data.replay_buffers.ListStorage` with
            ``max_size`` of ``1_000`` will be created.
        sampler (Sampler, optional): the sampler to be used. If none is provided,
            a default :class:`~torchrl.data.replay_buffers.RandomSampler`
            will be used.
        writer (Writer, optional): the writer to be used. If none is provided
            a default :class:`~torchrl.data.replay_buffers.RoundRobinWriter`
            will be used.
        collate_fn (callable, optional): merges a list of samples to form a
            mini-batch of Tensor(s)/outputs.  Used when using batched
            loading from a map-style dataset. The default value will be decided
            based on the storage type.
        pin_memory (bool): whether pin_memory() should be called on the rb
            samples.
        prefetch (int, optional): number of next batches to be prefetched
            using multithreading. Defaults to None (no prefetching).
        transform (Transform, optional): Transform to be executed when
            :meth:`~.sample` is called.
            To chain transforms use the :class:`~torchrl.envs.Compose` class.
            Transforms should be used with :class:`tensordict.TensorDict`
            content. A generic callable can also be passed if the replay buffer
            is used with PyTree structures (see example below).
        batch_size (int, optional): the batch size to be used when sample() is
            called.
            .. note::
              The batch-size can be specified at construction time via the
              ``batch_size`` argument, or at sampling time. The former should
              be preferred whenever the batch-size is consistent across the
              experiment. If the batch-size is likely to change, it can be
              passed to the :meth:`~.sample` method. This option is
              incompatible with prefetching (since this requires to know the
              batch-size in advance) as well as with samplers that have a
              ``drop_last`` argument.

    Examples:
        >>> import torch
        >>>
        >>> from torchrl.data import ReplayBuffer, ListStorage
        >>>
        >>> torch.manual_seed(0)
        >>> rb = ReplayBuffer(
        ...     storage=ListStorage(max_size=1000),
        ...     batch_size=5,
        ... )
        >>> # populate the replay buffer and get the item indices
        >>> data = range(10)
        >>> indices = rb.extend(data)
        >>> # sample will return as many elements as specified in the constructor
        >>> sample = rb.sample()
        >>> print(sample)
        tensor([4, 9, 3, 0, 3])
        >>> # Passing the batch-size to the sample method overrides the one in the constructor
        >>> sample = rb.sample(batch_size=3)
        >>> print(sample)
        tensor([9, 7, 3])
        >>> # one cans sample using the ``sample`` method or iterate over the buffer
        >>> for i, batch in enumerate(rb):
        ...     print(i, batch)
        ...     if i == 3:
        ...         break
        0 tensor([7, 3, 1, 6, 6])
        1 tensor([9, 8, 6, 6, 8])
        2 tensor([4, 3, 6, 9, 1])
        3 tensor([4, 4, 1, 9, 9])

    Replay buffers accept *any* kind of data. Not all storage types
    will work, as some expect numerical data only, but the default
    :class:`~torchrl.data.ListStorage` will:

    Examples:
        >>> torch.manual_seed(0)
        >>> buffer = ReplayBuffer(storage=ListStorage(100), collate_fn=lambda x: x)
        >>> indices = buffer.extend(["a", 1, None])
        >>> buffer.sample(3)
        [None, 'a', None]

    The :class:`~torchrl.data.replay_buffers.TensorStorage`, :class:`~torchrl.data.replay_buffers.LazyMemmapStorage`
    and :class:`~torchrl.data.replay_buffers.LazyTensorStorage` also work
    with any PyTree structure (a PyTree is a nested structure of arbitrary depth made of dicts,
    lists or tuples where the leaves are tensors) provided that it only contains
    tensor data.

    Examples:
        >>> from torch.utils._pytree import tree_map
        >>> def transform(x):
        ...     # Zeros all the data in the pytree
        ...     return tree_map(lambda y: y * 0, x)
        >>> rb = ReplayBuffer(storage=LazyMemmapStorage(100), transform=transform)
        >>> data = {
        ...     "a": torch.randn(3),
        ...     "b": {"c": (torch.zeros(2), [torch.ones(1)])},
        ...     30: -torch.ones(()),
        ... }
        >>> rb.add(data)
        >>> # The sample has a similar structure to the data (with a leading dimension of 10 for each tensor)
        >>> s = rb.sample(10)
        >>> # let's check that our transform did its job:
        >>> def assert0(x):
        >>>     assert (x == 0).all()
        >>> tree_map(assert0, s)

    """

    def __init__(
        self,
        *,
        storage: Storage | None = None,
        sampler: Sampler | None = None,
        writer: Writer | None = None,
        collate_fn: Callable | None = None,
        pin_memory: bool = False,
        prefetch: int | None = None,
        transform: "Transform" | None = None,  # noqa-F821
        batch_size: int | None = None,
    ) -> None:
        self._storage = storage if storage is not None else ListStorage(max_size=1_000)
        self._storage.attach(self)
        self._sampler = sampler if sampler is not None else RandomSampler()
        self._writer = writer if writer is not None else RoundRobinWriter()
        self._writer.register_storage(self._storage)

        self._get_collate_fn(collate_fn)
        self._pin_memory = pin_memory

        self._prefetch = bool(prefetch)
        self._prefetch_cap = prefetch or 0
        self._prefetch_queue = collections.deque()
        if self._prefetch_cap:
            self._prefetch_executor = ThreadPoolExecutor(max_workers=self._prefetch_cap)

        self._replay_lock = threading.RLock()
        self._futures_lock = threading.RLock()
        from torchrl.data.replay_buffers.transforms import _CallableTransform
        from torchrl.envs.transforms.transforms import Compose, Transform

        if transform is None:
            transform = Compose()
        elif not isinstance(transform, Compose):
            if not isinstance(transform, Transform) and callable(transform):
                transform = _CallableTransform(transform)
            elif not isinstance(transform, Transform):
                raise RuntimeError(
                    "transform must be either a Transform instance or a callable."
                )
            transform = Compose(transform)
        transform.eval()
        self._transform = transform

        if batch_size is None and prefetch:
            raise ValueError(
                "Dynamic batch-size specification is incompatible "
                "with multithreaded sampling. "
                "When using prefetch, the batch-size must be specified in "
                "advance. "
            )
        if (
            batch_size is None
            and hasattr(self._sampler, "drop_last")
            and self._sampler.drop_last
        ):
            raise ValueError(
                "Samplers with drop_last=True must work with a predictible batch-size. "
                "Please pass the batch-size to the ReplayBuffer constructor."
            )
        self._batch_size = batch_size

    def _get_collate_fn(self, collate_fn):
        self._collate_fn = (
            collate_fn
            if collate_fn is not None
            else _get_default_collate(
                self._storage, _is_tensordict=isinstance(self, TensorDictReplayBuffer)
            )
        )

    def set_storage(self, storage: Storage, collate_fn: Callable | None = None):
        """Sets a new storage in the replay buffer and returns the previous storage.

        Args:
            storage (Storage): the new storage for the buffer.
            collate_fn (callable, optional): if provided, the collate_fn is set to this
                value. Otherwise it is reset to a default value.

        """
        prev_storage = self._storage
        self._storage = storage
        self._get_collate_fn(collate_fn)

        return prev_storage

    def set_writer(self, writer: Writer):
        """Sets a new writer in the replay buffer and returns the previous writer."""
        prev_writer = self._writer
        self._writer = writer
        self._writer.register_storage(self._storage)
        return prev_writer

    def set_sampler(self, sampler: Sampler):
        """Sets a new sampler in the replay buffer and returns the previous sampler."""
        prev_sampler = self._sampler
        self._sampler = sampler
        return prev_sampler

    def __len__(self) -> int:
        with self._replay_lock:
            return len(self._storage)

    def __repr__(self) -> str:
        return (
            f"{type(self).__name__}("
            f"storage={self._storage}, "
            f"sampler={self._sampler}, "
            f"writer={self._writer}"
            ")"
        )

    @pin_memory_output
    def __getitem__(self, index: Union[int, torch.Tensor]) -> Any:
        if isinstance(index, str) or (isinstance(index, tuple) and unravel_key(index)):
            return self[:][index]
        index = _to_numpy(index)
        with self._replay_lock:
            data = self._storage[index]

        if not isinstance(index, INT_CLASSES):
            data = self._collate_fn(data)

        if self._transform is not None and len(self._transform):
            is_td = True
            if not is_tensor_collection(data):
                data = TensorDict({"data": data}, [])
                is_td = False
            with data.unlock_():
                data = self._transform(data)
            if not is_td:
                data = data["data"]

        return data

    def state_dict(self) -> Dict[str, Any]:
        return {
            "_storage": self._storage.state_dict(),
            "_sampler": self._sampler.state_dict(),
            "_writer": self._writer.state_dict(),
            "_transforms": self._transform.state_dict(),
            "_batch_size": self._batch_size,
        }

    def load_state_dict(self, state_dict: Dict[str, Any]) -> None:
        self._storage.load_state_dict(state_dict["_storage"])
        self._sampler.load_state_dict(state_dict["_sampler"])
        self._writer.load_state_dict(state_dict["_writer"])
        self._transform.load_state_dict(state_dict["_transforms"])
        self._batch_size = state_dict["_batch_size"]

    def dumps(self, path):
        """Saves the replay buffer on disk at the specified path.

        Args:
            path (Path or str): path where to save the replay buffer.

        Examples:
            >>> import tempfile
            >>> import tqdm
            >>> from torchrl.data import LazyMemmapStorage, TensorDictReplayBuffer
            >>> from torchrl.data.replay_buffers.samplers import PrioritizedSampler, RandomSampler
            >>> import torch
            >>> from tensordict import TensorDict
            >>> # Build and populate the replay buffer
            >>> S = 1_000_000
            >>> sampler = PrioritizedSampler(S, 1.1, 1.0)
            >>> # sampler = RandomSampler()
            >>> storage = LazyMemmapStorage(S)
            >>> rb = TensorDictReplayBuffer(storage=storage, sampler=sampler)
            >>>
            >>> for _ in tqdm.tqdm(range(100)):
            ...     td = TensorDict({"obs": torch.randn(100, 3, 4), "next": {"obs": torch.randn(100, 3, 4)}, "td_error": torch.rand(100)}, [100])
            ...     rb.extend(td)
            ...     sample = rb.sample(32)
            ...     rb.update_tensordict_priority(sample)
            >>> # save and load the buffer
            >>> with tempfile.TemporaryDirectory() as tmpdir:
            ...     rb.dumps(tmpdir)
            ...
            ...     sampler = PrioritizedSampler(S, 1.1, 1.0)
            ...     # sampler = RandomSampler()
            ...     storage = LazyMemmapStorage(S)
            ...     rb_load = TensorDictReplayBuffer(storage=storage, sampler=sampler)
            ...     rb_load.loads(tmpdir)
            ...     assert len(rb) == len(rb_load)

        """
        path = Path(path).absolute()
        path.mkdir(exist_ok=True)
        self._storage.dumps(path / "storage")
        self._sampler.dumps(path / "sampler")
        self._writer.dumps(path / "writer")
        # fall back on state_dict for transforms
        transform_sd = self._transform.state_dict()
        if transform_sd:
            torch.save(transform_sd, path / "transform.t")
        with open(path / "buffer_metadata.json", "w") as file:
            json.dump({"batch_size": self._batch_size}, file)

    def loads(self, path):
        """Loads a replay buffer state at the given path.

        The buffer should have matching components and be saved using :meth:`~.dumps`.

        Args:
            path (Path or str): path where the replay buffer was saved.

        See :meth:`~.dumps` for more info.

        """
        path = Path(path).absolute()
        self._storage.loads(path / "storage")
        self._sampler.loads(path / "sampler")
        self._writer.loads(path / "writer")
        # fall back on state_dict for transforms
        if (path / "transform.t").exists():
            self._transform.load_state_dict(torch.load(path / "transform.t"))
        with open(path / "buffer_metadata.json", "r") as file:
            metadata = json.load(file)
        self._batch_size = metadata["batch_size"]

    def add(self, data: Any) -> int:
        """Add a single element to the replay buffer.

        Args:
            data (Any): data to be added to the replay buffer

        Returns:
            index where the data lives in the replay buffer.
        """
        if self._transform is not None and len(self._transform):
            with _set_dispatch_td_nn_modules(is_tensor_collection(data)):
                data = self._transform.inv(data)
        return self._add(data)

    def _add(self, data):
        with self._replay_lock:
            index = self._writer.add(data)
            self._sampler.add(index)
        return index

    def _extend(self, data: Sequence) -> torch.Tensor:
        with self._replay_lock:
            index = self._writer.extend(data)
            self._sampler.extend(index)
        return index

    def extend(self, data: Sequence) -> torch.Tensor:
        """Extends the replay buffer with one or more elements contained in an iterable.

        If present, the inverse transforms will be called.`

        Args:
            data (iterable): collection of data to be added to the replay
                buffer.

        Returns:
            Indices of the data added to the replay buffer.

        .. warning:: :meth:`~torchrl.data.replay_buffers.ReplayBuffer.extend` can have an
          ambiguous signature when dealing with lists of values, which should be interpreted
          either as PyTree (in which case all elements in the list will be put in a slice
          in the stored PyTree in the storage) or a list of values to add one at a time.
          To solve this, TorchRL makes the clear-cut distinction between list and tuple:
          a tuple will be viewed as a PyTree, a list (at the root level) will be interpreted
          as a stack of values to add one at a time to the buffer.
          For :class:`~torchrl.data.replay_buffers.ListStorage` instances, only
          unbound elements can be provided (no PyTrees).

        """
<<<<<<< HEAD
        if self._transform is not None and (is_tensor_collection(data)):
            data = self._transform.inv(data)
=======
        if self._transform is not None and len(self._transform):
            with _set_dispatch_td_nn_modules(is_tensor_collection(data)):
                data = self._transform.inv(data)
>>>>>>> ff3a3506
        return self._extend(data)

    def update_priority(
        self,
        index: Union[int, torch.Tensor],
        priority: Union[int, torch.Tensor],
    ) -> None:
        with self._replay_lock:
            self._sampler.update_priority(index, priority)

    @pin_memory_output
    def _sample(self, batch_size: int) -> Tuple[Any, dict]:
        with self._replay_lock:
            index, info = self._sampler.sample(self._storage, batch_size)
            info["index"] = index
            data = self._storage.get(index)
        if not isinstance(index, INT_CLASSES):
            data = self._collate_fn(data)
        if self._transform is not None and len(self._transform):
<<<<<<< HEAD
            is_td = True
            if not is_tensor_collection(data):
                data = TensorDict({"data": data}, [])
                is_td = False
            with data.unlock_():
                data = self._transform(data)
            if not is_td:
                data = data["data"]
=======
            is_td = is_tensor_collection(data)
            if is_td:
                is_locked = data.is_locked
                if is_locked:
                    data.unlock_()
            with _set_dispatch_td_nn_modules(is_td):
                data = self._transform(data)
            if is_td:
                if is_locked:
                    data.lock_()
>>>>>>> ff3a3506

        return data, info

    def empty(self):
        """Empties the replay buffer and reset cursor to 0."""
        self._writer._empty()
        self._sampler._empty()
        self._storage._empty()

    def sample(self, batch_size: int | None = None, return_info: bool = False) -> Any:
        """Samples a batch of data from the replay buffer.

        Uses Sampler to sample indices, and retrieves them from Storage.

        Args:
            batch_size (int, optional): size of data to be collected. If none
                is provided, this method will sample a batch-size as indicated
                by the sampler.
            return_info (bool): whether to return info. If True, the result
                is a tuple (data, info). If False, the result is the data.

        Returns:
            A batch of data selected in the replay buffer.
            A tuple containing this batch and info if return_info flag is set to True.
        """
        if (
            batch_size is not None
            and self._batch_size is not None
            and batch_size != self._batch_size
        ):
            warnings.warn(
                f"Got conflicting batch_sizes in constructor ({self._batch_size}) "
                f"and `sample` ({batch_size}). Refer to the ReplayBuffer documentation "
                "for a proper usage of the batch-size arguments. "
                "The batch-size provided to the sample method "
                "will prevail."
            )
        elif batch_size is None and self._batch_size is not None:
            batch_size = self._batch_size
        elif batch_size is None:
            raise RuntimeError(
                "batch_size not specified. You can specify the batch_size when "
                "constructing the replay buffer, or pass it to the sample method. "
                "Refer to the ReplayBuffer documentation "
                "for a proper usage of the batch-size arguments."
            )
        if not self._prefetch:
            ret = self._sample(batch_size)
        else:
            with self._futures_lock:
                while len(self._prefetch_queue) < self._prefetch_cap:
                    fut = self._prefetch_executor.submit(self._sample, batch_size)
                    self._prefetch_queue.append(fut)
                ret = self._prefetch_queue.popleft().result()

        if return_info:
            return ret
        return ret[0]

    def mark_update(self, index: Union[int, torch.Tensor]) -> None:
        self._sampler.mark_update(index)

    def append_transform(self, transform: "Transform") -> None:  # noqa-F821
        """Appends transform at the end.

        Transforms are applied in order when `sample` is called.

        Args:
            transform (Transform): The transform to be appended
        """
        from torchrl.data.replay_buffers.transforms import _CallableTransform
        from torchrl.envs.transforms.transforms import Transform

        if not isinstance(transform, Transform) and callable(transform):
            transform = _CallableTransform(transform)
        transform.eval()
        self._transform.append(transform)

    def insert_transform(self, index: int, transform: "Transform") -> None:  # noqa-F821
        """Inserts transform.

        Transforms are executed in order when `sample` is called.

        Args:
            index (int): Position to insert the transform.
            transform (Transform): The transform to be appended
        """
        transform.eval()
        self._transform.insert(index, transform)

    def __iter__(self):
        if self._sampler.ran_out:
            self._sampler.ran_out = False
        if self._batch_size is None:
            raise RuntimeError(
                "Cannot iterate over the replay buffer. "
                "Batch_size was not specified during construction of the replay buffer."
            )
        while not self._sampler.ran_out:
            yield self.sample()

    def __getstate__(self) -> Dict[str, Any]:
        state = self.__dict__.copy()
        _replay_lock = state.pop("_replay_lock", None)
        _futures_lock = state.pop("_futures_lock", None)
        if _replay_lock is not None:
            state["_replay_lock_placeholder"] = None
        if _futures_lock is not None:
            state["_futures_lock_placeholder"] = None
        return state

    def __setstate__(self, state: Dict[str, Any]):
        if "_replay_lock_placeholder" in state:
            state.pop("_replay_lock_placeholder")
            _replay_lock = threading.RLock()
            state["_replay_lock"] = _replay_lock
        if "_futures_lock_placeholder" in state:
            state.pop("_futures_lock_placeholder")
            _futures_lock = threading.RLock()
            state["_futures_lock"] = _futures_lock
        self.__dict__.update(state)


class PrioritizedReplayBuffer(ReplayBuffer):
    """Prioritized replay buffer.

    All arguments are keyword-only arguments.

    Presented in
        "Schaul, T.; Quan, J.; Antonoglou, I.; and Silver, D. 2015.
        Prioritized experience replay."
        (https://arxiv.org/abs/1511.05952)

    Args:
        alpha (float): exponent α determines how much prioritization is used,
            with α = 0 corresponding to the uniform case.
        beta (float): importance sampling negative exponent.
        eps (float): delta added to the priorities to ensure that the buffer
            does not contain null priorities.
        storage (Storage, optional): the storage to be used. If none is provided
            a default :class:`~torchrl.data.replay_buffers.ListStorage` with
            ``max_size`` of ``1_000`` will be created.
        collate_fn (callable, optional): merges a list of samples to form a
            mini-batch of Tensor(s)/outputs.  Used when using batched
            loading from a map-style dataset. The default value will be decided
            based on the storage type.
        pin_memory (bool): whether pin_memory() should be called on the rb
            samples.
        prefetch (int, optional): number of next batches to be prefetched
            using multithreading. Defaults to None (no prefetching).
        transform (Transform, optional): Transform to be executed when
            sample() is called.
            To chain transforms use the :class:`~torchrl.envs.Compose` class.
            Transforms should be used with :class:`tensordict.TensorDict`
            content. If used with other structures, the transforms should be
            encoded with a ``"data"`` leading key that will be used to
            construct a tensordict from the non-tensordict content.
        batch_size (int, optional): the batch size to be used when sample() is
            called.
            .. note::
              The batch-size can be specified at construction time via the
              ``batch_size`` argument, or at sampling time. The former should
              be preferred whenever the batch-size is consistent across the
              experiment. If the batch-size is likely to change, it can be
              passed to the :meth:`~.sample` method. This option is
              incompatible with prefetching (since this requires to know the
              batch-size in advance) as well as with samplers that have a
              ``drop_last`` argument.

    .. note::
        Generic prioritized replay buffers (ie. non-tensordict backed) require
        calling :meth:`~.sample` with the ``return_info`` argument set to
        ``True`` to have access to the indices, and hence update the priority.
        Using :class:`tensordict.TensorDict` and the related
        :class:`~torchrl.data.TensorDictPrioritizedReplayBuffer` simplifies this
        process.

    Examples:
        >>> import torch
        >>>
        >>> from torchrl.data import ListStorage, PrioritizedReplayBuffer
        >>>
        >>> torch.manual_seed(0)
        >>>
        >>> rb = PrioritizedReplayBuffer(alpha=0.7, beta=0.9, storage=ListStorage(10))
        >>> data = range(10)
        >>> rb.extend(data)
        >>> sample = rb.sample(3)
        >>> print(sample)
        tensor([1, 0, 1])
        >>> # get the info to find what the indices are
        >>> sample, info = rb.sample(5, return_info=True)
        >>> print(sample, info)
        tensor([2, 7, 4, 3, 5]) {'_weight': array([1., 1., 1., 1., 1.], dtype=float32), 'index': array([2, 7, 4, 3, 5])}
        >>> # update priority
        >>> priority = torch.ones(5) * 5
        >>> rb.update_priority(info["index"], priority)
        >>> # and now a new sample, the weights should be updated
        >>> sample, info = rb.sample(5, return_info=True)
        >>> print(sample, info)
        tensor([2, 5, 2, 2, 5]) {'_weight': array([0.36278465, 0.36278465, 0.36278465, 0.36278465, 0.36278465],
              dtype=float32), 'index': array([2, 5, 2, 2, 5])}

    """

    def __init__(
        self,
        *,
        alpha: float,
        beta: float,
        eps: float = 1e-8,
        dtype: torch.dtype = torch.float,
        storage: Storage | None = None,
        collate_fn: Callable | None = None,
        pin_memory: bool = False,
        prefetch: int | None = None,
        transform: "Transform" | None = None,  # noqa-F821
        batch_size: int | None = None,
    ) -> None:
        if storage is None:
            storage = ListStorage(max_size=1_000)
        sampler = PrioritizedSampler(storage.max_size, alpha, beta, eps, dtype)
        super(PrioritizedReplayBuffer, self).__init__(
            storage=storage,
            sampler=sampler,
            collate_fn=collate_fn,
            pin_memory=pin_memory,
            prefetch=prefetch,
            transform=transform,
            batch_size=batch_size,
        )


class TensorDictReplayBuffer(ReplayBuffer):
    """TensorDict-specific wrapper around the :class:`~torchrl.data.ReplayBuffer` class.

    Keyword Args:
        storage (Storage, optional): the storage to be used. If none is provided
            a default :class:`~torchrl.data.replay_buffers.ListStorage` with
            ``max_size`` of ``1_000`` will be created.
        sampler (Sampler, optional): the sampler to be used. If none is provided
            a default RandomSampler() will be used.
        writer (Writer, optional): the writer to be used. If none is provided
            a default :class:`~torchrl.data.replay_buffers.RoundRobinWriter`
            will be used.
        collate_fn (callable, optional): merges a list of samples to form a
            mini-batch of Tensor(s)/outputs.  Used when using batched
            loading from a map-style dataset. The default value will be decided
            based on the storage type.
        pin_memory (bool): whether pin_memory() should be called on the rb
            samples.
        prefetch (int, optional): number of next batches to be prefetched
            using multithreading. Defaults to None (no prefetching).
        transform (Transform, optional): Transform to be executed when
            sample() is called.
            To chain transforms use the :class:`~torchrl.envs.Compose` class.
            Transforms should be used with :class:`tensordict.TensorDict`
            content. If used with other structures, the transforms should be
            encoded with a ``"data"`` leading key that will be used to
            construct a tensordict from the non-tensordict content.
        batch_size (int, optional): the batch size to be used when sample() is
            called.
            .. note::
              The batch-size can be specified at construction time via the
              ``batch_size`` argument, or at sampling time. The former should
              be preferred whenever the batch-size is consistent across the
              experiment. If the batch-size is likely to change, it can be
              passed to the :meth:`~.sample` method. This option is
              incompatible with prefetching (since this requires to know the
              batch-size in advance) as well as with samplers that have a
              ``drop_last`` argument.
        priority_key (str, optional): the key at which priority is assumed to
            be stored within TensorDicts added to this ReplayBuffer.
            This is to be used when the sampler is of type
            :class:`~torchrl.data.PrioritizedSampler`.
            Defaults to ``"td_error"``.

    Examples:
        >>> import torch
        >>>
        >>> from torchrl.data import LazyTensorStorage, TensorDictReplayBuffer
        >>> from tensordict import TensorDict
        >>>
        >>> torch.manual_seed(0)
        >>>
        >>> rb = TensorDictReplayBuffer(storage=LazyTensorStorage(10), batch_size=5)
        >>> data = TensorDict({"a": torch.ones(10, 3), ("b", "c"): torch.zeros(10, 1, 1)}, [10])
        >>> rb.extend(data)
        >>> sample = rb.sample(3)
        >>> # samples keep track of the index
        >>> print(sample)
        TensorDict(
            fields={
                a: Tensor(shape=torch.Size([3, 3]), device=cpu, dtype=torch.float32, is_shared=False),
                b: TensorDict(
                    fields={
                        c: Tensor(shape=torch.Size([3, 1, 1]), device=cpu, dtype=torch.float32, is_shared=False)},
                    batch_size=torch.Size([3]),
                    device=cpu,
                    is_shared=False),
                index: Tensor(shape=torch.Size([3]), device=cpu, dtype=torch.int32, is_shared=False)},
            batch_size=torch.Size([3]),
            device=cpu,
            is_shared=False)
        >>> # we can iterate over the buffer
        >>> for i, data in enumerate(rb):
        ...     print(i, data)
        ...     if i == 2:
        ...         break
        0 TensorDict(
            fields={
                a: Tensor(shape=torch.Size([5, 3]), device=cpu, dtype=torch.float32, is_shared=False),
                b: TensorDict(
                    fields={
                        c: Tensor(shape=torch.Size([5, 1, 1]), device=cpu, dtype=torch.float32, is_shared=False)},
                    batch_size=torch.Size([5]),
                    device=cpu,
                    is_shared=False),
                index: Tensor(shape=torch.Size([5]), device=cpu, dtype=torch.int32, is_shared=False)},
            batch_size=torch.Size([5]),
            device=cpu,
            is_shared=False)
        1 TensorDict(
            fields={
                a: Tensor(shape=torch.Size([5, 3]), device=cpu, dtype=torch.float32, is_shared=False),
                b: TensorDict(
                    fields={
                        c: Tensor(shape=torch.Size([5, 1, 1]), device=cpu, dtype=torch.float32, is_shared=False)},
                    batch_size=torch.Size([5]),
                    device=cpu,
                    is_shared=False),
                index: Tensor(shape=torch.Size([5]), device=cpu, dtype=torch.int32, is_shared=False)},
            batch_size=torch.Size([5]),
            device=cpu,
            is_shared=False)

    """

    def __init__(self, *, priority_key: str = "td_error", **kw) -> None:
        writer = kw.get("writer", None)
        if writer is None:
            kw["writer"] = TensorDictRoundRobinWriter()

        super().__init__(**kw)
        self.priority_key = priority_key

    def _get_priority_item(self, tensordict: TensorDictBase) -> float:
        if "_data" in tensordict.keys():
            tensordict = tensordict.get("_data")

        priority = tensordict.get(self.priority_key, None)
        if priority is None:
            return self._sampler.default_priority
        try:
            if priority.numel() > 1:
                priority = _reduce(priority, self._sampler.reduction)
            else:
                priority = priority.item()
        except ValueError:
            raise ValueError(
                f"Found a priority key of size"
                f" {tensordict.get(self.priority_key).shape} but expected "
                f"scalar value"
            )
        return priority

    def _get_priority_vector(self, tensordict: TensorDictBase) -> torch.Tensor:
        if "_data" in tensordict.keys():
            tensordict = tensordict.get("_data")

        priority = tensordict.get(self.priority_key, None)
        if priority is None:
            return torch.tensor(
                self._sampler.default_priority,
                dtype=torch.float,
                device=tensordict.device,
            ).expand(tensordict.shape[0])

        priority = priority.reshape(priority.shape[0], -1)
        priority = _reduce(priority, self._sampler.reduction, dim=1)

        return priority

    def add(self, data: TensorDictBase) -> int:
        if self._transform is not None:
            with _set_dispatch_td_nn_modules(is_tensor_collection(data)):
                data = self._transform.inv(data)

        if is_tensor_collection(data):
            data_add = TensorDict(
                {
                    "_data": data,
                },
                batch_size=[],
                device=data.device,
            )
            if data.batch_size:
                data_add["_rb_batch_size"] = torch.as_tensor(data.batch_size)

        else:
            data_add = data

        index = super()._add(data_add)
        if index is not None:
            if is_tensor_collection(data_add):
                data_add.set("index", index)

            # priority = self._get_priority(data)
            # if priority:
            self.update_tensordict_priority(data_add)
        return index

    def extend(self, tensordicts: TensorDictBase) -> torch.Tensor:

        tensordicts = TensorDict(
            {"_data": tensordicts},
            batch_size=torch.Size([]),
        )
        if tensordicts.batch_dims > 1:
            # we want the tensordict to have one dimension only. The batch size
            # of the sampled tensordicts can be changed thereafter
            if not isinstance(tensordicts, LazyStackedTensorDict):
                tensordicts = tensordicts.clone(recurse=False)
            else:
                tensordicts = tensordicts.contiguous()
            # we keep track of the batch size to reinstantiate it when sampling
            if "_rb_batch_size" in tensordicts.keys():
                raise KeyError(
                    "conflicting key '_rb_batch_size'. Consider removing from data."
                )
            shape = torch.tensor(tensordicts.batch_size[1:]).expand(
                tensordicts.batch_size[0], tensordicts.batch_dims - 1
            )
            tensordicts.set("_rb_batch_size", shape)

        if self._transform is not None:
            data = self._transform.inv(tensordicts.get("_data"))
            tensordicts.set("_data", data)
            if data.device is not None:
                tensordicts = tensordicts.to(data.device)

        tensordicts.batch_size = tensordicts.get("_data").batch_size[:1]
        tensordicts.set(
            "index",
            torch.zeros(tensordicts.shape, device=tensordicts.device, dtype=torch.int),
        )

        index = super()._extend(tensordicts)
        self.update_tensordict_priority(tensordicts)
        return index

    def update_tensordict_priority(self, data: TensorDictBase) -> None:
        if not isinstance(self._sampler, PrioritizedSampler):
            return
        if data.ndim:
            priority = self._get_priority_vector(data)
        else:
            priority = self._get_priority_item(data)
        index = data.get("index")
        while index.shape != priority.shape:
            # reduce index
            index = index[..., 0]
        self.update_priority(index, priority)

    def sample(
        self,
        batch_size: int | None = None,
        return_info: bool = False,
        include_info: bool = None,
    ) -> TensorDictBase:
        """Samples a batch of data from the replay buffer.

        Uses Sampler to sample indices, and retrieves them from Storage.

        Args:
            batch_size (int, optional): size of data to be collected. If none
                is provided, this method will sample a batch-size as indicated
                by the sampler.
            return_info (bool): whether to return info. If True, the result
                is a tuple (data, info). If False, the result is the data.

        Returns:
            A tensordict containing a batch of data selected in the replay buffer.
            A tuple containing this tensordict and info if return_info flag is set to True.
        """
        if include_info is not None:
            warnings.warn(
                "include_info is going to be deprecated soon."
                "The default behaviour has changed to `include_info=True` "
                "to avoid bugs linked to wrongly preassigned values in the "
                "output tensordict."
            )

        data, info = super().sample(batch_size, return_info=True)
<<<<<<< HEAD
        if not is_tensorclass(data) and include_info in (True, None):
            with data.unlock_():
                for k, v in info.items():
                    v = _to_torch(v, data.device)
                    if v.shape[: data.batch_dims] != data.batch_size:
                        v = expand_as_right(v, data)
                    data.set(k, v)

        if self._transform is not None and len(self._transform):
            is_td = True
            if not is_tensor_collection(data):
                data = TensorDict({"data": data}, [])
                is_td = False
            with data.unlock_():
                data = self._transform(data)
            if not is_td:
                data = data["data"]

=======
        is_tc = is_tensor_collection(data)
        if is_tc and not is_tensorclass(data) and include_info in (True, None):
            is_locked = data.is_locked
            if is_locked:
                data.unlock_()
            for k, v in info.items():
                v = _to_torch(v, data.device)
                if v.shape[: data.batch_dims] != data.batch_size:
                    v = expand_as_right(v, data)
                data.set(k, v)
            if is_locked:
                data.lock_()
        elif not is_tc and include_info in (True, None):
            raise RuntimeError("Cannot include info in non-tensordict data")
>>>>>>> ff3a3506
        if return_info:
            return data, info
        return data

    @pin_memory_output
    def _sample(self, batch_size: int) -> Tuple[Any, dict]:
        with self._replay_lock:
            index, info = self._sampler.sample(self._storage, batch_size)
            info["index"] = index
            data = self._storage[index]
        if not isinstance(index, INT_CLASSES):
            data = self._collate_fn(data)

        return data, info


class TensorDictPrioritizedReplayBuffer(TensorDictReplayBuffer):
    """TensorDict-specific wrapper around the :class:`~torchrl.data.PrioritizedReplayBuffer` class.

    This class returns tensordicts with a new key ``"index"`` that represents
    the index of each element in the replay buffer. It also provides the
    :meth:`~.update_tensordict_priority` method that only requires for the
    tensordict to be passed to it with its new priority value.

    Keyword Args:
        alpha (float): exponent α determines how much prioritization is used,
            with α = 0 corresponding to the uniform case.
        beta (float): importance sampling negative exponent.
        eps (float): delta added to the priorities to ensure that the buffer
            does not contain null priorities.
        storage (Storage, optional): the storage to be used. If none is provided
            a default :class:`~torchrl.data.replay_buffers.ListStorage` with
            ``max_size`` of ``1_000`` will be created.
        collate_fn (callable, optional): merges a list of samples to form a
            mini-batch of Tensor(s)/outputs.  Used when using batched
            loading from a map-style dataset. The default value will be decided
            based on the storage type.
        pin_memory (bool): whether pin_memory() should be called on the rb
            samples.
        prefetch (int, optional): number of next batches to be prefetched
            using multithreading. Defaults to None (no prefetching).
        transform (Transform, optional): Transform to be executed when
            sample() is called.
            To chain transforms use the :class:`~torchrl.envs.Compose` class.
            Transforms should be used with :class:`tensordict.TensorDict`
            content. If used with other structures, the transforms should be
            encoded with a ``"data"`` leading key that will be used to
            construct a tensordict from the non-tensordict content.
        batch_size (int, optional): the batch size to be used when sample() is
            called.
            .. note::
              The batch-size can be specified at construction time via the
              ``batch_size`` argument, or at sampling time. The former should
              be preferred whenever the batch-size is consistent across the
              experiment. If the batch-size is likely to change, it can be
              passed to the :meth:`~.sample` method. This option is
              incompatible with prefetching (since this requires to know the
              batch-size in advance) as well as with samplers that have a
              ``drop_last`` argument.
        priority_key (str, optional): the key at which priority is assumed to
            be stored within TensorDicts added to this ReplayBuffer.
            This is to be used when the sampler is of type
            :class:`~torchrl.data.PrioritizedSampler`.
            Defaults to ``"td_error"``.
        reduction (str, optional): the reduction method for multidimensional
            tensordicts (ie stored trajectories). Can be one of "max", "min",
            "median" or "mean".

    Examples:
        >>> import torch
        >>>
        >>> from torchrl.data import LazyTensorStorage, TensorDictPrioritizedReplayBuffer
        >>> from tensordict import TensorDict
        >>>
        >>> torch.manual_seed(0)
        >>>
        >>> rb = TensorDictPrioritizedReplayBuffer(alpha=0.7, beta=1.1, storage=LazyTensorStorage(10), batch_size=5)
        >>> data = TensorDict({"a": torch.ones(10, 3), ("b", "c"): torch.zeros(10, 3, 1)}, [10])
        >>> rb.extend(data)
        >>> print("len of rb", len(rb))
        len of rb 10
        >>> sample = rb.sample(5)
        >>> print(sample)
        TensorDict(
            fields={
                _weight: Tensor(shape=torch.Size([5]), device=cpu, dtype=torch.float32, is_shared=False),
                a: Tensor(shape=torch.Size([5, 3]), device=cpu, dtype=torch.float32, is_shared=False),
                b: TensorDict(
                    fields={
                        c: Tensor(shape=torch.Size([5, 3, 1]), device=cpu, dtype=torch.float32, is_shared=False)},
                    batch_size=torch.Size([5]),
                    device=cpu,
                    is_shared=False),
                index: Tensor(shape=torch.Size([5]), device=cpu, dtype=torch.int64, is_shared=False)},
            batch_size=torch.Size([5]),
            device=cpu,
            is_shared=False)
        >>> print("index", sample["index"])
        index tensor([9, 5, 2, 2, 7])
        >>> # give a high priority to these samples...
        >>> sample.set("td_error", 100*torch.ones(sample.shape))
        >>> # and update priority
        >>> rb.update_tensordict_priority(sample)
        >>> # the new sample should have a high overlap with the previous one
        >>> sample = rb.sample(5)
        >>> print(sample)
        TensorDict(
            fields={
                _weight: Tensor(shape=torch.Size([5]), device=cpu, dtype=torch.float32, is_shared=False),
                a: Tensor(shape=torch.Size([5, 3]), device=cpu, dtype=torch.float32, is_shared=False),
                b: TensorDict(
                    fields={
                        c: Tensor(shape=torch.Size([5, 3, 1]), device=cpu, dtype=torch.float32, is_shared=False)},
                    batch_size=torch.Size([5]),
                    device=cpu,
                    is_shared=False),
                index: Tensor(shape=torch.Size([5]), device=cpu, dtype=torch.int64, is_shared=False)},
            batch_size=torch.Size([5]),
            device=cpu,
            is_shared=False)
        >>> print("index", sample["index"])
        index tensor([2, 5, 5, 9, 7])

    """

    def __init__(
        self,
        *,
        alpha: float,
        beta: float,
        priority_key: str = "td_error",
        eps: float = 1e-8,
        storage: Storage | None = None,
        collate_fn: Callable | None = None,
        pin_memory: bool = False,
        prefetch: int | None = None,
        transform: "Transform" | None = None,  # noqa-F821
        reduction: str = "max",
        batch_size: int | None = None,
    ) -> None:
        if storage is None:
            storage = ListStorage(max_size=1_000)
        sampler = PrioritizedSampler(
            storage.max_size, alpha, beta, eps, reduction=reduction
        )
        super(TensorDictPrioritizedReplayBuffer, self).__init__(
            priority_key=priority_key,
            storage=storage,
            sampler=sampler,
            collate_fn=collate_fn,
            pin_memory=pin_memory,
            prefetch=prefetch,
            transform=transform,
            batch_size=batch_size,
        )


@accept_remote_rref_udf_invocation
class RemoteTensorDictReplayBuffer(TensorDictReplayBuffer):
    """A remote invocation friendly ReplayBuffer class. Public methods can be invoked by remote agents using `torch.rpc` or called locally as normal."""

    def __init__(self, *args, **kwargs):
        super().__init__(*args, **kwargs)

    def sample(
        self,
        batch_size: int | None = None,
        include_info: bool = None,
        return_info: bool = False,
    ) -> TensorDictBase:
        return super().sample(
            batch_size=batch_size, include_info=include_info, return_info=return_info
        )

    def add(self, data: TensorDictBase) -> int:
        return super().add(data)

    def extend(self, tensordicts: Union[List, TensorDictBase]) -> torch.Tensor:
        return super().extend(tensordicts)

    def update_priority(
        self, index: Union[int, torch.Tensor], priority: Union[int, torch.Tensor]
    ) -> None:
        return super().update_priority(index, priority)

    def update_tensordict_priority(self, data: TensorDictBase) -> None:
        return super().update_tensordict_priority(data)


class InPlaceSampler:
    """A sampler to write tennsordicts in-place.

    To be used cautiously as this may lead to unexpected behaviour (i.e. tensordicts
    overwritten during execution).

    """

    def __init__(self, device: DEVICE_TYPING | None = None):
        self.out = None
        if device is None:
            device = "cpu"
        self.device = torch.device(device)

    def __call__(self, list_of_tds):
        if self.out is None:
            self.out = torch.stack(list_of_tds, 0).contiguous()
            if self.device is not None:
                self.out = self.out.to(self.device)
        else:
            torch.stack(list_of_tds, 0, out=self.out)
        return self.out


def stack_tensors(list_of_tensor_iterators: List) -> Tuple[torch.Tensor]:
    """Zips a list of iterables containing tensor-like objects and stacks the resulting lists of tensors together.

    Args:
        list_of_tensor_iterators (list): Sequence containing similar iterators,
            where each element of the nested iterator is a tensor whose
            shape match the tensor of other iterators that have the same index.

    Returns:
         Tuple of stacked tensors.

    Examples:
         >>> list_of_tensor_iterators = [[torch.ones(3), torch.zeros(1,2)]
         ...     for _ in range(4)]
         >>> stack_tensors(list_of_tensor_iterators)
         (tensor([[1., 1., 1.],
                 [1., 1., 1.],
                 [1., 1., 1.],
                 [1., 1., 1.]]), tensor([[[0., 0.]],
         <BLANKLINE>
                 [[0., 0.]],
         <BLANKLINE>
                 [[0., 0.]],
         <BLANKLINE>
                 [[0., 0.]]]))

    """
    return tuple(torch.stack(tensors, 0) for tensors in zip(*list_of_tensor_iterators))


class ReplayBufferEnsemble(ReplayBuffer):
    """An ensemble of replay buffers.

    This class allows to read and sample from multiple replay buffers at once.
    It automatically composes ensemble of storages (:class:`~torchrl.data.replay_buffers.storages.StorageEnsemble`),
    writers (:class:`~torchrl.data.replay_buffers.writers.WriterEnsemble`) and
    samplers (:class:`~torchrl.data.replay_buffers.samplers.SamplerEnsemble`).

    .. note::
      Writing directly to this class is forbidden, but it can be indexed to retrieve
      the nested nested-buffer and extending it.

    There are two distinct ways of constructing a :class:`~torchrl.data.ReplayBufferEnsemble`:
    one can either pass a list of replay buffers, or directly pass the components
    (storage, writers and samplers) like it is done for other replay buffer subclasses.

    Args:
        rbs (sequence of ReplayBuffer instances, optional): the replay buffers to ensemble.
        storages (StorageEnsemble, optional): the ensemble of storages, if the replay
            buffers are not passed.
        samplers (SamplerEnsemble, optional): the ensemble of samplers, if the replay
            buffers are not passed.
        writers (WriterEnsemble, optional): the ensemble of writers, if the replay
            buffers are not passed.
        transform (Transform, optional): if passed, this will be the transform
            of the ensemble of replay buffers. Individual transforms for each
            replay buffer is retrieved from its parent replay buffer, or directly
            written in the :class:`~torchrl.data.replay_buffers.storages.StorageEnsemble`
            object.
        batch_size (int, optional): the batch-size to use during sampling.
        collate_fn (callable, optional): the function to use to collate the
            data after each individual collate_fn has been called and the data
            is placed in a list (along with the buffer id).
        collate_fns (list of callables, optional): collate_fn of each nested
            replay buffer. Retrieved from the :class:`~ReplayBuffer` instances
            if not provided.
        p (list of float or Tensor, optional): a list of floating numbers
            indicating the relative weight of each replay buffer. Can also
            be passed to torchrl.data.replay_buffers.samplers.SamplerEnsemble`
            if the buffer is built explicitely.
        sample_from_all (bool, optional): if ``True``, each dataset will be sampled
            from. This is not compatible with the ``p`` argument. Defaults to ``False``.
            Can also be passed to torchrl.data.replay_buffers.samplers.SamplerEnsemble`
            if the buffer is built explicitely.
        num_buffer_sampled (int, optional): the number of buffers to sample.
            if ``sample_from_all=True``, this has no effect, as it defaults to the
            number of buffers. If ``sample_from_all=False``, buffers will be
            sampled according to the probabilities ``p``. Can also
            be passed to torchrl.data.replay_buffers.samplers.SamplerEnsemble`
            if the buffer is built explicitely.

    Examples:
        >>> from torchrl.envs import Compose, ToTensorImage, Resize, RenameTransform
        >>> from torchrl.data import TensorDictReplayBuffer, ReplayBufferEnsemble, LazyMemmapStorage
        >>> from tensordict import TensorDict
        >>> import torch
        >>> rb0 = TensorDictReplayBuffer(
        ...     storage=LazyMemmapStorage(10),
        ...     transform=Compose(
        ...         ToTensorImage(in_keys=["pixels", ("next", "pixels")]),
        ...         Resize(32, in_keys=["pixels", ("next", "pixels")]),
        ...         RenameTransform([("some", "key")], ["renamed"]),
        ...     ),
        ... )
        >>> rb1 = TensorDictReplayBuffer(
        ...     storage=LazyMemmapStorage(10),
        ...     transform=Compose(
        ...         ToTensorImage(in_keys=["pixels", ("next", "pixels")]),
        ...         Resize(32, in_keys=["pixels", ("next", "pixels")]),
        ...         RenameTransform(["another_key"], ["renamed"]),
        ...     ),
        ... )
        >>> rb = ReplayBufferEnsemble(
        ...     rb0,
        ...     rb1,
        ...     p=[0.5, 0.5],
        ...     transform=Resize(33, in_keys=["pixels"], out_keys=["pixels33"]),
        ... )
        >>> print(rb)
        ReplayBufferEnsemble(
            storages=StorageEnsemble(
                storages=(<torchrl.data.replay_buffers.storages.LazyMemmapStorage object at 0x13a2ef430>, <torchrl.data.replay_buffers.storages.LazyMemmapStorage object at 0x13a2f9310>),
                transforms=[Compose(
                        ToTensorImage(keys=['pixels', ('next', 'pixels')]),
                        Resize(w=32, h=32, interpolation=InterpolationMode.BILINEAR, keys=['pixels', ('next', 'pixels')]),
                        RenameTransform(keys=[('some', 'key')])), Compose(
                        ToTensorImage(keys=['pixels', ('next', 'pixels')]),
                        Resize(w=32, h=32, interpolation=InterpolationMode.BILINEAR, keys=['pixels', ('next', 'pixels')]),
                        RenameTransform(keys=['another_key']))]),
            samplers=SamplerEnsemble(
                samplers=(<torchrl.data.replay_buffers.samplers.RandomSampler object at 0x13a2f9220>, <torchrl.data.replay_buffers.samplers.RandomSampler object at 0x13a2f9f70>)),
            writers=WriterEnsemble(
                writers=(<torchrl.data.replay_buffers.writers.TensorDictRoundRobinWriter object at 0x13a2d9b50>, <torchrl.data.replay_buffers.writers.TensorDictRoundRobinWriter object at 0x13a2f95b0>)),
        batch_size=None,
        transform=Compose(
                Resize(w=33, h=33, interpolation=InterpolationMode.BILINEAR, keys=['pixels'])),
        collate_fn=<built-in method stack of type object at 0x128648260>)
        >>> data0 = TensorDict(
        ...     {
        ...         "pixels": torch.randint(255, (10, 244, 244, 3)),
        ...         ("next", "pixels"): torch.randint(255, (10, 244, 244, 3)),
        ...         ("some", "key"): torch.randn(10),
        ...     },
        ...     batch_size=[10],
        ... )
        >>> data1 = TensorDict(
        ...     {
        ...         "pixels": torch.randint(255, (10, 64, 64, 3)),
        ...         ("next", "pixels"): torch.randint(255, (10, 64, 64, 3)),
        ...         "another_key": torch.randn(10),
        ...     },
        ...     batch_size=[10],
        ... )
        >>> rb[0].extend(data0)
        >>> rb[1].extend(data1)
        >>> for _ in range(2):
        ...     sample = rb.sample(10)
        ...     assert sample["next", "pixels"].shape == torch.Size([2, 5, 3, 32, 32])
        ...     assert sample["pixels"].shape == torch.Size([2, 5, 3, 32, 32])
        ...     assert sample["pixels33"].shape == torch.Size([2, 5, 3, 33, 33])
        ...     assert sample["renamed"].shape == torch.Size([2, 5])

    """

    def __init__(
        self,
        *rbs,
        storages: StorageEnsemble | None = None,
        samplers: SamplerEnsemble | None = None,
        writers: WriterEnsemble | None = None,
        transform: "Transform" | None = None,  # noqa: F821
        batch_size: int | None = None,
        collate_fn: Callable | None = None,
        collate_fns: List[Callable] | None = None,
        p: Tensor = None,
        sample_from_all: bool = False,
        num_buffer_sampled: int | None = None,
        **kwargs,
    ):
        if collate_fn is None:
            collate_fn = torch.stack
        if rbs:
            if storages is not None or samplers is not None or writers is not None:
                raise RuntimeError
            storages = StorageEnsemble(
                *[rb._storage for rb in rbs], transforms=[rb._transform for rb in rbs]
            )
            samplers = SamplerEnsemble(
                *[rb._sampler for rb in rbs],
                p=p,
                sample_from_all=sample_from_all,
                num_buffer_sampled=num_buffer_sampled,
            )
            writers = WriterEnsemble(*[rb._writer for rb in rbs])
            if collate_fns is None:
                collate_fns = [rb._collate_fn for rb in rbs]
        else:
            rbs = None
            if collate_fns is None:
                collate_fns = [
                    _get_default_collate(storage) for storage in storages._storages
                ]
        self._rbs = rbs
        self._collate_fns = collate_fns
        super().__init__(
            storage=storages,
            sampler=samplers,
            writer=writers,
            transform=transform,
            batch_size=batch_size,
            collate_fn=collate_fn,
            **kwargs,
        )

    def _sample(self, *args, **kwargs):
        sample, info = super()._sample(*args, **kwargs)
        if isinstance(sample, TensorDictBase):
            buffer_ids = info.get(("index", "buffer_ids"))
            info.set(
                ("index", "buffer_ids"), expand_right(buffer_ids, sample.batch_size)
            )
            if isinstance(info, LazyStackedTensorDict):
                for _info, _sample in zip(
                    info.unbind(info.stack_dim), sample.unbind(info.stack_dim)
                ):
                    _info.batch_size = _sample.batch_size
                info = torch.stack(info.tensordicts, info.stack_dim)
            else:
                info.batch_size = sample.batch_size
            sample.update(info)

        return sample, info

    @property
    def _collate_fn(self):
        def new_collate(samples):
            samples = [self._collate_fns[i](sample) for (i, sample) in samples]
            return self._collate_fn_val(samples)

        return new_collate

    @_collate_fn.setter
    def _collate_fn(self, value):
        self._collate_fn_val = value

    _INDEX_ERROR = "Expected an index of type torch.Tensor, range, np.ndarray, int, slice or ellipsis, got {} instead."

    def __getitem__(
        self, index: Union[int, torch.Tensor, Tuple, np.ndarray, List, slice, Ellipsis]
    ) -> Any:
        # accepts inputs:
        # (int | 1d tensor | 1d list | 1d array | slice | ellipsis | range, int | tensor | list | array | slice | ellipsis | range)
        # tensor
        if isinstance(index, tuple):
            if index[0] is Ellipsis:
                index = (slice(None), index[1:])
            rb = self[index[0]]
            if len(index) > 1:
                if rb is self:
                    # then index[0] is an ellipsis/slice(None)
                    sample = [
                        (i, storage[index[1:]])
                        for i, storage in enumerate(self._storage._storages)
                    ]
                    return self._collate_fn(sample)
                if isinstance(rb, ReplayBufferEnsemble):
                    new_index = (slice(None), *index[1:])
                    return rb[new_index]
                return rb[index[1:]]
            return rb
        if isinstance(index, slice) and index == slice(None):
            return self
        if isinstance(index, (list, range, np.ndarray)):
            index = torch.as_tensor(index)
        if isinstance(index, torch.Tensor):
            if index.ndim > 1:
                raise RuntimeError(
                    f"Cannot index a {type(self)} with tensor indices that have more than one dimension."
                )
            if index.is_floating_point():
                raise TypeError(
                    "A floating point index was recieved when an integer dtype was expected."
                )
        if self._rbs is not None and (
            isinstance(index, int) or (not isinstance(index, slice) and len(index) == 0)
        ):
            try:
                index = int(index)
            except Exception:
                raise IndexError(self._INDEX_ERROR.format(type(index)))
            try:
                return self._rbs[index]
            except IndexError:
                raise IndexError(self._INDEX_ERROR.format(type(index)))

        if self._rbs is not None:
            if isinstance(index, torch.Tensor):
                index = index.tolist()
                rbs = [self._rbs[i] for i in index]
                _collate_fns = [self._collate_fns[i] for i in index]
            else:
                try:
                    # slice
                    rbs = self._rbs[index]
                    _collate_fns = self._collate_fns[index]
                except IndexError:
                    raise IndexError(self._INDEX_ERROR.format(type(index)))
            p = self._sampler._p[index] if self._sampler._p is not None else None
            return ReplayBufferEnsemble(
                *rbs,
                transform=self._transform,
                batch_size=self._batch_size,
                collate_fn=self._collate_fn_val,
                collate_fns=_collate_fns,
                sample_from_all=self._sampler.sample_from_all,
                num_buffer_sampled=self._sampler.num_buffer_sampled,
                p=p,
            )

        try:
            samplers = self._sampler[index]
            writers = self._writer[index]
            storages = self._storage[index]
            if isinstance(index, torch.Tensor):
                _collate_fns = [self._collate_fns[i] for i in index.tolist()]
            else:
                _collate_fns = self._collate_fns[index]
            p = self._sampler._p[index] if self._sampler._p is not None else None

        except IndexError:
            raise IndexError(self._INDEX_ERROR.format(type(index)))

        return ReplayBufferEnsemble(
            samplers=samplers,
            writers=writers,
            storages=storages,
            transform=self._transform,
            batch_size=self._batch_size,
            collate_fn=self._collate_fn_val,
            collate_fns=_collate_fns,
            sample_from_all=self._sampler.sample_from_all,
            num_buffer_sampled=self._sampler.num_buffer_sampled,
            p=p,
        )

    def __len__(self):
        return len(self._storage)

    def __repr__(self):
        storages = textwrap.indent(f"storages={self._storage}", " " * 4)
        writers = textwrap.indent(f"writers={self._writer}", " " * 4)
        samplers = textwrap.indent(f"samplers={self._sampler}", " " * 4)
        return f"ReplayBufferEnsemble(\n{storages}, \n{samplers}, \n{writers}, \nbatch_size={self._batch_size}, \ntransform={self._transform}, \ncollate_fn={self._collate_fn_val})"<|MERGE_RESOLUTION|>--- conflicted
+++ resolved
@@ -438,14 +438,9 @@
           unbound elements can be provided (no PyTrees).
 
         """
-<<<<<<< HEAD
-        if self._transform is not None and (is_tensor_collection(data)):
-            data = self._transform.inv(data)
-=======
         if self._transform is not None and len(self._transform):
             with _set_dispatch_td_nn_modules(is_tensor_collection(data)):
                 data = self._transform.inv(data)
->>>>>>> ff3a3506
         return self._extend(data)
 
     def update_priority(
@@ -465,16 +460,6 @@
         if not isinstance(index, INT_CLASSES):
             data = self._collate_fn(data)
         if self._transform is not None and len(self._transform):
-<<<<<<< HEAD
-            is_td = True
-            if not is_tensor_collection(data):
-                data = TensorDict({"data": data}, [])
-                is_td = False
-            with data.unlock_():
-                data = self._transform(data)
-            if not is_td:
-                data = data["data"]
-=======
             is_td = is_tensor_collection(data)
             if is_td:
                 is_locked = data.is_locked
@@ -485,7 +470,6 @@
             if is_td:
                 if is_locked:
                     data.lock_()
->>>>>>> ff3a3506
 
         return data, info
 
@@ -980,26 +964,6 @@
             )
 
         data, info = super().sample(batch_size, return_info=True)
-<<<<<<< HEAD
-        if not is_tensorclass(data) and include_info in (True, None):
-            with data.unlock_():
-                for k, v in info.items():
-                    v = _to_torch(v, data.device)
-                    if v.shape[: data.batch_dims] != data.batch_size:
-                        v = expand_as_right(v, data)
-                    data.set(k, v)
-
-        if self._transform is not None and len(self._transform):
-            is_td = True
-            if not is_tensor_collection(data):
-                data = TensorDict({"data": data}, [])
-                is_td = False
-            with data.unlock_():
-                data = self._transform(data)
-            if not is_td:
-                data = data["data"]
-
-=======
         is_tc = is_tensor_collection(data)
         if is_tc and not is_tensorclass(data) and include_info in (True, None):
             is_locked = data.is_locked
@@ -1014,7 +978,6 @@
                 data.lock_()
         elif not is_tc and include_info in (True, None):
             raise RuntimeError("Cannot include info in non-tensordict data")
->>>>>>> ff3a3506
         if return_info:
             return data, info
         return data
