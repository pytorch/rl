# Copyright (c) Meta Platforms, Inc. and affiliates.
#
# This source code is licensed under the MIT license found in the
# LICENSE file in the root directory of this source tree.
from __future__ import annotations

import dataclasses

import re
from typing import Literal

import torch

from tensordict import lazy_stack, LazyStackedTensorDict, list_to_stack, TensorClass
from tensordict.utils import _maybe_correct_neg_dim

from torchrl._utils import logger as torchrl_logger

_CHAT_TEMPLATES = {
    "chatml_format": """{% for message in messages %}
    {{'<|im_start|>' + message['role'] + '\n' + message['content'] + '<|im_end|>' + '\n'}}
{% endfor %}
{%- if add_generation_prompt %}
    {{- '<|im_start|>assistant\n' }}
{%- endif %}
""",
    "qwen": """'{%- if tools %}\n    {{- \'<|im_start|>system\\n\' }}\n    {%- if messages[0][\'role\'] == \'system\' %}\n        {{- messages[0][\'content\'] }}\n    {%- else %}\n        {{- \'You are a helpful assistant.\' }}\n    {%- endif %}\n    {{- "\\n\\n# Tools\\n\\nYou may call one or more functions to assist with the user query.\\n\\nYou are provided with function signatures within <tools></tools> XML tags:\\n<tools>" }}\n    {%- for tool in tools %}\n        {{- "\\n" }}\n        {{- tool | tojson }}\n    {%- endfor %}\n    {{- "\\n</tools>\\n\\nFor each function call, return a json object with function name and arguments within <tool_call></tool_call> XML tags:\\n<tool_call>\\n{\\"name\\": <function-name>, \\"arguments\\": <args-json-object>}\\n</tool_call><|im_end|>\\n" }}\n{%- else %}\n    {%- if messages[0][\'role\'] == \'system\' %}\n        {{- \'<|im_start|>system\\n\' + messages[0][\'content\'] + \'<|im_end|>\\n\' }}\n    {%- else %}\n        {{- \'<|im_start|>system\\nYou are a helpful assistant.<|im_end|>\\n\' }}\n    {%- endif %}\n{%- endif %}\n{%- for message in messages %}\n    {%- if (message.role == "user") or (message.role == "system" and not loop.first) or (message.role == "assistant" and not message.tool_calls) %}\n        {{- \'<|im_start|>\' + message.role + \'\\n\' + message.content + \'<|im_end|>\' + \'\\n\' }}\n    {%- elif message.role == "assistant" %}\n        {{- \'<|im_start|>\' + message.role }}\n        {%- if message.content %}\n            {{- \'\\n\' + message.content }}\n        {%- endif %}\n        {%- for tool_call in message.tool_calls %}\n            {%- if tool_call.function is defined %}\n                {%- set tool_call = tool_call.function %}\n            {%- endif %}\n            {{- \'\\n<tool_call>\\n{"name": "\' }}\n            {{- tool_call.name }}\n            {{- \'", "arguments": \' }}\n            {{- tool_call.arguments | tojson }}\n            {{- \'}\\n</tool_call>\' }}\n        {%- endfor %}\n        {{- \'<|im_end|>\\n\' }}\n    {%- elif message.role == "tool" %}\n        {%- if (loop.index0 == 0) or (messages[loop.index0 - 1].role != "tool") %}\n            {{- \'<|im_start|>user\' }}\n        {%- endif %}\n        {{- \'\\n<tool_response>\\n\' }}\n        {{- message.content }}\n        {{- \'\\n</tool_response>\' }}\n        {%- if loop.last or (messages[loop.index0 + 1].role != "tool") %}\n            {{- \'<|im_end|>\\n\' }}\n        {%- endif %}\n    {%- endif %}\n{%- endfor %}\n{%- if add_generation_prompt %}\n    {{- \'<|im_start|>assistant\\n\' }}\n{%- endif %}\n'""",
}


# We need the 'shadow' flag to avoid having tensordict complaining about 'type'/'size' etc. fields
class ContentBase(TensorClass["nocast", "shadow"]):
    """Base class for all message content types.

    Attributes:
        type (str): The type of the content.
        text (str, optional): The text content.
        url (str, optional): The URL content.
        data (str, optional): The data content.
        mime_type (str, optional): The MIME type of the content.
        name (str, optional): The name of the content.
        size (int, optional): The size of the content.
        function_name (str, optional): The name of the function.
        function_args (dict, optional): The arguments of the function.

    Examples:
        >>> from tensordict import lazy_stack
        >>> content1 = ContentBase(type="text", text="Hello, world!")
        >>> print(content1)
        ContentBase(
            text=NonTensorData(data=Hello, world!, batch_size=torch.Size([]), device=None),
            type=NonTensorData(data=text, batch_size=torch.Size([]), device=None),
            url=None,
            data=None,
            mime_type=None,
            name=None,
            size=None,
            function_name=None,
            function_args=None,
            batch_size=torch.Size([]),
            device=None,
            is_shared=False)
        >>> content2 = ContentBase(type="image", url="https://example.com/image.jpg")
        >>> print(content2)
        ContentBase(
            type=NonTensorData(data=image, batch_size=torch.Size([]), device=None),
            url=NonTensorData(data=https://example.com/image.jpg, batch_size=torch.Size([]), device=None),
            text=None,
            data=None,
            mime_type=None,
            name=None,
            size=None,
            function_name=None,
            function_args=None,
            batch_size=torch.Size([]),
            device=None,
            is_shared=False)
        >>> content = lazy_stack([content1, content2])
        >>> print(content)
        ContentBase(
            type=NonTensorStack(
                ['text', 'image'],
                batch_size=torch.Size([2]),
                device=None),
            url=None,
            data=None,
            mime_type=None,
            name=None,
            size=None,
            function_name=None,
            function_args=None,
            text=None,
            batch_size=torch.Size([2]),
            device=None,
            is_shared=False)
        >>> # A content is typically used in a History object. Usually, its batch dimension is
        >>> #  one dimension greater than the History object.
        >>> history = History(role="user", content=content)

    """

    type: Literal[
        "text", "image", "audio", "video", "file", "function_call"
    ]  # Required: "text", "image", "audio", "video", "file", "function_call"

    # Text content
    text: str | None = None

    # Media/file content (either URL or data)
    url: str | None = None  # HTTP URL to content
    data: str | None = None  # Base64 encoded content

    # Metadata
    mime_type: str | None = None  # "image/jpeg", "audio/mp3", "application/pdf"
    name: str | None = None  # Original filename or description
    size: int | None = None  # File size in bytes

    # Function calling (for AI agents)
    function_name: str | None = None
    function_args: dict | None = None


class History(TensorClass["nocast"]):
    """A class representing a structured history of messages in a conversation, designed for efficient manipulation and integration with language models.

    The `History` class provides a centralized API for managing conversational data, offering several advantages over
    traditional list-based approaches:

    - Centralized API for conversion to and from string formats, facilitating seamless integration with language models.
    - Efficient methods to append, extend, and reshape history elements, enabling dynamic construction of conversation
      trajectories, especially useful in reinforcement learning environments.
    - Interoperability with the `transformers` API, allowing for easy tokenization and preparation of input data.

    .. note:: The `"<none>"` role is used to indicate that the element is a placeholder,
        for example when the tool call was not executed but a stack requires a certain number of elements
        per batch to have congruent shapes. The :meth:`~torchrl.data.llm.chat.History.apply_chat_template`
        method will remove the `<none>` role from the history.

    Attributes:
        role (str): The role of the message sender.
        content (str): The content of the message.

    Methods:
        apply_chat_template: converts the `History` object to str / tokens.
        append: append one element to the list of items along a given dimension.
        extend: extend the list of items along a given dimension.

    Examples:
        >>> # With tensordict < 0.10, we need to tell the lib that lists constitute batches
        >>> import tensordict
        >>> tensordict.set_list_to_stack(True).set()
        >>> import transformers
        >>> history0 = History(
        ...     role='system',
        ...     content='''CONTENT
        ... This is the setup''',
        ... )
        >>> history1 = History(
        ...     role='user',
        ...     content='''CONTENT
        ... This is the first user prompt''',
        ... )
        >>> history2 = History(
        ...     role='assistant',
        ...     content='''CONTENT
        ... This is the second prompt, the first for the assistant.''',
        ... )
        >>> history = torch.stack([history0, history1, history2])
        >>> assert history.role == ['system', 'user', 'assistant']
        >>> tokenizer = transformers.AutoTokenizer.from_pretrained("GPT2")
        >>> # Apply a template to pass the history to an LLM. Note that the output has
        >>> #  an additional prompt to elict an answer from the LLM thanks to the 'add_generation_prompt' argument.
        >>> parsed_string = history.apply_chat_template(tokenizer=tokenizer, add_generation_prompt=True)
        >>> parsed_string
            <|im_start|>system
        CONTENT
        This is the setup<|im_end|>

            <|im_start|>user
        CONTENT
        This is the first user prompt<|im_end|>

            <|im_start|>assistant
        CONTENT
        This is the second prompt, the first for the assistant.<|im_end|>

        <|im_start|>assistant

    """

    role: str
    content: str | ContentBase

    tool_calls: list[dict] | None = None
    tool_responses: list[str] | None = None

    def __post_init__(self):
        if not list_to_stack():
            raise RuntimeError(
                "Please set the list_to_stack to True using tensordict.set_list_to_stack(True).set() at the beginning of your script, "
                "or the LIST_TO_STACK=1 environment variable."
            )

    def apply_chat_template(
        self,
        *,
        tokenizer: transformers.AutoTokenizer | transformers.AutoProcessor,  # noqa
        add_generation_prompt: bool = True,
        chat_template: str | None = None,
        continue_final_message: bool = False,
        tokenize: bool = False,
        padding: bool | str = False,
        truncation: bool | str = False,
        return_tensors: str | None = "pt",
        return_dict: bool = False,
        **kwargs,
    ):
        """Applies a chat template to the history.

        Keyword Args:
            tokenizer (transformers.PreTrainedTokenizer | transformers.AutoProcessor): The tokenizer to use.
            add_generation_prompt (bool, optional): Whether to add a generation prompt. Defaults to `True`.
            chat_template (str, optional): The chat template to use. Defaults to the tokenizer's default template.
            continue_final_message (bool, optional): Whether to continue the final message. Defaults to `False`.
            tokenize (bool, optional): Whether to tokenize the output. Defaults to `False`.
            padding (bool | str, optional): The padding strategy to use. Defaults to `False`.
            truncation (bool | str, optional): The truncation strategy to use. Defaults to `False`.
            return_tensors (str | None, optional): The type of tensors to return. Defaults to "pt".
            return_dict (bool, optional): Whether to return a dictionary. Defaults to `False`.
            **kwargs: Additional keyword arguments to pass to the tokenizer `apply_chat_template` method.

        Returns:
            The formatted history.
        """
        if chat_template is None:
            if tokenizer is None:
                raise RuntimeError(
                    "You must specify a tokenizer to use when chat_template is not specified."
                )
            chat_template = tokenizer.chat_template
        if chat_template is None:
            chat_template = _CHAT_TEMPLATES["chatml_format"]
        if self.ndim > 1:
            return [
                self[i].apply_chat_template(
                    tokenizer=tokenizer,
                    add_generation_prompt=add_generation_prompt,
                    chat_template=chat_template,
                    tokenize=tokenize,
                    padding=padding,
                    truncation=truncation,
                    return_tensors=return_tensors,
                    continue_final_message=continue_final_message,
                    return_dict=return_dict,
                    **kwargs,
                )
                for i in range(self.batch_size[0])
            ]
        self_flat = self.view(-1)
        # tolist_first=True is needed to avoid having a list of dict of dicts, but a list of dicts of lists of dicts
        self_flat = self_flat.tolist(tolist_first=True)
        # Remove the "<none>" role
        self_flat = [item for item in self_flat if item["role"] != "<none>"]
        return tokenizer.apply_chat_template(
            conversation=self_flat,
            add_generation_prompt=add_generation_prompt,
            chat_template=chat_template,
            tokenize=tokenize,
            padding=padding,
            truncation=truncation,
            return_tensors=return_tensors,
            continue_final_message=continue_final_message,
            return_dict=return_dict,
        )

    @classmethod
    def from_text(
        cls,
<<<<<<< HEAD
        text: str | list[str],
        chat_template_name: Literal["chatml_format"] = "chatml_format",
=======
        text: str,
        chat_template_name: Literal["chatml_format", "qwen"] | None = None,
>>>>>>> b5588e84
        chat_template: str | None = None,
    ) -> History:
        if chat_template_name in ("chatml_format", None):
            func = cls._inv_chatml
        elif chat_template_name == "qwen":
            func = cls._inv_qwen
        else:
            raise NotImplementedError(
                "chat_template_name must be one of ('chatml_format', 'qwen')"
            )
        if isinstance(text, list):
            return torch.stack([func(t) for t in text])
        return func(text)

    @classmethod
    def _inv_chatml(cls, text: str) -> History:
        """Inverts a chatml string into a History object.

        Args:
            text (str): The chatml string to invert.

        Returns:
            History: The inverted History object.
        """
        torchrl_logger.debug(f"Inverting chatml:\n{text}")
        pattern = r"<\|im_start\|>(.*?)\n(.*?)<\|im_end\|>"
        matches = re.findall(pattern, text, flags=re.DOTALL)
        roles = []
        contents = []
        for match in matches:
            role = match[0].strip()

            # Override role
            # role = "assistant"
            content = match[1].strip()
            roles.append(role)
            contents.append(content)
        if not roles:
            raise RuntimeError(
                f"Couldn't get a single item out of text {text}. A common cause "
                f"if that special tokens should not be ommitted, did you set include_stop_str_in_output/skip_special_tokens=False?"
            )

        return cls(
            role=roles,
            content=contents,
            batch_size=len(roles),
        )

    @classmethod
    def _inv_qwen(cls, template):
        import json

        # Define regex patterns for different parts of the template
        message_pattern = re.compile(r"<\|im_start\|>(.*?)<\|im_end\|>", re.DOTALL)
        tool_call_pattern = re.compile(r"<tool_call>\n(.*?)\n</tool_call>", re.DOTALL)
        tool_response_pattern = re.compile(
            r"<tool_response>\n(.*?)\n</tool_response>", re.DOTALL
        )
        # Find all messages
        messages = message_pattern.findall(template)
        parsed_messages = []
        for message in messages:
            # Split the message into role and content
            parts = message.split("\n", 1)
            if len(parts) < 2:
                continue
            role, content = parts[0], parts[1]
            # Initialize a dictionary for the message
            message_dict = {
                "role": role.strip(),
                "content": content.strip(),
                "tool_calls": None,
            }
            # Find tool calls within the message
            tool_calls = tool_call_pattern.findall(content)
            for tool_call in tool_calls:
                try:
                    tool_call_dict = json.loads(tool_call)
                    tool_calls_list = message_dict["tool_calls"]
                    if tool_calls_list is None:
                        tool_calls_list = []
                    tool_calls_list.append(tool_call_dict)
                    message_dict["tool_calls"] = tool_calls_list
                except json.JSONDecodeError:
                    continue
            # Check for tool responses
            tool_responses = tool_response_pattern.findall(content)
            if tool_responses:
                message_dict["tool_responses"] = tool_responses
            parsed_messages.append(cls(**message_dict))
        return lazy_stack(parsed_messages)

    def append(
        self, history: History, *, inplace: bool = True, dim: int = -1
    ) -> History:
        """Appends a new history to the current one.

        Args:
            history (History): The new history to append.
            inplace (bool, optional): Whether to perform the operation in-place. Defaults to `True`.
            dim (int, optional): The dimension to append along. Defaults to -1.

        Returns:
            History: The appended History object.
        """
        if not self.batch_dims:
            raise RuntimeError(
                "Cannot append an element to a batchless History. Call unsqueeze(dim=0) first on self."
            )
        if self.batch_dims != history.batch_dims + 1:
            raise RuntimeError(
                f"The new history to append must have one less dimension than self. Got self.ndim={self.ndim} and history.ndim={history.ndim}."
            )
        dim = _maybe_correct_neg_dim(dim, self.batch_size)
        # if self.ndim > 1 and dim >= self.ndim - 1:
        #     # then we need to append each element independently
        #     result = []
        #     for hist, new_hist in zip(self.unbind(0), history.unbind(0)):
        #         hist_c = hist.append(new_hist, inplace=inplace, dim=dim - 1)
        #         result.append(hist_c)
        #     if inplace:
        #         return self
        #     return lazy_stack(result)
        if inplace:
            if (
                isinstance(self._tensordict, LazyStackedTensorDict)
                and self._tensordict.stack_dim == dim
            ):
                td = history._tensordict
                if td.device != self.device:
                    if self.device is None:
                        td = td.copy().clear_device_()
                    else:
                        td = td.to(self.device)
                self._tensordict.append(td)
                return self
            else:
                td = history._tensordict
                if td.device != self.device:
                    if self.device is None:
                        td = td.copy().clear_device_()
                    else:
                        td = td.to(self.device)
                td = lazy_stack(list(self._tensordict.unbind(dim)) + [td], dim=dim)
                self.__dict__["_tensordict"] = td
                return self
        if history.device != self.device:
            if self.device is None:
                history = history.copy().clear_device_()
            else:
                history = history.to(self.device)
        return torch.stack(list(self.unbind(dim)) + [history], dim=dim)

    def extend(
        self, history: History, *, inplace: bool = True, dim: int = 0
    ) -> History:
        if not self.batch_dims:
            raise RuntimeError(
                "Cannot add an element to a batchless History. Call unsqueeze(dim=0) first on self."
            )
        if self.batch_dims != history.batch_dims:
            raise RuntimeError(
                f"The new history to extend must have as many dimensions as self. Got self.ndim={self.ndim} and history.ndim={self.ndim}."
            )
        dim = _maybe_correct_neg_dim(dim, self.batch_size)
        # if self.ndim > 1 and dim >= self.ndim - 1:
        #     # then we need to append each element independently
        #     result = []
        #     for hist, new_hist in zip(self.unbind(0), history.unbind(0)):
        #         hist_c = hist.extend(new_hist, inplace=inplace, dim=dim - 1)
        #         result.append(hist_c)
        #     if inplace:
        #         return self
        #     return lazy_stack(result)
        if inplace:
            if (
                isinstance(self._tensordict, LazyStackedTensorDict)
                and self._tensordict.stack_dim == dim
            ):
                td = history._tensordict
                if td.device != self.device:
                    if self.device is None:
                        td = td.copy().clear_device_()
                    else:
                        td = td.to(self.device)
                self._tensordict.extend(td)
                return self
            else:
                td = lazy_stack(
                    list(self._tensordict.unbind(dim))
                    + list(history._tensordict.unbind(dim)),
                    dim=dim,
                )
                if td.device != self.device:
                    if self.device is None:
                        td = td.copy().clear_device_()
                    else:
                        td = td.to(self.device)
                self.__dict__["_tensordict"] = td
                return self
        if history.device != self.device:
            if self.device is None:
                history = history.copy().clear_device_()
            else:
                history = history.to(self.device)
        return torch.stack(list(self.unbind(dim)) + list(history.unbind(dim)), dim=dim)

    @classmethod
    def default_spec(cls, shape=(-1,)):
        """A default spec to use in transforms / envs that return History objects.

        Args:
            shape (torch.Size, optional): The shape of the returned History spec. Defaults to `(-1)` (variable length
                along the time dimension).

        Example:
            >>> import tensordict
            >>> from torchrl.data import History
            >>> tensordict.set_list_to_stack(True).set()
            >>>
            >>> history = History(role=["system", "user"], content=["a message", "another message"], batch_size=(2,))
            >>> spec = history.default_spec()
            >>> print(spec)
            Composite(
                role: NonTensor(
                    shape=torch.Size([-1]),
                    space=None,
                    device=None,
                    dtype=None,
                    domain=None,
                    example_data=foo),
                content: NonTensor(
                    shape=torch.Size([-1]),
                    space=None,
                    device=None,
                    dtype=None,
                    domain=None,
                    example_data=foo),
                device=None,
                shape=torch.Size([-1]))
            >>> print(spec.zero())
            History(
                content=NonTensorData(data=foo, batch_size=torch.Size([1]), device=None),
                role=NonTensorData(data=foo, batch_size=torch.Size([1]), device=None),
                batch_size=torch.Size([1]),
                device=None,
                is_shared=False)

        """
        from torchrl.data import Composite, NonTensor

        def get_default_value(field):
            if field.default is not dataclasses.MISSING:
                return field.default
            elif field.type in (str, "str"):
                return "foo"
            else:
                return None

        defaults = {
            k: NonTensor(
                example_data=get_default_value(cls.__dataclass_fields__[k]),
                shape=shape,
            )
            for k in cls.__dataclass_fields__
        }

        return Composite(defaults, shape=shape[:-1], data_cls=cls)<|MERGE_RESOLUTION|>--- conflicted
+++ resolved
@@ -276,13 +276,8 @@
     @classmethod
     def from_text(
         cls,
-<<<<<<< HEAD
         text: str | list[str],
-        chat_template_name: Literal["chatml_format"] = "chatml_format",
-=======
-        text: str,
         chat_template_name: Literal["chatml_format", "qwen"] | None = None,
->>>>>>> b5588e84
         chat_template: str | None = None,
     ) -> History:
         if chat_template_name in ("chatml_format", None):
