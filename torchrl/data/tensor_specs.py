# Copyright (c) Meta Platforms, Inc. and affiliates.
#
# This source code is licensed under the MIT license found in the
# LICENSE file in the root directory of this source tree.

from __future__ import annotations

import abc
import enum
import gc
import math
import warnings
import weakref
from collections.abc import Iterable
from copy import deepcopy
from dataclasses import dataclass
from functools import wraps
from textwrap import indent
from typing import (
    Any,
    Callable,
    Dict,
    Generic,
    List,
    Optional,
    overload,
    Sequence,
    Tuple,
    TypeVar,
    Union,
)

import numpy as np

import tensordict
import torch
from tensordict import (
    is_tensor_collection,
    LazyStackedTensorDict,
    NonTensorData,
    NonTensorStack,
    TensorDict,
    TensorDictBase,
    unravel_key,
)
from tensordict.base import NO_DEFAULT
from tensordict.utils import (
    _getitem_batch_size,
    expand_as_right,
    is_non_tensor,
    NestedKey,
)
from torchrl._utils import _make_ordinal_device, get_binary_env_var, implement_for

try:
    from torch.compiler import is_compiling
except ImportError:
    from torch._dynamo import is_compiling

DEVICE_TYPING = Union[torch.device, str, int]

INDEX_TYPING = Union[int, torch.Tensor, np.ndarray, slice, List]

SHAPE_INDEX_TYPING = Union[
    int,
    range,
    List[int],
    np.ndarray,
    slice,
    None,
    torch.Tensor,
    type(...),
    Tuple[
        int,
        range,
        List[int],
        np.ndarray,
        slice,
        None,
        torch.Tensor,
        type(...),
        Tuple[Any],
    ],
]

# By default, we do not check that an obs is in the domain. THis should be done when validating the env beforehand
_CHECK_SPEC_ENCODE = get_binary_env_var("CHECK_SPEC_ENCODE")

_DEFAULT_SHAPE = torch.Size((1,))

DEVICE_ERR_MSG = "device of empty Composite is not defined."
NOT_IMPLEMENTED_ERROR = NotImplementedError(
    "method is not currently implemented."
    " If you are interested in this feature please submit"
    " an issue at https://github.com/pytorch/rl/issues"
)


def _size(list_of_ints):
    # ensures that np int64 elements don't slip through Size
    # see https://github.com/pytorch/pytorch/issues/127194
    return torch.Size([int(i) for i in list_of_ints])


# Akin to TD's NO_DEFAULT but won't raise a KeyError when found in a TD or used as default
class _NoDefault(enum.IntEnum):
    ZERO = 0
    ONE = 1


NO_DEFAULT_RL = _NoDefault.ONE


def _default_dtype_and_device(
    dtype: Union[None, torch.dtype],
    device: Union[None, str, int, torch.device],
    allow_none_device: bool = False,
) -> Tuple[torch.dtype, torch.device | None]:
    if dtype is None:
        dtype = torch.get_default_dtype()
    if device is not None:
        device = _make_ordinal_device(torch.device(device))
    elif not allow_none_device:
        device = torch.zeros(()).device
    return dtype, device


def _validate_idx(shape: list[int], idx: int, axis: int = 0):
    """Raise an IndexError if idx is out of bounds for shape[axis].

    Args:
        shape (list[int]): Input shape
        idx (int): Index, may be negative
        axis (int): Shape axis to check
    """
    if shape[axis] >= 0 and (idx >= shape[axis] or idx < 0 and -idx > shape[axis]):
        raise IndexError(
            f"index {idx} is out of bounds for axis {axis} with size {shape[axis]}"
        )


def _validate_iterable(
    idx: Iterable[Any], expected_type: type, iterable_classname: str
):
    """Raise an IndexError if the iterable contains a type different from the expected type or Iterable.

    Args:
        idx (Iterable[Any]): Iterable, may contain nested iterables
        expected_type (Type): Required item type in the Iterable (e.g. int)
        iterable_classname (str): Iterable type as a string (e.g. 'List'). Logging purpose only.
    """
    for item in idx:
        if isinstance(item, Iterable):
            _validate_iterable(item, expected_type, iterable_classname)
        else:
            if not isinstance(item, expected_type):
                raise IndexError(
                    f"{iterable_classname} indexing expects {expected_type} indices"
                )


def _slice_indexing(shape: list[int], idx: slice) -> List[int]:
    """Given an input shape and a slice index, returns the new indexed shape.

    Args:
        shape (list[int]): Input shape
        idx (slice): Index
    Returns:
        Indexed shape
    Examples:
        >>> _slice_indexing([3, 4], slice(None, 2))
        [2, 4]
        >>> list(torch.rand(3, 4)[:2].shape)
        [2, 4]
    """
    if idx.step == 0:
        raise ValueError("slice step cannot be zero")
    # Slicing an empty shape returns the shape
    if len(shape) == 0:
        return shape

    if idx.start is None:
        start = 0
    else:
        start = idx.start if idx.start >= 0 else max(shape[0] + idx.start, 0)

    if idx.stop is None:
        stop = shape[0]
    else:
        stop = idx.stop if idx.stop >= 0 else max(shape[0] + idx.stop, 0)

    step = 1 if idx.step is None else idx.step
    if step > 0:
        if start >= stop:
            n_items = 0
        else:
            stop = min(stop, shape[0])
            n_items = math.ceil((stop - start) / step)
    else:
        if start <= stop:
            n_items = 0
        else:
            start = min(start, shape[0] - 1)
            n_items = math.ceil((stop - start) / step)
    return [n_items] + shape[1:]


def _shape_indexing(
    shape: Union[list[int], torch.Size, Tuple[int]], idx: SHAPE_INDEX_TYPING
) -> List[int]:
    """Given an input shape and an index, returns the size of the resulting indexed spec.

    This function includes indexing checks and may raise IndexErrors.

    Args:
        shape (list[int], torch.Size, Tuple[int): Input shape
        idx (SHAPE_INDEX_TYPING): Index
    Returns:
        Shape of the resulting spec
    Examples:
        >>> idx = (2, ..., None)
        >>> Categorical(2, shape=(3, 4))[idx].shape
        torch.Size([4, 1])
        >>> _shape_indexing([3, 4], idx)
        torch.Size([4, 1])
    """
    if not isinstance(shape, list):
        shape = list(shape)

    if idx is Ellipsis or (
        isinstance(idx, slice) and (idx.step is idx.start is idx.stop is None)
    ):
        return shape

    if idx is None:
        return [1] + shape

    if len(shape) == 0 and (
        isinstance(idx, int)
        or isinstance(idx, range)
        or isinstance(idx, list)
        and len(idx) > 0
    ):
        raise IndexError(
            f"cannot use integer indices on 0-dimensional shape. `{idx}` received"
        )

    if isinstance(idx, int):
        _validate_idx(shape, idx)
        return shape[1:]

    if isinstance(idx, range):
        if len(idx) > 0 and (idx.start >= shape[0] or idx.stop > shape[0]):
            raise IndexError(f"index out of bounds for axis 0 with size {shape[0]}")
        return [len(idx)] + shape[1:]

    if isinstance(idx, slice):
        return _slice_indexing(shape, idx)

    if isinstance(idx, tuple):
        # Supports int, None, slice and ellipsis indices
        # Index on the current shape dimension
        shape_idx = 0
        none_dims = 0
        ellipsis = False
        prev_is_list = False
        shape_len = len(shape)
        for item_idx, item in enumerate(idx):
            if item is None:
                shape = shape[:shape_idx] + [1] + shape[shape_idx:]
                shape_idx += 1
                none_dims += 1
            elif isinstance(item, int):
                _validate_idx(shape, item, shape_idx)
                del shape[shape_idx]
            elif isinstance(item, slice):
                shape[shape_idx] = _slice_indexing([shape[shape_idx]], item)[0]
                shape_idx += 1
            elif item is Ellipsis:
                if ellipsis:
                    raise IndexError("an index can only have a single ellipsis (`...`)")
                # Move to the end of the shape, subtracted by the number of future indices impacting the dimensions (i.e. all except None and ...)
                shape_idx = len(shape) - len(
                    [i for i in idx[item_idx + 1 :] if not (i is None or i is Ellipsis)]
                )
                ellipsis = True
            elif any(
                isinstance(item, _type)
                for _type in [list, tuple, range, np.ndarray, torch.Tensor]
            ):
                while isinstance(idx, tuple) and len(idx) == 1:
                    idx = idx[0]

                # Nested tuples are handled as a list. Numpy behavior
                if isinstance(item, tuple):
                    item = list(item)

                if prev_is_list and isinstance(item, list):
                    del shape[shape_idx]
                    continue

                if isinstance(item, list):
                    prev_is_list = True

                if shape_idx >= len(shape):
                    raise IndexError("Raise IndexError: too many indices for array")

                res = _shape_indexing([shape[shape_idx]], item)
                shape = shape[:shape_idx] + res + shape[shape_idx + 1 :]
                shape_idx += len(res)
            else:
                raise IndexError(
                    f"tuple indexing only supports integers, ranges, slices (`:`), ellipsis (`...`), new axis (`None`), tuples, list, tensor and ndarray indices. {str(type(idx))} received"
                )

        if len(idx) - none_dims - int(ellipsis) > shape_len:
            raise IndexError(
                f"shape is {shape_len}-dimensional, but {len(idx) - none_dims - int(ellipsis)} dimensions were indexed"
            )
        return shape

    if isinstance(idx, list):
        # int indexing only
        _validate_iterable(idx, int, "list")
        for item in np.array(idx).reshape(-1):
            _validate_idx(shape, item, 0)
        return list(np.array(idx).shape) + shape[1:]

    if isinstance(idx, np.ndarray) or isinstance(idx, torch.Tensor):
        # Out of bounds check
        for item in idx.reshape(-1):
            _validate_idx(shape, item)
        return list(_getitem_batch_size(shape, idx))


class invertible_dict(dict):
    """An invertible dictionary.

    Examples:
        >>> my_dict = invertible_dict(a=3, b=2)
        >>> inv_dict = my_dict.invert()
        >>> assert {2, 3} == set(inv_dict.keys())
    """

    def __init__(self, *args, inv_dict=None, **kwargs):
        if inv_dict is None:
            inv_dict = {}
        super().__init__(*args, **kwargs)
        self.inv_dict = inv_dict

    def __setitem__(self, k, v):
        if v in self.inv_dict or k in self:
            raise Exception("overwriting in invertible_dict is not permitted")
        self.inv_dict[v] = k
        return super().__setitem__(k, v)

    def update(self, d):
        raise NotImplementedError

    def invert(self):
        d = invertible_dict()
        for k, value in self.items():
            d[value] = k
        return d

    def inverse(self):
        return self.inv_dict


class Box:
    """A box of values."""

    def __iter__(self):
        raise NotImplementedError

    def to(self, dest: Union[torch.dtype, DEVICE_TYPING]) -> ContinuousBox:
        raise NotImplementedError

    def __repr__(self):
        return f"{self.__class__.__name__}()"

    def clone(self) -> CategoricalBox:
        return deepcopy(self)


@dataclass(repr=False)
class ContinuousBox(Box):
    """A continuous box of values, in between a minimum (self.low) and a maximum (self.high)."""

    _low: torch.Tensor
    _high: torch.Tensor
    device: torch.device | None = None

    # We store the tensors on CPU to avoid overloading CUDA with tensors that are rarely used.
    @property
    def low(self):
        low = self._low
        if self.device is not None and low.device != self.device:
            low = low.to(self.device)
        return low

    @property
    def high(self):
        high = self._high
        if self.device is not None and high.device != self.device:
            high = high.to(self.device)
        return high

    def unbind(self, dim: int = 0):
        return tuple(
            type(self)(low, high, self.device)
            for (low, high) in zip(self.low.unbind(dim), self.high.unbind(dim))
        )

    @low.setter
    def low(self, value):
        self.device = value.device
        self._low = value

    @high.setter
    def high(self, value):
        self.device = value.device
        self._high = value

    def __post_init__(self):
        self.low = self.low.clone()
        self.high = self.high.clone()

    def __iter__(self):
        yield self.low
        yield self.high

    def to(self, dest: Union[torch.dtype, DEVICE_TYPING]) -> ContinuousBox:
        return self.__class__(self.low.to(dest), self.high.to(dest))

    def clone(self) -> ContinuousBox:
        return self.__class__(self.low.clone(), self.high.clone())

    def __repr__(self):
        min_str = indent(
            f"\nlow=Tensor(shape={self.low.shape}, device={self.low.device}, dtype={self.low.dtype}, contiguous={self.high.is_contiguous()})",
            " " * 4,
        )
        max_str = indent(
            f"\nhigh=Tensor(shape={self.high.shape}, device={self.high.device}, dtype={self.high.dtype}, contiguous={self.high.is_contiguous()})",
            " " * 4,
        )
        return f"{self.__class__.__name__}({min_str},{max_str})"

    def __eq__(self, other):
        if other is None:

            minval, maxval = _minmax_dtype(self.low.dtype)
            minval = torch.as_tensor(minval).to(self.low.device, self.low.dtype)
            maxval = torch.as_tensor(maxval).to(self.low.device, self.low.dtype)
            if (
                torch.isclose(self.low, minval).all()
                and torch.isclose(self.high, maxval).all()
            ):
                return True
            if (
                not torch.isfinite(self.low).any()
                and not torch.isfinite(self.high).any()
            ):
                return True
            return False
        return (
            type(self) == type(other)
            and self.low.dtype == other.low.dtype
            and self.high.dtype == other.high.dtype
            and self.device == other.device
            and torch.isclose(self.low, other.low).all()
            and torch.isclose(self.high, other.high).all()
        )


@dataclass(repr=False, frozen=True)
class CategoricalBox(Box):
    """A box of discrete, categorical values."""

    n: int
    register = invertible_dict()

    def __post_init__(self):
        # n could be a numpy array or a tensor, making compile go a bit crazy
        # We want to make sure we're working with a regular integer
        self.__dict__["n"] = int(self.n)

    def to(self, dest: Union[torch.dtype, DEVICE_TYPING]) -> CategoricalBox:
        return deepcopy(self)

    def __repr__(self):
        return f"{self.__class__.__name__}(n={self.n})"


class DiscreteBox(CategoricalBox):
    """Deprecated version of :class:`CategoricalBox`."""

    ...


@dataclass(repr=False)
class BoxList(Box):
    """A box of discrete values."""

    boxes: List

    def to(self, dest: Union[torch.dtype, DEVICE_TYPING]) -> BoxList:
        return BoxList([box.to(dest) for box in self.boxes])

    def __iter__(self):
        for elt in self.boxes:
            yield elt

    def __repr__(self):
        return f"{self.__class__.__name__}(boxes={self.boxes})"

    def __len__(self):
        return len(self.boxes)

    @staticmethod
    def from_nvec(nvec: torch.Tensor):
        if nvec.ndim == 0:
            return CategoricalBox(nvec.item())
        else:
            return BoxList([BoxList.from_nvec(n) for n in nvec.unbind(-1)])


@dataclass(repr=False, frozen=True)
class BinaryBox(Box):
    """A box of n binary values."""

    n: int

    def to(self, dest: Union[torch.dtype, DEVICE_TYPING]) -> ContinuousBox:
        return deepcopy(self)

    def __repr__(self):
        return f"{self.__class__.__name__}(n={self.n})"


@dataclass(repr=False)
class TensorSpec:
    """Parent class of the tensor meta-data containers.

    TorchRL's TensorSpec are used to present what input/output is to be expected for a specific class,
    or sometimes to simulate simple behaviors by generating random data within a defined space.

    TensorSpecs are primarily used in environments to specify their input/output structure without needing to
    execute the environment (or starting it). They can also be used to instantiate shared buffers to pass
    data from worker to worker.

    TensorSpecs are dataclasses that always share the following fields: `shape`, `space, `dtype` and `device`.

    As such, TensorSpecs possess some common behavior with :class:`~torch.Tensor` and :class:`~tensordict.TensorDict`:
    they can be reshaped, indexed, squeezed, unsqueezed, moved to another device etc.

    Args:
        shape (torch.Size): size of the tensor. The shape includes the batch dimensions as well as the feature
            dimension. A negative shape (``-1``) means that the dimension has a variable number of elements.
        space (Box): Box instance describing what kind of values can be expected.
        device (torch.device): device of the tensor.
        dtype (torch.dtype): dtype of the tensor.

    .. note:: A spec can be constructed from a :class:`~tensordict.TensorDict` using the :func:`~torchrl.envs.utils.make_composite_from_td`
        function. This function makes a low-assumption educated guess on the specs that may correspond to the input
        tensordict and can help to build specs automatically without an in-depth knowledge of the `TensorSpec` API.

    """

    shape: torch.Size
    space: Union[None, Box]
    device: torch.device | None = None
    dtype: torch.dtype = torch.float
    domain: str = ""

    SPEC_HANDLED_FUNCTIONS = {}

    @classmethod
    def implements_for_spec(cls, torch_function: Callable) -> Callable:
        """Register a torch function override for TensorSpec."""

        @wraps(torch_function)
        def decorator(func):
            cls.SPEC_HANDLED_FUNCTIONS[torch_function] = func
            return func

        return decorator

    @property
    def device(self) -> torch.device:
        """The device of the spec.

        Only :class:`Composite` specs can have a ``None`` device. All leaves must have a non-null device.
        """
        return self._device

    @device.setter
    def device(self, device: torch.device | None) -> None:
        self._device = _make_ordinal_device(device)

    def clear_device_(self) -> T:
        """A no-op for all leaf specs (which must have a device).

        For :class:`Composite` specs, this method will erase the device.
        """
        return self

    @abc.abstractmethod
    def cardinality(self) -> int:
        """The cardinality of the spec.

        This refers to the number of possible outcomes in a spec. It is assumed that the cardinality of a composite
        spec is the cartesian product of all possible outcomes.

        """
        ...

    def encode(
        self,
        val: np.ndarray | torch.Tensor | TensorDictBase,
        *,
        ignore_device: bool = False,
    ) -> torch.Tensor | TensorDictBase:
        """Encodes a value given the specified spec, and return the corresponding tensor.

        This method is to be used in environments that return a value (eg, a numpy array) that can be
        easily mapped to the TorchRL required domain.
        If the value is already a tensor, the spec will not change its value and return it as-is.

        Args:
            val (np.ndarray or torch.Tensor): value to be encoded as tensor.

        Keyword Args:
            ignore_device (bool, optional): if ``True``, the spec device will
                be ignored. This is used to group tensor casting within a call
                to ``TensorDict(..., device="cuda")`` which is faster.

        Returns:
            torch.Tensor matching the required tensor specs.

        """
        if not isinstance(val, torch.Tensor):
            if isinstance(val, list):
                if len(val) == 1:
                    # gym used to return lists of images since 0.26.0
                    # We convert these lists in np.array or take the first element
                    # if there is just one.
                    # See https://github.com/pytorch/rl/pull/403/commits/73d77d033152c61d96126ccd10a2817fecd285a1
                    val = val[0]
                else:
                    val = np.array(val)
            if isinstance(val, np.ndarray) and not all(
                stride > 0 for stride in val.strides
            ):
                val = val.copy()
            if not ignore_device:
                val = torch.as_tensor(val, device=self.device, dtype=self.dtype)
            else:
                val = torch.as_tensor(val, dtype=self.dtype)
            if val.shape != self.shape:
                # if val.shape[-len(self.shape) :] != self.shape:
                # option 1: add a singleton dim at the end
                if val.shape == self.shape and self.shape[-1] == 1:
                    val = val.unsqueeze(-1)
                else:
                    try:
                        val = val.reshape(self.shape)
                    except Exception as err:
                        raise RuntimeError(
                            f"Shape mismatch: the value has shape {val.shape} which "
                            f"is incompatible with the spec shape {self.shape}."
                        ) from err
        if _CHECK_SPEC_ENCODE:
            self.assert_is_in(val)
        return val

    def __ne__(self, other):
        return not (self == other)

    def __setattr__(self, key, value):
        if key == "shape":
            value = _size(value)
        super().__setattr__(key, value)

    def to_numpy(
        self, val: torch.Tensor | TensorDictBase, safe: bool = None
    ) -> np.ndarray | dict:
        """Returns the ``np.ndarray`` correspondent of an input tensor.

        This is intended to be the inverse operation of :meth:`.encode`.

        Args:
            val (torch.Tensor): tensor to be transformed_in to numpy.
            safe (bool): boolean value indicating whether a check should be
                performed on the value against the domain of the spec.
                Defaults to the value of the ``CHECK_SPEC_ENCODE`` environment variable.

        Returns:
            a np.ndarray.

        """
        if safe is None:
            safe = _CHECK_SPEC_ENCODE
        if safe:
            self.assert_is_in(val)
        return val.detach().cpu().numpy()

    @property
    def ndim(self) -> int:
        """Number of dimensions of the spec shape.

        Shortcut for ``len(spec.shape)``.

        """
        return self.ndimension()

    def ndimension(self) -> int:
        """Number of dimensions of the spec shape.

        Shortcut for ``len(spec.shape)``.

        """
        return len(self.shape)

    @property
    def _safe_shape(self) -> torch.Size:
        """Returns a shape where all heterogeneous values are replaced by one (to be expandable)."""
        return _size([int(v) if v >= 0 else 1 for v in self.shape])

    @abc.abstractmethod
    def index(
        self, index: INDEX_TYPING, tensor_to_index: torch.Tensor | TensorDictBase
    ) -> torch.Tensor | TensorDictBase:
        """Indexes the input tensor.

        Args:
            index (int, torch.Tensor, slice or list): index of the tensor
            tensor_to_index: tensor to be indexed

        Returns:
            indexed tensor

        """
        ...

    @overload
    def expand(self, shape: torch.Size):
        ...

    @abc.abstractmethod
    def expand(self, *shape: int) -> T:
        """Returns a new Spec with the expanded shape.

        Args:
            *shape (tuple or iterable of int): the new shape of the Spec.
                Must be broadcastable with the current shape:
                its length must be at least as long as the current shape length,
                and its last values must be compliant too; ie they can only differ
                from it if the current dimension is a singleton.

        """
        ...

    def squeeze(self, dim: int | None = None) -> T:
        """Returns a new Spec with all the dimensions of size ``1`` removed.

        When ``dim`` is given, a squeeze operation is done only in that dimension.

        Args:
            dim (int or None): the dimension to apply the squeeze operation to

        """
        shape = _squeezed_shape(self.shape, dim)
        if shape is None:
            return self
        return self.__class__(shape=shape, device=self.device, dtype=self.dtype)

    def unsqueeze(self, dim: int) -> T:
        """Returns a new Spec with one more singleton dimension (at the position indicated by ``dim``).

        Args:
            dim (int or None): the dimension to apply the unsqueeze operation to.

        """
        shape = _unsqueezed_shape(self.shape, dim)
        return self.__class__(shape=shape, device=self.device, dtype=self.dtype)

    def make_neg_dim(self, dim: int) -> T:
        """Converts a specific dimension to ``-1``."""
        if dim < 0:
            dim = self.ndim + dim
        if dim < 0 or dim > self.ndim - 1:
            raise ValueError(f"dim={dim} is out of bound for ndim={self.ndim}")
        self.shape = _size([s if i != dim else -1 for i, s in enumerate(self.shape)])

    @overload
    def reshape(self, shape) -> T:
        ...

    def reshape(self, *shape) -> T:
        """Reshapes a ``TensorSpec``.

        Check :func:`~torch.reshape` for more information on this method.

        """
        if len(shape) == 1 and not isinstance(shape[0], int):
            return self.reshape(*shape[0])
        return self._reshape(shape)

    view = reshape

    @abc.abstractmethod
    def _reshape(self, shape: torch.Size) -> T:
        ...

    def unflatten(self, dim: int, sizes: Tuple[int]) -> T:
        """Unflattens a ``TensorSpec``.

        Check :func:`~torch.unflatten` for more information on this method.

        """
        return self._unflatten(dim, sizes)

    def _unflatten(self, dim: int, sizes: Tuple[int]) -> T:
        shape = torch.zeros(self.shape, device="meta").unflatten(dim, sizes).shape
        return self._reshape(shape)

    def flatten(self, start_dim: int, end_dim: int) -> T:
        """Flattens a ``TensorSpec``.

        Check :func:`~torch.flatten` for more information on this method.

        """
        return self._flatten(start_dim, end_dim)

    def _flatten(self, start_dim, end_dim):
        shape = torch.zeros(self.shape, device="meta").flatten(start_dim, end_dim).shape
        return self._reshape(shape)

    @abc.abstractmethod
    def _project(
        self, val: torch.Tensor | TensorDictBase
    ) -> torch.Tensor | TensorDictBase:
        raise NotImplementedError(type(self))

    @abc.abstractmethod
    def is_in(self, val: torch.Tensor | TensorDictBase) -> bool:
        """If the value ``val`` could have been generated by the ``TensorSpec``, returns ``True``, otherwise ``False``.

        More precisely, the ``is_in`` methods checks that the value ``val`` is within the limits defined by the ``space``
        attribute (the box), and that the ``dtype``, ``device``, ``shape`` potentially other metadata match those
        of the spec. If any of these checks fails, the ``is_in`` method will return ``False``.

        Args:
            val (torch.Tensor): value to be checked.

        Returns:
            boolean indicating if values belongs to the TensorSpec box.

        """
        ...

    def contains(self, item: torch.Tensor | TensorDictBase) -> bool:
        """If the value ``val`` could have been generated by the ``TensorSpec``, returns ``True``, otherwise ``False``.

        See :meth:`is_in` for more information.
        """
        return self.is_in(item)

    @abc.abstractmethod
    def enumerate(self, use_mask: bool = False) -> Any:
        """Returns all the samples that can be obtained from the TensorSpec.

        The samples will be stacked along the first dimension.

        This method is only implemented for discrete specs.

        Args:
            use_mask (bool, optional): If ``True`` and the spec has a mask,
                samples that are masked are excluded. Default is ``False``.
        """
        ...

    def project(
        self, val: torch.Tensor | TensorDictBase
    ) -> torch.Tensor | TensorDictBase:
        """If the input tensor is not in the TensorSpec box, it maps it back to it given some defined heuristic.

        Args:
            val (torch.Tensor): tensor to be mapped to the box.

        Returns:
            a torch.Tensor belonging to the TensorSpec box.

        """
        if is_compiling() or not self.is_in(val):
            return self._project(val)
        return val

    def assert_is_in(self, value: torch.Tensor) -> None:
        """Asserts whether a tensor belongs to the box, and raises an exception otherwise.

        Args:
            value (torch.Tensor): value to be checked.

        """
        if not self.is_in(value):
            raise AssertionError(
                f"Encoding failed because value is not in space. "
                f"Consider calling project(val) first. value was = {value} "
                f"and spec was {self}."
            )

    def type_check(self, value: torch.Tensor, key: NestedKey = None) -> None:
        """Checks the input value ``dtype`` against the ``TensorSpec`` ``dtype`` and raises an exception if they don't match.

        Args:
            value (torch.Tensor): tensor whose dtype has to be checked.
            key (str, optional): if the TensorSpec has keys, the value
                dtype will be checked against the spec pointed by the
                indicated key.

        """
        if value.dtype is not self.dtype:
            raise TypeError(
                f"value.dtype={value.dtype} but"
                f" {self.__class__.__name__}.dtype={self.dtype}"
            )

    @abc.abstractmethod
    def rand(self, shape: torch.Size = None) -> torch.Tensor | TensorDictBase:
        """Returns a random tensor in the space defined by the spec.

        The sampling will be done uniformly over the space, unless the box is unbounded in which case normal values
        will be drawn.

        Args:
            shape (torch.Size): shape of the random tensor

        Returns:
            a random tensor sampled in the TensorSpec box.

        """
        ...

    def sample(self, shape: torch.Size = None) -> torch.Tensor | TensorDictBase:
        """Returns a random tensor in the space defined by the spec.

        See :meth:`rand` for details.
        """
        return self.rand(shape=shape)

    def zero(self, shape: torch.Size = None) -> torch.Tensor | TensorDictBase:
        """Returns a zero-filled tensor in the box.

        .. note:: Even though there is no guarantee that ``0`` belongs to the spec domain,
            this method will not raise an exception when this condition is violated.
            The primary use case of ``zero`` is to generate empty data buffers, not meaningful data.

        Args:
            shape (torch.Size): shape of the zero-tensor

        Returns:
            a zero-filled tensor sampled in the TensorSpec box.

        """
        if shape is None:
            shape = _size([])
        return torch.zeros(
            (*shape, *self._safe_shape), dtype=self.dtype, device=self.device
        )

    def zeros(self, shape: torch.Size = None) -> torch.Tensor | TensorDictBase:
        """Proxy to :meth:`zero`."""
        return self.zero(shape=shape)

    def one(self, shape: torch.Size = None) -> torch.Tensor | TensorDictBase:
        """Returns a one-filled tensor in the box.

        .. note:: Even though there is no guarantee that ``1`` belongs to the spec domain,
            this method will not raise an exception when this condition is violated.
            The primary use case of ``one`` is to generate empty data buffers, not meaningful data.

        Args:
            shape (torch.Size): shape of the one-tensor

        Returns:
            a one-filled tensor sampled in the TensorSpec box.

        """
        if self.dtype == torch.bool:
            return ~self.zero(shape=shape)
        return self.zero(shape) + 1

    def ones(self, shape: torch.Size = None) -> torch.Tensor | TensorDictBase:
        """Proxy to :meth:`one`."""
        return self.one(shape=shape)

    @abc.abstractmethod
    def to(self, dest: Union[torch.dtype, DEVICE_TYPING]) -> "TensorSpec":
        """Casts a TensorSpec to a device or a dtype.

        Returns the same spec if no change is made.
        """
        ...

    def cpu(self):
        """Casts the TensorSpec to 'cpu' device."""
        return self.to("cpu")

    def cuda(self, device=None):
        """Casts the TensorSpec to 'cuda' device."""
        if device is None:
            return self.to("cuda")
        return self.to(f"cuda:{device}")

    @abc.abstractmethod
    def clone(self) -> "TensorSpec":
        """Creates a copy of the TensorSpec."""
        ...

    def __repr__(self):
        shape_str = indent("shape=" + str(self.shape), " " * 4)
        space_str = indent("space=" + str(self.space), " " * 4)
        device_str = indent("device=" + str(self.device), " " * 4)
        dtype_str = indent("dtype=" + str(self.dtype), " " * 4)
        domain_str = indent("domain=" + str(self.domain), " " * 4)
        sub_string = ",\n".join(
            [shape_str, space_str, device_str, dtype_str, domain_str]
        )
        string = f"{self.__class__.__name__}(\n{sub_string})"
        return string

    @classmethod
    def __torch_function__(
        cls,
        func: Callable,
        types,
        args: Tuple = (),
        kwargs: Optional[dict] = None,
    ) -> Callable:
        if kwargs is None:
            kwargs = {}
        if func not in cls.SPEC_HANDLED_FUNCTIONS or not all(
            issubclass(t, (TensorSpec,)) for t in types
        ):
            return NotImplemented(
                f"func {func} for spec {cls} with handles {cls.SPEC_HANDLED_FUNCTIONS}"
            )
        return cls.SPEC_HANDLED_FUNCTIONS[func](*args, **kwargs)

    def unbind(self, dim: int = 0):
        raise NotImplementedError


T = TypeVar("T")


class _LazyStackedMixin(Generic[T]):
    def __init__(self, *specs: Tuple[T, ...], dim: int) -> None:
        self._specs = list(specs)
        self.dim = dim
        if self.dim < 0:
            self.dim = len(self.shape) + self.dim

    def clear_device_(self):
        """Clears the device of the Composite."""
        for spec in self._specs:
            spec.clear_device_()
        return self

    def __getitem__(self, item):
        is_key = isinstance(item, str) or (
            isinstance(item, tuple) and all(isinstance(_item, str) for _item in item)
        )
        if is_key:
            return torch.stack(
                [composite_spec[item] for composite_spec in self._specs], dim=self.dim
            )
        elif isinstance(item, tuple):
            # quick check that the index is along the stacked dim
            # case 1: index is a tuple, and the first arg is an ellipsis. Then dim must be the last dim of all composite_specs
            if item[0] is Ellipsis:
                if len(item) == 1:
                    return self
                elif self.dim == len(self.shape) - 1 and len(item) == 2:
                    # we can return
                    return self._specs[item[1]]
                elif len(item) > 2:
                    # check that there is only one non-slice index
                    assigned = False
                    dim_idx = self.dim
                    for i, _item in enumerate(item[1:]):
                        if (
                            isinstance(_item, slice)
                            and not (
                                _item.start is None
                                and _item.stop is None
                                and _item.step is None
                            )
                        ) or not isinstance(_item, slice):
                            if assigned:
                                raise RuntimeError(
                                    "Found more than one meaningful index in a stacked composite spec."
                                )
                            item = _item
                            dim_idx = i + 1
                            assigned = True
                        if not assigned:
                            return self
                        if dim_idx != self.dim:
                            raise RuntimeError(
                                f"Indexing occured along dimension {dim_idx} but stacking was done along dim {self.dim}."
                            )
                        out = self._specs[item]
                        if isinstance(out, TensorSpec):
                            return out
                        return torch.stack(list(out), 0)
                else:
                    raise IndexError(
                        f"Indexing a {self.__class__.__name__} with [..., idx] is only permitted if the stack dimension is the last dimension. "
                        f"Got self.dim={self.dim} and self.shape={self.shape}."
                    )
            elif len(item) >= 2 and item[-1] is Ellipsis:
                return self[item[:-1]]
            elif any(_item is Ellipsis for _item in item):
                raise IndexError("Cannot index along multiple dimensions.")
            # Ellipsis is now ruled out
            elif any(_item is None for _item in item):
                raise IndexError(
                    f"Cannot index a {self.__class__.__name__} with None values"
                )
            # Must be an index with slices then
            else:
                for i, _item in enumerate(item):
                    if i == self.dim:
                        out = self._specs[_item]
                        if isinstance(out, TensorSpec):
                            return out
                        return torch.stack(list(out), 0)
                    elif isinstance(_item, slice):
                        # then the slice must be trivial
                        if not (_item.step is _item.start is _item.stop is None):
                            raise IndexError(
                                f"Got a non-trivial index at dim {i} when only the dim {self.dim} could be indexed."
                            )
                else:
                    return self
        else:
            if not self.dim == 0:
                raise IndexError(
                    f"Trying to index a {self.__class__.__name__} along dimension 0 when the stack dimension is {self.dim}."
                )
            out = self._specs[item]
            if isinstance(out, TensorSpec):
                return out
            return torch.stack(list(out), 0)

    def clone(self) -> T:
        return torch.stack([spec.clone() for spec in self._specs], self.stack_dim)

    @property
    def stack_dim(self):
        return self.dim

    def zero(self, shape: torch.Size = None) -> TensorDictBase:
        if shape is not None:
            dim = self.dim + len(shape)
        else:
            dim = self.dim
        if dim != 0:
            raise RuntimeError(
                f"Cannot create a nested tensor with a stack dimension other than 0. Got dim={0}"
            )
        return torch.nested.nested_tensor([spec.zero(shape) for spec in self._specs])

    def one(self, shape: torch.Size = None) -> TensorDictBase:
        if shape is not None:
            dim = self.dim + len(shape)
        else:
            dim = self.dim
        if dim != 0:
            raise RuntimeError(
                f"Cannot create a nested tensor with a stack dimension other than 0. Got dim={0}"
            )
        return torch.nested.nested_tensor([spec.one(shape) for spec in self._specs])

    def rand(self, shape: torch.Size = None) -> TensorDictBase:
        if shape is not None:
            dim = self.dim + len(shape)
        else:
            dim = self.dim
        samples = [spec.rand(shape) for spec in self._specs]
        if dim != 0:
            raise RuntimeError(
                f"Cannot create a nested tensor with a stack dimension other than 0. Got self.dim={self.dim}."
            )
        return torch.nested.nested_tensor(samples)

    def to(self, dest: Union[torch.dtype, DEVICE_TYPING]) -> T:
        if dest is None:
            return self
        return torch.stack([spec.to(dest) for spec in self._specs], self.dim)

    def unbind(self, dim: int = 0):
        if dim < 0:
            dim = self.ndim + dim
        shape = self.shape
        if dim < 0 or dim > self.ndim - 1 or shape[dim] == -1:
            raise ValueError(
                f"Provided dim {dim} is not valid for unbinding shape {shape}"
            )
        if dim == self.stack_dim:
            return self._specs
        elif dim > self.dim:
            dim = dim - 1
            return type(self)(*[spec.unbind(dim) for spec in self._specs], dim=self.dim)
        else:
            return type(self)(
                *[spec.unbind(dim) for spec in self._specs], dim=self.dim - 1
            )

    def unsqueeze(self, dim: int):
        if dim < 0:
            new_dim = dim + len(self.shape) + 1
        else:
            new_dim = dim
        if new_dim > len(self.shape) or new_dim < 0:
            raise ValueError(f"Cannot unsqueeze along dim {dim}.")
        if new_dim > self.dim:
            # unsqueeze 2, stack is on 1 => unsqueeze 1, stack along 1
            new_stack_dim = self.dim
            new_dim = new_dim - 1
        else:
            # unsqueeze 0, stack is on 1 => unsqueeze 0, stack on 1
            new_stack_dim = self.dim + 1
        return torch.stack(
            [spec.unsqueeze(new_dim) for spec in self._specs], dim=new_stack_dim
        )

    def make_neg_dim(self, dim: int):
        if dim < 0:
            dim = self.ndim + dim
        if dim < 0 or dim > self.ndim - 1:
            raise ValueError(f"dim={dim} is out of bound for ndim={self.ndim}")
        if dim == self.dim:
            raise ValueError("Cannot make dim=self.dim negative")
        if dim < self.dim:
            for spec in self._specs:
                spec.make_neg_dim(dim)
        else:
            for spec in self._specs:
                spec.make_neg_dim(dim - 1)

    def squeeze(self, dim: int = None):
        if dim is None:
            size = self.shape
            if len(size) == 1 or size.count(1) == 0:
                return self
            first_singleton_dim = size.index(1)

            squeezed_dict = self.squeeze(first_singleton_dim)
            return squeezed_dict.squeeze(dim=None)

        if dim < 0:
            new_dim = self.ndim + dim
        else:
            new_dim = dim

        if self.shape and (new_dim >= self.ndim or new_dim < 0):
            raise RuntimeError(
                f"squeezing is allowed for dims comprised between 0 and "
                f"spec.ndim only. Got dim={dim} and shape"
                f"={self.shape}."
            )

        if new_dim >= self.ndim or self.shape[new_dim] != 1:
            return self

        if new_dim == self.dim:
            return self._specs[0]
        if new_dim > self.dim:
            # squeeze 2, stack is on 1 => squeeze 1, stack along 1
            new_stack_dim = self.dim
            new_dim = new_dim - 1
        else:
            # squeeze 0, stack is on 1 => squeeze 0, stack on 1
            new_stack_dim = self.dim - 1
        return torch.stack(
            [spec.squeeze(new_dim) for spec in self._specs], dim=new_stack_dim
        )


class Stacked(_LazyStackedMixin[TensorSpec], TensorSpec):
    """A lazy representation of a stack of tensor specs.

    Stacks tensor-specs together along one dimension.
    When random samples are drawn, a stack of samples is returned if possible.
    If not, an error is thrown.

    Indexing is allowed but only along the stack dimension.

    This class aims at being used in multi-tasks and multi-agent settings, where
    heterogeneous specs may occur (same semantic but different shape).

    """

    def __eq__(self, other):
        if not isinstance(other, Stacked):
            return False
        if self.device != other.device:
            raise RuntimeError((self, other))
            return False
        if len(self._specs) != len(other._specs):
            return False
        for _spec1, _spec2 in zip(self._specs, other._specs):
            if _spec1 != _spec2:
                return False
        return True

    def enumerate(self, use_mask: bool = False) -> torch.Tensor | TensorDictBase:
        return torch.stack(
            [spec.enumerate(use_mask) for spec in self._specs], dim=self.stack_dim + 1
        )

    def __len__(self):
        return self.shape[0]

    def to_numpy(self, val: torch.Tensor, safe: bool = None) -> dict:
        if safe is None:
            safe = _CHECK_SPEC_ENCODE
        if safe:
            if val.shape[self.dim] != len(self._specs):
                raise ValueError(
                    "Size of Stacked and val differ along the stacking " "dimension"
                )
            for spec, v in zip(self._specs, torch.unbind(val, dim=self.dim)):
                spec.assert_is_in(v)
        return val.detach().cpu().numpy()

    def __repr__(self):
        shape_str = "shape=" + str(self.shape)
        device_str = "device=" + str(self.device)
        dtype_str = "dtype=" + str(self.dtype)
        domain_str = "domain=" + str(self._specs[0].domain)
        sub_string = ", ".join([shape_str, device_str, dtype_str, domain_str])
        string = f"Stacked{self._specs[0].__class__.__name__}(\n    {sub_string})"
        return string

    @property
    def device(self) -> DEVICE_TYPING:
        return self._specs[0].device

    @property
    def ndim(self):
        return self.ndimension()

    def ndimension(self):
        return len(self.shape)

    @property
    def shape(self):
        first_shape = self._specs[0].shape
        shape = []
        for i in range(len(first_shape)):
            homo_dim = True
            for spec in self._specs:
                if spec.shape[i] != first_shape[i]:
                    homo_dim = False
                    break
            shape.append(first_shape[i] if homo_dim else -1)

        dim = self.dim
        if dim < 0:
            dim = len(shape) + dim + 1
        shape.insert(dim, len(self._specs))
        return _size(shape)

    @shape.setter
    def shape(self, shape):
        if len(shape) != len(self.shape):
            raise RuntimeError(
                f"Cannot set shape of different length from self. shape={shape}, self.shape={self.shape}"
            )
        if shape[self.dim] != self.shape[self.dim]:
            raise RuntimeError(
                f"The shape attribute mismatches between the input {shape} and self.shape={self.shape}."
            )
        shape_strip = _size([s for i, s in enumerate(self.shape) if i != self.dim])
        for spec in self._specs:
            spec.shape = shape_strip

    def expand(self, *shape):
        if len(shape) == 1 and not isinstance(shape[0], (int,)):
            return self.expand(*shape[0])
        expand_shape = shape[: -len(self.shape)]
        existing_shape = self.shape
        shape_check = shape[-len(self.shape) :]
        for _i, (size1, size2) in enumerate(zip(existing_shape, shape_check)):
            if size1 != size2 and size1 != 1:
                raise RuntimeError(
                    f"Expanding a non-singletom dimension: existing shape={size1} vs expand={size2}"
                )
            elif size1 != size2 and size1 == 1 and _i == self.dim:
                # if we're expanding along the stack dim we just need to clone the existing spec
                return torch.stack(
                    [self._specs[0].clone() for _ in range(size2)], self.dim
                ).expand(*shape)
        if _i != len(self.shape) - 1:
            raise RuntimeError(
                f"Trying to expand non-congruent shapes: received {shape} when the shape is {self.shape}."
            )
        # remove the stack dim from the expanded shape, which we know to match
        shape_check = [s for i, s in enumerate(shape_check) if i != self.dim]
        specs = []
        for spec in self._specs:
            spec_shape = []
            for dim_check, spec_dim in zip(shape_check, spec.shape):
                spec_shape.append(dim_check if dim_check != -1 else spec_dim)
            unstack_shape = list(expand_shape) + list(spec_shape)
            specs.append(spec.expand(unstack_shape))
        return torch.stack(
            specs,
            self.dim + len(expand_shape),
        )

    def type_check(self, value: torch.Tensor, key: NestedKey | None = None) -> None:
        for (val, spec) in zip(value.unbind(self.dim), self._specs):
            spec.type_check(val)

    def is_in(self, value) -> bool:
        if self.dim == 0 and not hasattr(value, "unbind"):
            # We don't use unbind because value could be a tuple or a nested tensor
            return all(
                spec.contains(value) for (value, spec) in zip(value, self._specs)
            )
        return all(
            spec.contains(value)
            for (value, spec) in zip(value.unbind(self.dim), self._specs)
        )

    @property
    def space(self):
        raise NOT_IMPLEMENTED_ERROR

    def _project(self, val: TensorDictBase) -> TensorDictBase:
        raise NOT_IMPLEMENTED_ERROR

    def encode(
        self, val: Union[np.ndarray, torch.Tensor], *, ignore_device=False
    ) -> torch.Tensor:
        if self.dim != 0 and not isinstance(val, tuple):
            val = val.unbind(self.dim)
        samples = [spec.encode(_val) for _val, spec in zip(val, self._specs)]
        if is_tensor_collection(samples[0]):
            return LazyStackedTensorDict.maybe_dense_stack(samples, dim=self.dim)
        if isinstance(samples[0], torch.Tensor):
            if any(t.is_nested for t in samples):
                raise RuntimeError("Cannot stack nested tensors together.")
            if len(samples) > 1 and not all(
                t.shape == samples[0].shape for t in samples[1:]
            ):
                return torch.nested.nested_tensor(samples)
            return torch.stack(samples, dim=self.dim)


@dataclass(repr=False)
class OneHot(TensorSpec):
    """A unidimensional, one-hot discrete tensor spec.

    By default, TorchRL assumes that categorical variables are encoded as
    one-hot encodings of the variable. This allows for simple indexing of
    tensors, e.g.

        >>> batch, size = 3, 4
        >>> action_value = torch.arange(batch*size)
        >>> action_value = action_value.view(batch, size).to(torch.float)
        >>> action = (action_value == action_value.max(-1,
        ...    keepdim=True)[0]).to(torch.long)
        >>> chosen_action_value = (action * action_value).sum(-1)
        >>> print(chosen_action_value)
        tensor([ 3.,  7., 11.])

    The last dimension of the shape (variable domain) cannot be indexed.

    Args:
        n (int): number of possible outcomes.
        shape (torch.Size, optional): total shape of the sampled tensors.
            If provided, the last dimension must match ``n``.
        device (str, int or torch.device, optional): device of the tensors.
        dtype (str or torch.dtype, optional): dtype of the tensors.
        use_register (bool): experimental feature. If ``True``, every integer
            will be mapped onto a binary vector in the order in which they
            appear. This feature is designed for environment with no
            a-priori definition of the number of possible outcomes (e.g.
            discrete outcomes are sampled from an arbitrary set, whose
            elements will be mapped in a register to a series of unique
            one-hot binary vectors).
        mask (torch.Tensor or None): mask some of the possible outcomes when a
            sample is taken. See :meth:`update_mask` for more information.

    Examples:
        >>> from torchrl.data.tensor_specs import OneHot
        >>> spec = OneHot(5, shape=(2, 5))
        >>> spec.rand()
        tensor([[False,  True, False, False, False],
                [False,  True, False, False, False]])
        >>> mask = torch.tensor([
        ... [False, False, False, False, True],
        ... [False, False, False, False, True]
        ... ])
        >>> spec.update_mask(mask)
        >>> spec.rand()
        tensor([[False, False, False, False,  True],
                [False, False, False, False,  True]])

    """

    shape: torch.Size
    space: CategoricalBox
    device: torch.device | None = None
    dtype: torch.dtype = torch.float
    domain: str = ""

    def __init__(
        self,
        n: int,
        shape: Optional[torch.Size] = None,
        device: Optional[DEVICE_TYPING] = None,
        dtype: Optional[Union[str, torch.dtype]] = torch.bool,
        use_register: bool = False,
        mask: torch.Tensor | None = None,
    ):
        dtype, device = _default_dtype_and_device(
            dtype, device, allow_none_device=False
        )
        self.use_register = use_register
        space = CategoricalBox(n)
        if shape is None:
            shape = _size((space.n,))
        else:
            shape = _size(shape)
            if not len(shape) or shape[-1] != space.n:
                raise ValueError(
                    f"The last value of the shape must match n for transform of type {self.__class__}. "
                    f"Got n={space.n} and shape={shape}."
                )
        super().__init__(
            shape=shape, space=space, device=device, dtype=dtype, domain="discrete"
        )
        self.update_mask(mask)

    @property
    def n(self):
        return self.space.n

    def cardinality(self) -> int:
        return self.n

    def update_mask(self, mask):
        """Sets a mask to prevent some of the possible outcomes when a sample is taken.

        The mask can also be set during initialization of the spec.

        Args:
            mask (torch.Tensor or None): boolean mask. If None, the mask is
                disabled. Otherwise, the shape of the mask must be expandable to
                the shape of the spec. ``False`` masks an outcome and ``True``
                leaves the outcome unmasked. If all the possible outcomes are
                masked, then an error is raised when a sample is taken.

        Examples:
            >>> mask = torch.tensor([True, False, False])
            >>> ts = OneHot(3, (2, 3,), dtype=torch.int64, mask=mask)
            >>> # All but one of the three possible outcomes are masked
            >>> ts.rand()
            tensor([[1, 0, 0],
                    [1, 0, 0]])
        """
        if mask is not None:
            try:
                mask = mask.expand(self._safe_shape)
            except RuntimeError as err:
                raise RuntimeError("Cannot expand mask to the desired shape.") from err
            if mask.dtype != torch.bool:
                raise ValueError("Only boolean masks are accepted.")
        self.mask = mask

    def to(self, dest: Union[torch.dtype, DEVICE_TYPING]) -> OneHot:
        if dest is None:
            return self
        if isinstance(dest, torch.dtype):
            dest_dtype = dest
            dest_device = self.device
        else:
            dest_dtype = self.dtype
            dest_device = torch.device(dest)
        if dest_device == self.device and dest_dtype == self.dtype:
            return self
        return self.__class__(
            n=self.space.n,
            shape=self.shape,
            device=dest_device,
            dtype=dest_dtype,
            use_register=self.use_register,
            mask=self.mask.to(dest) if self.mask is not None else None,
        )

    def clone(self) -> OneHot:
        return self.__class__(
            n=self.space.n,
            shape=self.shape,
            device=self.device,
            dtype=self.dtype,
            use_register=self.use_register,
            mask=self.mask.clone() if self.mask is not None else None,
        )

    def expand(self, *shape):
        if len(shape) == 1 and isinstance(shape[0], (tuple, list, torch.Size)):
            shape = shape[0]
        if any(s1 != s2 and s2 != 1 for s1, s2 in zip(shape[-self.ndim :], self.shape)):
            raise ValueError(
                f"The last {self.ndim} of the expanded shape {shape} must match the"
                f"shape of the {self.__class__.__name__} spec in expand()."
            )
        mask = self.mask
        if mask is not None:
            mask = mask.expand(_remove_neg_shapes(shape))
        return self.__class__(
            n=shape[-1],
            shape=shape,
            device=self.device,
            dtype=self.dtype,
            mask=mask,
        )

    def _reshape(self, shape):
        mask = self.mask
        if mask is not None:
            mask = mask.reshape(shape)
        return self.__class__(
            n=shape[-1],
            shape=shape,
            device=self.device,
            dtype=self.dtype,
            mask=mask,
        )

    def _unflatten(self, dim, sizes):
        mask = self.mask
        if mask is not None:
            mask = mask.unflatten(dim, sizes)
        shape = torch.zeros(self.shape, device="meta").unflatten(dim, sizes).shape
        return self.__class__(
            n=shape[-1],
            shape=shape,
            device=self.device,
            dtype=self.dtype,
            mask=mask,
        )

    def squeeze(self, dim=None):
        if self.shape[-1] == 1 and dim in (len(self.shape), -1, None):
            raise ValueError(f"Final dimension of {type(self)} must remain unchanged")

        shape = _squeezed_shape(self.shape, dim)
        if shape is None:
            return self
        mask = self.mask
        if mask is not None:
            mask = mask.reshape(shape)
        return self.__class__(
            n=shape[-1],
            shape=shape,
            device=self.device,
            dtype=self.dtype,
            use_register=self.use_register,
            mask=mask,
        )

    def unsqueeze(self, dim: int):
        if dim in (len(self.shape), -1):
            raise ValueError(f"Final dimension of {type(self)} must remain unchanged")

        shape = _unsqueezed_shape(self.shape, dim)
        mask = self.mask
        if mask is not None:
            mask = mask.reshape(shape)
        return self.__class__(
            n=shape[-1],
            shape=shape,
            device=self.device,
            dtype=self.dtype,
            use_register=self.use_register,
            mask=mask,
        )

    def unbind(self, dim: int = 0):
        if dim in (len(self.shape), -1):
            raise ValueError(f"Final dimension of {type(self)} must remain unchanged")
        orig_dim = dim
        if dim < 0:
            dim = len(self.shape) + dim
        if dim < 0:
            raise ValueError(
                f"Cannot unbind along dim {orig_dim} with shape {self.shape}."
            )
        shape = tuple(s for i, s in enumerate(self.shape) if i != dim)
        mask = self.mask
        if mask is not None:
            mask = mask.unbind(dim)
        else:
            mask = (None,) * self.shape[dim]
        return tuple(
            self.__class__(
                n=shape[-1],
                shape=shape,
                device=self.device,
                dtype=self.dtype,
                use_register=self.use_register,
                mask=mask[i],
            )
            for i in range(self.shape[dim])
        )

    @implement_for("torch", None, "2.1", compilable=True)
    def rand(self, shape: torch.Size = None) -> torch.Tensor:
        if shape is None:
            shape = self.shape[:-1]
        else:
            shape = _size([*shape, *self.shape[:-1]])
        mask = self.mask
        n = int(self.space.n)
        if mask is None:
            m = torch.randint(n, shape, device=self.device)
        else:
            mask = mask.expand(_remove_neg_shapes(*shape, mask.shape[-1]))
            if mask.ndim > 2:
                mask_flat = torch.flatten(mask, 0, -2)
            else:
                mask_flat = mask
            shape_out = mask.shape[:-1]
            m = torch.multinomial(mask_flat.float(), 1).reshape(shape_out)
        out = torch.nn.functional.one_hot(m, n).to(self.dtype)
        # torch.zeros((*shape, self.space.n), device=self.device, dtype=self.dtype)
        # out.scatter_(-1, m, 1)
        return out

    @implement_for("torch", "2.1", compilable=True)
    def rand(self, shape: torch.Size = None) -> torch.Tensor:  # noqa: F811
        if shape is None:
            shape = self.shape[:-1]
        else:
            shape = _size([*shape, *self.shape[:-1]])
        mask = self.mask
        if mask is None:
            n = self.space.n
            m = torch.randint(n, shape, device=self.device)
        else:
            mask = mask.expand(_remove_neg_shapes(*shape, mask.shape[-1]))
            if mask.ndim > 2:
                mask_flat = torch.flatten(mask, 0, -2)
            else:
                mask_flat = mask
            shape_out = mask.shape[:-1]
            m = torch.multinomial(mask_flat.float(), 1).reshape(shape_out)
        out = torch.nn.functional.one_hot(m, self.space.n).to(self.dtype)
        # torch.zeros((*shape, self.space.n), device=self.device, dtype=self.dtype)
        # out.scatter_(-1, m, 1)
        return out

    def encode(
        self,
        val: Union[np.ndarray, torch.Tensor],
        space: Optional[CategoricalBox] = None,
        *,
        ignore_device: bool = False,
    ) -> torch.Tensor:
        if not isinstance(val, torch.Tensor):
            if ignore_device:
                val = torch.as_tensor(val)
            else:
                val = torch.as_tensor(val, device=self.device)

        if space is None:
            space = self.space

        if self.use_register:
            if val not in space.register:
                space.register[val] = len(space.register)
            val = space.register[val]

        if (val >= space.n).any():
            raise AssertionError("Value must be less than action space.")

        val = torch.nn.functional.one_hot(val.long(), space.n).to(self.dtype)
        return val

    def to_numpy(self, val: torch.Tensor, safe: bool = None) -> np.ndarray:
        if safe is None:
            safe = _CHECK_SPEC_ENCODE
        if safe:
            if not isinstance(val, torch.Tensor):
                raise NotImplementedError
            self.assert_is_in(val)
        val = val.long().argmax(-1).cpu().numpy()
        if self.use_register:
            inv_reg = self.space.register.inverse()
            vals = []
            for _v in val.view(-1):
                vals.append(inv_reg[int(_v)])
            return np.array(vals).reshape(tuple(val.shape))
        return val

    def enumerate(self, use_mask: bool = False) -> torch.Tensor:
        if use_mask:
            raise NotImplementedError
        return (
            torch.eye(self.n, dtype=self.dtype, device=self.device)
            .expand(*self.shape, self.n)
            .permute(-2, *range(self.ndimension() - 1), -1)
        )

    def index(self, index: INDEX_TYPING, tensor_to_index: torch.Tensor) -> torch.Tensor:
        if not isinstance(index, torch.Tensor):
            raise ValueError(
                f"Only tensors are allowed for indexing using "
                f"{self.__class__.__name__}.index(...)"
            )
        index = index.nonzero().squeeze()
        index = index.expand((*tensor_to_index.shape[:-1], index.shape[-1]))
        return tensor_to_index.gather(-1, index)

    def __getitem__(self, idx: SHAPE_INDEX_TYPING):
        """Indexes the current TensorSpec based on the provided index.

        The last dimension of the spec corresponding to the variable domain cannot be indexed.
        """
        indexed_shape = _shape_indexing(self.shape[:-1], idx)
        return self.__class__(
            n=self.space.n,
            shape=_size(indexed_shape + [self.shape[-1]]),
            device=self.device,
            dtype=self.dtype,
            use_register=self.use_register,
            mask=self.mask[idx] if self.mask is not None else None,
        )

    def _project(self, val: torch.Tensor) -> torch.Tensor:
        if self.mask is None:
            out = torch.multinomial(val.to(torch.float), 1).squeeze(-1)
            out = torch.nn.functional.one_hot(out, self.space.n).to(self.dtype)
            return out
        shape = self.mask.shape
        shape = torch.broadcast_shapes(shape, val.shape)
        mask_expand = self.mask.expand(shape)
        gathered = mask_expand & val
        oob = ~gathered.any(-1)
        new_val = torch.multinomial(mask_expand[oob].float(), 1)
        new_val = torch.scatter(torch.zeros_like(val[oob]), -1, new_val, 1)
        val = val.masked_scatter(expand_as_right(oob, val), new_val)
        return val

    def is_in(self, val: torch.Tensor) -> bool:
        if self.mask is None:
            shape = torch.broadcast_shapes(self._safe_shape, val.shape)
            shape_match = val.shape == shape
            if not shape_match:
                return False
            dtype_match = val.dtype == self.dtype
            if not dtype_match:
                return False
            return (val.sum(-1) == 1).all()
        shape = self.mask.shape
        shape = torch.broadcast_shapes(shape, val.shape)
        mask_expand = self.mask.expand(shape)
        gathered = mask_expand & val
        return gathered.any(-1).all()

    def __eq__(self, other):
        if not hasattr(other, "mask"):
            return False
        mask_equal = (self.mask is None and other.mask is None) or (
            isinstance(self.mask, torch.Tensor)
            and isinstance(other.mask, torch.Tensor)
            and (self.mask.shape == other.mask.shape)
            and (self.mask == other.mask).all()
        )
        return (
            type(self) == type(other)
            and self.shape == other.shape
            and self.space == other.space
            and self.device == other.device
            and self.dtype == other.dtype
            and self.domain == other.domain
            and self.use_register == other.use_register
            and mask_equal
        )

    def to_categorical(self, val: torch.Tensor, safe: bool = None) -> torch.Tensor:
        """Converts a given one-hot tensor in categorical format.

        Args:
            val (torch.Tensor, optional): One-hot tensor to convert in categorical format.
            safe (bool): boolean value indicating whether a check should be
                performed on the value against the domain of the spec.
                Defaults to the value of the ``CHECK_SPEC_ENCODE`` environment variable.

        Returns:
            The categorical tensor.

        Examples:
            >>> one_hot = OneHot(3, shape=(2, 3))
            >>> one_hot_sample = one_hot.rand()
            >>> one_hot_sample
            tensor([[False,  True, False],
                    [False,  True, False]])
            >>> categ_sample = one_hot.to_categorical(one_hot_sample)
            >>> categ_sample
            tensor([1, 1])
        """
        if safe is None:
            safe = _CHECK_SPEC_ENCODE
        if safe:
            self.assert_is_in(val)
        return val.long().argmax(-1)

    def to_categorical_spec(self) -> Categorical:
        """Converts the spec to the equivalent categorical spec.

        Examples:
            >>> one_hot = OneHot(3, shape=(2, 3))
            >>> one_hot.to_categorical_spec()
            Categorical(
                shape=torch.Size([2]),
                space=CategoricalBox(n=3),
                device=cpu,
                dtype=torch.int64,
                domain=discrete)

        """
        return Categorical(
            self.space.n,
            device=self.device,
            shape=self.shape[:-1],
            mask=self.mask,
        )

    def to_one_hot(self, val: torch.Tensor, safe: bool = None) -> torch.Tensor:
        """No-op for OneHot."""
        return val

    def to_one_hot_spec(self) -> OneHot:
        """No-op for OneHot."""
        return self


class _BoundedMeta(abc.ABCMeta):
    def __call__(cls, *args, **kwargs):
        instance = super().__call__(*args, **kwargs)
        if instance.domain == "continuous":
            instance.__class__ = BoundedContinuous
        else:
            instance.__class__ = BoundedDiscrete
        return instance


@dataclass(repr=False)
class Bounded(TensorSpec, metaclass=_BoundedMeta):
    """A bounded tensor spec.

    ``Bounded`` specs will never appear as such and always be subclassed as :class:`BoundedContinuous`
    or :class:`BoundedDiscrete` depending on their dtype (floating points dtypes will result in
    :class:`BoundedContinuous` instances, all others in :class:`BoundedDiscrete` instances).

    Args:
        low (np.ndarray, torch.Tensor or number): lower bound of the box.
        high (np.ndarray, torch.Tensor or number): upper bound of the box.
        shape (torch.Size): the shape of the ``Bounded`` spec. The shape must be specified.
            Inputs ``low``, ``high`` and ``shape`` must be broadcastable.
        device (str, int or torch.device, optional): device of the tensors.
        dtype (str or torch.dtype, optional): dtype of the tensors.
        domain (str): `"continuous"` or `"discrete"`. Can be used to override the automatic type assignment.

    Examples:
        >>> spec = Bounded(low=-1, high=1, shape=(), dtype=torch.float)
        >>> spec
        BoundedContinuous(
            shape=torch.Size([]),
            space=ContinuousBox(
                low=Tensor(shape=torch.Size([]), device=cpu, dtype=torch.float32, contiguous=True),
                high=Tensor(shape=torch.Size([]), device=cpu, dtype=torch.float32, contiguous=True)),
            device=cpu,
            dtype=torch.float32,
            domain=continuous)
        >>> spec = Bounded(low=-1, high=1, shape=(), dtype=torch.int)
        >>> spec
        BoundedDiscrete(
            shape=torch.Size([]),
            space=ContinuousBox(
                low=Tensor(shape=torch.Size([]), device=cpu, dtype=torch.int32, contiguous=True),
                high=Tensor(shape=torch.Size([]), device=cpu, dtype=torch.int32, contiguous=True)),
            device=cpu,
            dtype=torch.int32,
            domain=discrete)
        >>> spec.to(torch.float)
        BoundedContinuous(
            shape=torch.Size([]),
            space=ContinuousBox(
                low=Tensor(shape=torch.Size([]), device=cpu, dtype=torch.float32, contiguous=True),
                high=Tensor(shape=torch.Size([]), device=cpu, dtype=torch.float32, contiguous=True)),
            device=cpu,
            dtype=torch.float32,
            domain=continuous)
        >>> spec = Bounded(low=-1, high=1, shape=(), dtype=torch.int, domain="continuous")
        >>> spec
        BoundedContinuous(
            shape=torch.Size([]),
            space=ContinuousBox(
                low=Tensor(shape=torch.Size([]), device=cpu, dtype=torch.int32, contiguous=True),
                high=Tensor(shape=torch.Size([]), device=cpu, dtype=torch.int32, contiguous=True)),
            device=cpu,
            dtype=torch.int32,
            domain=continuous)

    """

    # SPEC_HANDLED_FUNCTIONS = {}
    CONFLICTING_KWARGS = (
        "The keyword arguments {} and {} conflict. Only one of these can be passed."
    )

    def __init__(
        self,
        low: Union[float, torch.Tensor, np.ndarray] = None,
        high: Union[float, torch.Tensor, np.ndarray] = None,
        shape: Optional[Union[torch.Size, int]] = None,
        device: Optional[DEVICE_TYPING] = None,
        dtype: Optional[Union[torch.dtype, str]] = None,
        **kwargs,
    ):
        if "maximum" in kwargs:
            if high is not None:
                raise TypeError(self.CONFLICTING_KWARGS.format("high", "maximum"))
            high = kwargs.pop("maximum")
            warnings.warn(
                "Maximum is deprecated since v0.4.0, using high instead.",
                category=DeprecationWarning,
            )
        if "minimum" in kwargs:
            if low is not None:
                raise TypeError(self.CONFLICTING_KWARGS.format("low", "minimum"))
            low = kwargs.pop("minimum")
            warnings.warn(
                "Minimum is deprecated since v0.4.0, using low instead.",
                category=DeprecationWarning,
            )
        domain = kwargs.pop("domain", None)
        if len(kwargs):
            raise TypeError(f"Got unrecognised kwargs {tuple(kwargs.keys())}.")

        dtype, device = _default_dtype_and_device(
            dtype, device, allow_none_device=False
        )
        if dtype is None:
            dtype = torch.get_default_dtype()
        if domain is None:
            if dtype.is_floating_point:
                domain = "continuous"
            else:
                domain = "discrete"

        if not isinstance(low, torch.Tensor):
            low = torch.tensor(low, dtype=dtype, device=device)
        if not isinstance(high, torch.Tensor):
            high = torch.tensor(high, dtype=dtype, device=device)
        if high.device != device:
            high = high.to(device)
        if low.device != device:
            low = low.to(device)
        if dtype is not None and low.dtype is not dtype:
            low = low.to(dtype)
        if dtype is not None and high.dtype is not dtype:
            high = high.to(dtype)
        err_msg = (
            "Bounded requires the shape to be explicitely (via "
            "the shape argument) or implicitely defined (via either the "
            "minimum or the maximum or both). If the maximum and/or the "
            "minimum have a non-singleton shape, they must match the "
            "provided shape if this one is set explicitely."
        )
        if shape is not None and not isinstance(shape, torch.Size):
            if isinstance(shape, int):
                shape = _size([shape])
            else:
                shape = _size(list(shape))
        if shape is not None:
            shape_corr = _remove_neg_shapes(shape)
        else:
            shape_corr = None
        if high.ndimension():
            if shape_corr is not None and shape_corr != high.shape:
                raise RuntimeError(err_msg)
            if shape is None:
                shape = high.shape
            if shape_corr is not None:
                low = low.expand(shape_corr).clone()
        elif low.ndimension():
            if shape_corr is not None and shape_corr != low.shape:
                raise RuntimeError(err_msg)
            if shape is None:
                shape = low.shape
            if shape_corr is not None:
                high = high.expand(shape_corr).clone()
        elif shape_corr is None:
            raise RuntimeError(err_msg)
        else:
            low = low.expand(shape_corr).clone()
            high = high.expand(shape_corr).clone()

        if low.numel() > high.numel():
            high = high.expand_as(low).clone()
        elif high.numel() > low.numel():
            low = low.expand_as(high).clone()
        if shape_corr is None:
            shape = low.shape
        else:
            if isinstance(shape_corr, float):
                shape_corr = _size([shape_corr])
            elif not isinstance(shape_corr, torch.Size):
                shape_corr = _size(shape_corr)
            shape_corr_err_msg = (
                f"low and shape_corr mismatch, got {low.shape} and {shape_corr}"
            )
            if len(low.shape) != len(shape_corr):
                raise RuntimeError(shape_corr_err_msg)
            if not all(_s == _sa for _s, _sa in zip(shape_corr, low.shape)):
                raise RuntimeError(shape_corr_err_msg)
        self.shape = shape

        super().__init__(
            shape=shape,
            space=ContinuousBox(low, high, device=device),
            device=device,
            dtype=dtype,
            domain=domain,
        )

    def enumerate(self, use_mask: bool = False) -> Any:
        raise NotImplementedError(
            f"enumerate is not implemented for spec of class {type(self).__name__}."
        )

    def cardinality(self) -> int:
        return float("inf")

    def __eq__(self, other):
        return (
            type(other) == type(self)
            and self.device == other.device
            and self.shape == other.shape
            and self.space == other.space
            and self.dtype == other.dtype
        )

    @property
    def low(self):
        return self.space.low

    @property
    def high(self):
        return self.space.high

    def expand(self, *shape):
        if len(shape) == 1 and isinstance(shape[0], (tuple, list, torch.Size)):
            shape = shape[0]
        if any(
            orig_val != val and val < 0
            for val, orig_val in zip(shape[-len(self.shape) :], self.shape)
        ):
            raise ValueError(
                f"{self.__class__.__name__}.expand does not support negative shapes."
            )
        if any(s1 != s2 and s2 != 1 for s1, s2 in zip(shape[-self.ndim :], self.shape)):
            raise ValueError(
                f"The last {self.ndim} of the expanded shape {shape} must match the"
                f"shape of the {self.__class__.__name__} spec in expand()."
            )
        return self.__class__(
            low=self.space.low.expand(_remove_neg_shapes(shape)).clone(),
            high=self.space.high.expand(_remove_neg_shapes(shape)).clone(),
            shape=shape,
            device=self.device,
            dtype=self.dtype,
        )

    def _reshape(self, shape):
        return self.__class__(
            low=self.space.low.reshape(shape).clone(),
            high=self.space.high.reshape(shape).clone(),
            shape=shape,
            device=self.device,
            dtype=self.dtype,
        )

    def _unflatten(self, dim, sizes):
        shape = torch.zeros(self.shape, device="meta").unflatten(dim, sizes).shape
        return self.__class__(
            low=self.space.low.unflatten(dim, sizes).clone(),
            high=self.space.high.unflatten(dim, sizes).clone(),
            shape=shape,
            device=self.device,
            dtype=self.dtype,
        )

    def squeeze(self, dim: int | None = None):
        shape = _squeezed_shape(self.shape, dim)
        if shape is None:
            return self

        if dim is None:
            low = self.space.low.squeeze().clone()
            high = self.space.high.squeeze().clone()
        else:
            low = self.space.low.squeeze(dim).clone()
            high = self.space.high.squeeze(dim).clone()

        return self.__class__(
            low=low,
            high=high,
            shape=shape,
            device=self.device,
            dtype=self.dtype,
        )

    def unsqueeze(self, dim: int):
        shape = _unsqueezed_shape(self.shape, dim)
        return self.__class__(
            low=self.space.low.unsqueeze(dim).clone(),
            high=self.space.high.unsqueeze(dim).clone(),
            shape=shape,
            device=self.device,
            dtype=self.dtype,
        )

    def unbind(self, dim: int = 0):
        if dim in (len(self.shape), -1):
            raise ValueError(f"Final dimension of {type(self)} must remain unchanged")
        orig_dim = dim
        if dim < 0:
            dim = len(self.shape) + dim
        if dim < 0:
            raise ValueError(
                f"Cannot unbind along dim {orig_dim} with shape {self.shape}."
            )
        shape = tuple(s for i, s in enumerate(self.shape) if i != dim)
        low = self.space.low.unbind(dim)
        high = self.space.high.unbind(dim)
        return tuple(
            self.__class__(
                low=low,
                high=high,
                shape=shape,
                device=self.device,
                dtype=self.dtype,
            )
            for low, high in zip(low, high)
        )

    def rand(self, shape: torch.Size = None) -> torch.Tensor:
        if shape is None:
            shape = _size([])
        a, b = self.space
        if self.dtype in (torch.float, torch.double, torch.half):
            shape = [*shape, *self._safe_shape]
            out = (
                torch.zeros(shape, dtype=self.dtype, device=self.device).uniform_()
                * (b - a)
                + a
            )
            if (out > b).any():
                out[out > b] = b.expand_as(out)[out > b]
            if (out < a).any():
                out[out < a] = a.expand_as(out)[out < a]
            return out
        else:
            if self.space.high.dtype == torch.bool:
                maxi = self.space.high.int()
            else:
                maxi = self.space.high
            if self.space.low.dtype == torch.bool:
                mini = self.space.low.int()
            else:
                mini = self.space.low
            interval = maxi - mini
            r = torch.rand(_size([*shape, *self._safe_shape]), device=interval.device)
            r = interval * r
            r = self.space.low + r
            if r.dtype != self.dtype:
                r = r.to(self.dtype)
            if self.dtype is not None and r.device != self.device:
                r = r.to(self.device)
            return r

    def _project(self, val: torch.Tensor) -> torch.Tensor:
        low = self.space.low
        high = self.space.high
        if self.device != val.device:
            low = low.to(val.device)
            high = high.to(val.device)
        low = low.expand_as(val)
        high = high.expand_as(val)
        val = torch.clamp(val, low, high)
        return val

    def is_in(self, val: torch.Tensor) -> bool:
        val_shape = _remove_neg_shapes(tensordict.utils._shape(val))
        shape = torch.broadcast_shapes(self._safe_shape, val_shape)
        shape = list(shape)
        shape[-len(self.shape) :] = [
            s_prev if s_prev >= 0 else s
            for (s_prev, s) in zip(self.shape, shape[-len(self.shape) :])
        ]
        shape_match = all(s1 == s2 or s1 == -1 for s1, s2 in zip(shape, val_shape))
        if not shape_match:
            return False
        dtype_match = val.dtype == self.dtype
        if not dtype_match:
            return False
        try:
            within_bounds = (val >= self.space.low.to(val.device)).all() and (
                val <= self.space.high.to(val.device)
            ).all()
            return within_bounds
        except NotImplementedError:
            within_bounds = all(
                (_val >= space.low.to(val.device)).all()
                and (_val <= space.high.to(val.device)).all()
                for (_val, space) in zip(val, self.space.unbind(0))
            )
            return within_bounds
        except RuntimeError as err:
            if "The size of tensor a" in str(err):
                warnings.warn(f"Got a shape mismatch: {str(err)}")
                return False
            raise err

    def to(self, dest: Union[torch.dtype, DEVICE_TYPING]) -> Bounded:
        if isinstance(dest, torch.dtype):
            dest_dtype = dest
            dest_device = self.device
        elif dest is None:
            return self
        else:
            dest_dtype = self.dtype
            dest_device = torch.device(dest)
        if dest_device == self.device and dest_dtype == self.dtype:
            return self
        space = self.space.to(dest_device)
        return Bounded(
            low=space.low,
            high=space.high,
            shape=self.shape,
            device=dest_device,
            dtype=dest_dtype,
        )

    def clone(self) -> Bounded:
        return self.__class__(
            low=self.space.low.clone(),
            high=self.space.high.clone(),
            shape=self.shape,
            device=self.device,
            dtype=self.dtype,
        )

    def __getitem__(self, idx: SHAPE_INDEX_TYPING):
        """Indexes the current TensorSpec based on the provided index."""
        if _is_nested_list(idx):
            raise NotImplementedError(
                "Pending resolution of https://github.com/pytorch/pytorch/issues/100080."
            )

        indexed_shape = _size(_shape_indexing(self.shape, idx))
        # Expand is required as pytorch.tensor indexing
        return self.__class__(
            low=self.space.low[idx].clone().expand(indexed_shape),
            high=self.space.high[idx].clone().expand(indexed_shape),
            shape=indexed_shape,
            device=self.device,
            dtype=self.dtype,
        )


class BoundedContinuous(Bounded, metaclass=_BoundedMeta):
    """A specialized version of :class:`torchrl.data.Bounded` with continuous space."""

    def __init__(
        self,
        low: Union[float, torch.Tensor, np.ndarray] = None,
        high: Union[float, torch.Tensor, np.ndarray] = None,
        shape: Optional[Union[torch.Size, int]] = None,
        device: Optional[DEVICE_TYPING] = None,
        dtype: Optional[Union[torch.dtype, str]] = None,
        domain: str = "continuous",
    ):
        super().__init__(
            low=low, high=high, shape=shape, device=device, dtype=dtype, domain=domain
        )


class BoundedDiscrete(Bounded, metaclass=_BoundedMeta):
    """A specialized version of :class:`torchrl.data.Bounded` with discrete space."""

    def __init__(
        self,
        low: Union[float, torch.Tensor, np.ndarray] = None,
        high: Union[float, torch.Tensor, np.ndarray] = None,
        shape: Optional[Union[torch.Size, int]] = None,
        device: Optional[DEVICE_TYPING] = None,
        dtype: Optional[Union[torch.dtype, str]] = None,
        domain: str = "discrete",
    ):
        super().__init__(
            low=low,
            high=high,
            shape=shape,
            device=device,
            dtype=dtype,
            domain=domain,
        )


def _is_nested_list(index, notuple=False):
    if not notuple and isinstance(index, tuple):
        for idx in index:
            if _is_nested_list(idx, notuple=True):
                return True
    elif isinstance(index, list):
        for idx in index:
            if isinstance(idx, list):
                return True
        else:
            return False
    return False


class NonTensor(TensorSpec):
    """A spec for non-tensor data.

    This spec has a shae, device and dtype like :class:`~tensordict.NonTensorData`.

    :meth:`.rand` will return a :class:`~tensordict.NonTensorData` object with `None` data value.
    (same will go for :meth:`.zero` and :meth:`.one`).

    .. note:: The default shape of `NonTensor` is `(1,)`.

    """

    example_data: Any = None

    def __init__(
        self,
        shape: Union[torch.Size, int] = _DEFAULT_SHAPE,
        device: Optional[DEVICE_TYPING] = None,
        dtype: torch.dtype | None = None,
        example_data: Any = None,
        **kwargs,
    ):
        if isinstance(shape, int):
            shape = _size([shape])

        _, device = _default_dtype_and_device(None, device)
        domain = None
        super().__init__(
            shape=shape, space=None, device=device, dtype=dtype, domain=domain, **kwargs
        )
        self.example_data = example_data

    def __eq__(self, other):
        eq = super().__eq__(other)
        eq = eq & (self.example_data == getattr(other, "example_data", None))
        return eq

    def cardinality(self) -> Any:
        raise RuntimeError("Cannot enumerate a NonTensor spec.")

<<<<<<< HEAD
    def enumerate(self) -> Any:
        raise RuntimeError("Cannot enumerate a NonTensor spec.")
=======
    def enumerate(self, use_mask: bool = False) -> Any:
        raise RuntimeError("Cannot enumerate a NonTensorSpec.")
>>>>>>> 7e65d306

    def to(self, dest: Union[torch.dtype, DEVICE_TYPING]) -> NonTensor:
        if isinstance(dest, torch.dtype):
            dest_dtype = dest
            dest_device = self.device
        elif dest is None:
            return self
        else:
            dest_dtype = self.dtype
            dest_device = torch.device(dest)
        if dest_device == self.device and dest_dtype == self.dtype:
            return self
        return self.__class__(
            shape=self.shape,
            device=dest_device,
            dtype=None,
            example_data=self.example_data,
        )

    def clone(self) -> NonTensor:
        return self.__class__(
            shape=self.shape,
            device=self.device,
            dtype=self.dtype,
            example_data=self.example_data,
        )

    def rand(self, shape=None):
        if shape is None:
            shape = ()
        return NonTensorData(
            data=self.example_data,
            batch_size=(*shape, *self._safe_shape),
            device=self.device,
        )

    def zero(self, shape=None):
        if shape is None:
            shape = ()
        return NonTensorData(
            data=self.example_data,
            batch_size=(*shape, *self._safe_shape),
            device=self.device,
        )

    def one(self, shape=None):
        if shape is None:
            shape = ()
        return NonTensorData(
            data=self.example_data,
            batch_size=(*shape, *self._safe_shape),
            device=self.device,
        )

    def is_in(self, val: Any) -> bool:
        if not isinstance(val, torch.Tensor) and not is_tensor_collection(val):
            return True
        shape = torch.broadcast_shapes(self._safe_shape, val.shape)
        return (
            is_non_tensor(val)
            and val.shape == shape
            # We relax constrains on device as they're hard to enforce for non-tensor
            #  tensordicts and pointless
            # and val.device == self.device
            and val.dtype == self.dtype
        )

    def expand(self, *shape):
        if len(shape) == 1 and isinstance(shape[0], (tuple, list, torch.Size)):
            shape = shape[0]
        shape = _size(shape)
        if not all(
            (old == 1) or (old == new)
            for old, new in zip(self.shape, shape[-len(self.shape) :])
        ):
            raise ValueError(
                f"The last elements of the expanded shape must match the current one. Got shape={shape} while self.shape={self.shape}."
            )
        return self.__class__(
            shape=shape, device=self.device, dtype=None, example_data=self.example_data
        )

    def unsqueeze(self, dim: int) -> NonTensor:
        unsq = super().unsqueeze(dim=dim)
        unsq.example_data = self.example_data
        return unsq

    def squeeze(self, dim: int | None = None) -> NonTensor:
        sq = super().squeeze(dim=dim)
        sq.example_data = self.example_data
        return sq

    def _reshape(self, shape):
        return self.__class__(
            shape=shape,
            device=self.device,
            dtype=self.dtype,
            example_data=self.example_data,
        )

    def _unflatten(self, dim, sizes):
        shape = torch.zeros(self.shape, device="meta").unflatten(dim, sizes).shape
        return self.__class__(
            shape=shape,
            device=self.device,
            dtype=self.dtype,
            example_data=self.example_data,
        )

    def __getitem__(self, idx: SHAPE_INDEX_TYPING):
        """Indexes the current TensorSpec based on the provided index."""
        indexed_shape = _size(_shape_indexing(self.shape, idx))
        return self.__class__(
            shape=indexed_shape,
            device=self.device,
            dtype=self.dtype,
            example_data=self.example_data,
        )

    def unbind(self, dim: int = 0):
        orig_dim = dim
        if dim < 0:
            dim = len(self.shape) + dim
        if dim < 0:
            raise ValueError(
                f"Cannot unbind along dim {orig_dim} with shape {self.shape}."
            )
        shape = tuple(s for i, s in enumerate(self.shape) if i != dim)
        return tuple(
            self.__class__(
                shape=shape,
                device=self.device,
                dtype=self.dtype,
                example_data=self.example_data,
            )
            for i in range(self.shape[dim])
        )

    def to_numpy(
        self, val: torch.Tensor | TensorDictBase, safe: bool = None
    ) -> np.ndarray | dict:
        return val

    def encode(
        self,
        val: np.ndarray | torch.Tensor | TensorDictBase,
        *,
        ignore_device: bool = False,
    ) -> torch.Tensor | TensorDictBase:
        return val


class _UnboundedMeta(abc.ABCMeta):
    def __call__(cls, *args, **kwargs):
        instance = super().__call__(*args, **kwargs)
        if instance.domain == "continuous":
            instance.__class__ = UnboundedContinuous
        else:
            instance.__class__ = UnboundedDiscrete
        return instance


@dataclass(repr=False)
class Unbounded(TensorSpec, metaclass=_UnboundedMeta):
    """An unbounded tensor spec.

    ``Unbounded`` specs will never appear as such and always be subclassed as :class:`UnboundedContinuous`
    or :class:`UnboundedDiscrete` depending on their dtype (floating points dtypes will result in
    :class:`UnboundedContinuous` instances, all others in :class:`UnboundedDiscrete` instances).

    Although it is not properly limited above and below, this class still has a :attr:`Box` space that encodes
    the maximum and minimum value that the dtype accepts.

    Args:
        shape (torch.Size): the shape of the ``Bounded`` spec. The shape must be specified.
            Inputs ``low``, ``high`` and ``shape`` must be broadcastable.
        device (str, int or torch.device, optional): device of the tensors.
        dtype (str or torch.dtype, optional): dtype of the tensors.
        domain (str): `"continuous"` or `"discrete"`. Can be used to override the automatic type assignment.

    Examples:
        >>> spec = Unbounded(shape=(), dtype=torch.float)
        >>> spec
        UnboundedContinuous(
            shape=torch.Size([]),
            space=ContinuousBox(
                low=Tensor(shape=torch.Size([]), device=cpu, dtype=torch.float32, contiguous=True),
                high=Tensor(shape=torch.Size([]), device=cpu, dtype=torch.float32, contiguous=True)),
            device=cpu,
            dtype=torch.float32,
            domain=continuous)
        >>> spec = Unbounded(shape=(), dtype=torch.int)
        >>> spec
        UnboundedDiscrete(
            shape=torch.Size([]),
            space=ContinuousBox(
                low=Tensor(shape=torch.Size([]), device=cpu, dtype=torch.int32, contiguous=True),
                high=Tensor(shape=torch.Size([]), device=cpu, dtype=torch.int32, contiguous=True)),
            device=cpu,
            dtype=torch.int32,
            domain=discrete)
        >>> spec.to(torch.float)
        UnboundedContinuous(
            shape=torch.Size([]),
            space=ContinuousBox(
                low=Tensor(shape=torch.Size([]), device=cpu, dtype=torch.float32, contiguous=True),
                high=Tensor(shape=torch.Size([]), device=cpu, dtype=torch.float32, contiguous=True)),
            device=cpu,
            dtype=torch.float32,
            domain=continuous)
        >>> spec = Unbounded(shape=(), dtype=torch.int, domain="continuous")
        >>> spec
        UnboundedContinuous(
            shape=torch.Size([]),
            space=ContinuousBox(
                low=Tensor(shape=torch.Size([]), device=cpu, dtype=torch.int32, contiguous=True),
                high=Tensor(shape=torch.Size([]), device=cpu, dtype=torch.int32, contiguous=True)),
            device=cpu,
            dtype=torch.int32,
            domain=continuous)

    """

    def __init__(
        self,
        shape: Union[torch.Size, int] = _DEFAULT_SHAPE,
        device: Optional[DEVICE_TYPING] = None,
        dtype: Optional[Union[str, torch.dtype]] = None,
        **kwargs,
    ):
        if isinstance(shape, int):
            shape = _size([shape])

        dtype, device = _default_dtype_and_device(
            dtype, device, allow_none_device=False
        )
        if dtype == torch.bool:
            min_value = False
            max_value = True
            default_domain = "discrete"
        else:
            if dtype.is_floating_point:
                min_value = torch.finfo(dtype).min
                max_value = torch.finfo(dtype).max
                default_domain = "continuous"
            else:
                min_value = torch.iinfo(dtype).min
                max_value = torch.iinfo(dtype).max
                default_domain = "discrete"
        box = ContinuousBox(
            torch.full(
                _remove_neg_shapes(shape), min_value, device=device, dtype=dtype
            ),
            torch.full(
                _remove_neg_shapes(shape), max_value, device=device, dtype=dtype
            ),
        )

        domain = kwargs.pop("domain", default_domain)
        super().__init__(
            shape=shape, space=box, device=device, dtype=dtype, domain=domain, **kwargs
        )

    def to(self, dest: Union[torch.dtype, DEVICE_TYPING]) -> Unbounded:
        if isinstance(dest, torch.dtype):
            dest_dtype = dest
            dest_device = self.device
        elif dest is None:
            return self
        else:
            dest_dtype = self.dtype
            dest_device = torch.device(dest)
        if dest_device == self.device and dest_dtype == self.dtype:
            return self
        return Unbounded(shape=self.shape, device=dest_device, dtype=dest_dtype)

    def clone(self) -> Unbounded:
        return self.__class__(shape=self.shape, device=self.device, dtype=self.dtype)

    def rand(self, shape: torch.Size = None) -> torch.Tensor:
        if shape is None:
            shape = _size([])
        shape = [*shape, *self.shape]
        if self.dtype.is_floating_point:
            return torch.randn(shape, device=self.device, dtype=self.dtype)
        return torch.empty(shape, device=self.device, dtype=self.dtype).random_()

    def is_in(self, val: torch.Tensor) -> bool:
        shape = torch.broadcast_shapes(self._safe_shape, val.shape)
        return val.shape == shape and val.dtype == self.dtype

    def _project(self, val: torch.Tensor) -> torch.Tensor:
        return torch.as_tensor(val, dtype=self.dtype).reshape(
            val.shape[: -self.ndim] + self.shape
        )

    def enumerate(self, use_mask: bool = False) -> Any:
        raise NotImplementedError("enumerate cannot be called with continuous specs.")

    def expand(self, *shape):
        if len(shape) == 1 and isinstance(shape[0], (tuple, list, torch.Size)):
            shape = shape[0]
        # TODO: this blocks batched envs which expand shapes
        # if any(val < 0 for val in shape):
        #     raise ValueError(
        #         f"{self.__class__.__name__}.expand does not support negative shapes."
        #     )
        if any(s1 != s2 and s2 != 1 for s1, s2 in zip(shape[-self.ndim :], self.shape)):
            raise ValueError(
                f"The last {self.ndim} of the expanded shape {shape} must match the"
                f"shape of the {self.__class__.__name__} spec in expand()."
            )
        return self.__class__(shape=shape, device=self.device, dtype=self.dtype)

    def _reshape(self, shape):
        return self.__class__(shape=shape, device=self.device, dtype=self.dtype)

    def _unflatten(self, dim, sizes):
        shape = torch.zeros(self.shape, device="meta").unflatten(dim, sizes).shape
        return self.__class__(
            shape=shape,
            device=self.device,
            dtype=self.dtype,
        )

    def __getitem__(self, idx: SHAPE_INDEX_TYPING):
        """Indexes the current TensorSpec based on the provided index."""
        indexed_shape = _size(_shape_indexing(self.shape, idx))
        return self.__class__(shape=indexed_shape, device=self.device, dtype=self.dtype)

    def unbind(self, dim: int = 0):
        orig_dim = dim
        if dim < 0:
            dim = len(self.shape) + dim
        if dim < 0:
            raise ValueError(
                f"Cannot unbind along dim {orig_dim} with shape {self.shape}."
            )
        shape = tuple(s for i, s in enumerate(self.shape) if i != dim)
        return tuple(
            self.__class__(
                shape=shape,
                device=self.device,
                dtype=self.dtype,
            )
            for i in range(self.shape[dim])
        )

    def __eq__(self, other):
        # those specs are equivalent to a discrete spec
        if isinstance(other, Bounded):
            minval, maxval = _minmax_dtype(self.dtype)
            minval = torch.as_tensor(minval, device=self.device, dtype=self.dtype)
            maxval = torch.as_tensor(maxval, device=self.device, dtype=self.dtype)
            return (
                Bounded(
                    shape=self.shape,
                    high=maxval,
                    low=minval,
                    dtype=self.dtype,
                    device=self.device,
                    domain=self.domain,
                )
                == other
            )
        elif isinstance(other, Unbounded):
            if self.dtype != other.dtype:
                return False
            if self.shape != other.shape:
                return False
            if self.device != other.device:
                return False
            return True
        return super().__eq__(other)


class UnboundedContinuous(Unbounded):
    """A specialized version of :class:`torchrl.data.Unbounded` with continuous space."""

    ...


class UnboundedDiscrete(Unbounded):
    """A specialized version of :class:`torchrl.data.Unbounded` with discrete space."""

    def __init__(
        self,
        shape: Union[torch.Size, int] = _DEFAULT_SHAPE,
        device: Optional[DEVICE_TYPING] = None,
        dtype: Optional[Union[str, torch.dtype]] = torch.int64,
        **kwargs,
    ):
        super().__init__(shape=shape, device=device, dtype=dtype, **kwargs)


@dataclass(repr=False)
class MultiOneHot(OneHot):
    """A concatenation of one-hot discrete tensor spec.

    This class can be used when a single tensor must carry information about multiple one-hot encoded
    values.

    The last dimension of the shape (domain of the tensor elements) cannot be indexed.

    Args:
        nvec (iterable of integers): cardinality of each of the elements of
            the tensor.
        shape (torch.Size, optional): total shape of the sampled tensors.
            If provided, the last dimension must match sum(nvec).
        device (str, int or torch.device, optional): device of
            the tensors.
        dtype (str or torch.dtype, optional): dtype of the tensors.
        mask (torch.Tensor or None): mask some of the possible outcomes when a
            sample is taken. See :meth:`update_mask` for more information.

    Examples:
        >>> ts = MultiOneHot((3,2,3))
        >>> ts.rand()
        tensor([ True, False, False,  True, False, False, False,  True])
        >>> ts.is_in(torch.tensor([
        ...     0, 0, 1,
        ...     0, 1,
        ...     1, 0, 0], dtype=torch.bool))
        True
        >>> ts.is_in(torch.tensor([
        ...     1, 0, 1,
        ...     0, 1,
        ...     1, 0, 0], dtype=torch.bool))
        False

    """

    def __init__(
        self,
        nvec: Sequence[int],
        shape: Optional[torch.Size] = None,
        device=None,
        dtype=torch.bool,
        use_register=False,
        mask: torch.Tensor | None = None,
    ):
        self.nvec = nvec
        dtype, device = _default_dtype_and_device(
            dtype, device, allow_none_device=False
        )
        if shape is None:
            shape = _size((sum(nvec),))
        else:
            shape = _size(shape)
            if shape[-1] != sum(nvec):
                raise ValueError(
                    f"The last value of the shape must match sum(nvec) for transform of type {self.__class__}. "
                    f"Got sum(nvec)={sum(nvec)} and shape={shape}."
                )
        space = BoxList([CategoricalBox(n) for n in nvec])
        self.use_register = use_register
        super(OneHot, self).__init__(
            shape,
            space,
            device,
            dtype,
            domain="discrete",
        )
        self.update_mask(mask)

    def cardinality(self) -> int:
        return torch.as_tensor(self.nvec).prod()

    def enumerate(self, use_mask: bool = False) -> torch.Tensor:
        nvec = self.nvec
        enum_disc = self.to_categorical_spec().enumerate(use_mask)
        enums = torch.cat(
            [
                torch.nn.functional.one_hot(enum_unb, nv).to(self.dtype)
                for nv, enum_unb in zip(nvec, enum_disc.unbind(-1))
            ],
            -1,
        )
        return enums

    def update_mask(self, mask):
        """Sets a mask to prevent some of the possible outcomes when a sample is taken.

        The mask can also be set during initialization of the spec.

        Args:
            mask (torch.Tensor or None): boolean mask. If None, the mask is
                disabled. Otherwise, the shape of the mask must be expandable to
                the shape of the spec. ``False`` masks an outcome and ``True``
                leaves the outcome unmasked. If all of the possible outcomes are
                masked, then an error is raised when a sample is taken.

        Examples:
            >>> mask = torch.tensor([True, False, False,
            ...                      True, True])
            >>> ts = MultiOneHot((3, 2), (2, 5), dtype=torch.int64, mask=mask)
            >>> # All but one of the three possible outcomes for the first
            >>> # one-hot group are masked, but neither of the two possible
            >>> # outcomes for the second one-hot group are masked.
            >>> ts.rand()
            tensor([[1, 0, 0, 0, 1],
                    [1, 0, 0, 1, 0]])
        """
        if mask is not None:
            try:
                mask = mask.expand(*self._safe_shape)
            except RuntimeError as err:
                raise RuntimeError("Cannot expand mask to the desired shape.") from err
            if mask.dtype != torch.bool:
                raise ValueError("Only boolean masks are accepted.")
        self.mask = mask

    def to(self, dest: Union[torch.dtype, DEVICE_TYPING]) -> MultiOneHot:
        if isinstance(dest, torch.dtype):
            dest_dtype = dest
            dest_device = self.device
        elif dest is None:
            return self
        else:
            dest_dtype = self.dtype
            dest_device = torch.device(dest)
        if dest_device == self.device and dest_dtype == self.dtype:
            return self
        return MultiOneHot(
            nvec=deepcopy(self.nvec),
            shape=self.shape,
            device=dest_device,
            dtype=dest_dtype,
            mask=self.mask.to(dest) if self.mask is not None else None,
        )

    def clone(self) -> MultiOneHot:
        return self.__class__(
            nvec=deepcopy(self.nvec),
            shape=self.shape,
            device=self.device,
            dtype=self.dtype,
            mask=self.mask.clone() if self.mask is not None else None,
        )

    def __eq__(self, other):
        if not hasattr(other, "mask"):
            return False
        mask_equal = (self.mask is None and other.mask is None) or (
            isinstance(self.mask, torch.Tensor)
            and isinstance(other.mask, torch.Tensor)
            and (self.mask.shape == other.mask.shape)
            and (self.mask == other.mask).all()
        )
        return (
            type(self) == type(other)
            and self.shape == other.shape
            and self.space == other.space
            and self.device == other.device
            and self.dtype == other.dtype
            and self.domain == other.domain
            and self.use_register == other.use_register
            and mask_equal
        )

    def rand(self, shape: Optional[torch.Size] = None) -> torch.Tensor:
        if shape is None:
            shape = self.shape[:-1]
        else:
            shape = _size([*shape, *self.shape[:-1]])
        mask = self.mask

        if mask is None:
            x = torch.cat(
                [
                    torch.nn.functional.one_hot(
                        torch.randint(
                            space.n,
                            (
                                *shape,
                                1,
                            ),
                            device=self.device,
                        ),
                        space.n,
                    ).to(self.dtype)
                    for space in self.space
                ],
                -1,
            ).squeeze(-2)
            return x
        mask = mask.expand(_remove_neg_shapes(*shape, mask.shape[-1]))
        mask_splits = torch.split(mask, [space.n for space in self.space], -1)
        out = []
        for _mask in mask_splits:
            if mask.ndim > 2:
                mask_flat = torch.flatten(_mask, 0, -2)
            else:
                mask_flat = _mask
            shape_out = _mask.shape[:-1]
            m = torch.multinomial(mask_flat.float(), 1).reshape(shape_out)
            m = torch.nn.functional.one_hot(m, _mask.shape[-1]).to(self.dtype)
            out.append(m)
        return torch.cat(out, -1)

    def encode(
        self, val: Union[np.ndarray, torch.Tensor], *, ignore_device: bool = False
    ) -> torch.Tensor:
        if not isinstance(val, torch.Tensor):
            if not ignore_device:
                val = torch.tensor(val, device=self.device)
            else:
                val = torch.as_tensor(val)

        x = []
        for v, space in zip(val.unbind(-1), self.space):
            if not (v < space.n).all():
                raise RuntimeError(
                    f"value {v} is greater than the allowed max {space.n}"
                )
            x.append(
                super(MultiOneHot, self).encode(v, space, ignore_device=ignore_device)
            )
        return torch.cat(x, -1).reshape(self.shape)

    def _split(self, val: torch.Tensor) -> Optional[torch.Tensor]:
        split_sizes = [space.n for space in self.space]
        if val.ndim < 1 or val.shape[-1] != sum(split_sizes):
            return None
        return val.split(split_sizes, dim=-1)

    def index(self, index: INDEX_TYPING, tensor_to_index: torch.Tensor) -> torch.Tensor:
        if not isinstance(index, torch.Tensor):
            raise ValueError(
                f"Only tensors are allowed for indexing using"
                f" {self.__class__.__name__}.index(...)"
            )
        indices = self._split(index)
        tensor_to_index = self._split(tensor_to_index)

        out = []
        for _index, _tensor_to_index in zip(indices, tensor_to_index):
            _index = _index.nonzero().squeeze()
            _index = _index.expand((*_tensor_to_index.shape[:-1], _index.shape[-1]))
            out.append(_tensor_to_index.gather(-1, _index))
        return torch.cat(out, -1)

    def is_in(self, val: torch.Tensor) -> bool:
        vals = self._split(val)
        if vals is None:
            return False
        return all(spec.is_in(val) for val, spec in zip(vals, self._split_self()))

    def _project(self, val: torch.Tensor) -> torch.Tensor:
        vals = self._split(val)
        return torch.cat(
            [spec._project(val) for val, spec in zip(vals, self._split_self())], -1
        )

    def _split_self(self):
        result = []
        device = self.device
        dtype = self.dtype
        use_register = self.use_register
        mask = (
            self.mask.split([space.n for space in self.space], -1)
            if self.mask is not None
            else [None] * len(self.space)
        )
        for _mask, space in zip(mask, self.space):
            n = space.n
            shape = self.shape[:-1] + (n,)
            result.append(
                OneHot(
                    n=n,
                    shape=shape,
                    device=device,
                    dtype=dtype,
                    use_register=use_register,
                    mask=_mask,
                )
            )
        return result

    def to_categorical(self, val: torch.Tensor, safe: bool = None) -> torch.Tensor:
        """Converts a given one-hot tensor in categorical format.

        Args:
            val (torch.Tensor, optional): One-hot tensor to convert in categorical format.
            safe (bool): boolean value indicating whether a check should be
                performed on the value against the domain of the spec.
                Defaults to the value of the ``CHECK_SPEC_ENCODE`` environment variable.

        Returns:
            The categorical tensor.

        Examples:
            >>> mone_hot = MultiOneHot((2, 3, 4))
            >>> onehot_sample = mone_hot.rand()
            >>> onehot_sample
            tensor([False,  True, False, False,  True, False,  True, False, False])
            >>> categ_sample = mone_hot.to_categorical(onehot_sample)
            >>> categ_sample
            tensor([1, 2, 1])

        """
        if safe is None:
            safe = _CHECK_SPEC_ENCODE
        if safe:
            self.assert_is_in(val)
        vals = self._split(val)
        return torch.stack([val.long().argmax(-1) for val in vals], -1)

    def to_categorical_spec(self) -> MultiCategorical:
        """Converts the spec to the equivalent categorical spec.

        Examples:
            >>> mone_hot = MultiOneHot((2, 3, 4))
            >>> categ = mone_hot.to_categorical_spec()
            >>> categ
            MultiCategorical(
                shape=torch.Size([3]),
                space=BoxList(boxes=[CategoricalBox(n=2), CategoricalBox(n=3), CategoricalBox(n=4)]),
                device=cpu,
                dtype=torch.int64,
                domain=discrete)

        """
        return MultiCategorical(
            [_space.n for _space in self.space],
            device=self.device,
            shape=[*self.shape[:-1], len(self.space)],
            mask=self.mask,
        )

    def to_one_hot(self, val: torch.Tensor, safe: bool = None) -> torch.Tensor:
        """No-op for MultiOneHot."""
        return val

    def to_one_hot_spec(self) -> OneHot:
        """No-op for MultiOneHot."""
        return self

    def expand(self, *shape):
        nvecs = [space.n for space in self.space]
        if len(shape) == 1 and isinstance(shape[0], (tuple, list, torch.Size)):
            shape = shape[0]
        if any(s1 != s2 and s2 != 1 for s1, s2 in zip(shape[-self.ndim :], self.shape)):
            raise ValueError(
                f"The last {self.ndim} of the expanded shape {shape} must match the"
                f"shape of the {self.__class__.__name__} spec in expand()."
            )
        mask = self.mask.expand(shape) if self.mask is not None else None
        return self.__class__(
            nvec=nvecs,
            shape=shape,
            device=self.device,
            dtype=self.dtype,
            mask=mask,
        )

    def _reshape(self, shape):
        nvecs = [space.n for space in self.space]
        mask = self.mask.reshape(shape) if self.mask is not None else None
        return self.__class__(
            nvec=nvecs,
            shape=shape,
            device=self.device,
            dtype=self.dtype,
            mask=mask,
        )

    def _unflatten(self, dim, sizes):
        nvecs = [space.n for space in self.space]
        shape = torch.zeros(self.shape, device="meta").unflatten(dim, sizes).shape
        mask = self.mask.reshape(shape) if self.mask is not None else None
        return self.__class__(
            nvec=nvecs,
            shape=shape,
            device=self.device,
            dtype=self.dtype,
            mask=mask,
        )

    def squeeze(self, dim=None):
        if self.shape[-1] == 1 and dim in (len(self.shape), -1, None):
            raise ValueError(f"Final dimension of {type(self)} must remain unchanged")

        shape = _squeezed_shape(self.shape, dim)
        if shape is None:
            return self
        mask = self.mask.reshape(shape) if self.mask is not None else None
        return self.__class__(
            nvec=self.nvec,
            shape=shape,
            device=self.device,
            dtype=self.dtype,
            mask=mask,
        )

    def unsqueeze(self, dim: int):
        if dim in (len(self.shape), -1):
            raise ValueError(f"Final dimension of {type(self)} must remain unchanged")
        shape = _unsqueezed_shape(self.shape, dim)
        mask = self.mask.reshape(shape) if self.mask is not None else None
        return self.__class__(
            nvec=self.nvec, shape=shape, device=self.device, dtype=self.dtype, mask=mask
        )

    def unbind(self, dim: int = 0):
        if dim in (len(self.shape), -1):
            raise ValueError(f"Final dimension of {type(self)} must remain unchanged")
        orig_dim = dim
        if dim < 0:
            dim = len(self.shape) + dim
        if dim < 0:
            raise ValueError(
                f"Cannot unbind along dim {orig_dim} with shape {self.shape}."
            )
        shape = tuple(s for i, s in enumerate(self.shape) if i != dim)
        mask = self.mask
        if mask is None:
            mask = (None,) * self.shape[dim]
        else:
            mask = mask.unbind(dim)

        return tuple(
            self.__class__(
                nvec=self.nvec,
                shape=shape,
                device=self.device,
                dtype=self.dtype,
                mask=mask[i],
            )
            for i in range(self.shape[dim])
        )

    def __getitem__(self, idx: SHAPE_INDEX_TYPING):
        """Indexes the current TensorSpec based on the provided index.

        The last dimension of the spec corresponding to the domain of the tensor elements is non-indexable.
        """
        indexed_shape = _shape_indexing(self.shape[:-1], idx)
        return self.__class__(
            nvec=self.nvec,
            shape=_size(indexed_shape + [self.shape[-1]]),
            device=self.device,
            dtype=self.dtype,
        )


class Categorical(TensorSpec):
    """A discrete tensor spec.

    An alternative to :class:`OneHot` for categorical variables in TorchRL.
    Categorical variables perform indexing insted of masking, which can speed-up
    computation and reduce memory cost for large categorical variables.

    The spec will have the shape defined by the ``shape`` argument: if a singleton dimension is
    desired for the training dimension, one should specify it explicitly.

    Attributes:
        n (int): The number of possible outcomes.
        shape (torch.Size): The shape of the variable.
        device (torch.device): The device of the tensors.
        dtype (torch.dtype): The dtype of the tensors.

    Args:
        n (int): number of possible outcomes. If set to -1, the cardinality of the categorical spec is undefined,
            and `set_provisional_n` must be called before sampling from this spec.
        shape: (torch.Size, optional): shape of the variable, default is "torch.Size([])".
        device (str, int or torch.device, optional): the device of the tensors.
        dtype (str or torch.dtype, optional): the dtype of the tensors.
        mask (torch.Tensor or None): A boolean mask to prevent some of the possible outcomes when a sample is taken.
            See :meth:`update_mask` for more information.

    Examples:
        >>> categ = Categorical(3)
        >>> categ
        Categorical(
            shape=torch.Size([]),
            space=CategoricalBox(n=3),
            device=cpu,
            dtype=torch.int64,
            domain=discrete)
        >>> categ.rand()
        tensor(2)
        >>> categ = Categorical(3, shape=(1,))
        >>> categ
        Categorical(
            shape=torch.Size([1]),
            space=CategoricalBox(n=3),
            device=cpu,
            dtype=torch.int64,
            domain=discrete)
        >>> categ.rand()
        tensor([1])
        >>> categ = Categorical(-1)
        >>> categ.set_provisional_n(5)
        >>> categ.rand()
        tensor(3)

    .. note:: When n is set to -1, calling `rand` without first setting a provisional n using `set_provisional_n`
        will raise a ``RuntimeError``.

    """

    shape: torch.Size
    space: CategoricalBox
    device: torch.device | None = None
    dtype: torch.dtype = torch.float
    domain: str = ""

    # SPEC_HANDLED_FUNCTIONS = {}

    def __init__(
        self,
        n: int,
        shape: torch.Size | None = None,
        device: DEVICE_TYPING | None = None,
        dtype: str | torch.dtype = torch.long,
        mask: torch.Tensor | None = None,
    ):
        if shape is None:
            shape = _size([])
        dtype, device = _default_dtype_and_device(
            dtype, device, allow_none_device=False
        )
        space = CategoricalBox(n)
        super().__init__(
            shape=shape, space=space, device=device, dtype=dtype, domain="discrete"
        )
        self.update_mask(mask)
        self._provisional_n = None

    @property
    def _undefined_n(self):
        return self.space.n < 0

    def enumerate(self, use_mask: bool = False) -> torch.Tensor:
        dtype = self.dtype
        if dtype is torch.bool:
            dtype = torch.uint8
        n = self.n
        arange = torch.arange(n, dtype=dtype, device=self.device)
        if use_mask and self.mask is not None:
            arange = arange[self.mask]
            n = arange.shape[0]
        if self.ndim:
            arange = arange.view(-1, *(1,) * self.ndim)
        return arange.expand(n, *self.shape)

    @property
    def n(self):
        n = self.space.n
        if n == -1:
            n = self._provisional_n
            if n is None:
                raise RuntimeError(
                    f"Undefined cardinality for {type(self)}. Please call "
                    f"spec.set_provisional_n(int)."
                )
        return n

    def cardinality(self) -> int:
        return self.n

    def update_mask(self, mask):
        """Sets a mask to prevent some of the possible outcomes when a sample is taken.

        The mask can also be set during initialization of the spec.

        Args:
            mask (torch.Tensor or None): boolean mask. If None, the mask is
                disabled. Otherwise, the shape of the mask must be expandable to
                the shape of the equivalent one-hot spec. ``False`` masks an
                outcome and ``True`` leaves the outcome unmasked. If all of the
                possible outcomes are masked, then an error is raised when a
                sample is taken.

        Examples:
            >>> mask = torch.tensor([True, False, True])
            >>> ts = Categorical(3, (10,), dtype=torch.int64, mask=mask)
            >>> # One of the three possible outcomes is masked
            >>> ts.rand()
            tensor([0, 2, 2, 0, 2, 0, 2, 2, 0, 2])
        """
        if mask is not None:
            try:
                mask = mask.expand(_remove_neg_shapes(*self.shape, self.space.n))
            except RuntimeError as err:
                raise RuntimeError("Cannot expand mask to the desired shape.") from err
            if mask.dtype != torch.bool:
                raise ValueError("Only boolean masks are accepted.")
        self.mask = mask

    def set_provisional_n(self, n: int):
        """Set the cardinality of the Categorical spec temporarily.

        This method is required to be called before sampling from the spec when n is -1.

        Args:
            n (int): The cardinality of the Categorical spec.

        """
        self._provisional_n = n

    def rand(self, shape: torch.Size = None) -> torch.Tensor:
        if self._undefined_n:
            if self._provisional_n is None:
                raise RuntimeError(
                    "Cannot generate random categorical samples for undefined cardinality (n=-1). "
                    "To sample from this class, first call Categorical.set_provisional_n(n) before calling rand()."
                )
            n = self._provisional_n
        else:
            n = self.space.n
        if shape is None:
            shape = _size([])
        if self.mask is None:
            return torch.randint(
                0,
                n,
                _size([*shape, *_remove_neg_shapes(self.shape)]),
                device=self.device,
                dtype=self.dtype,
            )
        mask = self.mask
        mask = mask.expand(_remove_neg_shapes(*shape, *mask.shape))
        if mask.ndim > 2:
            mask_flat = torch.flatten(mask, 0, -2)
        else:
            mask_flat = mask
        shape_out = mask.shape[:-1]
        # Check that the mask has the right size
        if mask_flat.shape[-1] != n:
            raise ValueError(
                "The last dimension of the mask must match the number of action allowed by the "
                f"Categorical spec. Got mask.shape={self.mask.shape} and n={n}."
            )
        out = torch.multinomial(mask_flat.float(), 1).reshape(shape_out)
        return out

    def _project(self, val: torch.Tensor) -> torch.Tensor:
        if val.dtype not in (torch.int, torch.long):
            val = torch.round(val)
        if self.mask is None:
            return val.clamp_(min=0, max=self.space.n - 1)
        shape = self.mask.shape
        shape = _size([*torch.broadcast_shapes(shape[:-1], val.shape), shape[-1]])
        mask_expand = self.mask.expand(shape)
        gathered = mask_expand.gather(-1, val.unsqueeze(-1))
        oob = ~gathered.all(-1)
        new_val = torch.multinomial(mask_expand[oob].float(), 1).squeeze(-1)
        val = torch.masked_scatter(val, oob, new_val)
        return val

    def is_in(self, val: torch.Tensor) -> bool:
        if self.mask is None:
            shape = torch.broadcast_shapes(self._safe_shape, val.shape)
            shape_match = val.shape == shape
            if not shape_match:
                return False
            dtype_match = val.dtype == self.dtype
            if not dtype_match:
                return False
            if self.space.n == -1:
                return True
            return (0 <= val).all() and (val < self.space.n).all()
        shape = self.mask.shape
        shape = _size([*torch.broadcast_shapes(shape[:-1], val.shape), shape[-1]])
        mask_expand = self.mask.expand(shape)
        gathered = mask_expand.gather(-1, val.unsqueeze(-1))
        return gathered.all()

    def __getitem__(self, idx: SHAPE_INDEX_TYPING):
        """Indexes the current TensorSpec based on the provided index."""
        indexed_shape = _size(_shape_indexing(self.shape, idx))
        return self.__class__(
            n=self.space.n,
            shape=indexed_shape,
            device=self.device,
            dtype=self.dtype,
        )

    def __eq__(self, other):
        if not hasattr(other, "mask"):
            return False
        mask_equal = (self.mask is None and other.mask is None) or (
            isinstance(self.mask, torch.Tensor)
            and isinstance(other.mask, torch.Tensor)
            and (self.mask.shape == other.mask.shape)
            and (self.mask == other.mask).all()
        )
        return (
            type(self) == type(other)
            and self.shape == other.shape
            and self.space == other.space
            and self.device == other.device
            and self.dtype == other.dtype
            and self.domain == other.domain
            and mask_equal
        )

    def to_numpy(self, val: torch.Tensor, safe: bool = None) -> dict:
        if safe is None:
            safe = _CHECK_SPEC_ENCODE
        # if not val.shape and not safe:
        #     return val.item()
        return super().to_numpy(val, safe)

    def to_one_hot(self, val: torch.Tensor, safe: bool = None) -> torch.Tensor:
        """Encodes a discrete tensor from the spec domain into its one-hot correspondent.

        Args:
            val (torch.Tensor, optional): Tensor to one-hot encode.
            safe (bool): boolean value indicating whether a check should be
                performed on the value against the domain of the spec.
                Defaults to the value of the ``CHECK_SPEC_ENCODE`` environment variable.

        Returns:
            The one-hot encoded tensor.

        Examples:
            >>> categ = Categorical(3)
            >>> categ_sample = categ.zero()
            >>> categ_sample
            tensor(0)
            >>> onehot_sample = categ.to_one_hot(categ_sample)
            >>> onehot_sample
            tensor([ True, False, False])
        """
        if safe is None:
            safe = _CHECK_SPEC_ENCODE
        if safe:
            self.assert_is_in(val)
        return torch.nn.functional.one_hot(val, self.space.n).bool()

    def to_categorical(self, val: torch.Tensor, safe: bool = None) -> torch.Tensor:
        """No-op for categorical."""
        return val

    def to_one_hot_spec(self) -> OneHot:
        """Converts the spec to the equivalent one-hot spec.

        Examples:
            >>> categ = Categorical(3)
            >>> categ.to_one_hot_spec()
            OneHot(
                shape=torch.Size([3]),
                space=CategoricalBox(n=3),
                device=cpu,
                dtype=torch.bool,
                domain=discrete)

        """
        shape = [*self.shape, self.space.n]
        return OneHot(
            n=self.space.n,
            shape=shape,
            device=self.device,
        )

    def to_categorical_spec(self) -> Categorical:
        """No-op for categorical."""
        return self

    def expand(self, *shape):
        if len(shape) == 1 and isinstance(shape[0], (tuple, list, torch.Size)):
            shape = shape[0]
        if any(s1 != s2 and s2 != 1 for s1, s2 in zip(shape[-self.ndim :], self.shape)):
            raise ValueError(
                f"The last {self.ndim} of the expanded shape {shape} must match the"
                f"shape of the {self.__class__.__name__} spec in expand()."
            )
        return self.__class__(
            n=self.space.n, shape=shape, device=self.device, dtype=self.dtype
        )

    def _reshape(self, shape):
        return self.__class__(
            n=self.space.n, shape=shape, device=self.device, dtype=self.dtype
        )

    def _unflatten(self, dim, sizes):
        shape = torch.zeros(self.shape, device="meta").unflatten(dim, sizes).shape
        return self.__class__(
            n=self.space.n, shape=shape, device=self.device, dtype=self.dtype
        )

    def squeeze(self, dim=None):
        shape = _squeezed_shape(self.shape, dim)
        mask = self.mask
        if mask is not None:
            mask = mask.view(*shape, mask.shape[-1])

        if shape is None:
            return self
        return self.__class__(
            n=self.space.n,
            shape=shape,
            device=self.device,
            dtype=self.dtype,
            mask=mask,
        )

    def unsqueeze(self, dim: int):
        shape = _unsqueezed_shape(self.shape, dim)
        mask = self.mask
        if mask is not None:
            mask = mask.view(*shape, mask.shape[-1])
        return self.__class__(
            n=self.space.n,
            shape=shape,
            device=self.device,
            dtype=self.dtype,
            mask=mask,
        )

    def unbind(self, dim: int = 0):
        orig_dim = dim
        if dim < 0:
            dim = len(self.shape) + dim
        if dim < 0:
            raise ValueError(
                f"Cannot unbind along dim {orig_dim} with shape {self.shape}."
            )
        shape = tuple(s for i, s in enumerate(self.shape) if i != dim)
        mask = self.mask
        if mask is None:
            mask = (None,) * self.shape[dim]
        else:
            mask = mask.unbind(dim)
        return tuple(
            self.__class__(
                n=self.space.n,
                shape=shape,
                device=self.device,
                dtype=self.dtype,
                mask=mask[i],
            )
            for i in range(self.shape[dim])
        )

    def to(self, dest: Union[torch.dtype, DEVICE_TYPING]) -> Categorical:
        if isinstance(dest, torch.dtype):
            dest_dtype = dest
            dest_device = self.device
        elif dest is None:
            return self
        else:
            dest_dtype = self.dtype
            dest_device = torch.device(dest)
        if dest_device == self.device and dest_dtype == self.dtype:
            return self
        return self.__class__(
            n=self.space.n, shape=self.shape, device=dest_device, dtype=dest_dtype
        )

    def clone(self) -> Categorical:
        return self.__class__(
            n=self.space.n,
            shape=self.shape,
            device=self.device,
            dtype=self.dtype,
            mask=self.mask.clone() if self.mask is not None else None,
        )


class Choice(TensorSpec):
    """A discrete choice spec for either tensor or non-tensor data.

    Args:
        choices (list[:class:`~TensorSpec`, :class:`~tensordict.NonTensorData`, :class:`~tensordict.NonTensorStack`]):
            List of specs or non-tensor data from which to choose during
            sampling. All elements must have the same type, shape, dtype, and
            device.

    Examples:
        >>> import torch
        >>> _ = torch.manual_seed(0)
        >>> from torchrl.data import Choice, Bounded
        >>> spec = Choice([
        ...     Bounded(0, 1, shape=(1,)),
        ...     Bounded(10, 11, shape=(1,))])
        >>> spec.rand()
        tensor([0.7682])
        >>> spec.rand()
        tensor([10.1320])
        >>> from tensordict import NonTensorData
        >>> _ = torch.manual_seed(0)
        >>> spec = Choice([NonTensorData(s) for s in ["a", "b", "c", "d"]])
        >>> spec.rand().data
        'a'
        >>> spec.rand().data
        'd'
    """

    def __init__(
        self,
        choices: List[TensorSpec | NonTensorData | NonTensorStack],
    ):
        if not isinstance(choices, list):
            raise TypeError("'choices' must be a list")

        if not isinstance(choices[0], (TensorSpec, NonTensorData, NonTensorStack)):
            raise TypeError(
                (
                    "Each choice must be either a TensorSpec, NonTensorData, or "
                    f"NonTensorStack, but got {type(choices[0])}"
                )
            )

        if not all([isinstance(choice, type(choices[0])) for choice in choices[1:]]):
            raise TypeError("All choices must be the same type")

        if not all([choice.shape == choices[0].shape for choice in choices[1:]]):
            raise ValueError("All choices must have the same shape")

        if not all([choice.dtype == choices[0].dtype for choice in choices[1:]]):
            raise ValueError("All choices must have the same dtype")

        if not all([choice.device == choices[0].device for choice in choices[1:]]):
            raise ValueError("All choices must have the same device")

        shape = choices[0].shape
        device = choices[0].device
        dtype = choices[0].dtype

        super().__init__(
            shape=shape, space=None, device=device, dtype=dtype, domain=None
        )

        self._choices = [choice.clone() for choice in choices]

    def _rand_idx(self):
        return torch.randint(0, len(self._choices), ()).item()

    def _sample(self, idx, spec_sample_fn) -> TensorDictBase:
        res = self._choices[idx]
        if isinstance(res, TensorSpec):
            return spec_sample_fn(res)
        else:
            return res

    def zero(self, shape: torch.Size = None) -> TensorDictBase:
        return self._sample(0, lambda x: x.zero(shape))

    def one(self, shape: torch.Size = None) -> TensorDictBase:
        return self._sample(min(1, len(self - 1)), lambda x: x.one(shape))

    def rand(self, shape: torch.Size = None) -> TensorDictBase:
        return self._sample(self._rand_idx(), lambda x: x.rand(shape))

    def is_in(self, val: torch.Tensor | TensorDictBase) -> bool:
        if isinstance(self._choices[0], TensorSpec):
            return any([choice.is_in(val) for choice in self._choices])
        else:
            return any([(choice == val).all() for choice in self._choices])

    def expand(self, *shape):
        return self.__class__([choice.expand(*shape) for choice in self._choices])

    def unsqueeze(self, dim: int):
        return self.__class__([choice.unsqueeze(dim) for choice in self._choices])

    def clone(self) -> Choice:
        return self.__class__([choice.clone() for choice in self._choices])

    def cardinality(self) -> int:
        if isinstance(self._choices[0], (NonTensorData, NonTensorStack)):
            return len(self._choices)
        else:
            return (
                torch.tensor([choice.cardinality() for choice in self._choices])
                .sum()
                .item()
            )

    def to(self, dest: Union[torch.dtype, DEVICE_TYPING]) -> Choice:
        return self.__class__([choice.to(dest) for choice in self._choices])


@dataclass(repr=False)
class Binary(Categorical):
    """A binary discrete tensor spec.

    A binary tensor spec encodes tensors of arbitrary size where the values are either 0 or 1 (or ``True`` or ``False``
    if the dtype it ``torch.bool``).

    Unlike :class:`OneHot`, `Binary` can have more than one non-null element along the last dimension.

    Args:
        n (int): length of the binary vector. If provided along with ``shape``, ``shape[-1]`` must match ``n``.
            If not provided, ``shape`` must be passed.

            .. warning:: the ``n`` argument from ``Binary`` must not be confused with the ``n`` argument from :class:`Categorical`
                or :class:`OneHot` which denotes the maximum nmber of elements that can be sampled.
                For clarity, use ``shape`` instead.

        shape (torch.Size, optional): total shape of the sampled tensors.
            If provided, the last dimension must match ``n``.
        device (str, int or torch.device, optional): device of the tensors.
        dtype (str or torch.dtype, optional): dtype of the tensors.
            Defaults to ``torch.int8``.

    Examples:
        >>> torch.manual_seed(0)
        >>> spec = Binary(n=4, shape=(2, 4))
        >>> print(spec.rand())
        tensor([[0, 1, 1, 0],
                [1, 1, 1, 1]], dtype=torch.int8)
        >>> spec = Binary(shape=(2, 4))
        >>> print(spec.rand())
        tensor([[1, 1, 1, 0],
                [0, 1, 0, 0]], dtype=torch.int8)
        >>> spec = Binary(n=4)
        >>> print(spec.rand())
        tensor([0, 0, 0, 1], dtype=torch.int8)

    """

    def __init__(
        self,
        n: int | None = None,
        shape: Optional[torch.Size] = None,
        device: Optional[DEVICE_TYPING] = None,
        dtype: Union[str, torch.dtype] = torch.int8,
    ):
        if n is None and shape is None:
            raise TypeError("Must provide either n or shape.")
        if n is None:
            n = shape[-1]
        if shape is None or not len(shape):
            shape = _size((n,))
        else:
            shape = _size(shape)
            if shape[-1] != n:
                raise ValueError(
                    f"The last value of the shape must match n for spec {self.__class__}. "
                    f"Got n={n} and shape={shape}."
                )
        super().__init__(n=2, shape=shape, device=device, dtype=dtype)

    def expand(self, *shape):
        if len(shape) == 1 and isinstance(shape[0], (tuple, list, torch.Size)):
            shape = shape[0]
        if any(s1 != s2 and s2 != 1 for s1, s2 in zip(shape[-self.ndim :], self.shape)):
            raise ValueError(
                f"The last {self.ndim} of the expanded shape {shape} must match the"
                f"shape of the {self.__class__.__name__} spec in expand()."
            )
        return self.__class__(
            n=self.shape[-1], shape=shape, device=self.device, dtype=self.dtype
        )

    def _reshape(self, shape):
        return self.__class__(
            n=self.shape[-1], shape=shape, device=self.device, dtype=self.dtype
        )

    def _unflatten(self, dim, sizes):
        shape = (
            torch.zeros(_remove_neg_shapes(self.shape), device="meta")
            .unflatten(dim, sizes)
            .shape
        )
        return self.__class__(
            n=self.shape[-1], shape=shape, device=self.device, dtype=self.dtype
        )

    def squeeze(self, dim=None):
        shape = _squeezed_shape(_remove_neg_shapes(self.shape), dim)
        if shape is None:
            return self
        return self.__class__(
            n=self.shape[-1], shape=shape, device=self.device, dtype=self.dtype
        )

    def unsqueeze(self, dim: int):
        shape = _unsqueezed_shape(self.shape, dim)
        return self.__class__(
            n=self.shape[-1], shape=shape, device=self.device, dtype=self.dtype
        )

    def unbind(self, dim: int = 0):
        if dim in (len(self.shape) - 1, -1):
            raise ValueError(f"Final dimension of {type(self)} must remain unchanged")

        orig_dim = dim
        if dim < 0:
            dim = len(self.shape) + dim
        if dim < 0:
            raise ValueError(
                f"Cannot unbind along dim {orig_dim} with shape {self.shape}."
            )
        shape = tuple(s for i, s in enumerate(self.shape) if i != dim)
        return tuple(
            self.__class__(
                n=self.shape[-1], shape=shape, device=self.device, dtype=self.dtype
            )
            for i in range(self.shape[dim])
        )

    def to(self, dest: Union[torch.dtype, DEVICE_TYPING]) -> Binary:
        if isinstance(dest, torch.dtype):
            dest_dtype = dest
            dest_device = self.device
        elif dest is None:
            return self
        else:
            dest_dtype = self.dtype
            dest_device = torch.device(dest)
        if dest_device == self.device and dest_dtype == self.dtype:
            return self
        return self.__class__(
            n=self.shape[-1], shape=self.shape, device=dest_device, dtype=dest_dtype
        )

    def clone(self) -> Binary:
        return self.__class__(
            n=self.shape[-1],
            shape=self.shape,
            device=self.device,
            dtype=self.dtype,
        )

    def __getitem__(self, idx: SHAPE_INDEX_TYPING):
        """Indexes the current TensorSpec based on the provided index.

        The last dimension of the spec (length n of the binary vector) cannot be indexed.
        """
        indexed_shape = _shape_indexing(self.shape[:-1], idx)
        return self.__class__(
            n=self.shape[-1],
            shape=_size(indexed_shape + [self.shape[-1]]),
            device=self.device,
            dtype=self.dtype,
        )

    def __eq__(self, other):
        if not isinstance(other, Binary):
            if isinstance(other, Categorical):
                return (
                    other.n == 2
                    and other.device == self.device
                    and other.shape == self.shape
                    and other.dtype == self.dtype
                )
            return False
        return super().__eq__(other)


@dataclass(repr=False)
class MultiCategorical(Categorical):
    """A concatenation of discrete tensor spec.

    Args:
        nvec (iterable of integers or torch.Tensor): cardinality of each of the elements of
            the tensor. Can have several axes.
        shape (torch.Size, optional): total shape of the sampled tensors.
            If provided, the last m dimensions must match nvec.shape.
        device (str, int or torch.device, optional): device of
            the tensors.
        dtype (str or torch.dtype, optional): dtype of the tensors.
        remove_singleton (bool, optional): if ``True``, singleton samples (of size [1])
            will be squeezed. Defaults to ``True``.
        mask (torch.Tensor or None): mask some of the possible outcomes when a
            sample is taken. See :meth:`update_mask` for more information.

    Examples:
        >>> ts = MultiCategorical((3, 2, 3))
        >>> ts.is_in(torch.tensor([2, 0, 1]))
        True
        >>> ts.is_in(torch.tensor([2, 10, 1]))
        False
    """

    def __init__(
        self,
        nvec: Union[Sequence[int], torch.Tensor, int],
        shape: Optional[torch.Size] = None,
        device: Optional[DEVICE_TYPING] = None,
        dtype: Optional[Union[str, torch.dtype]] = torch.int64,
        mask: torch.Tensor | None = None,
        remove_singleton: bool = True,
    ):
        if not isinstance(nvec, torch.Tensor):
            nvec = torch.tensor(nvec)
        if nvec.ndim < 1:
            nvec = nvec.unsqueeze(0)
        self.nvec = nvec
        dtype, device = _default_dtype_and_device(
            dtype, device, allow_none_device=False
        )
        if shape is None:
            shape = nvec.shape
        else:
            shape = _size(shape)
            if shape[-1] != nvec.shape[-1]:
                raise ValueError(
                    f"The last value of the shape must match nvec.shape[-1] for transform of type {self.__class__}. "
                    f"Got nvec.shape[-1]={sum(nvec)} and shape={shape}."
                )

        self.nvec = self.nvec.expand(_remove_neg_shapes(shape))

        space = BoxList.from_nvec(self.nvec)
        super(Categorical, self).__init__(
            shape, space, device, dtype, domain="discrete"
        )
        self.update_mask(mask)
        self.remove_singleton = remove_singleton

    def enumerate(self, use_mask: bool = False) -> torch.Tensor:
        if use_mask:
            raise NotImplementedError()
        if self.mask is not None:
            raise RuntimeError(
                "Cannot enumerate a masked TensorSpec. Submit an issue on github if this feature is requested."
            )
        if self.nvec._base.ndim == 1:
            nvec = self.nvec._base
        else:
            # we have to use unique() to isolate the nvec
            nvec = self.nvec.view(-1, self.nvec.shape[-1]).unique(dim=0).squeeze(0)
            if nvec.ndim > 1:
                raise ValueError(
                    f"Cannot call enumerate on heterogeneous nvecs: unique nvecs={nvec}."
                )
        arange = torch.meshgrid(
            *[torch.arange(n, device=self.device, dtype=self.dtype) for n in nvec],
            indexing="ij",
        )
        arange = torch.stack([arange_.reshape(-1) for arange_ in arange], dim=-1)
        arange = arange.view(arange.shape[0], *(1,) * (self.ndim - 1), self.shape[-1])
        arange = arange.expand(arange.shape[0], *self.shape)
        return arange

    def cardinality(self) -> int:
        return self.nvec._base.prod()

    def update_mask(self, mask):
        """Sets a mask to prevent some of the possible outcomes when a sample is taken.

        The mask can also be set during initialization of the spec.

        Args:
            mask (torch.Tensor or None): boolean mask. If None, the mask is
                disabled. Otherwise, the shape of the mask must be expandable to
                the shape of the equivalent one-hot spec. ``False`` masks an
                outcome and ``True`` leaves the outcome unmasked. If all of the
                possible outcomes are masked, then an error is raised when a
                sample is taken.

        Examples:
            >>> torch.manual_seed(0)
            >>> mask = torch.tensor([False, False, True,
            ...                      True, True])
            >>> ts = MultiCategorical((3, 2), (5, 2,), dtype=torch.int64, mask=mask)
            >>> # All but one of the three possible outcomes for the first
            >>> # group are masked, but neither of the two possible
            >>> # outcomes for the second group are masked.
            >>> ts.rand()
            tensor([[2, 1],
                    [2, 0],
                    [2, 1],
                    [2, 1],
                    [2, 1]])
        """
        if mask is not None:
            try:
                mask = mask.expand(_remove_neg_shapes(*self.shape[:-1], mask.shape[-1]))
            except RuntimeError as err:
                raise RuntimeError("Cannot expand mask to the desired shape.") from err
            if mask.dtype != torch.bool:
                raise ValueError("Only boolean masks are accepted.")
        self.mask = mask

    def to(self, dest: Union[torch.dtype, DEVICE_TYPING]) -> MultiCategorical:
        if isinstance(dest, torch.dtype):
            dest_dtype = dest
            dest_device = self.device
        elif dest is None:
            return self
        else:
            dest_dtype = self.dtype
            dest_device = torch.device(dest)
        if dest_device == self.device and dest_dtype == self.dtype:
            return self
        mask = self.mask.to(dest) if self.mask is not None else None
        return self.__class__(
            nvec=self.nvec.to(dest),
            shape=None,
            device=dest_device,
            dtype=dest_dtype,
            mask=mask,
        )

    def __eq__(self, other):
        if not hasattr(other, "mask"):
            return False
        mask_equal = (self.mask is None and other.mask is None) or (
            isinstance(self.mask, torch.Tensor)
            and isinstance(other.mask, torch.Tensor)
            and (self.mask.shape == other.mask.shape)
            and (self.mask == other.mask).all()
        )
        return (
            type(self) == type(other)
            and self.shape == other.shape
            and self.space == other.space
            and self.device == other.device
            and self.dtype == other.dtype
            and self.domain == other.domain
            and mask_equal
        )

    def clone(self) -> MultiCategorical:
        return self.__class__(
            nvec=self.nvec.clone(),
            shape=None,
            device=self.device,
            dtype=self.dtype,
            mask=self.mask.clone() if self.mask is not None else None,
        )

    def _rand(self, space: Box, shape: torch.Size, i: int):
        x = []
        for _s in space:
            if isinstance(_s, BoxList):
                x.append(self._rand(_s, shape[:-1], i - 1))
            else:
                x.append(
                    torch.randint(
                        0,
                        _s.n,
                        shape,
                        device=self.device,
                        dtype=self.dtype,
                    )
                )
        return torch.stack(x, -1)

    def rand(self, shape: Optional[torch.Size] = None) -> torch.Tensor:
        if self.mask is not None:
            splits = self._split_self()
            return torch.stack([split.rand(shape) for split in splits], -1)
        if shape is None:
            shape = self.shape[:-1]
        else:
            shape = (
                *shape,
                *self.shape[:-1],
            )
        x = self._rand(space=self.space, shape=shape, i=self.nvec.ndim)
        if self.remove_singleton and self.shape == _size([1]):
            x = x.squeeze(-1)
        return x

    def _split_self(self):
        result = []
        device = self.device
        dtype = self.dtype
        nvec = self.nvec
        if nvec.ndim > 1:
            nvec = torch.flatten(nvec, 0, -2)[0]
            if (self.nvec != nvec).any():
                raise ValueError(
                    f"Only homogeneous MultiDiscrete specs can be masked, got nvec={self.nvec}."
                )
        nvec = nvec.tolist()
        mask = (
            self.mask.split(nvec, -1)
            if self.mask is not None
            else [None] * len(self.space)
        )
        for n, _mask in zip(nvec, mask):
            shape = self.shape[:-1]
            result.append(
                Categorical(n=n, shape=shape, device=device, dtype=dtype, mask=_mask)
            )
        return result

    def _project(self, val: torch.Tensor) -> torch.Tensor:
        if self.mask is not None:
            return torch.stack(
                [
                    spec._project(_val)
                    for (_val, spec) in zip(val.unbind(-1), self._split_self())
                ],
                -1,
            )

        val_is_scalar = val.ndim < 1
        if val_is_scalar:
            val = val.unsqueeze(0)
        if not self.dtype.is_floating_point:
            val = torch.round(val)
        val = val.type(self.dtype)
        val[val >= self.nvec] = (self.nvec.expand_as(val)[val >= self.nvec] - 1).type(
            self.dtype
        )
        return val.squeeze(0) if val_is_scalar else val

    def is_in(self, val: torch.Tensor) -> bool:
        if self.mask is not None:
            vals = val.unbind(-1)
            splits = self._split_self()
            if not len(vals) == len(splits):
                return False
            return all(spec.is_in(val) for (val, spec) in zip(vals, splits))

        if val.ndim < 1:
            val = val.unsqueeze(0)
        shape = _remove_neg_shapes(self.shape)
        shape = torch.broadcast_shapes(shape, val.shape)
        if shape != val.shape:
            return False
        if self.dtype != val.dtype:
            return False
        val_device = val.device
        return (
            (
                (val >= torch.zeros(self.nvec.size(), device=val_device))
                & (val < self.nvec.to(val_device))
            )
            .all()
            .item()
        )

    def to_one_hot(
        self, val: torch.Tensor, safe: bool = None
    ) -> Union[MultiOneHot, torch.Tensor]:
        """Encodes a discrete tensor from the spec domain into its one-hot correspondent.

        Args:
            val (torch.Tensor, optional): Tensor to one-hot encode.
            safe (bool): boolean value indicating whether a check should be
                performed on the value against the domain of the spec.
                Defaults to the value of the ``CHECK_SPEC_ENCODE`` environment variable.

        Returns:
            The one-hot encoded tensor.
        """
        if safe is None:
            safe = _CHECK_SPEC_ENCODE
        if safe:
            self.assert_is_in(val)
        return torch.cat(
            [
                torch.nn.functional.one_hot(val[..., i], n).bool()
                for i, n in enumerate(self.nvec)
            ],
            -1,
        ).to(self.device)

    def to_one_hot_spec(self) -> MultiOneHot:
        """Converts the spec to the equivalent one-hot spec."""
        if self.ndim > 1:
            return torch.stack([spec.to_one_hot_spec() for spec in self.unbind(0)])
        nvec = [_space.n for _space in self.space]
        return MultiOneHot(
            nvec,
            device=self.device,
            shape=[*self.shape[:-1], sum(nvec)],
            mask=self.mask,
        )

    def to_categorical(self, val: torch.Tensor, safe: bool = None) -> MultiCategorical:
        """Not op for MultiCategorical."""
        return val

    def to_categorical_spec(self) -> MultiCategorical:
        """Not op for MultiCategorical."""
        return self

    def expand(self, *shape):
        if len(shape) == 1 and isinstance(shape[0], (tuple, list, torch.Size)):
            shape = shape[0]
        if any(s1 != s2 and s2 != 1 for s1, s2 in zip(shape[-self.ndim :], self.shape)):
            raise ValueError(
                f"The last {self.ndim} of the expanded shape {shape} must match the"
                f"shape of the {self.__class__.__name__} spec in expand()."
            )
        mask = (
            self.mask.expand(*shape, self.mask.shape[-1])
            if self.mask is not None
            else None
        )
        return self.__class__(
            nvec=self.nvec,
            shape=shape,
            device=self.device,
            dtype=self.dtype,
            mask=mask,
        )

    def _reshape(self, shape):
        mask = (
            self.mask.reshape(*shape, self.mask.shape[-1])
            if self.mask is not None
            else None
        )
        return self.__class__(
            nvec=self.nvec,
            shape=shape,
            device=self.device,
            dtype=self.dtype,
            mask=mask,
        )

    def _unflatten(self, dim, sizes):
        shape = torch.zeros(self.shape, device="meta").unflatten(dim, sizes).shape
        return self._reshape(shape)

    def squeeze(self, dim: int | None = None):
        if self.shape[-1] == 1 and dim in (len(self.shape), -1, None):
            raise ValueError(f"Final dimension of {type(self)} must remain unchanged")
        shape = _squeezed_shape(self.shape, dim)
        if shape is None:
            return self

        if dim is None:
            nvec = self.nvec.squeeze()
        else:
            nvec = self.nvec.squeeze(dim)
        mask = self.mask
        if mask is not None:
            mask = mask.view(*shape[:-1], mask.shape[-1])
        return self.__class__(
            nvec=nvec, shape=shape, device=self.device, dtype=self.dtype, mask=mask
        )

    def unsqueeze(self, dim: int):
        if dim in (len(self.shape), -1):
            raise ValueError(f"Final dimension of {type(self)} must remain unchanged")
        shape = _unsqueezed_shape(self.shape, dim)
        nvec = self.nvec.unsqueeze(dim)
        mask = self.mask
        if mask is not None:
            mask = mask.view(*shape[:-1], mask.shape[-1])
        return self.__class__(
            nvec=nvec,
            shape=shape,
            device=self.device,
            dtype=self.dtype,
            mask=mask,
        )

    def unbind(self, dim: int = 0):
        if dim in (len(self.shape), -1):
            raise ValueError(f"Final dimension of {type(self)} must remain unchanged")
        orig_dim = dim
        if dim < 0:
            dim = len(self.shape) + dim
        if dim < 0:
            raise ValueError(
                f"Cannot unbind along dim {orig_dim} with shape {self.shape}."
            )
        shape = tuple(s for i, s in enumerate(self.shape) if i != dim)
        mask = self.mask
        nvec = self.nvec.unbind(dim)
        if mask is not None:
            mask = mask.unbind(dim)
        else:
            mask = (None,) * self.shape[dim]
        return tuple(
            self.__class__(
                nvec=nvec[i],
                shape=shape,
                device=self.device,
                dtype=self.dtype,
                mask=mask[i],
            )
            for i in range(self.shape[dim])
        )

    def __getitem__(self, idx: SHAPE_INDEX_TYPING):
        """Indexes the current TensorSpec based on the provided index."""
        if _is_nested_list(idx):
            raise NotImplementedError(
                "Pending resolution of https://github.com/pytorch/pytorch/issues/100080."
            )

        return self.__class__(
            nvec=self.nvec[idx].clone(),
            shape=None,
            device=self.device,
            dtype=self.dtype,
        )


class Composite(TensorSpec):
    """A composition of TensorSpecs.

    If a ``TensorSpec`` is the set-description of Tensor category, the ``Composite`` class is akin to
    the :class:`~tensordict.TensorDict` class. Like :class:`~tensordict.TensorDict`, it has a ``shape`` (akin to the
    ``TensorDict``'s ``batch_size``) and an optional ``device``.

    Args:
        *args: if an unnamed argument is passed, it must be a dictionary with keys
            matching the expected keys to be found in the :obj:`Composite` object.
            This is useful to build nested CompositeSpecs with tuple indices.
        **kwargs (key (str): value (TensorSpec)): dictionary of tensorspecs
            to be stored. Values can be None, in which case is_in will be assumed
            to be ``True`` for the corresponding tensors, and :obj:`project()` will have no
            effect. `spec.encode` cannot be used with missing values.

    Attributes:
        device (torch.device or None): if not specified, the device of the composite
            spec is ``None`` (as it is the case for TensorDicts). A non-none device
            constraints all leaves to be of the same device. On the other hand,
            a ``None`` device allows leaves to have different devices. Defaults
            to ``None``.
        shape (torch.Size): the leading shape of all the leaves. Equivalent
            to the batch-size of the corresponding tensordicts.
        data_cls (type, optional): the tensordict subclass (TensorDict, TensorClass, tensorclass...) that should be
            enforced in the env. Defaults to ``None``.

    Examples:
        >>> pixels_spec = Bounded(
        ...     low=torch.zeros(4, 3, 32, 32),
        ...     high=torch.ones(4, 3, 32, 32),
        ...     dtype=torch.uint8
        ... )
        >>> observation_vector_spec = Bounded(
        ...     low=torch.zeros(4, 33),
        ...     high=torch.ones(4, 33),
        ...     dtype=torch.float)
        >>> composite_spec = Composite(
        ...     pixels=pixels_spec,
        ...     observation_vector=observation_vector_spec,
        ...     shape=(4,)
        ... )
        >>> composite_spec
        Composite(
            pixels: BoundedDiscrete(
                shape=torch.Size([4, 3, 32, 32]),
                space=ContinuousBox(
                    low=Tensor(shape=torch.Size([4, 3, 32, 32]), device=cpu, dtype=torch.uint8, contiguous=True),
                    high=Tensor(shape=torch.Size([4, 3, 32, 32]), device=cpu, dtype=torch.uint8, contiguous=True)),
                device=cpu,
                dtype=torch.uint8,
                domain=discrete),
            observation_vector: BoundedContinuous(
                shape=torch.Size([4, 33]),
                space=ContinuousBox(
                    low=Tensor(shape=torch.Size([4, 33]), device=cpu, dtype=torch.float32, contiguous=True),
                    high=Tensor(shape=torch.Size([4, 33]), device=cpu, dtype=torch.float32, contiguous=True)),
                device=cpu,
                dtype=torch.float32,
                domain=continuous),
            device=None,
            shape=torch.Size([4]))
        >>> td = composite_spec.rand()
        >>> td
        TensorDict(
            fields={
                observation_vector: Tensor(shape=torch.Size([4, 33]), device=cpu, dtype=torch.float32, is_shared=False),
                pixels: Tensor(shape=torch.Size([4, 3, 32, 32]), device=cpu, dtype=torch.uint8, is_shared=False)},
            batch_size=torch.Size([4]),
            device=None,
            is_shared=False)
        >>> # we can build a nested composite spec using unnamed arguments
        >>> print(Composite({("a", "b"): None, ("a", "c"): None}))
        Composite(
            a: Composite(
                b: None,
                c: None,
                device=None,
                shape=torch.Size([])),
            device=None,
            shape=torch.Size([]))

    """

    shape: torch.Size
    domain: str = "composite"

    SPEC_HANDLED_FUNCTIONS = {}

    @classmethod
    def __new__(cls, *args, **kwargs):
        cls._device = None
        cls._is_locked = False
        return super().__new__(cls)

    def __init__(
        self,
        *args,
        shape: torch.Size = None,
        device: torch.device = None,
        data_cls: type | None = None,
        **kwargs,
    ):
        # For compatibility with TensorDict
        batch_size = kwargs.pop("batch_size", None)
        if batch_size is not None:
            if shape is not None:
                raise TypeError("Cannot specify both batch_size and shape.")
            shape = batch_size

        if shape is None:
            shape = _size(())
        self._shape = _size(shape)
        self._specs = {}

        _device = (
            _make_ordinal_device(torch.device(device)) if device is not None else device
        )
        self._device = _device
        if len(args):
            if len(args) > 1:
                raise RuntimeError(
                    "Got multiple arguments, when at most one is expected for Composite."
                )
            argdict = args[0]
            if not isinstance(argdict, (dict, Composite)):
                raise RuntimeError(
                    f"Expected a dictionary of specs, but got an argument of type {type(argdict)}."
                )
            for k, item in argdict.items():
                if isinstance(item, dict):
                    item = Composite(item, shape=shape, device=_device)
                self[k] = item
        for k, item in kwargs.items():
            self[k] = item
        self.data_cls = data_cls

    @property
    def batch_size(self):
        return self._shape

    @batch_size.setter
    def batch_size(self, value: torch.Size):
        self._shape = value

    @property
    def shape(self):
        return self._shape

    @shape.setter
    def shape(self, value: torch.Size):
        if self.locked:
            raise RuntimeError("Cannot modify shape of locked composite spec.")
        for key, spec in self.items():
            if isinstance(spec, Composite):
                if spec.shape[: len(value)] != value:
                    spec.shape = value
            elif spec is not None:
                if spec.shape[: len(value)] != value:
                    raise ValueError(
                        f"The shape of the spec and the Composite mismatch during shape resetting: the "
                        f"{self.ndim} first dimensions should match but got self['{key}'].shape={spec.shape} and "
                        f"Composite.shape={self.shape}."
                    )
        self._shape = _size(value)

    def is_empty(self, recurse: bool = False):
        """Whether the composite spec contains specs or not.

        Args:
            recurse (bool): whether to recursively assess if the spec is empty.
                If ``True``, will return ``True`` if there are no leaves. If ``False``
                (default) will return whether there is any spec defined at the root level.

        """
        if recurse:
            for spec in self._specs.values():
                if spec is None:
                    continue
                if isinstance(spec, Composite) and spec.is_empty(recurse=True):
                    continue
                return False
        return len(self._specs) == 0

    @property
    def ndim(self):
        return self.ndimension()

    def ndimension(self):
        return len(self.shape)

    def pop(self, key: NestedKey, default: Any = NO_DEFAULT) -> Any:
        """Removes and returns the value associated with the specified key from the composite spec.

        This method searches for the given key in the composite spec, removes it, and returns its associated value.
        If the key is not found, it returns the provided default value if specified, otherwise raises a `KeyError`.

        Args:
            key (NestedKey):
                The key to be removed from the composite spec. It can be a single key or a nested key.
            default (Any, optional):
                The value to return if the specified key is not found in the composite spec.
                If not provided and the key is not found, a `KeyError` is raised.

        Returns:
            Any: The value associated with the specified key that was removed from the composite spec.

        Raises:
            KeyError: If the specified key is not found in the composite spec and no default value is provided.
        """
        key = unravel_key(key)
        if key in self.keys(True, True):
            result = self[key]
            del self[key]
            return result
        elif default is not NO_DEFAULT:
            return default
        raise KeyError(f"{key} not found in composite spec.")

    def separates(self, *keys: NestedKey, default: Any = None) -> Composite:
        """Splits the composite spec by extracting specified keys and their associated values into a new composite spec.

        This method iterates over the provided keys, removes them from the current composite spec, and adds them to a new
        composite spec. If a key is not found, the specified default value is used. The new composite spec is returned.

        Args:
            *keys (NestedKey):
                One or more keys to be extracted from the composite spec. Each key can be a single key or a nested key.
            default (Any, optional):
                The value to use if a specified key is not found in the composite spec. Defaults to `None`.

        Returns:
            Composite: A new composite spec containing the extracted keys and their associated values.

        Note:
            If none of the specified keys are found, the method returns `None`.
        """
        out = None
        for key in keys:
            result = self.pop(key, default=default)
            if result is not None:
                if out is None:
                    out = Composite(batch_size=self.batch_size, device=self.device)
                out[key] = result
        return out

    def set(self, name: str, spec: TensorSpec) -> Composite:
        """Sets a spec in the Composite spec."""
        if not isinstance(name, str):
            self[name] = spec
            return self
        if self.locked:
            raise RuntimeError("Cannot modify a locked Composite.")
        if spec is not None and self.device is not None and spec.device != self.device:
            if isinstance(spec, Composite) and spec.device is None:
                # We make a clone not to mess up the spec that was provided.
                # in set() we do the same for shape - these two ops should be grouped.
                # we don't care about the overhead of cloning twice though because in theory
                # we don't set specs often.
                spec = spec.clone().to(self._device)
            else:
                raise RuntimeError(
                    f"Setting a new attribute ({name}) on another device ({spec.device} against {self.device}). "
                    f"All devices of Composite must match."
                )
        if spec is not None:
            shape = spec.shape
            if shape[: self.ndim] != self.shape:
                if (
                    isinstance(spec, (Composite, NonTensor))
                    and spec.ndim < self.ndim
                    and self.shape[: spec.ndim] == spec.shape
                ):
                    # Try to set the composite shape
                    spec = spec.clone()
                    spec.shape = self.shape
                else:
                    raise ValueError(
                        f"The shape of the spec {type(spec).__name__} and the Composite {type(self).__name__} mismatch: the first "
                        f"{self.ndim} dimensions should match but got spec.shape={spec.shape} and "
                        f"Composite.shape={self.shape}."
                    )
        self._specs[name] = spec
        return self

    @property
    def device(self) -> DEVICE_TYPING:
        return self._device

    @device.setter
    def device(self, device: DEVICE_TYPING):
        if device is None and self._device is not None:
            raise RuntimeError(
                "To erase the device of a composite spec, call " "spec.clear_device_()."
            )
        device = _make_ordinal_device(torch.device(device))
        self.to(device)

    def clear_device_(self):
        """Clears the device of the Composite."""
        self._device = None
        for spec in self._specs.values():
            if spec is None:
                continue
            spec.clear_device_()
        return self

    def __getitem__(self, idx):
        """Indexes the current Composite based on the provided index."""
        if isinstance(idx, (str, tuple)):
            idx_unravel = unravel_key(idx)
        else:
            idx_unravel = ()
        if idx_unravel:
            if isinstance(idx_unravel, tuple):
                return self[idx[0]][idx[1:]]
            if idx_unravel in {"shape", "device", "dtype", "space"}:
                raise AttributeError(f"Composite has no key {idx_unravel}")
            return self._specs[idx_unravel]

        indexed_shape = _shape_indexing(self.shape, idx)
        indexed_specs = {}
        for k, v in self._specs.items():
            _idx = idx
            if isinstance(idx, tuple):
                protected_dims = 0
                if any(
                    isinstance(v, spec_class)
                    for spec_class in [
                        Binary,
                        MultiCategorical,
                        OneHot,
                    ]
                ):
                    protected_dims = 1
                # TensorSpecs dims which are not part of the composite shape cannot be indexed
                _idx = idx + (slice(None),) * (
                    len(v.shape) - len(self.shape) - protected_dims
                )
            indexed_specs[k] = v[_idx] if v is not None else None

        try:
            device = self.device
        except RuntimeError:
            device = self._device

        return self.__class__(
            indexed_specs,
            shape=indexed_shape,
            device=device,
        )

    def get(self, item, default=NO_DEFAULT):
        """Gets an item from the Composite.

        If the item is absent, a default value can be passed.

        """
        try:
            return self[item]
        except KeyError:
            if item is not NO_DEFAULT:
                return default
            raise

    def __setitem__(self, key, value):
        dest = self
        if isinstance(key, tuple) and len(key) > 1:
            while key[0] not in dest.keys():
                dest[key[0]] = dest = Composite(shape=self.shape, device=self.device)
                if len(key) > 2:
                    key = key[1:]
                else:
                    break
            else:
                dest = self[key[0]]
            dest[key[1:]] = value
            return
        elif isinstance(key, tuple):
            self[key[0]] = value
            return
        elif not isinstance(key, str):
            raise TypeError(f"Got key of type {type(key)} when a string was expected.")
        if key in {"shape", "device", "dtype", "space"}:
            raise AttributeError(f"Composite[{key}] cannot be set")
        if isinstance(value, dict):
            value = Composite(value, device=self._device, shape=self.shape)

        self.set(key, value)

    def __iter__(self):
        yield from self._specs

    def __delitem__(self, key: NestedKey) -> None:
        key = unravel_key(key)
        if isinstance(key, tuple):
            spec = self[key[:-1]]
            del spec[key[-1]]
            return
        elif not isinstance(key, str):
            raise TypeError(
                f"Got key of type {type(key)} when a string or a tuple of strings was expected."
            )

        if key in {"shape", "device", "dtype", "space"}:
            raise ValueError(f"Key name {key} is prohibited.")
        del self._specs[key]

    def encode(
        self, vals: Dict[str, Any], *, ignore_device: bool = False
    ) -> Dict[str, torch.Tensor]:
        if isinstance(vals, TensorDict):
            out = vals.empty()  # create and empty tensordict similar to vals
        elif self.data_cls is not None:
            out = {}
        else:
            out = TensorDict._new_unsafe({}, _size([]))
        for key, item in vals.items():
            if item is None:
                raise RuntimeError(
                    "Composite.encode cannot be used with missing values."
                )
            try:
                out[key] = self[key].encode(item, ignore_device=ignore_device)
            except KeyError:
                raise KeyError(
                    f"The Composite instance with keys {self.keys()} does not have a '{key}' key."
                )
            except RuntimeError as err:
                raise RuntimeError(
                    f"Encoding key {key} raised a RuntimeError. Scroll up to know more."
                ) from err
        if self.data_cls is not None:
            return self.data_cls.from_dict(out)
        return out

    def __repr__(self) -> str:
        sub_str = [
            indent(f"{k}: {str(item)}", 4 * " ") for k, item in self._specs.items()
        ]
        sub_str = ",\n".join(sub_str)
        return f"Composite(\n{sub_str},\n    device={self._device},\n    shape={self.shape})"

    def type_check(
        self,
        value: Union[torch.Tensor, TensorDictBase],
        selected_keys: Union[str, Optional[Sequence[str]]] = None,
    ):
        if isinstance(value, torch.Tensor) and isinstance(selected_keys, str):
            value = {selected_keys: value}
            selected_keys = [selected_keys]

        for _key in self.keys():
            if self[_key] is not None and (
                selected_keys is None or _key in selected_keys
            ):
                self._specs[_key].type_check(value[_key], _key)

    def is_in(self, val: Union[dict, TensorDictBase]) -> bool:
        # TODO: make warnings for these
        # if val.device != self.device:
        #     print(val.device, self.device)
        #     return False
        # if val.shape[-self.ndim:] != self.shape:
        #     return False
        if self.data_cls is not None and type(val) != self.data_cls:
            return False
        for key, item in self._specs.items():
            if item is None or (isinstance(item, Composite) and item.is_empty()):
                continue
            val_item = val.get(key, NO_DEFAULT)
            if not item.is_in(val_item):
                return False
        return True

    def project(self, val: TensorDictBase) -> TensorDictBase:
        for key, item in self.items():
            if item is None:
                continue
            _val = val.get(key)
            if not self._specs[key].is_in(_val):
                val.set(key, self._specs[key].project(_val))
        return val

    def rand(self, shape: torch.Size = None) -> TensorDictBase:
        if shape is None:
            shape = _size([])
        _dict = {}
        for key, item in self.items():
            if item is not None:
                _dict[key] = item.rand(shape)
        if self.data_cls is None:
            cls = TensorDict
        else:
            cls = self.data_cls
        # No need to run checks since we know Composite is compliant with
        # TensorDict requirements
        return cls.from_dict(
            _dict,
            batch_size=_size([*shape, *_remove_neg_shapes(self.shape)]),
            device=self.device,
        )

    def keys(
        self,
        include_nested: bool = False,
        leaves_only: bool = False,
        *,
        is_leaf: Callable[[type], bool] | None = None,
    ) -> _CompositeSpecKeysView:  # noqa: D417
        """Keys of the Composite.

        The keys argument reflect those of :class:`tensordict.TensorDict`.

        Args:
            include_nested (bool, optional): if ``False``, the returned keys will not be nested. They will
                represent only the immediate children of the root, and not the whole nested sequence, i.e. a
                :obj:`Composite(next=Composite(obs=None))` will lead to the keys
                :obj:`["next"]. Default is ``False``, i.e. nested keys will not
                be returned.
            leaves_only (bool, optional): if ``False``, the values returned
                will contain every level of nesting, i.e. a :obj:`Composite(next=Composite(obs=None))`
                will lead to the keys :obj:`["next", ("next", "obs")]`.
                Default is ``False``.

        Keyword Args:
            is_leaf (callable, optional): reads a type and returns a boolean indicating if that type
                should be seen as a leaf. By default, all non-Composite nodes are considered as
                leaves.

        """
        return _CompositeSpecItemsView(
            self,
            include_nested=include_nested,
            leaves_only=leaves_only,
            is_leaf=is_leaf,
        )._keys()

    def items(
        self,
        include_nested: bool = False,
        leaves_only: bool = False,
        *,
        is_leaf: Callable[[type], bool] | None = None,
    ) -> _CompositeSpecItemsView:  # noqa: D417
        """Items of the Composite.

        Args:
            include_nested (bool, optional): if ``False``, the returned keys will not be nested. They will
                represent only the immediate children of the root, and not the whole nested sequence, i.e. a
                :obj:`Composite(next=Composite(obs=None))` will lead to the keys
                :obj:`["next"]. Default is ``False``, i.e. nested keys will not
                be returned.
            leaves_only (bool, optional): if ``False``, the values returned
                will contain every level of nesting, i.e. a :obj:`Composite(next=Composite(obs=None))`
                will lead to the keys :obj:`["next", ("next", "obs")]`.
                Default is ``False``.

        Keyword Args:
            is_leaf (callable, optional): reads a type and returns a boolean indicating if that type
                should be seen as a leaf. By default, all non-Composite nodes are considered as
                leaves.
        """
        return _CompositeSpecItemsView(
            self,
            include_nested=include_nested,
            leaves_only=leaves_only,
            is_leaf=is_leaf,
        )

    def values(
        self,
        include_nested: bool = False,
        leaves_only: bool = False,
        *,
        is_leaf: Callable[[type], bool] | None = None,
    ) -> _CompositeSpecValuesView:  # noqa: D417
        """Values of the Composite.

        Args:
            include_nested (bool, optional): if ``False``, the returned keys will not be nested. They will
                represent only the immediate children of the root, and not the whole nested sequence, i.e. a
                :obj:`Composite(next=Composite(obs=None))` will lead to the keys
                :obj:`["next"]. Default is ``False``, i.e. nested keys will not
                be returned.
            leaves_only (bool, optional): if ``False``, the values returned
                will contain every level of nesting, i.e. a :obj:`Composite(next=Composite(obs=None))`
                will lead to the keys :obj:`["next", ("next", "obs")]`.
                Default is ``False``.

        Keyword Args:
            is_leaf (callable, optional): reads a type and returns a boolean indicating if that type
                should be seen as a leaf. By default, all non-Composite nodes are considered as
                leaves.
        """
        return _CompositeSpecItemsView(
            self,
            include_nested=include_nested,
            leaves_only=leaves_only,
            is_leaf=is_leaf,
        )._values()

    def _reshape(self, shape):
        _specs = {
            key: val.reshape((*shape, *val.shape[self.ndimension() :]))
            for key, val in self._specs.items()
        }
        return self.__class__(
            _specs, shape=shape, device=self.device, data_cls=self.data_cls
        )

    def _unflatten(self, dim, sizes):
        shape = torch.zeros(self.shape, device="meta").unflatten(dim, sizes).shape
        return self._reshape(shape)

    def __len__(self):
        return len(self.keys())

    def to(self, dest: Union[torch.dtype, DEVICE_TYPING]) -> Composite:
        if dest is None:
            return self
        if not isinstance(dest, (str, int, torch.device)):
            raise ValueError(
                "Only device casting is allowed with specs of type Composite."
            )
        if self._device and self._device == torch.device(dest):
            return self

        _device = torch.device(dest)
        items = list(self.items())
        kwargs = {}
        for key, value in items:
            if value is None:
                kwargs[key] = value
                continue
            kwargs[key] = value.to(dest)
        return self.__class__(
            **kwargs, device=_device, shape=self.shape, data_cls=self.data_cls
        )

    def clone(self) -> Composite:
        """Clones the Composite spec.

        Locked specs will not produce locked clones.
        """
        try:
            device = self.device
        except RuntimeError:
            device = self._device
        return self.__class__(
            {
                key: item.clone() if item is not None else None
                for key, item in self.items()
            },
            device=device,
            shape=self.shape,
            data_cls=self.data_cls,
        )

    def cardinality(self) -> int:
        n = None
        for spec in self.values():
            if spec is None:
                continue
            if n is None:
                n = 1
            n = n * spec.cardinality()
        if n is None:
            n = 0
        return n

    def enumerate(self, use_mask: bool = False) -> TensorDictBase:
        # We are going to use meshgrid to create samples of all the subspecs in here
        #  but first let's get rid of the batch size, we'll put it back later
        self_without_batch = self
        while self_without_batch.ndim:
            self_without_batch = self_without_batch[0]
        samples = {
            key: spec.enumerate(use_mask) for key, spec in self_without_batch.items()
        }
        if self.data_cls is not None:
            cls = self.data_cls
        else:
            cls = TensorDict
        if samples:
            idx_rep = torch.meshgrid(
                *(torch.arange(s.shape[0]) for s in samples.values()), indexing="ij"
            )
            idx_rep = tuple(idx.reshape(-1) for idx in idx_rep)
            samples = {
                key: sample[idx]
                for ((key, sample), idx) in zip(samples.items(), idx_rep)
            }
            samples = cls.from_dict(
                samples, batch_size=idx_rep[0].shape[:1], device=self.device
            )
            # Expand
            if self.ndim:
                samples = samples.reshape(-1, *(1,) * self.ndim)
                samples = samples.expand(samples.shape[0], *self.shape)
        else:
            samples = cls.from_dict({}, batch_size=self.shape, device=self.device)
        return samples

    def empty(self):
        """Create a spec like self, but with no entries."""
        try:
            device = self.device
        except RuntimeError:
            device = self._device
        return self.__class__(
            {},
            device=device,
            shape=self.shape,
            data_cls=self.data_cls,
        )

    def to_numpy(self, val: TensorDict, safe: bool = None) -> dict:
        return {key: self[key].to_numpy(val) for key, val in val.items()}

    def zero(self, shape: torch.Size = None) -> TensorDictBase:
        if shape is None:
            shape = _size([])
        try:
            device = self.device
        except RuntimeError:
            device = self._device

        if self.data_cls is not None:
            cls = self.data_cls
        else:
            cls = TensorDict

        return cls.from_dict(
            {
                key: self[key].zero(shape)
                for key in self.keys(True)
                if isinstance(key, str) and self[key] is not None
            },
            batch_size=_size([*shape, *self._safe_shape]),
            device=device,
        )

    def __eq__(self, other):
        return (
            type(self) == type(other)
            and self.shape == other.shape
            and self._device == other._device
            and set(self._specs.keys()) == set(other._specs.keys())
            and all((self._specs[key] == spec) for (key, spec) in other._specs.items())
            and other.data_cls == self.data_cls
        )

    def update(self, dict_or_spec: Union[Composite, Dict[str, TensorSpec]]) -> None:
        for key, item in dict_or_spec.items():
            if key in self.keys(True) and isinstance(self[key], Composite):
                self[key].update(item)
                continue
            try:
                if isinstance(item, TensorSpec) and item.device != self.device:
                    item = deepcopy(item)
                    if self.device is not None:
                        item = item.to(self.device)
            except RuntimeError as err:
                if DEVICE_ERR_MSG in str(err):
                    try:
                        item_device = item.device
                        self.device = item_device
                    except RuntimeError as suberr:
                        if DEVICE_ERR_MSG in str(suberr):
                            pass
                        else:
                            raise suberr
                else:
                    raise err
            self[key] = item
        return self

    def expand(self, *shape):
        if len(shape) == 1 and isinstance(shape[0], (tuple, list, torch.Size)):
            shape = shape[0]
        if any(s1 != s2 and s2 != 1 for s1, s2 in zip(shape[-self.ndim :], self.shape)):
            raise ValueError(
                f"The last {self.ndim} of the expanded shape {shape} must match the "
                f"shape of the {self.__class__.__name__} spec in expand()."
            )
        try:
            device = self.device
        except RuntimeError:
            device = self._device
        specs = {
            key: value.expand((*shape, *value.shape[self.ndim :]))
            if value is not None
            else None
            for key, value in tuple(self.items())
        }
        out = Composite(
            specs,
            shape=shape,
            device=device,
            data_cls=self.data_cls,
        )
        return out

    def squeeze(self, dim: int | None = None):
        if dim is not None:
            if dim < 0:
                dim += len(self.shape)

            shape = _squeezed_shape(self.shape, dim)
            if shape is None:
                return self

            try:
                device = self.device
            except RuntimeError:
                device = self._device

            return self.__class__(
                {key: value.squeeze(dim) for key, value in self.items()},
                shape=shape,
                device=device,
                data_cls=self.data_cls,
            )

        if self.shape.count(1) == 0:
            return self

        # we can't just recursively apply squeeze with dim=None because we don't want
        # to squeeze non-batch dims of the values. Instead we find the first dim in
        # the batch dims with size 1, squeeze that, then recurse on the root spec
        out = self.squeeze(self.shape.index(1))
        return out.squeeze()

    def unsqueeze(self, dim: int):
        if dim < 0:
            dim += len(self.shape) + 1

        shape = _unsqueezed_shape(self.shape, dim)

        try:
            device = self.device
        except RuntimeError:
            device = self._device

        return self.__class__(
            {
                key: value.unsqueeze(dim) if value is not None else None
                for key, value in self.items()
            },
            shape=shape,
            device=device,
            data_cls=self.data_cls,
        )

    def unbind(self, dim: int = 0):
        orig_dim = dim
        if dim < 0:
            dim = len(self.shape) + dim
        if dim < 0:
            raise ValueError(
                f"Cannot unbind along dim {orig_dim} with shape {self.shape}."
            )
        shape = (s for i, s in enumerate(self.shape) if i != dim)
        unbound_vals = {key: val.unbind(dim) for key, val in self.items()}
        return tuple(
            self.__class__(
                {key: val[i] for key, val in unbound_vals.items()},
                shape=shape,
                device=self.device,
                data_cls=self.data_cls,
            )
            for i in range(self.shape[dim])
        )

    # Locking functionality
    @property
    def is_locked(self) -> bool:
        return self._is_locked

    @is_locked.setter
    def is_locked(self, value: bool) -> None:
        if value:
            self.lock_()
        else:
            self.unlock_()

    def __getstate__(self):
        result = self.__dict__.copy()
        __lock_parents_weakrefs = result.pop("__lock_parents_weakrefs", None)
        if __lock_parents_weakrefs is not None:
            result["_lock_recurse"] = True
        return result

    def __setstate__(self, state):
        _lock_recurse = state.pop("_lock_recurse", False)
        for key, value in state.items():
            setattr(self, key, value)
        if self._is_locked:
            self._is_locked = False
            self.lock_(recurse=_lock_recurse)

    def _propagate_lock(
        self, *, recurse: bool, lock_parents_weakrefs=None, is_compiling
    ):
        """Registers the parent composite that handles the lock."""
        self._is_locked = True
        if lock_parents_weakrefs is not None:
            lock_parents_weakrefs = [
                ref
                for ref in lock_parents_weakrefs
                if not any(refref is ref for refref in self._lock_parents_weakrefs)
            ]
        if not is_compiling:
            is_root = lock_parents_weakrefs is None
            if is_root:
                lock_parents_weakrefs = []
            else:
                self._lock_parents_weakrefs = (
                    self._lock_parents_weakrefs + lock_parents_weakrefs
                )
            lock_parents_weakrefs = list(lock_parents_weakrefs)
            lock_parents_weakrefs.append(weakref.ref(self))

        if recurse:
            for value in self.values():
                if isinstance(value, Composite):
                    value._propagate_lock(
                        recurse=True,
                        lock_parents_weakrefs=lock_parents_weakrefs,
                        is_compiling=is_compiling,
                    )

    @property
    def _lock_parents_weakrefs(self):
        _lock_parents_weakrefs = self.__dict__.get("__lock_parents_weakrefs")
        if _lock_parents_weakrefs is None:
            self.__dict__["__lock_parents_weakrefs"] = []
            _lock_parents_weakrefs = self.__dict__["__lock_parents_weakrefs"]
        return _lock_parents_weakrefs

    @_lock_parents_weakrefs.setter
    def _lock_parents_weakrefs(self, value: list):
        self.__dict__["__lock_parents_weakrefs"] = value

    def lock_(self, recurse: bool | None = None) -> T:
        """Locks the Composite and prevents modification of its content.

        The recurse argument control whether the lock will be propagated to sub-specs.
        The current default is ``False`` but it will be turned to ``True`` for consistency
        with the TensorDict API in v0.8.

        Examples:
            >>> shape = [3, 4, 5]
            >>> spec = Composite(
            ...         a=Composite(
            ...         b=Composite(shape=shape[:3], device="cpu"), shape=shape[:2]
            ...     ),
            ...     shape=shape[:1],
            ... )
            >>> spec["a"] = spec["a"].clone()
            >>> recurse = False
            >>> spec.lock_(recurse=recurse)
            >>> try:
            ...     spec["a"] = spec["a"].clone()
            ... except RuntimeError:
            ...     print("failed!")
            failed!
            >>> try:
            ...     spec["a", "b"] = spec["a", "b"].clone()
            ...     print("succeeded!")
            ... except RuntimeError:
            ...     print("failed!")
            succeeded!
            >>> recurse = True
            >>> spec.lock_(recurse=recurse)
            >>> try:
            ...     spec["a", "b"] = spec["a", "b"].clone()
            ...     print("succeeded!")
            ... except RuntimeError:
            ...     print("failed!")
            failed!

        """
        if self.is_locked:
            return self
        is_comp = is_compiling()
        if is_comp:
            # TODO: See what to do when compiling
            pass
        if recurse is None:
            warnings.warn(
                "You have not specified a value for recurse when calling CompositeSpec.lock_(). "
                "The current default is False but it will be turned to True in v0.8. To adapt to these changes "
                "and silence this warning, pass the value of recurse explicitly.",
                category=DeprecationWarning,
            )
            recurse = False
        self._propagate_lock(recurse=recurse, is_compiling=is_comp)
        return self

    def _propagate_unlock(self, recurse: bool):
        # if we end up here, we can clear the graph associated with this td
        self._is_locked = False

        self._is_shared = False
        self._is_memmap = False

        if recurse:
            sub_specs = []
            for value in self.values():
                if isinstance(value, Composite):
                    sub_specs.extend(value._propagate_unlock(recurse=recurse))
                    sub_specs.append(value)
            return sub_specs
        return []

    def _check_unlock(self, first_attempt=True):
        if not first_attempt:
            gc.collect()
        obj = None
        for ref in self._lock_parents_weakrefs:
            obj = ref()
            # check if the locked parent exists and if it's locked
            # we check _is_locked because it can be False or None in the case of Lazy stacks,
            # but if we check obj.is_locked it will be True for this class.
            if obj is not None and obj._is_locked:
                break

        else:
            try:
                self._lock_parents_weakrefs = []
            except AttributeError:
                # Some tds (eg, LazyStack) have an automated way of creating the _lock_parents_weakref
                pass
            return

        if first_attempt:
            del obj
            return self._check_unlock(False)
        raise RuntimeError(
            "Cannot unlock a Composite that is part of a locked graph. "
            "Graphs are locked when a Composite is locked with recurse=True. "
            "Unlock the root Composite first. If the Composite is part of multiple graphs, "
            "group the graphs under a common Composite an unlock this root. "
            f"self: {self}, obj: {obj}"
        )

    def unlock_(self, recurse: bool | None = None) -> T:
        """Unlocks the Composite and allows modification of its content.

        This is only a first-level lock modification, unless specified
        otherwise through the ``recurse`` arg.

        """
        try:
            if recurse is None:
                warnings.warn(
                    "You have not specified a value for recurse when calling CompositeSpec.unlock_(). "
                    "The current default is False but it will be turned to True in v0.8. To adapt to these changes "
                    "and silence this warning, pass the value of recurse explicitly.",
                    category=DeprecationWarning,
                )
                recurse = False
            sub_specs = self._propagate_unlock(recurse=recurse)
            if recurse:
                for sub_spec in sub_specs:
                    sub_spec._check_unlock()
            self._check_unlock()
        except RuntimeError as err:
            self.lock_(recurse=recurse)
            raise err
        return self

    @property
    def locked(self):
        return self._is_locked


class StackedComposite(_LazyStackedMixin[Composite], Composite):
    """A lazy representation of a stack of composite specs.

    Stacks composite specs together along one dimension.
    When random samples are drawn, a LazyStackedTensorDict is returned.

    Indexing is allowed but only along the stack dimension.

    This class is aimed to be used in multi-task and multi-agent settings, where
    heterogeneous specs may occur (same semantic but different shape).

    """

    def update(self, dict) -> None:
        for key, item in dict.items():
            if key in self.keys() and isinstance(
                item, (Dict, Composite, StackedComposite)
            ):
                for spec, sub_item in zip(self._specs, item.unbind(self.dim)):
                    spec[key].update(sub_item)
                continue
            self[key] = item
        return self

    def enumerate(self, use_mask: bool = False) -> TensorDictBase:
        dim = self.stack_dim
        return LazyStackedTensorDict.maybe_dense_stack(
            [spec.enumerate(use_mask) for spec in self._specs], dim + 1
        )

    def __eq__(self, other):
        if not isinstance(other, StackedComposite):
            return False
        if len(self._specs) != len(other._specs):
            return False
        if self.stack_dim != other.stack_dim:
            return False
        if self.device != other.device:
            return False
        for _spec1, _spec2 in zip(self._specs, other._specs):
            if _spec1 != _spec2:
                return False
        return True

    def to_numpy(self, val: TensorDict, safe: bool = None) -> dict:
        if safe is None:
            safe = _CHECK_SPEC_ENCODE
        if safe:
            if val.shape[self.dim] != len(self._specs):
                raise ValueError(
                    "Size of StackedComposite and val differ along the "
                    "stacking dimension"
                )
            for spec, v in zip(self._specs, torch.unbind(val, dim=self.dim)):
                spec.assert_is_in(v)
        return {key: self[key].to_numpy(val) for key, val in val.items()}

    def __len__(self):
        return self.shape[0]

    def keys(
        self,
        include_nested: bool = False,
        leaves_only: bool = False,
        *,
        is_leaf: Callable[[type], bool] | None = None,
    ) -> _CompositeSpecKeysView:
        return _CompositeSpecItemsView(
            self,
            include_nested=include_nested,
            leaves_only=leaves_only,
            is_leaf=is_leaf,
        )._keys()

    def items(
        self,
        include_nested: bool = False,
        leaves_only: bool = False,
        *,
        is_leaf: Callable[[type], bool] | None = None,
    ) -> _CompositeSpecItemsView:
        return list(
            _CompositeSpecItemsView(
                self,
                include_nested=include_nested,
                leaves_only=leaves_only,
                is_leaf=is_leaf,
            )
        )

    def values(
        self,
        include_nested: bool = False,
        leaves_only: bool = False,
        *,
        is_leaf: Callable[[type], bool] | None = None,
    ) -> _CompositeSpecValuesView:
        return _CompositeSpecItemsView(
            self,
            include_nested=include_nested,
            leaves_only=leaves_only,
            is_leaf=is_leaf,
        )._values()

    def project(self, val: TensorDictBase) -> TensorDictBase:
        vals = []
        for spec, subval in zip(self._specs, val.unbind(self.dim)):
            if not spec.is_in(subval):
                vals.append(spec.project(subval))
            else:
                vals.append(subval)
        res = LazyStackedTensorDict.maybe_dense_stack(vals, dim=self.dim)
        if not isinstance(val, LazyStackedTensorDict):
            res = res.to_tensordict()
        return res

    def type_check(
        self,
        value: Union[torch.Tensor, TensorDictBase],
        selected_keys: Union[NestedKey, Optional[Sequence[NestedKey]]] = None,
    ):
        if selected_keys is None:
            if isinstance(value, torch.Tensor):
                raise ValueError(
                    "value must be of type TensorDictBase when key is None"
                )
            for spec, subvalue in zip(self._specs, value.unbind(self.dim)):
                spec.type_check(subvalue)
        else:
            if isinstance(value, torch.Tensor) and isinstance(selected_keys, str):
                value = {selected_keys: value}
                selected_keys = [selected_keys]
            for _key in self.keys():
                if self[_key] is not None and _key in selected_keys:
                    self[_key].type_check(value[_key], _key)

    def __repr__(self) -> str:
        sub_str = ",\n".join(
            [indent(f"{k}: {repr(item)}", 4 * " ") for k, item in self.items()]
        )
        sub_str = indent(f"fields={{\n{', '.join([sub_str])}}}", 4 * " ")
        exclusive_key_str = self.repr_exclusive_keys()
        device_str = indent(f"device={self._specs[0].device}", 4 * " ")
        shape_str = indent(f"shape={self.shape}", 4 * " ")
        stack_dim = indent(f"stack_dim={self.dim}", 4 * " ")
        string = ",\n".join(
            [sub_str, exclusive_key_str, device_str, shape_str, stack_dim]
        )
        return f"StackedComposite(\n{string})"

    def repr_exclusive_keys(self):
        keys = set(self.keys())
        exclusive_keys = [
            ",\n".join(
                [
                    indent(f"{k}: {repr(spec[k])}", 4 * " ")
                    for k in spec.keys()
                    if k not in keys
                ]
            )
            for spec in self._specs
        ]
        exclusive_key_str = ",\n".join(
            [
                indent(f"{i} ->\n{line}", 4 * " ")
                for i, line in enumerate(exclusive_keys)
                if line != ""
            ]
        )

        return indent(f"exclusive_fields={{\n{exclusive_key_str}}}", 4 * " ")

    def is_in(self, value) -> bool:
        for spec, subval in zip(self._specs, value.unbind(self.dim)):
            if not spec.contains(subval):
                return False
        return True

    def __delitem__(self, key: NestedKey):
        """Deletes a key from the stacked composite spec.

        This method will be executed if the key is present in at least one of the stacked specs,
        otherwise it will raise an error.

        Args:
            key (NestedKey): the key to delete.
        """
        at_least_one_deletion = False
        for spec in self._specs:
            try:
                del spec[key]
                at_least_one_deletion = True
            except KeyError:
                continue
        if not at_least_one_deletion:
            raise KeyError(
                f"Key {key} must be present in at least one of the stacked specs."
            )
        return self

    def __iter__(self):
        for k in self.keys():
            yield self[k]

    def __setitem__(self, key: NestedKey, value):
        key = unravel_key(key)
        is_key = isinstance(key, str) or (
            isinstance(key, tuple) and all(isinstance(_item, str) for _item in key)
        )
        if is_key:
            self.set(key, value)
        else:
            raise ValueError(
                f"{self.__class__} expects str or tuple of str as key to set values "
            )

    @property
    def device(self) -> DEVICE_TYPING:
        device = self.__dict__.get("_device", NO_DEFAULT)
        if device is NO_DEFAULT:
            devices = {spec.device for spec in self._specs}
            if len(devices) == 1:
                device = list(devices)[0]
            elif len(devices) == 2:
                device0, device1 = devices
                if device0 is None:
                    device = device1
                elif device1 is None:
                    device = device0
                else:
                    device = None
            else:
                device = None
            self.__dict__["_device"] = device
        return device

    @property
    def ndim(self):
        return self.ndimension()

    def ndimension(self):
        return len(self.shape)

    def set(self, name: str, spec: TensorSpec) -> StackedComposite:
        for sub_spec, sub_item in zip(self._specs, spec.unbind(self.dim)):
            sub_spec[name] = sub_item
        return self

    @property
    def shape(self):
        shape = list(self._specs[0].shape)
        dim = self.dim
        if dim < 0:
            dim = len(shape) + dim + 1
        shape.insert(dim, len(self._specs))
        return _size(shape)

    def expand(self, *shape):
        if len(shape) == 1 and not isinstance(shape[0], (int,)):
            return self.expand(*shape[0])
        expand_shape = shape[: -len(self.shape)]
        existing_shape = self.shape
        shape_check = shape[-len(self.shape) :]
        for _i, (size1, size2) in enumerate(zip(existing_shape, shape_check)):
            if size1 != size2 and size1 != 1:
                raise RuntimeError(
                    f"Expanding a non-singletom dimension: existing shape={size1} vs expand={size2}"
                )
            elif size1 != size2 and size1 == 1 and _i == self.dim:
                # if we're expanding along the stack dim we just need to clone the existing spec
                return torch.stack(
                    [self._specs[0].clone() for _ in range(size2)], self.dim
                ).expand(*shape)
        if _i != len(self.shape) - 1:
            raise RuntimeError(
                f"Trying to expand non-congruent shapes: received {shape} when the shape is {self.shape}."
            )
        # remove the stack dim from the expanded shape, which we know to match
        unstack_shape = list(expand_shape) + [
            s for i, s in enumerate(shape_check) if i != self.dim
        ]
        return torch.stack(
            [spec.expand(unstack_shape) for spec in self._specs],
            self.dim + len(expand_shape),
        )

    def empty(self):
        return StackedComposite.maybe_dense_stack(
            [spec.empty() for spec in self._specs], dim=self.stack_dim
        )

    def encode(
        self, vals: Dict[str, Any], ignore_device: bool = False
    ) -> Dict[str, torch.Tensor]:
        raise NOT_IMPLEMENTED_ERROR

    def zero(self, shape: torch.Size = None) -> TensorDictBase:
        if shape is not None:
            dim = self.dim + len(shape)
        else:
            dim = self.dim
        return LazyStackedTensorDict.maybe_dense_stack(
            [spec.zero(shape) for spec in self._specs], dim
        )

    def one(self, shape: torch.Size = None) -> TensorDictBase:
        if shape is not None:
            dim = self.dim + len(shape)
        else:
            dim = self.dim
        return LazyStackedTensorDict.maybe_dense_stack(
            [spec.one(shape) for spec in self._specs], dim
        )

    def rand(self, shape: torch.Size = None) -> TensorDictBase:
        if shape is not None:
            dim = self.dim + len(shape)
        else:
            dim = self.dim
        return LazyStackedTensorDict.maybe_dense_stack(
            [spec.rand(shape) for spec in self._specs], dim
        )


@TensorSpec.implements_for_spec(torch.stack)
def _stack_specs(list_of_spec, dim=0, out=None):
    if out is not None:
        raise NotImplementedError(
            "In-place spec modification is not a feature of torchrl, hence "
            "torch.stack(list_of_specs, dim, out=spec) is not implemented."
        )
    if not len(list_of_spec):
        raise ValueError("Cannot stack an empty list of specs.")
    spec0 = list_of_spec[0]
    if isinstance(spec0, TensorSpec):
        device = spec0.device

        all_equal = True
        for spec in list_of_spec[1:]:
            if not isinstance(spec, spec0.__class__):
                raise RuntimeError(
                    "Stacking specs cannot occur: Found more than one type of specs in the list."
                )
            if device != spec.device:
                raise RuntimeError(f"Devices differ, got {device} and {spec.device}")
            if spec.dtype != spec0.dtype:
                raise RuntimeError(f"Dtypes differ, got {spec0.dtype} and {spec.dtype}")
            if spec.ndim != spec0.ndim:
                raise RuntimeError(f"Ndims differ, got {spec0.ndim} and {spec.ndim}")
            all_equal = all_equal and spec == spec0
        if all_equal:
            shape = list(spec0.shape)
            if dim < 0:
                dim += len(shape) + 1
            shape.insert(dim, len(list_of_spec))
            return spec0.clone().unsqueeze(dim).expand(shape)
        return Stacked(*list_of_spec, dim=dim)
    else:
        raise NotImplementedError


@Composite.implements_for_spec(torch.stack)
def _stack_composite_specs(list_of_spec, dim=0, out=None):
    if out is not None:
        raise NotImplementedError(
            "In-place spec modification is not a feature of torchrl, hence "
            "torch.stack(list_of_specs, dim, out=spec) is not implemented."
        )
    if not len(list_of_spec):
        raise ValueError("Cannot stack an empty list of specs.")
    spec0 = list_of_spec[0]
    if isinstance(spec0, Composite):
        devices = {spec.device for spec in list_of_spec}
        if len(devices) == 1:
            device = list(devices)[0]
        elif len(devices) == 2:
            device0, device1 = devices
            if device0 is None:
                device = device1
            elif device1 is None:
                device = device0
            else:
                device = None

        all_equal = True
        for spec in list_of_spec[1:]:
            if not isinstance(spec, Composite):
                raise RuntimeError(
                    "Stacking specs cannot occur: Found more than one type of spec in "
                    "the list."
                )
            if device != spec.device and device is not None:
                # spec.device must be None
                spec = spec.to(device)
            if spec.shape != spec0.shape:
                raise RuntimeError(f"Shapes differ, got {spec.shape} and {spec0.shape}")
            all_equal = all_equal and spec == spec0
        if all_equal:
            shape = list(spec0.shape)
            if dim < 0:
                dim += len(shape) + 1
            shape.insert(dim, len(list_of_spec))
            return spec0.clone().unsqueeze(dim).expand(shape)
        return StackedComposite(*list_of_spec, dim=dim)
    else:
        raise NotImplementedError


@TensorSpec.implements_for_spec(torch.squeeze)
def _squeeze_spec(spec: TensorSpec, *args, **kwargs) -> TensorSpec:
    return spec.squeeze(*args, **kwargs)


@Composite.implements_for_spec(torch.squeeze)
def _squeeze_composite_spec(spec: Composite, *args, **kwargs) -> Composite:
    return spec.squeeze(*args, **kwargs)


@TensorSpec.implements_for_spec(torch.unsqueeze)
def _unsqueeze_spec(spec: TensorSpec, *args, **kwargs) -> TensorSpec:
    return spec.unsqueeze(*args, **kwargs)


@Composite.implements_for_spec(torch.unsqueeze)
def _unsqueeze_composite_spec(spec: Composite, *args, **kwargs) -> Composite:
    return spec.unsqueeze(*args, **kwargs)


def _keys_to_empty_composite_spec(keys):
    """Given a list of keys, creates a Composite tree where each leaf is assigned a None value."""
    if not len(keys):
        return
    c = Composite()
    for key in keys:
        if isinstance(key, str):
            c[key] = None
        elif key[0] in c.keys():
            if c[key[0]] is None:
                # if the value is None we just replace it
                c[key[0]] = _keys_to_empty_composite_spec([key[1:]])
            elif isinstance(c[key[0]], Composite):
                # if the value is Composite, we update it
                out = _keys_to_empty_composite_spec([key[1:]])
                if out is not None:
                    c[key[0]].update(out)
            else:
                raise RuntimeError("Conflicting keys")
        else:
            c[key[0]] = _keys_to_empty_composite_spec(key[1:])
    return c


def _squeezed_shape(shape: torch.Size, dim: int | None) -> torch.Size | None:
    if dim is None:
        if len(shape) == 1 or shape.count(1) == 0:
            return None
        new_shape = _size([s for s in shape if s != 1])
    else:
        if dim < 0:
            dim += len(shape)

        if shape[dim] != 1:
            return None

        new_shape = _size([s for i, s in enumerate(shape) if i != dim])
    return new_shape


def _unsqueezed_shape(shape: torch.Size, dim: int) -> torch.Size:
    n = len(shape)
    if dim < -(n + 1) or dim > n:
        raise ValueError(
            f"Dimension out of range, expected value in the range [{-(n+1)}, {n}], but "
            f"got {dim}"
        )
    if dim < 0:
        dim += n + 1

    new_shape = list(shape)
    new_shape.insert(dim, 1)
    return _size(new_shape)


class _CompositeSpecItemsView:
    """Wrapper class that enables richer behavior of `items` for Composite."""

    def __init__(
        self,
        composite: Composite,
        include_nested,
        leaves_only,
        *,
        is_leaf,
    ):
        self.composite = composite
        self.leaves_only = leaves_only
        self.include_nested = include_nested
        self.is_leaf = is_leaf

    def __iter__(self):
        from tensordict.base import _NESTED_TENSORS_AS_LISTS

        is_leaf = self.is_leaf
        if is_leaf in (None, _NESTED_TENSORS_AS_LISTS):

            def _is_leaf(cls):
                return not issubclass(cls, Composite)

        else:
            _is_leaf = is_leaf

        def _iter_from_item(key, item):
            if self.include_nested and isinstance(item, Composite):
                for subkey, subitem in item.items(
                    include_nested=True,
                    leaves_only=self.leaves_only,
                    is_leaf=is_leaf,
                ):
                    if not isinstance(subkey, tuple):
                        subkey = (subkey,)
                    yield (key, *subkey), subitem
            if not self.leaves_only and not _is_leaf(type(item)):
                yield (key, item)
            elif not self.leaves_only or _is_leaf(type(item)):
                yield key, item

        for key, item in self._get_composite_items(is_leaf):
            if is_leaf is _NESTED_TENSORS_AS_LISTS and isinstance(
                item, _LazyStackedMixin
            ):
                for (i, spec) in enumerate(item._specs):
                    yield from _iter_from_item(unravel_key((key, str(i))), spec)
            else:
                yield from _iter_from_item(key, item)

    def _get_composite_items(self, is_leaf):

        if isinstance(self.composite, StackedComposite):
            from tensordict.base import _NESTED_TENSORS_AS_LISTS

            if is_leaf is _NESTED_TENSORS_AS_LISTS:
                for i, spec in enumerate(self.composite._specs):
                    for key, item in spec.items():
                        yield ((str(i), key), item)
            else:
                keys = self.composite._specs[0].keys()
                keys = set(keys)
                for spec in self.composite._specs[1:]:
                    keys = keys.intersection(spec.keys())
                yield from ((key, self.composite[key]) for key in sorted(keys, key=str))
        else:
            yield from self.composite._specs.items()

    def __len__(self):
        i = 0
        for _ in self:
            i += 1
        return i

    def __repr__(self):
        return f"{type(self).__name__}(keys={list(self)})"

    def __contains__(self, item):
        item = unravel_key(item)

        if len(item) == 1:
            item = item[0]
        for key in self.__iter__():
            if key == item:
                return True
        else:
            return False

    def _keys(self):
        return _CompositeSpecKeysView(self)

    def _values(self):
        return _CompositeSpecValuesView(self)


class _CompositeSpecKeysView:
    def __init__(self, items: _CompositeSpecItemsView):
        self.items = items

    def __iter__(self):
        yield from (key for (key, _) in self.items)

    def __contains__(self, item):
        item = unravel_key(item)
        return any(key == item for key in self)

    def __len__(self):
        return len(self.items)

    def __repr__(self):
        return f"{type(self).__name__}(keys={list(self)})"


class _CompositeSpecValuesView:
    def __init__(self, items: _CompositeSpecItemsView):
        self.items = items

    def __iter__(self):
        yield from (val for (_, val) in self.items)

    def __len__(self):
        return len(self.items)

    def __repr__(self):
        return f"{type(self).__name__}(values={list(self)})"


def _minmax_dtype(dtype):
    if dtype is torch.bool:
        return False, True
    if dtype.is_floating_point:
        info = torch.finfo(dtype)
    else:
        info = torch.iinfo(dtype)
    return info.min, info.max


def _remove_neg_shapes(*shape):
    if len(shape) == 1 and not isinstance(shape[0], int):
        shape = shape[0]
        if isinstance(shape, np.integer):
            shape = (int(shape),)
        return _remove_neg_shapes(*shape)
    return _size([int(d) if d >= 0 else 1 for d in shape])


##############
# Legacy
#
class _LegacySpecMeta(abc.ABCMeta):
    def __call__(cls, *args, **kwargs):
        warnings.warn(
            f"The {cls.__name__} has been deprecated and will be removed in v0.8. Please use "
            f"{cls.__bases__[-1].__name__} instead.",
            category=DeprecationWarning,
        )
        instance = super().__call__(*args, **kwargs)
        if (
            type(instance) in (UnboundedDiscreteTensorSpec, UnboundedDiscrete)
            and instance.domain == "continuous"
        ):
            instance.__class__ = UnboundedContinuous
        elif (
            type(instance) in (UnboundedContinuousTensorSpec, UnboundedContinuous)
            and instance.domain == "discrete"
        ):
            instance.__class__ = UnboundedDiscrete
        return instance

    def __instancecheck__(cls, instance):
        check0 = super().__instancecheck__(instance)
        if check0:
            return True
        parent_cls = cls.__bases__[-1]
        return isinstance(instance, parent_cls)


class CompositeSpec(Composite, metaclass=_LegacySpecMeta):
    """Deprecated version of :class:`torchrl.data.Composite`."""

    ...


class OneHotDiscreteTensorSpec(OneHot, metaclass=_LegacySpecMeta):
    """Deprecated version of :class:`torchrl.data.OneHot`."""

    ...


class MultiOneHotDiscreteTensorSpec(MultiOneHot, metaclass=_LegacySpecMeta):
    """Deprecated version of :class:`torchrl.data.MultiOneHot`."""

    ...


class NonTensorSpec(NonTensor, metaclass=_LegacySpecMeta):
    """Deprecated version of :class:`torchrl.data.NonTensor`."""

    ...


class MultiDiscreteTensorSpec(MultiCategorical, metaclass=_LegacySpecMeta):
    """Deprecated version of :class:`torchrl.data.MultiCategorical`."""

    ...


class LazyStackedTensorSpec(Stacked, metaclass=_LegacySpecMeta):
    """Deprecated version of :class:`torchrl.data.Stacked`."""

    ...


class LazyStackedCompositeSpec(StackedComposite, metaclass=_LegacySpecMeta):
    """Deprecated version of :class:`torchrl.data.StackedComposite`."""

    ...


class DiscreteTensorSpec(Categorical, metaclass=_LegacySpecMeta):
    """Deprecated version of :class:`torchrl.data.Categorical`."""

    ...


class BinaryDiscreteTensorSpec(Binary, metaclass=_LegacySpecMeta):
    """Deprecated version of :class:`torchrl.data.Binary`."""

    ...


_BoundedLegacyMeta = type("_BoundedLegacyMeta", (_LegacySpecMeta, _BoundedMeta), {})


class BoundedTensorSpec(Bounded, metaclass=_BoundedLegacyMeta):
    """Deprecated version of :class:`torchrl.data.Bounded`."""

    ...


class _UnboundedContinuousMetaclass(_UnboundedMeta):
    def __instancecheck__(cls, instance):
        return isinstance(instance, Unbounded) and instance.domain == "continuous"


_LegacyUnboundedContinuousMetaclass = type(
    "_LegacyUnboundedDiscreteMetaclass",
    (_UnboundedContinuousMetaclass, _LegacySpecMeta),
    {},
)


class UnboundedContinuousTensorSpec(
    Unbounded, metaclass=_LegacyUnboundedContinuousMetaclass
):
    """Deprecated version of :class:`torchrl.data.Unbounded` with continuous space."""

    ...


class _UnboundedDiscreteMetaclass(_UnboundedMeta):
    def __instancecheck__(cls, instance):
        return isinstance(instance, Unbounded) and instance.domain == "discrete"


_LegacyUnboundedDiscreteMetaclass = type(
    "_LegacyUnboundedDiscreteMetaclass",
    (_UnboundedDiscreteMetaclass, _LegacySpecMeta),
    {},
)


class UnboundedDiscreteTensorSpec(
    Unbounded, metaclass=_LegacyUnboundedDiscreteMetaclass
):
    """Deprecated version of :class:`torchrl.data.Unbounded` with discrete space."""

    def __init__(
        self,
        shape: Union[torch.Size, int] = _DEFAULT_SHAPE,
        device: Optional[DEVICE_TYPING] = None,
        dtype: Optional[Union[str, torch.dtype]] = torch.int64,
        **kwargs,
    ):
        super().__init__(shape=shape, device=device, dtype=dtype, **kwargs)<|MERGE_RESOLUTION|>--- conflicted
+++ resolved
@@ -2487,13 +2487,8 @@
     def cardinality(self) -> Any:
         raise RuntimeError("Cannot enumerate a NonTensor spec.")
 
-<<<<<<< HEAD
-    def enumerate(self) -> Any:
+    def enumerate(self, use_mask: bool = False) -> Any:
         raise RuntimeError("Cannot enumerate a NonTensor spec.")
-=======
-    def enumerate(self, use_mask: bool = False) -> Any:
-        raise RuntimeError("Cannot enumerate a NonTensorSpec.")
->>>>>>> 7e65d306
 
     def to(self, dest: Union[torch.dtype, DEVICE_TYPING]) -> NonTensor:
         if isinstance(dest, torch.dtype):
