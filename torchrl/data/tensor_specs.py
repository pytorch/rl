--- conflicted
+++ resolved
@@ -25,26 +25,8 @@
 import numpy as np
 import torch
 
-<<<<<<< HEAD
-__all__ = [
-    "TensorSpec",
-    "BoundedTensorSpec",
-    "OneHotDiscreteTensorSpec",
-    "UnboundedContinuousTensorSpec",
-    "UnboundedDiscreteTensorSpec",
-    "NdBoundedTensorSpec",
-    "NdUnboundedContinuousTensorSpec",
-    "NdUnboundedDiscreteTensorSpec",
-    "BinaryDiscreteTensorSpec",
-    "MultOneHotDiscreteTensorSpec",
-    "DiscreteTensorSpec",
-    "CompositeSpec",
-]
-
 from tensordict.tensordict import TensorDictBase, TensorDict
 
-=======
->>>>>>> d9b6ed93
 from torchrl._utils import get_binary_env_var
 
 _CHECK_IMAGES = get_binary_env_var("CHECK_IMAGES")
