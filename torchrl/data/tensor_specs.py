# Copyright (c) Meta Platforms, Inc. and affiliates.
#
# This source code is licensed under the MIT license found in the
# LICENSE file in the root directory of this source tree.

from __future__ import annotations

import abc
from copy import deepcopy
from dataclasses import dataclass
from textwrap import indent
from typing import (
    Any,
    Dict,
    List,
    Optional,
    Sequence,
    Tuple,
    Union,
    ItemsView,
    KeysView,
    ValuesView,
)

import numpy as np
import torch

from torchrl._utils import get_binary_env_var
from torchrl.data.tensordict.tensordict import TensorDictBase, TensorDict

_CHECK_IMAGES = get_binary_env_var("CHECK_IMAGES")

DEVICE_TYPING = Union[torch.device, str, int]

INDEX_TYPING = Union[int, torch.Tensor, np.ndarray, slice, List]

_NO_CHECK_SPEC_ENCODE = get_binary_env_var("NO_CHECK_SPEC_ENCODE")


def _default_dtype_and_device(
    dtype: Union[None, torch.dtype],
    device: Union[None, str, int, torch.device],
) -> Tuple[torch.dtype, torch.device]:
    if dtype is None:
        dtype = torch.get_default_dtype()
    if device is None:
        device = torch.device("cpu")
    device = torch.device(device)
    return dtype, device


class invertible_dict(dict):
    """An invertible dictionary.

    Examples:
        >>> my_dict = invertible_dict(a=3, b=2)
        >>> inv_dict = my_dict.invert()
        >>> assert {2, 3} == set(inv_dict.keys())
    """

    def __init__(self, *args, inv_dict=None, **kwargs):
        if inv_dict is None:
            inv_dict = dict()
        super().__init__(*args, **kwargs)
        self.inv_dict = inv_dict

    def __setitem__(self, k, v):
        if v in self.inv_dict or k in self:
            raise Exception("overwriting in invertible_dict is not permitted")
        self.inv_dict[v] = k
        return super().__setitem__(k, v)

    def update(self, d):
        raise NotImplementedError

    def invert(self):
        d = invertible_dict()
        for k, value in self.items():
            d[value] = k
        return d

    def inverse(self):
        return self.inv_dict


class Box:
    """A box of values."""

    def __iter__(self):
        raise NotImplementedError

    def to(self, dest: Union[torch.dtype, DEVICE_TYPING]) -> ContinuousBox:
        raise NotImplementedError

    def __repr__(self):
        return f"{self.__class__.__name__}()"


@dataclass(repr=False)
class ContinuousBox(Box):
    """A continuous box of values, in between a minimum and a maximum."""

    minimum: torch.Tensor
    maximum: torch.Tensor

    def __iter__(self):
        yield self.minimum
        yield self.maximum

    def to(self, dest: Union[torch.dtype, DEVICE_TYPING]) -> ContinuousBox:
        self.minimum = self.minimum.to(dest)
        self.maximum = self.maximum.to(dest)
        return self

    def __repr__(self):
        min_str = f"minimum={self.minimum}"
        max_str = f"maximum={self.maximum}"
        return f"{self.__class__.__name__}({min_str}, {max_str})"

    def __eq__(self, other):
        return (
            type(self) == type(other)
            and self.minimum.dtype == other.minimum.dtype
            and self.maximum.dtype == other.maximum.dtype
            and torch.equal(self.minimum, other.minimum)
            and torch.equal(self.maximum, other.maximum)
        )


@dataclass(repr=False)
class DiscreteBox(Box):
    """A box of discrete values."""

    n: int
    register = invertible_dict()

    def to(self, dest: Union[torch.dtype, DEVICE_TYPING]) -> DiscreteBox:
        return self

    def __repr__(self):
        return f"{self.__class__.__name__}(n={self.n})"


@dataclass(repr=False)
class BoxList(Box):
    """A box of discrete values."""

    boxes: List

    def to(self, dest: Union[torch.dtype, DEVICE_TYPING]) -> BoxList:
        return BoxList([box.to(dest) for box in self.boxes])

    def __iter__(self):
        for elt in self.boxes:
            yield elt

    def __repr__(self):
        return f"{self.__class__.__name__}(boxes={self.boxes})"


@dataclass(repr=False)
class BinaryBox(Box):
    """A box of n binary values."""

    n: int

    def to(self, dest: Union[torch.dtype, DEVICE_TYPING]) -> ContinuousBox:
        return self

    def __repr__(self):
        return f"{self.__class__.__name__}(n={self.n})"


@dataclass(repr=False)
class TensorSpec:
    """Parent class of the tensor meta-data containers for observation, actions and rewards.

    Args:
        shape (torch.Size): size of the tensor
        space (Box): Box instance describing what kind of values can be
            expected
        device (torch.device): device of the tensor
        dtype (torch.dtype): dtype of the tensor

    """

    shape: torch.Size
    space: Union[None, Box]
    device: torch.device = torch.device("cpu")
    dtype: torch.dtype = torch.float
    domain: str = ""

    def encode(self, val: Union[np.ndarray, torch.Tensor]) -> torch.Tensor:
        """Encodes a value given the specified spec, and return the corresponding tensor.

        Args:
            val (np.ndarray or torch.Tensor): value to be encoded as tensor.

        Returns:
            torch.Tensor matching the required tensor specs.

        """
        if not isinstance(val, torch.Tensor):
            if isinstance(val, list):
                if len(val) == 1:
                    # gym used to return lists of images since 0.26.0
                    # We convert these lists in np.array or take the first element
                    # if there is just one.
                    # See https://github.com/pytorch/rl/pull/403/commits/73d77d033152c61d96126ccd10a2817fecd285a1
                    val = val[0]
                else:
                    val = np.array(val)
            if _CHECK_IMAGES and val.dtype is np.dtype("uint8"):
                # images can become noisy during training. if the CHECK_IMAGES
                # env variable is True, we check that no more than half of the
                # pixels are black or white.
                v = (val == 0) | (val == 255)
                v = v.sum() / v.size
                assert v < 0.5, f"numpy: {val.shape}"
            if isinstance(val, np.ndarray) and not all(
                stride > 0 for stride in val.strides
            ):
                val = val.copy()
            val = torch.tensor(val, dtype=self.dtype, device=self.device)
        if not _NO_CHECK_SPEC_ENCODE:
            self.assert_is_in(val)
        return val

    def to_numpy(self, val: torch.Tensor, safe: bool = True) -> np.ndarray:
        """Returns the np.ndarray correspondent of an input tensor.

        Args:
            val (torch.Tensor): tensor to be transformed_in to numpy
            safe (bool): boolean value indicating whether a check should be
                performed on the value against the domain of the spec.

        Returns:
            a np.ndarray

        """
        if safe:
            self.assert_is_in(val)
        return val.detach().cpu().numpy()

    @abc.abstractmethod
    def index(self, index: INDEX_TYPING, tensor_to_index: torch.Tensor) -> torch.Tensor:
        """Indexes the input tensor.

        Args:
            index (int, torch.Tensor, slice or list): index of the tensor
            tensor_to_index: tensor to be indexed

        Returns:
            indexed tensor

        """
        raise NotImplementedError

    def _project(self, val: torch.Tensor) -> torch.Tensor:
        raise NotImplementedError

    @abc.abstractmethod
    def is_in(self, val: torch.Tensor) -> bool:
        """If the value :obj:`val` is in the box defined by the TensorSpec, returns True, otherwise False.

        Args:
            val (torch.Tensor): value to be checked

        Returns:
            boolean indicating if values belongs to the TensorSpec box

        """
        raise NotImplementedError

    def project(self, val: torch.Tensor) -> torch.Tensor:
        """If the input tensor is not in the TensorSpec box, it maps it back to it given some heuristic.

        Args:
            val (torch.Tensor): tensor to be mapped to the box.

        Returns:
            a torch.Tensor belonging to the TensorSpec box.

        """
        if not self.is_in(val):
            return self._project(val)
        return val

    def assert_is_in(self, value: torch.Tensor) -> None:
        """Asserts whether a tensor belongs to the box, and raises an exception otherwise.

        Args:
            value (torch.Tensor): value to be checked.

        """
        if not self.is_in(value):
            raise AssertionError(
                f"Encoding failed because value is not in space. "
                f"Consider calling project(val) first. value was = {value} "
                f"and spec was {self}."
            )

    def type_check(self, value: torch.Tensor, key: str = None) -> None:
        """Checks the input value dtype against the TensorSpec dtype and raises an exception if they don't match.

        Args:
            value (torch.Tensor): tensor whose dtype has to be checked
            key (str, optional): if the TensorSpec has keys, the value
                dtype will be checked against the spec pointed by the
                indicated key.

        """
        if value.dtype is not self.dtype:
            raise TypeError(
                f"value.dtype={value.dtype} but"
                f" {self.__class__.__name__}.dtype={self.dtype}"
            )

    @abc.abstractmethod
    def rand(self, shape=None) -> torch.Tensor:
        """Returns a random tensor in the box. The sampling will be uniform unless the box is unbounded.

        Args:
            shape (torch.Size): shape of the random tensor

        Returns:
            a random tensor sampled in the TensorSpec box.

        """
        raise NotImplementedError

    def zero(self, shape=None) -> torch.Tensor:
        """Returns a zero-filled tensor in the box.

        Args:
            shape (torch.Size): shape of the zero-tensor

        Returns:
            a zero-filled tensor sampled in the TensorSpec box.

        """
        if shape is None:
            shape = torch.Size([])
        return torch.zeros((*shape, *self.shape), dtype=self.dtype, device=self.device)

    def to(self, dest: Union[torch.dtype, DEVICE_TYPING]) -> "TensorSpec":
        if self.space is not None:
            self.space.to(dest)
        if isinstance(dest, (torch.device, str, int)):
            self.device = torch.device(dest)
        else:
            self.dtype = dest
        return self

    def __repr__(self):
        shape_str = "shape=" + str(self.shape)
        space_str = "space=" + str(self.space)
        device_str = "device=" + str(self.device)
        dtype_str = "dtype=" + str(self.dtype)
        domain_str = "domain=" + str(self.domain)
        sub_string = ", ".join(
            [shape_str, space_str, device_str, dtype_str, domain_str]
        )
        string = f"{self.__class__.__name__}(\n     {sub_string})"
        return string


@dataclass(repr=False)
class BoundedTensorSpec(TensorSpec):
    """A bounded, unidimensional, continuous tensor spec.

    Args:
        minimum (np.ndarray, torch.Tensor or number): lower bound of the box.
        maximum (np.ndarray, torch.Tensor or number): upper bound of the box.
        device (str, int or torch.device, optional): device of the tensors.
        dtype (str or torch.dtype, optional): dtype of the tensors.
    """

    shape: torch.Size
    space: ContinuousBox
    device: torch.device = torch.device("cpu")
    dtype: torch.dtype = torch.float
    domain: str = ""

    def __init__(
        self,
        minimum: Union[np.ndarray, torch.Tensor, float],
        maximum: Union[np.ndarray, torch.Tensor, float],
        device: Optional[DEVICE_TYPING] = None,
        dtype: Optional[torch.dtype] = None,
    ):
        dtype, device = _default_dtype_and_device(dtype, device)
        if not isinstance(minimum, torch.Tensor):
            minimum = torch.tensor(minimum, dtype=dtype, device=device)
        if minimum.dtype is not dtype:
            minimum = minimum.to(dtype)
        if minimum.device != device:
            minimum = minimum.to(device)

        if not isinstance(maximum, torch.Tensor):
            maximum = torch.tensor(maximum, dtype=dtype, device=device)
        if maximum.dtype is not dtype:
            maximum = maximum.to(dtype)
        if maximum.device != device:
            maximum = maximum.to(device)
        super().__init__(
            torch.Size(
                [
                    1,
                ]
            ),
            ContinuousBox(minimum, maximum),
            device,
            dtype,
            "continuous",
        )

    def rand(self, shape=None) -> torch.Tensor:
        if shape is None:
            shape = torch.Size([])
        a, b = self.space
        shape = [*shape, *self.shape]
        if self.dtype in (torch.float, torch.double, torch.half):
            out = (
                torch.zeros(shape, dtype=self.dtype, device=self.device).uniform_()
                * (b - a)
                + a
            )
            if (out > b).any():
                out[out > b] = b.expand_as(out)[out > b]
            if (out < a).any():
                out[out < a] = a.expand_as(out)[out < a]
            return out
        else:
            interval = self.space.maximum - self.space.minimum
            r = torch.rand(*interval.shape, device=interval.device)
            r = interval * r
            r = self.space.minimum + r
            r = r.to(self.dtype).to(self.device)
            return r

    def _project(self, val: torch.Tensor) -> torch.Tensor:
        minimum = self.space.minimum.to(val.device)
        maximum = self.space.maximum.to(val.device)
        try:
            val = val.clamp_(minimum.item(), maximum.item())
        except ValueError:
            minimum = minimum.expand_as(val)
            maximum = maximum.expand_as(val)
            val[val < minimum] = minimum[val < minimum]
            val[val > maximum] = maximum[val > maximum]
        return val

    def is_in(self, val: torch.Tensor) -> bool:
        return (val >= self.space.minimum.to(val.device)).all() and (
            val <= self.space.maximum.to(val.device)
        ).all()


@dataclass(repr=False)
class OneHotDiscreteTensorSpec(TensorSpec):
    """A unidimensional, one-hot discrete tensor spec.

    By default, TorchRL assumes that categorical variables are encoded as
    one-hot encodings of the variable. This allows for simple indexing of
    tensors, e.g.

        >>> batch, size = 3, 4
        >>> action_value = torch.arange(batch*size)
        >>> action_value = action_value.view(batch, size).to(torch.float)
        >>> action = (action_value == action_value.max(-1,
        ...    keepdim=True)[0]).to(torch.long)
        >>> chosen_action_value = (action * action_value).sum(-1)
        >>> print(chosen_action_value)
        tensor([ 3.,  7., 11.])

    Args:
        n (int): number of possible outcomes.
        device (str, int or torch.device, optional): device of the tensors.
        dtype (str or torch.dtype, optional): dtype of the tensors.
        user_register (bool): experimental feature. If True, every integer
            will be mapped onto a binary vector in the order in which they
            appear. This feature is designed for environment with no
            a-priori definition of the number of possible outcomes (e.g.
            discrete outcomes are sampled from an arbitrary set, whose
            elements will be mapped in a register to a series of unique
            one-hot binary vectors).

    """

    shape: torch.Size
    space: DiscreteBox
    device: torch.device = torch.device("cpu")
    dtype: torch.dtype = torch.float
    domain: str = ""

    def __init__(
        self,
        n: int,
        device: Optional[DEVICE_TYPING] = None,
        dtype: Optional[Union[str, torch.dtype]] = torch.long,
        use_register: bool = False,
    ):

        dtype, device = _default_dtype_and_device(dtype, device)
        self.use_register = use_register
        space = DiscreteBox(
            n,
        )
        shape = torch.Size((space.n,))
        super().__init__(shape, space, device, dtype, "discrete")

    def rand(self, shape=None) -> torch.Tensor:
        if shape is None:
            shape = torch.Size([])
        return torch.nn.functional.gumbel_softmax(
            torch.rand(*shape, self.space.n, device=self.device),
            hard=True,
            dim=-1,
        ).to(torch.long)

    def encode(
        self,
        val: Union[np.ndarray, torch.Tensor],
        space: Optional[DiscreteBox] = None,
    ) -> torch.Tensor:
        if not isinstance(val, torch.Tensor):
            val = torch.tensor(val, dtype=self.dtype, device=self.device)

        if space is None:
            space = self.space

        if self.use_register:
            if val not in space.register:
                space.register[val] = len(space.register)
            val = space.register[val]

        if (val >= space.n).any():
            raise AssertionError("Value must be less than action space.")

        val = torch.nn.functional.one_hot(val, space.n).to(torch.long)
        return val

    def to_numpy(self, val: torch.Tensor, safe: bool = True) -> np.ndarray:
        if safe:
            if not isinstance(val, torch.Tensor):
                raise NotImplementedError
            self.assert_is_in(val)
        val = val.argmax(-1).cpu().numpy()
        if self.use_register:
            inv_reg = self.space.register.inverse()
            vals = []
            for _v in val.view(-1):
                vals.append(inv_reg[int(_v)])
            return np.array(vals).reshape(tuple(val.shape))
        return val

    def index(self, index: INDEX_TYPING, tensor_to_index: torch.Tensor) -> torch.Tensor:
        if not isinstance(index, torch.Tensor):
            raise ValueError(
                f"Only tensors are allowed for indexing using "
                f"{self.__class__.__name__}.index(...)"
            )
        index = index.nonzero().squeeze()
        index = index.expand(*tensor_to_index.shape[:-1], index.shape[-1])
        return tensor_to_index.gather(-1, index)

    def _project(self, val: torch.Tensor) -> torch.Tensor:
        # idx = val.sum(-1) != 1
        out = torch.nn.functional.gumbel_softmax(val.to(torch.float))
        out = (out == out.max(dim=-1, keepdim=True)[0]).to(torch.long)
        return out

    def is_in(self, val: torch.Tensor) -> bool:
        return (val.sum(-1) == 1).all()

    def __eq__(self, other):
        return (
            type(self) == type(other)
            and self.shape == other.shape
            and self.space == other.space
            and self.device == other.device
            and self.dtype == other.dtype
            and self.domain == other.domain
            and self.use_register == other.use_register
        )


@dataclass(repr=False)
class UnboundedContinuousTensorSpec(TensorSpec):
    """An unbounded, unidimensional, continuous tensor spec.

    Args:
        device (str, int or torch.device, optional): device of the tensors.
        dtype (str or torch.dtype, optional): dtype of the tensors.
            (should be an floating point dtype such as float, double etc.)

    """

    shape: torch.Size
    space: ContinuousBox
    device: torch.device = torch.device("cpu")
    dtype: torch.dtype = torch.float
    domain: str = ""

    def __init__(self, device=None, dtype=None):
        dtype, device = _default_dtype_and_device(dtype, device)
        box = ContinuousBox(torch.tensor(-np.inf), torch.tensor(np.inf))
        super().__init__(torch.Size((1,)), box, device, dtype, "composite")

    def rand(self, shape=None) -> torch.Tensor:
        if shape is None:
            shape = torch.Size([])
        shape = [*shape, *self.shape]
        return torch.randn(shape, device=self.device, dtype=self.dtype)

    def is_in(self, val: torch.Tensor) -> bool:
        return True


@dataclass(repr=False)
class UnboundedDiscreteTensorSpec(TensorSpec):
    """An unbounded, unidimensional, discrete tensor spec.

    Args:
        device (str, int or torch.device, optional): device of the tensors.
        dtype (str or torch.dtype, optional): dtype of the tensors
            (should be an integer dtype such as long, uint8 etc.)

    """

    shape: torch.Size
    space: ContinuousBox
    device: torch.device = torch.device("cpu")
    dtype: torch.dtype = torch.uint8
    domain: str = ""

    def __init__(self, device=None, dtype=None):
        dtype, device = _default_dtype_and_device(dtype, device)
        box = ContinuousBox(
            torch.tensor(torch.iinfo(dtype).min, device=device),
            torch.tensor(torch.iinfo(dtype).max, device=device),
        )
        super().__init__(torch.Size((1,)), box, device, dtype, "composite")

    def rand(self, shape=None) -> torch.Tensor:
        if shape is None:
            shape = torch.Size([])
        interval = self.space.maximum - self.space.minimum
        r = torch.rand(interval.shape, device=interval.device)
        r = r * interval
        r = self.space.minimum + r
        r = r.to(self.dtype)
        return r.to(self.device)

    def is_in(self, val: torch.Tensor) -> bool:
        return True


@dataclass(repr=False)
class NdBoundedTensorSpec(BoundedTensorSpec):
    """A bounded, multi-dimensional, continuous tensor spec.

    Args:
        minimum (np.ndarray, torch.Tensor or number): lower bound of the box.
        maximum (np.ndarray, torch.Tensor or number): upper bound of the box.
        device (str, int or torch.device, optional): device of the tensors.
        dtype (str or torch.dtype, optional): dtype of the tensors.

    """

    def __init__(
        self,
        minimum: Union[float, torch.Tensor, np.ndarray],
        maximum: Union[float, torch.Tensor, np.ndarray],
        shape: Optional[torch.Size] = None,
        device: Optional[DEVICE_TYPING] = None,
        dtype: Optional[Union[torch.dtype, str]] = None,
    ):
        dtype, device = _default_dtype_and_device(dtype, device)
        if dtype is None:
            dtype = torch.get_default_dtype()
        if device is None:
            device = torch._get_default_device()

        if not isinstance(minimum, torch.Tensor):
            minimum = torch.tensor(minimum, dtype=dtype, device=device)
        if not isinstance(maximum, torch.Tensor):
            maximum = torch.tensor(maximum, dtype=dtype, device=device)
        if maximum.device != device:
            maximum = maximum.to(device)
        if minimum.device != device:
            minimum = minimum.to(device)
        if dtype is not None and minimum.dtype is not dtype:
            minimum = minimum.to(dtype)
        if dtype is not None and maximum.dtype is not dtype:
            maximum = maximum.to(dtype)
        err_msg = (
            "NdBoundedTensorSpec requires the shape to be explicitely (via "
            "the shape argument) or implicitely defined (via either the "
            "minimum or the maximum or both). If the maximum and/or the "
            "minimum have a non-singleton shape, they must match the "
            "provided shape if this one is set explicitely."
        )
        if shape is not None and not isinstance(shape, torch.Size):
            if isinstance(shape, int):
                shape = torch.Size([shape])
            else:
                shape = torch.Size(list(shape))

        if maximum.ndimension():
            if shape is not None and shape != maximum.shape:
                raise RuntimeError(err_msg)
            shape = maximum.shape
            minimum = minimum.expand(*shape)
        elif minimum.ndimension():
            if shape is not None and shape != minimum.shape:
                raise RuntimeError(err_msg)
            shape = minimum.shape
            maximum = maximum.expand(*shape)
        elif shape is None:
            raise RuntimeError(err_msg)
        else:
            minimum = minimum.expand(*shape)
            maximum = maximum.expand(*shape)

        if minimum.numel() > maximum.numel():
            maximum = maximum.expand_as(minimum)
        elif maximum.numel() > minimum.numel():
            minimum = minimum.expand_as(maximum)
        if shape is None:
            shape = minimum.shape
        else:
            if isinstance(shape, float):
                shape = torch.Size([shape])
            elif not isinstance(shape, torch.Size):
                shape = torch.Size(shape)
            shape_err_msg = (
                f"minimum and shape mismatch, got {minimum.shape} and {shape}"
            )
            if len(minimum.shape) != len(shape):
                raise RuntimeError(shape_err_msg)
            if not all(_s == _sa for _s, _sa in zip(shape, minimum.shape)):
                raise RuntimeError(shape_err_msg)
        self.shape = shape

        super(BoundedTensorSpec, self).__init__(
            shape, ContinuousBox(minimum, maximum), device, dtype, "continuous"
        )


@dataclass(repr=False)
class NdUnboundedContinuousTensorSpec(UnboundedContinuousTensorSpec):
    """An unbounded, multi-dimensional, continuous tensor spec.

    Args:
        device (str, int or torch.device, optional): device of the tensors.
        dtype (str or torch.dtype, optional): dtype of the tensors
            (should be an floating point dtype such as float, double etc.)
    """

    def __init__(
        self,
        shape: Union[torch.Size, int],
        device: Optional[DEVICE_TYPING] = None,
        dtype: Optional[Union[str, torch.dtype]] = None,
    ):
        if isinstance(shape, int):
            shape = torch.Size([shape])

        dtype, device = _default_dtype_and_device(dtype, device)
        super(UnboundedContinuousTensorSpec, self).__init__(
            shape=shape,
            space=None,
            device=device,
            dtype=dtype,
            domain="continuous",
        )


@dataclass(repr=False)
class NdUnboundedDiscreteTensorSpec(UnboundedDiscreteTensorSpec):
    """An unbounded, multi-dimensional, discrete tensor spec.

    Args:
        device (str, int or torch.device, optional): device of the tensors.
        dtype (str or torch.dtype, optional): dtype of the tensors
            (should be an integer dtype such as long, uint8 etc.)
    """

    def __init__(
        self,
        shape: Union[torch.Size, int],
        device: Optional[DEVICE_TYPING] = None,
        dtype: Optional[Union[str, torch.dtype]] = None,
    ):
        if isinstance(shape, int):
            shape = torch.Size([shape])

        dtype, device = _default_dtype_and_device(dtype, device)
        if dtype == torch.bool:
            min_value = False
            max_value = True
        else:
            min_value = torch.iinfo(dtype).min
            max_value = torch.iinfo(dtype).max
        space = ContinuousBox(
            torch.full(shape, min_value, device=device),
            torch.full(shape, max_value, device=device),
        )

        super(UnboundedDiscreteTensorSpec, self).__init__(
            shape=shape,
            space=space,
            device=device,
            dtype=dtype,
            domain="continuous",
        )


@dataclass(repr=False)
class BinaryDiscreteTensorSpec(TensorSpec):
    """A binary discrete tensor spec.

    Args:
        n (int): length of the binary vector.
        device (str, int or torch.device, optional): device of the tensors.
        dtype (str or torch.dtype, optional): dtype of the tensors.

    """

    shape: torch.Size
    space: BinaryBox
    device: torch.device = torch.device("cpu")
    dtype: torch.dtype = torch.float
    domain: str = ""

    def __init__(
        self,
        n: int,
        device: Optional[DEVICE_TYPING] = None,
        dtype: Union[str, torch.dtype] = torch.long,
    ):
        dtype, device = _default_dtype_and_device(dtype, device)
        shape = torch.Size((n,))
        box = BinaryBox(n)
        super().__init__(shape, box, device, dtype, domain="discrete")

    def rand(self, shape=None) -> torch.Tensor:
        if shape is None:
            shape = torch.Size([])
        shape = [*shape, *self.shape]
        return torch.zeros(shape, device=self.device, dtype=self.dtype).bernoulli_()

    def index(self, index: INDEX_TYPING, tensor_to_index: torch.Tensor) -> torch.Tensor:
        if not isinstance(index, torch.Tensor):
            raise ValueError(
                f"Only tensors are allowed for indexing using"
                f" {self.__class__.__name__}.index(...)"
            )
        index = index.nonzero().squeeze()
        index = index.expand(*tensor_to_index.shape[:-1], index.shape[-1])
        return tensor_to_index.gather(-1, index)

    def is_in(self, val: torch.Tensor) -> bool:
        return ((val == 0) | (val == 1)).all()


@dataclass(repr=False)
class MultOneHotDiscreteTensorSpec(OneHotDiscreteTensorSpec):
    """A concatenation of one-hot discrete tensor spec.

    Args:
        nvec (iterable of integers): cardinality of each of the elements of
            the tensor.
        device (str, int or torch.device, optional): device of
            the tensors.
        dtype (str or torch.dtype, optional): dtype of the tensors.

    Examples:
        >>> ts = MultOneHotDiscreteTensorSpec((3,2,3))
        >>> ts.is_in(torch.tensor([0,0,1,
        ...                        0,1,
        ...                        1,0,0]))
        True
        >>> ts.is_in(torch.tensor([1,0,1,
        ...                        0,1,
        ...                        1,0,0])) # False
        False

    """

    def __init__(
        self,
        nvec: Sequence[int],
        device=None,
        dtype=torch.long,
        use_register=False,
    ):
        dtype, device = _default_dtype_and_device(dtype, device)
        shape = torch.Size((sum(nvec),))
        space = BoxList([DiscreteBox(n) for n in nvec])
        self.use_register = use_register
        super(OneHotDiscreteTensorSpec, self).__init__(
            shape, space, device, dtype, domain="discrete"
        )

    def rand(self, shape: Optional[torch.Size] = None) -> torch.Tensor:
        if shape is None:
            shape = torch.Size([])
        x = torch.cat(
            [
                torch.nn.functional.one_hot(
                    torch.randint(
                        space.n,
                        (
                            *shape,
                            1,
                        ),
                        device=self.device,
                    ),
                    space.n,
                ).to(torch.long)
                for space in self.space
            ],
            -1,
        ).squeeze(-2)
        return x

    def encode(self, val: Union[np.ndarray, torch.Tensor]) -> torch.Tensor:
        if not isinstance(val, torch.Tensor):
            val = torch.tensor(val, device=self.device)

        x = []
        for v, space in zip(val.unbind(-1), self.space):
            if not (v < space.n).all():
                raise RuntimeError(
                    f"value {v} is greater than the allowed max {space.n}"
                )
            x.append(super(MultOneHotDiscreteTensorSpec, self).encode(v, space))
        return torch.cat(x, -1)

    def _split(self, val: torch.Tensor) -> torch.Tensor:
        vals = val.split([space.n for space in self.space], dim=-1)
        return vals

    def to_numpy(self, val: torch.Tensor, safe: bool = True) -> np.ndarray:
        if safe:
            self.assert_is_in(val)
        vals = self._split(val)
        out = torch.stack([val.argmax(-1) for val in vals], -1).numpy()
        return out

    def index(self, index: INDEX_TYPING, tensor_to_index: torch.Tensor) -> torch.Tensor:
        if not isinstance(index, torch.Tensor):
            raise ValueError(
                f"Only tensors are allowed for indexing using"
                f" {self.__class__.__name__}.index(...)"
            )
        indices = self._split(index)
        tensor_to_index = self._split(tensor_to_index)

        out = []
        for _index, _tensor_to_index in zip(indices, tensor_to_index):
            _index = _index.nonzero().squeeze()
            _index = _index.expand(*_tensor_to_index.shape[:-1], _index.shape[-1])
            out.append(_tensor_to_index.gather(-1, _index))
        return torch.cat(out, -1)

    def is_in(self, val: torch.Tensor) -> bool:
        vals = self._split(val)
        return all(
            [super(MultOneHotDiscreteTensorSpec, self).is_in(_val) for _val in vals]
        )

    def _project(self, val: torch.Tensor) -> torch.Tensor:
        vals = self._split(val)
        return torch.cat([super()._project(_val) for _val in vals], -1)


class DiscreteTensorSpec(TensorSpec):
    """A discrete tensor spec.

    An alternative to OneHotTensorSpec for categorical variables in TorchRL. Instead of
    using multiplication, categorical variables perform indexing which can speed up
    computation and reduce memory cost for large categorical variables.

    Example:
        >>> batch, size = 3, 4
        >>> action_value = torch.arange(batch*size)
        >>> action_value = action_value.view(batch, size).to(torch.float)
        >>> action = torch.argmax(action_value, dim=-1).to(torch.long)
        >>> chosen_action_value = action_value[range(batch), action]
        >>> print(chosen_action_value)
        tensor([ 3.,  7., 11.])

    Args:
        n (int): number of possible outcomes.
        shape: (torch.Size, optional): shape of the variable, default is "(1,)".
        device (str, int or torch.device, optional): device of the tensors.
        dtype (str or torch.dtype, optional): dtype of the tensors.

    """

    shape: torch.Size
    space: DiscreteBox
    device: torch.device = torch.device("cpu")
    dtype: torch.dtype = torch.float
    domain: str = ""

    def __init__(
        self,
        n: int,
        shape: Optional[torch.Size] = None,
        device: Optional[DEVICE_TYPING] = None,
        dtype: Optional[Union[str, torch.dtype]] = torch.long,
    ):
        if shape is None:
            shape = torch.Size((1,))
        dtype, device = _default_dtype_and_device(dtype, device)
        space = DiscreteBox(n)
        super().__init__(shape, space, device, dtype, domain="discrete")

    def rand(self, shape=None) -> torch.Tensor:
        if shape is None:
            shape = torch.Size([])
<<<<<<< HEAD
        shape = [*shape, *self.shape]
        return torch.randint(
            0, self.space.n, shape, device=self.device, dtype=self.dtype
=======
        return torch.randint(
            0,
            self.space.n,
            torch.Size([*shape, *self.shape]),
            device=self.device,
            dtype=self.dtype,
>>>>>>> 278e9be9
        )

    def _project(self, val: torch.Tensor) -> torch.Tensor:
        if val.dtype not in (torch.int, torch.long):
            val = torch.round(val)
        return val.clamp_(min=0, max=self.space.n - 1)

    def is_in(self, val: torch.Tensor) -> bool:
        return (0 <= val).all() and (val < self.space.n).all()

    def __eq__(self, other):
        return (
            type(self) == type(other)
            and self.shape == other.shape
            and self.space == other.space
            and self.device == other.device
            and self.dtype == other.dtype
            and self.domain == other.domain
        )

    def to_numpy(self, val: TensorDict, safe: bool = True) -> dict:
        return super().to_numpy(val, safe).squeeze(-1)


class CompositeSpec(TensorSpec):
    """A composition of TensorSpecs.

    Args:
        **kwargs (key (str): value (TensorSpec)): dictionary of tensorspecs
            to be stored. Values can be None, in which case is_in will be assumed
            to be :obj:`True` for the corresponding tensors, and :obj:`project()` will have no
            effect. `spec.encode` cannot be used with missing values.

    Examples:
        >>> pixels_spec = NdBoundedTensorSpec(
        ...    torch.zeros(3,32,32),
        ...    torch.ones(3, 32, 32))
        >>> observation_vector_spec = NdBoundedTensorSpec(torch.zeros(33),
        ...    torch.ones(33))
        >>> composite_spec = CompositeSpec(
        ...     pixels=pixels_spec,
        ...     observation_vector=observation_vector_spec)
        >>> td = TensorDict({"pixels": torch.rand(10,3,32,32),
        ...    "observation_vector": torch.rand(10,33)}, batch_size=[10])
        >>> print("td (rand) is within bounds: ", composite_spec.is_in(td))
        td (rand) is within bounds:  True
        >>> td = TensorDict({"pixels": torch.randn(10,3,32,32),
        ...    "observation_vector": torch.randn(10,33)}, batch_size=[10])
        >>> print("td (randn) is within bounds: ", composite_spec.is_in(td))
        td (randn) is within bounds:  False
        >>> td_project = composite_spec.project(td)
        >>> print("td modification done in place: ", td_project is td)
        td modification done in place:  True
        >>> print("check td is within bounds after projection: ",
        ...    composite_spec.is_in(td_project))
        check td is within bounds after projection:  True
        >>> print("random td: ", composite_spec.rand([3,]))
        random td:  TensorDict(
            fields={
                pixels: Tensor(torch.Size([3, 3, 32, 32]), \
dtype=torch.float32),
                observation_vector: Tensor(torch.Size([3, 33]), \
dtype=torch.float32)},
            batch_size=torch.Size([3]),
            device=cpu,
            is_shared=False)

    """

    domain: str = "composite"

    @classmethod
    def __new__(cls, *args, **kwargs):
        cls._device = torch.device("cpu")
        return super().__new__(cls)

    def __init__(self, **kwargs):
        self._specs = kwargs
        if len(kwargs):
            _device = None
            for key, item in self.items():
                if item is None:
                    continue
                if _device is None:
                    _device = item.device
                elif item.device != _device:
                    raise RuntimeError(
                        f"Setting a new attribute ({key}) on another device ({item.device} against {self.device}). "
                        f"All devices of CompositeSpec must match."
                    )
            self._device = _device

    @property
    def device(self) -> DEVICE_TYPING:
        if self._device is None:
            # try to replace device by the true device
            _device = None
            for value in self.values():
                if value is not None:
                    _device = value.device
            if _device is None:
                raise RuntimeError(
                    "device of empty CompositeSpec is not defined. "
                    "You can set it directly by calling"
                    "`spec.device = device`."
                )
            self._device = _device
        return self._device

    @device.setter
    def device(self, value: DEVICE_TYPING):
        self._device = value

    def __getitem__(self, item):
        if isinstance(item, tuple) and len(item) > 1:
            return self[item[0]][item[1:]]
        elif isinstance(item, tuple):
            return self[item[0]]

        if item in {"shape", "device", "dtype", "space"}:
            raise AttributeError(f"CompositeSpec has no key {item}")
        return self._specs[item]

    def __setitem__(self, key, value):
        if isinstance(key, tuple) and len(key) > 1:
            self[key[0]][key[1:]] = value
        elif isinstance(key, tuple):
            self[key[0]] = value
        elif not isinstance(key, str):
            raise TypeError(f"Got key of type {type(key)} when a string was expected.")
        if key in {"shape", "device", "dtype", "space"}:
            raise AttributeError(f"CompositeSpec[{key}] cannot be set")
        if value is not None and value.device != self.device:
            raise RuntimeError(
                f"Setting a new attribute ({key}) on another device ({value.device} against {self.device}). "
                f"All devices of CompositeSpec must match."
            )
        self._specs[key] = value

    def __iter__(self):
        for k in self._specs:
            yield k

    def __delitem__(self, key: str) -> None:
        del self._specs[key]

    def encode(self, vals: Dict[str, Any]) -> Dict[str, torch.Tensor]:
        if isinstance(vals, TensorDict):
            out = vals.select()  # create and empty tensordict similar to vals
        else:
            out = TensorDict({}, [], _run_checks=False)
        for key, item in vals.items():
            if item is None:
                raise RuntimeError(
                    "CompositeSpec.encode cannot be used with missing values."
                )
            try:
                out[key] = self[key].encode(item)
            except KeyError:
                raise KeyError(
                    f"The CompositeSpec instance with keys {self.keys()} does not have a '{key}' key."
                )
        return out

    def __repr__(self) -> str:
        sub_str = [
            indent(f"{k}: {str(item)}", 4 * " ") for k, item in self._specs.items()
        ]
        sub_str = ",\n".join(sub_str)
        return f"CompositeSpec(\n{sub_str})"

    def type_check(
        self,
        value: Union[torch.Tensor, TensorDictBase],
        selected_keys: Union[str, Optional[Sequence[str]]] = None,
    ):
        if isinstance(value, torch.Tensor) and isinstance(selected_keys, str):
            value = {selected_keys: value}
            selected_keys = [selected_keys]

        for _key in self:
            if self[_key] is not None and (
                selected_keys is None or _key in selected_keys
            ):
                self._specs[_key].type_check(value[_key], _key)

    def is_in(self, val: Union[dict, TensorDictBase]) -> bool:
        return all(
            [
                item.is_in(val.get(key))
                for (key, item) in self._specs.items()
                if item is not None
            ]
        )

    def project(self, val: TensorDictBase) -> TensorDictBase:
        for key, item in self.items():
            if item is None:
                continue
            _val = val.get(key)
            if not self._specs[key].is_in(_val):
                val.set(key, self._specs[key].project(_val))
        return val

    def rand(self, shape=None) -> TensorDictBase:
        if shape is None:
            shape = torch.Size([])
        return TensorDict(
            {
                key: self[key].rand(shape)
                for key in self.keys(True)
                if isinstance(key, str) and self[key] is not None
            },
            batch_size=shape,
        )

    def keys(self, yield_nesting_keys: bool = False) -> KeysView:
        """Keys of the CompositeSpec.

        Args:
            yield_nesting_keys (bool, optional): if :obj:`True`, the values returned
                will contain every level of nesting, i.e. a :obj:`CompositeSpec(next=CompositeSpec(obs=None))`
                will lead to the keys :obj:`["next", ("next", "obs")]`. Default is :obj:`False`, i.e.
                only nested keys will be returned.
        """
        return _CompositeSpecKeysView(self, yield_nesting_keys)

    def items(self) -> ItemsView:
        return self._specs.items()

    def values(self) -> ValuesView:
        return self._specs.values()

    def __len__(self):
        return len(self.keys())

    def to(self, dest: Union[torch.dtype, DEVICE_TYPING]) -> CompositeSpec:
        if not isinstance(dest, (str, int, torch.device)):
            raise ValueError(
                "Only device casting is allowed with specs of type CompositeSpec."
            )

        self.device = torch.device(dest)
        for key, value in list(self.items()):
            if value is None:
                continue
            self[key] = value.to(dest)
        return self

    def to_numpy(self, val: TensorDict, safe: bool = True) -> dict:
        return {key: self[key]._to_numpy(val) for key, val in val.items()}

    def zero(self, shape=None) -> TensorDictBase:
        if shape is None:
            shape = torch.Size([])
        return TensorDict(
            {
                key: self[key].zero(shape)
                for key in self.keys(True)
                if isinstance(key, str) and self[key] is not None
            },
            shape,
            device=self.device,
        )

    def __eq__(self, other):
        return (
            type(self) == type(other)
            and self._device == other._device
            and self._specs == other._specs
        )

    def update(self, dict_or_spec: Union[CompositeSpec, Dict[str, TensorSpec]]) -> None:
        for key, item in dict_or_spec.items():
            if key in self.keys(True) and isinstance(self[key], CompositeSpec):
                self[key].update(item)
                continue
            if isinstance(item, TensorSpec) and item.device != self.device:
                item = deepcopy(item).to(self.device)
            self[key] = item


def _keys_to_empty_composite_spec(keys):
    if not len(keys):
        return
    c = CompositeSpec()
    for key in keys:
        if isinstance(key, str):
            c[key] = None
        elif key[0] in c.keys(yield_nesting_keys=True):
            if c[key[0]] is None:
                # if the value is None we just replace it
                c[key[0]] = _keys_to_empty_composite_spec([key[1:]])
            elif isinstance(c[key[0]], CompositeSpec):
                # if the value is Composite, we update it
                out = _keys_to_empty_composite_spec([key[1:]])
                if out is not None:
                    c[key[0]].update(out)
            else:
                raise RuntimeError("Conflicting keys")
        else:
            c[key[0]] = _keys_to_empty_composite_spec(key[1:])
    return c


class _CompositeSpecKeysView:
    """Wrapper class that enables richer behaviour of `key in tensordict.keys()`."""

    def __init__(self, composite: CompositeSpec, _yield_nesting_keys: bool):
        self.composite = composite
        self._yield_nesting_keys = _yield_nesting_keys

    def __iter__(
        self,
    ):
        for key, item in self.composite.items():
            if isinstance(item, CompositeSpec):
                for subkey in item.keys():
                    yield (key, *subkey) if isinstance(subkey, tuple) else (key, subkey)
                if self._yield_nesting_keys:
                    yield key
            else:
                yield key

    def __len__(self):
        return len([k for k in self])<|MERGE_RESOLUTION|>--- conflicted
+++ resolved
@@ -1024,18 +1024,12 @@
     def rand(self, shape=None) -> torch.Tensor:
         if shape is None:
             shape = torch.Size([])
-<<<<<<< HEAD
-        shape = [*shape, *self.shape]
-        return torch.randint(
-            0, self.space.n, shape, device=self.device, dtype=self.dtype
-=======
         return torch.randint(
             0,
             self.space.n,
             torch.Size([*shape, *self.shape]),
             device=self.device,
             dtype=self.dtype,
->>>>>>> 278e9be9
         )
 
     def _project(self, val: torch.Tensor) -> torch.Tensor:
