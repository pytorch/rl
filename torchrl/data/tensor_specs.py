--- conflicted
+++ resolved
@@ -1239,9 +1239,6 @@
 
     def update(self, dict_or_spec: Union[CompositeSpec, Dict[str, TensorSpec]]) -> None:
         for key, item in dict_or_spec.items():
-<<<<<<< HEAD
-=======
             if isinstance(item, TensorSpec) and item.device != self.device:
                 item = deepcopy(item).to(self.device)
->>>>>>> 341b3ab1
             self[key] = item