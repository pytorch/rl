# Copyright (c) Meta Platforms, Inc. and affiliates.
#
# This source code is licensed under the MIT license found in the
# LICENSE file in the root directory of this source tree.

from __future__ import annotations

import abc
import enum
import math
import warnings
from collections.abc import Iterable
from copy import deepcopy
from dataclasses import dataclass
from functools import wraps
from textwrap import indent
from typing import (
    Any,
    Callable,
    Dict,
    Generic,
    List,
    Optional,
    overload,
    Sequence,
    Tuple,
    TypeVar,
    Union,
)

import numpy as np

import tensordict
import torch
from tensordict import (
    is_tensor_collection,
    LazyStackedTensorDict,
    NonTensorData,
    TensorDict,
    TensorDictBase,
    unravel_key,
)
from tensordict.base import NO_DEFAULT
from tensordict.utils import _getitem_batch_size, NestedKey
from torchrl._utils import _make_ordinal_device, get_binary_env_var

DEVICE_TYPING = Union[torch.device, str, int]

INDEX_TYPING = Union[int, torch.Tensor, np.ndarray, slice, List]

SHAPE_INDEX_TYPING = Union[
    int,
    range,
    List[int],
    np.ndarray,
    slice,
    None,
    torch.Tensor,
    type(...),
    Tuple[
        int,
        range,
        List[int],
        np.ndarray,
        slice,
        None,
        torch.Tensor,
        type(...),
        Tuple[Any],
    ],
]

# By default, we do not check that an obs is in the domain. THis should be done when validating the env beforehand
_CHECK_SPEC_ENCODE = get_binary_env_var("CHECK_SPEC_ENCODE")

_DEFAULT_SHAPE = torch.Size((1,))

DEVICE_ERR_MSG = "device of empty Composite is not defined."
NOT_IMPLEMENTED_ERROR = NotImplementedError(
    "method is not currently implemented."
    " If you are interested in this feature please submit"
    " an issue at https://github.com/pytorch/rl/issues"
)


def _size(list_of_ints):
    # ensures that np int64 elements don't slip through Size
    # see https://github.com/pytorch/pytorch/issues/127194
    return torch.Size([int(i) for i in list_of_ints])


# Akin to TD's NO_DEFAULT but won't raise a KeyError when found in a TD or used as default
class _NoDefault(enum.IntEnum):
    ZERO = 0
    ONE = 1


NO_DEFAULT_RL = _NoDefault.ONE


def _default_dtype_and_device(
    dtype: Union[None, torch.dtype],
    device: Union[None, str, int, torch.device],
    allow_none_device: bool = False,
) -> Tuple[torch.dtype, torch.device | None]:
    if dtype is None:
        dtype = torch.get_default_dtype()
    if device is not None:
        device = _make_ordinal_device(torch.device(device))
    elif not allow_none_device:
        device = torch.zeros(()).device
    return dtype, device


def _validate_idx(shape: list[int], idx: int, axis: int = 0):
    """Raise an IndexError if idx is out of bounds for shape[axis].

    Args:
        shape (list[int]): Input shape
        idx (int): Index, may be negative
        axis (int): Shape axis to check
    """
    if shape[axis] >= 0 and (idx >= shape[axis] or idx < 0 and -idx > shape[axis]):
        raise IndexError(
            f"index {idx} is out of bounds for axis {axis} with size {shape[axis]}"
        )


def _validate_iterable(
    idx: Iterable[Any], expected_type: type, iterable_classname: str
):
    """Raise an IndexError if the iterable contains a type different from the expected type or Iterable.

    Args:
        idx (Iterable[Any]): Iterable, may contain nested iterables
        expected_type (type): Required item type in the Iterable (e.g. int)
        iterable_classname (str): Iterable type as a string (e.g. 'List'). Logging purpose only.
    """
    for item in idx:
        if isinstance(item, Iterable):
            _validate_iterable(item, expected_type, iterable_classname)
        else:
            if not isinstance(item, expected_type):
                raise IndexError(
                    f"{iterable_classname} indexing expects {expected_type} indices"
                )


def _slice_indexing(shape: list[int], idx: slice) -> List[int]:
    """Given an input shape and a slice index, returns the new indexed shape.

    Args:
        shape (list[int]): Input shape
        idx (slice): Index
    Returns:
        Indexed shape
    Examples:
        >>> _slice_indexing([3, 4], slice(None, 2))
        [2, 4]
        >>> list(torch.rand(3, 4)[:2].shape)
        [2, 4]
    """
    if idx.step == 0:
        raise ValueError("slice step cannot be zero")
    # Slicing an empty shape returns the shape
    if len(shape) == 0:
        return shape

    if idx.start is None:
        start = 0
    else:
        start = idx.start if idx.start >= 0 else max(shape[0] + idx.start, 0)

    if idx.stop is None:
        stop = shape[0]
    else:
        stop = idx.stop if idx.stop >= 0 else max(shape[0] + idx.stop, 0)

    step = 1 if idx.step is None else idx.step
    if step > 0:
        if start >= stop:
            n_items = 0
        else:
            stop = min(stop, shape[0])
            n_items = math.ceil((stop - start) / step)
    else:
        if start <= stop:
            n_items = 0
        else:
            start = min(start, shape[0] - 1)
            n_items = math.ceil((stop - start) / step)
    return [n_items] + shape[1:]


def _shape_indexing(
    shape: Union[list[int], torch.Size, tuple[int]], idx: SHAPE_INDEX_TYPING
) -> List[int]:
    """Given an input shape and an index, returns the size of the resulting indexed spec.

    This function includes indexing checks and may raise IndexErrors.

    Args:
        shape (list[int], torch.Size, tuple[int): Input shape
        idx (SHAPE_INDEX_TYPING): Index
    Returns:
        Shape of the resulting spec
    Examples:
        >>> idx = (2, ..., None)
        >>> Categorical(2, shape=(3, 4))[idx].shape
        torch.Size([4, 1])
        >>> _shape_indexing([3, 4], idx)
        torch.Size([4, 1])
    """
    if not isinstance(shape, list):
        shape = list(shape)

    if idx is Ellipsis or (
        isinstance(idx, slice) and (idx.step is idx.start is idx.stop is None)
    ):
        return shape

    if idx is None:
        return [1] + shape

    if len(shape) == 0 and (
        isinstance(idx, int)
        or isinstance(idx, range)
        or isinstance(idx, list)
        and len(idx) > 0
    ):
        raise IndexError(
            f"cannot use integer indices on 0-dimensional shape. `{idx}` received"
        )

    if isinstance(idx, int):
        _validate_idx(shape, idx)
        return shape[1:]

    if isinstance(idx, range):
        if len(idx) > 0 and (idx.start >= shape[0] or idx.stop > shape[0]):
            raise IndexError(f"index out of bounds for axis 0 with size {shape[0]}")
        return [len(idx)] + shape[1:]

    if isinstance(idx, slice):
        return _slice_indexing(shape, idx)

    if isinstance(idx, tuple):
        # Supports int, None, slice and ellipsis indices
        # Index on the current shape dimension
        shape_idx = 0
        none_dims = 0
        ellipsis = False
        prev_is_list = False
        shape_len = len(shape)
        for item_idx, item in enumerate(idx):
            if item is None:
                shape = shape[:shape_idx] + [1] + shape[shape_idx:]
                shape_idx += 1
                none_dims += 1
            elif isinstance(item, int):
                _validate_idx(shape, item, shape_idx)
                del shape[shape_idx]
            elif isinstance(item, slice):
                shape[shape_idx] = _slice_indexing([shape[shape_idx]], item)[0]
                shape_idx += 1
            elif item is Ellipsis:
                if ellipsis:
                    raise IndexError("an index can only have a single ellipsis (`...`)")
                # Move to the end of the shape, subtracted by the number of future indices impacting the dimensions (i.e. all except None and ...)
                shape_idx = len(shape) - len(
                    [i for i in idx[item_idx + 1 :] if not (i is None or i is Ellipsis)]
                )
                ellipsis = True
            elif any(
                isinstance(item, _type)
                for _type in [list, tuple, range, np.ndarray, torch.Tensor]
            ):
                while isinstance(idx, tuple) and len(idx) == 1:
                    idx = idx[0]

                # Nested tuples are handled as a list. Numpy behavior
                if isinstance(item, tuple):
                    item = list(item)

                if prev_is_list and isinstance(item, list):
                    del shape[shape_idx]
                    continue

                if isinstance(item, list):
                    prev_is_list = True

                if shape_idx >= len(shape):
                    raise IndexError("Raise IndexError: too many indices for array")

                res = _shape_indexing([shape[shape_idx]], item)
                shape = shape[:shape_idx] + res + shape[shape_idx + 1 :]
                shape_idx += len(res)
            else:
                raise IndexError(
                    f"tuple indexing only supports integers, ranges, slices (`:`), ellipsis (`...`), new axis (`None`), tuples, list, tensor and ndarray indices. {str(type(idx))} received"
                )

        if len(idx) - none_dims - int(ellipsis) > shape_len:
            raise IndexError(
                f"shape is {shape_len}-dimensional, but {len(idx) - none_dims - int(ellipsis)} dimensions were indexed"
            )
        return shape

    if isinstance(idx, list):
        # int indexing only
        _validate_iterable(idx, int, "list")
        for item in np.array(idx).reshape(-1):
            _validate_idx(shape, item, 0)
        return list(np.array(idx).shape) + shape[1:]

    if isinstance(idx, np.ndarray) or isinstance(idx, torch.Tensor):
        # Out of bounds check
        for item in idx.reshape(-1):
            _validate_idx(shape, item)
        return list(_getitem_batch_size(shape, idx))


class invertible_dict(dict):
    """An invertible dictionary.

    Examples:
        >>> my_dict = invertible_dict(a=3, b=2)
        >>> inv_dict = my_dict.invert()
        >>> assert {2, 3} == set(inv_dict.keys())
    """

    def __init__(self, *args, inv_dict=None, **kwargs):
        if inv_dict is None:
            inv_dict = {}
        super().__init__(*args, **kwargs)
        self.inv_dict = inv_dict

    def __setitem__(self, k, v):
        if v in self.inv_dict or k in self:
            raise Exception("overwriting in invertible_dict is not permitted")
        self.inv_dict[v] = k
        return super().__setitem__(k, v)

    def update(self, d):
        raise NotImplementedError

    def invert(self):
        d = invertible_dict()
        for k, value in self.items():
            d[value] = k
        return d

    def inverse(self):
        return self.inv_dict


class Box:
    """A box of values."""

    def __iter__(self):
        raise NotImplementedError

    def to(self, dest: Union[torch.dtype, DEVICE_TYPING]) -> ContinuousBox:
        raise NotImplementedError

    def __repr__(self):
        return f"{self.__class__.__name__}()"

    def clone(self) -> CategoricalBox:
        return deepcopy(self)


@dataclass(repr=False)
class ContinuousBox(Box):
    """A continuous box of values, in between a minimum (self.low) and a maximum (self.high)."""

    _low: torch.Tensor
    _high: torch.Tensor
    device: torch.device | None = None

    # We store the tensors on CPU to avoid overloading CUDA with tensors that are rarely used.
    @property
    def low(self):
        return self._low.to(self.device)

    @property
    def high(self):
        return self._high.to(self.device)

    def unbind(self, dim: int = 0):
        return tuple(
            type(self)(low, high, self.device)
            for (low, high) in zip(self.low.unbind(dim), self.high.unbind(dim))
        )

    @low.setter
    def low(self, value):
        self.device = value.device
        self._low = value.cpu()

    @high.setter
    def high(self, value):
        self.device = value.device
        self._high = value.cpu()

    def __post_init__(self):
        self.low = self.low.clone()
        self.high = self.high.clone()

    def __iter__(self):
        yield self.low
        yield self.high

    def to(self, dest: Union[torch.dtype, DEVICE_TYPING]) -> ContinuousBox:
        return self.__class__(self.low.to(dest), self.high.to(dest))

    def clone(self) -> ContinuousBox:
        return self.__class__(self.low.clone(), self.high.clone())

    def __repr__(self):
        min_str = indent(
            f"\nlow=Tensor(shape={self.low.shape}, device={self.low.device}, dtype={self.low.dtype}, contiguous={self.high.is_contiguous()})",
            " " * 4,
        )
        max_str = indent(
            f"\nhigh=Tensor(shape={self.high.shape}, device={self.high.device}, dtype={self.high.dtype}, contiguous={self.high.is_contiguous()})",
            " " * 4,
        )
        return f"{self.__class__.__name__}({min_str},{max_str})"

    def __eq__(self, other):
        if other is None:

            minval, maxval = _minmax_dtype(self.low.dtype)
            minval = torch.as_tensor(minval).to(self.low.device, self.low.dtype)
            maxval = torch.as_tensor(maxval).to(self.low.device, self.low.dtype)
            if (
                torch.isclose(self.low, minval).all()
                and torch.isclose(self.high, maxval).all()
            ):
                return True
            if (
                not torch.isfinite(self.low).any()
                and not torch.isfinite(self.high).any()
            ):
                return True
            return False
        return (
            type(self) == type(other)
            and self.low.dtype == other.low.dtype
            and self.high.dtype == other.high.dtype
            and self.device == other.device
            and torch.isclose(self.low, other.low).all()
            and torch.isclose(self.high, other.high).all()
        )


@dataclass(repr=False)
class CategoricalBox(Box):
    """A box of discrete, categorical values."""

    n: int
    register = invertible_dict()

    def to(self, dest: Union[torch.dtype, DEVICE_TYPING]) -> CategoricalBox:
        return deepcopy(self)

    def __repr__(self):
        return f"{self.__class__.__name__}(n={self.n})"


class DiscreteBox(CategoricalBox):
    """Deprecated version of :class:`CategoricalBox`."""

    ...


@dataclass(repr=False)
class BoxList(Box):
    """A box of discrete values."""

    boxes: List

    def to(self, dest: Union[torch.dtype, DEVICE_TYPING]) -> BoxList:
        return BoxList([box.to(dest) for box in self.boxes])

    def __iter__(self):
        for elt in self.boxes:
            yield elt

    def __repr__(self):
        return f"{self.__class__.__name__}(boxes={self.boxes})"

    def __len__(self):
        return len(self.boxes)

    @staticmethod
    def from_nvec(nvec: torch.Tensor):
        if nvec.ndim == 0:
            return CategoricalBox(nvec.item())
        else:
            return BoxList([BoxList.from_nvec(n) for n in nvec.unbind(-1)])


@dataclass(repr=False)
class BinaryBox(Box):
    """A box of n binary values."""

    n: int

    def to(self, dest: Union[torch.dtype, DEVICE_TYPING]) -> ContinuousBox:
        return deepcopy(self)

    def __repr__(self):
        return f"{self.__class__.__name__}(n={self.n})"


@dataclass(repr=False)
class TensorSpec:
    """Parent class of the tensor meta-data containers.

    TorchRL's TensorSpec are used to present what input/output is to be expected for a specific class,
    or sometimes to simulate simple behaviors by generating random data within a defined space.

    TensorSpecs are primarily used in environments to specify their input/output structure without needing to
    execute the environment (or starting it). They can also be used to instantiate shared buffers to pass
    data from worker to worker.

    TensorSpecs are dataclasses that always share the following fields: `shape`, `space, `dtype` and `device`.

    As such, TensorSpecs possess some common behavior with :class:`~torch.Tensor` and :class:`~tensordict.TensorDict`:
    they can be reshaped, indexed, squeezed, unsqueezed, moved to another device etc.

    Args:
        shape (torch.Size): size of the tensor. The shape includes the batch dimensions as well as the feature
            dimension. A negative shape (``-1``) means that the dimension has a variable number of elements.
        space (Box): Box instance describing what kind of values can be expected.
        device (torch.device): device of the tensor.
        dtype (torch.dtype): dtype of the tensor.

    .. note:: A spec can be constructed from a :class:`~tensordict.TensorDict` using the :func:`~torchrl.envs.utils.make_composite_from_td`
        function. This function makes a low-assumption educated guess on the specs that may correspond to the input
        tensordict and can help to build specs automatically without an in-depth knowledge of the `TensorSpec` API.

    """

    shape: torch.Size
    space: Union[None, Box]
    device: torch.device | None = None
    dtype: torch.dtype = torch.float
    domain: str = ""

    SPEC_HANDLED_FUNCTIONS = {}

    @classmethod
    def implements_for_spec(cls, torch_function: Callable) -> Callable:
        """Register a torch function override for TensorSpec."""

        @wraps(torch_function)
        def decorator(func):
            cls.SPEC_HANDLED_FUNCTIONS[torch_function] = func
            return func

        return decorator

    @property
    def device(self) -> torch.device:
        """The device of the spec.

        Only :class:`Composite` specs can have a ``None`` device. All leaves must have a non-null device.
        """
        return self._device

    @device.setter
    def device(self, device: torch.device | None) -> None:
        self._device = _make_ordinal_device(device)

    def clear_device_(self) -> T:
        """A no-op for all leaf specs (which must have a device).

        For :class:`Composite` specs, this method will erase the device.
        """
        return self

    def encode(
        self,
        val: np.ndarray | torch.Tensor | TensorDictBase,
        *,
        ignore_device: bool = False,
    ) -> torch.Tensor | TensorDictBase:
        """Encodes a value given the specified spec, and return the corresponding tensor.

        This method is to be used in environments that return a value (eg, a numpy array) that can be
        easily mapped to the TorchRL required domain.
        If the value is already a tensor, the spec will not change its value and return it as-is.

        Args:
            val (np.ndarray or torch.Tensor): value to be encoded as tensor.

        Keyword Args:
            ignore_device (bool, optional): if ``True``, the spec device will
                be ignored. This is used to group tensor casting within a call
                to ``TensorDict(..., device="cuda")`` which is faster.

        Returns:
            torch.Tensor matching the required tensor specs.

        """
        if not isinstance(val, torch.Tensor):
            if isinstance(val, list):
                if len(val) == 1:
                    # gym used to return lists of images since 0.26.0
                    # We convert these lists in np.array or take the first element
                    # if there is just one.
                    # See https://github.com/pytorch/rl/pull/403/commits/73d77d033152c61d96126ccd10a2817fecd285a1
                    val = val[0]
                else:
                    val = np.array(val)
            if isinstance(val, np.ndarray) and not all(
                stride > 0 for stride in val.strides
            ):
                val = val.copy()
            if not ignore_device:
                val = torch.as_tensor(val, device=self.device, dtype=self.dtype)
            else:
                val = torch.as_tensor(val, dtype=self.dtype)
            if val.shape != self.shape:
                # if val.shape[-len(self.shape) :] != self.shape:
                # option 1: add a singleton dim at the end
                if val.shape == self.shape and self.shape[-1] == 1:
                    val = val.unsqueeze(-1)
                else:
                    try:
                        val = val.reshape(self.shape)
                    except Exception as err:
                        raise RuntimeError(
                            f"Shape mismatch: the value has shape {val.shape} which "
                            f"is incompatible with the spec shape {self.shape}."
                        ) from err
        if _CHECK_SPEC_ENCODE:
            self.assert_is_in(val)
        return val

    def __ne__(self, other):
        return not (self == other)

    def __setattr__(self, key, value):
        if key == "shape":
            value = _size(value)
        super().__setattr__(key, value)

    def to_numpy(
        self, val: torch.Tensor | TensorDictBase, safe: bool = None
    ) -> np.ndarray | dict:
        """Returns the ``np.ndarray`` correspondent of an input tensor.

        This is intended to be the inverse operation of :meth:`.encode`.

        Args:
            val (torch.Tensor): tensor to be transformed_in to numpy.
            safe (bool): boolean value indicating whether a check should be
                performed on the value against the domain of the spec.
                Defaults to the value of the ``CHECK_SPEC_ENCODE`` environment variable.

        Returns:
            a np.ndarray.

        """
        if safe is None:
            safe = _CHECK_SPEC_ENCODE
        if safe:
            self.assert_is_in(val)
        return val.detach().cpu().numpy()

    @property
    def ndim(self) -> int:
        """Number of dimensions of the spec shape.

        Shortcut for ``len(spec.shape)``.

        """
        return self.ndimension()

    def ndimension(self) -> int:
        """Number of dimensions of the spec shape.

        Shortcut for ``len(spec.shape)``.

        """
        return len(self.shape)

    @property
    def _safe_shape(self) -> torch.Size:
        """Returns a shape where all heterogeneous values are replaced by one (to be expandable)."""
        return _size([int(v) if v >= 0 else 1 for v in self.shape])

    @abc.abstractmethod
    def index(
        self, index: INDEX_TYPING, tensor_to_index: torch.Tensor | TensorDictBase
    ) -> torch.Tensor | TensorDictBase:
        """Indexes the input tensor.

        Args:
            index (int, torch.Tensor, slice or list): index of the tensor
            tensor_to_index: tensor to be indexed

        Returns:
            indexed tensor

        """
        ...

    @overload
    def expand(self, shape: torch.Size):
        ...

    @abc.abstractmethod
    def expand(self, *shape: int) -> T:
        """Returns a new Spec with the expanded shape.

        Args:
            *shape (tuple or iterable of int): the new shape of the Spec.
                Must be broadcastable with the current shape:
                its length must be at least as long as the current shape length,
                and its last values must be compliant too; ie they can only differ
                from it if the current dimension is a singleton.

        """
        ...

    def squeeze(self, dim: int | None = None) -> T:
        """Returns a new Spec with all the dimensions of size ``1`` removed.

        When ``dim`` is given, a squeeze operation is done only in that dimension.

        Args:
            dim (int or None): the dimension to apply the squeeze operation to

        """
        shape = _squeezed_shape(self.shape, dim)
        if shape is None:
            return self
        return self.__class__(shape=shape, device=self.device, dtype=self.dtype)

    def unsqueeze(self, dim: int) -> T:
        """Returns a new Spec with one more singleton dimension (at the position indicated by ``dim``).

        Args:
            dim (int or None): the dimension to apply the unsqueeze operation to.

        """
        shape = _unsqueezed_shape(self.shape, dim)
        return self.__class__(shape=shape, device=self.device, dtype=self.dtype)

    def make_neg_dim(self, dim: int) -> T:
        """Converts a specific dimension to ``-1``."""
        if dim < 0:
            dim = self.ndim + dim
        if dim < 0 or dim > self.ndim - 1:
            raise ValueError(f"dim={dim} is out of bound for ndim={self.ndim}")
        self.shape = _size([s if i != dim else -1 for i, s in enumerate(self.shape)])

    @overload
    def reshape(self, shape) -> T:
        ...

    def reshape(self, *shape) -> T:
        """Reshapes a ``TensorSpec``.

        Check :func:`~torch.reshape` for more information on this method.

        """
        if len(shape) == 1 and not isinstance(shape[0], int):
            return self.reshape(*shape[0])
        return self._reshape(shape)

    view = reshape

    @abc.abstractmethod
    def _reshape(self, shape: torch.Size) -> T:
        ...

    def unflatten(self, dim: int, sizes: Tuple[int]) -> T:
        """Unflattens a ``TensorSpec``.

        Check :func:`~torch.unflatten` for more information on this method.

        """
        return self._unflatten(dim, sizes)

    def _unflatten(self, dim: int, sizes: Tuple[int]) -> T:
        shape = torch.zeros(self.shape, device="meta").unflatten(dim, sizes).shape
        return self._reshape(shape)

    def flatten(self, start_dim: int, end_dim: int) -> T:
        """Flattens a ``TensorSpec``.

        Check :func:`~torch.flatten` for more information on this method.

        """
        return self._flatten(start_dim, end_dim)

    def _flatten(self, start_dim, end_dim):
        shape = torch.zeros(self.shape, device="meta").flatten(start_dim, end_dim).shape
        return self._reshape(shape)

    @abc.abstractmethod
    def _project(
        self, val: torch.Tensor | TensorDictBase
    ) -> torch.Tensor | TensorDictBase:
        raise NotImplementedError(type(self))

    @abc.abstractmethod
    def is_in(self, val: torch.Tensor | TensorDictBase) -> bool:
        """If the value ``val`` could have been generated by the ``TensorSpec``, returns ``True``, otherwise ``False``.

        More precisely, the ``is_in`` methods checks that the value ``val`` is within the limits defined by the ``space``
        attribute (the box), and that the ``dtype``, ``device``, ``shape`` potentially other metadata match those
        of the spec. If any of these checks fails, the ``is_in`` method will return ``False``.

        Args:
            val (torch.Tensor): value to be checked.

        Returns:
            boolean indicating if values belongs to the TensorSpec box.

        """
        ...

    def contains(self, item: torch.Tensor | TensorDictBase) -> bool:
        """If the value ``val`` could have been generated by the ``TensorSpec``, returns ``True``, otherwise ``False``.

        See :meth:`~.is_in` for more information.
        """
        return self.is_in(item)

<<<<<<< HEAD
    @abc.abstractmethod
    def enumerate(self):
        """Returns all the samples that can be obtained from the TensorSpec.

        The samples will be stacked along the first dimension.

        This method is only implemented for discrete specs.
        """
        ...

    def project(self, val: torch.Tensor) -> torch.Tensor:
        """If the input tensor is not in the TensorSpec box, it maps it back to it given some heuristic.
=======
    def project(
        self, val: torch.Tensor | TensorDictBase
    ) -> torch.Tensor | TensorDictBase:
        """If the input tensor is not in the TensorSpec box, it maps it back to it given some defined heuristic.
>>>>>>> a0f9c6ff

        Args:
            val (torch.Tensor): tensor to be mapped to the box.

        Returns:
            a torch.Tensor belonging to the TensorSpec box.

        """
        if not self.is_in(val):
            return self._project(val)
        return val

    def assert_is_in(self, value: torch.Tensor) -> None:
        """Asserts whether a tensor belongs to the box, and raises an exception otherwise.

        Args:
            value (torch.Tensor): value to be checked.

        """
        if not self.is_in(value):
            raise AssertionError(
                f"Encoding failed because value is not in space. "
                f"Consider calling project(val) first. value was = {value} "
                f"and spec was {self}."
            )

    def type_check(self, value: torch.Tensor, key: NestedKey = None) -> None:
        """Checks the input value ``dtype`` against the ``TensorSpec`` ``dtype`` and raises an exception if they don't match.

        Args:
            value (torch.Tensor): tensor whose dtype has to be checked.
            key (str, optional): if the TensorSpec has keys, the value
                dtype will be checked against the spec pointed by the
                indicated key.

        """
        if value.dtype is not self.dtype:
            raise TypeError(
                f"value.dtype={value.dtype} but"
                f" {self.__class__.__name__}.dtype={self.dtype}"
            )

    @abc.abstractmethod
    def rand(self, shape: torch.Size = None) -> torch.Tensor | TensorDictBase:
        """Returns a random tensor in the space defined by the spec.

        The sampling will be done uniformly over the space, unless the box is unbounded in which case normal values
        will be drawn.

        Args:
            shape (torch.Size): shape of the random tensor

        Returns:
            a random tensor sampled in the TensorSpec box.

        """
        ...

    def sample(self, shape: torch.Size = None) -> torch.Tensor | TensorDictBase:
        """Returns a random tensor in the space defined by the spec.

        See :meth:`~.rand` for details.
        """
        return self.rand(shape=shape)

    def zero(self, shape: torch.Size = None) -> torch.Tensor | TensorDictBase:
        """Returns a zero-filled tensor in the box.

        .. note:: Even though there is no guarantee that ``0`` belongs to the spec domain,
            this method will not raise an exception when this condition is violated.
            The primary use case of ``zero`` is to generate empty data buffers, not meaningful data.

        Args:
            shape (torch.Size): shape of the zero-tensor

        Returns:
            a zero-filled tensor sampled in the TensorSpec box.

        """
        if shape is None:
            shape = _size([])
        return torch.zeros(
            (*shape, *self._safe_shape), dtype=self.dtype, device=self.device
        )

    def zeros(self, shape: torch.Size = None) -> torch.Tensor | TensorDictBase:
        """Proxy to :meth:`~.zero`."""
        return self.zero(shape=shape)

    def one(self, shape: torch.Size = None) -> torch.Tensor | TensorDictBase:
        """Returns a one-filled tensor in the box.

        .. note:: Even though there is no guarantee that ``1`` belongs to the spec domain,
            this method will not raise an exception when this condition is violated.
            The primary use case of ``one`` is to generate empty data buffers, not meaningful data.

        Args:
            shape (torch.Size): shape of the one-tensor

        Returns:
            a one-filled tensor sampled in the TensorSpec box.

        """
        if self.dtype == torch.bool:
            return ~self.zero(shape=shape)
        return self.zero(shape) + 1

    def ones(self, shape: torch.Size = None) -> torch.Tensor | TensorDictBase:
        """Proxy to :meth:`~.one`."""
        return self.one(shape=shape)

    @abc.abstractmethod
    def to(self, dest: Union[torch.dtype, DEVICE_TYPING]) -> "TensorSpec":
        """Casts a TensorSpec to a device or a dtype.

        Returns the same spec if no change is made.
        """
        ...

    def cpu(self):
        """Casts the TensorSpec to 'cpu' device."""
        return self.to("cpu")

    def cuda(self, device=None):
        """Casts the TensorSpec to 'cuda' device."""
        if device is None:
            return self.to("cuda")
        return self.to(f"cuda:{device}")

    @abc.abstractmethod
    def clone(self) -> "TensorSpec":
        """Creates a copy of the TensorSpec."""
        ...

    def __repr__(self):
        shape_str = indent("shape=" + str(self.shape), " " * 4)
        space_str = indent("space=" + str(self.space), " " * 4)
        device_str = indent("device=" + str(self.device), " " * 4)
        dtype_str = indent("dtype=" + str(self.dtype), " " * 4)
        domain_str = indent("domain=" + str(self.domain), " " * 4)
        sub_string = ",\n".join(
            [shape_str, space_str, device_str, dtype_str, domain_str]
        )
        string = f"{self.__class__.__name__}(\n{sub_string})"
        return string

    @classmethod
    def __torch_function__(
        cls,
        func: Callable,
        types,
        args: Tuple = (),
        kwargs: Optional[dict] = None,
    ) -> Callable:
        if kwargs is None:
            kwargs = {}
        if func not in cls.SPEC_HANDLED_FUNCTIONS or not all(
            issubclass(t, (TensorSpec,)) for t in types
        ):
            return NotImplemented(
                f"func {func} for spec {cls} with handles {cls.SPEC_HANDLED_FUNCTIONS}"
            )
        return cls.SPEC_HANDLED_FUNCTIONS[func](*args, **kwargs)

    def unbind(self, dim: int = 0):
        raise NotImplementedError


T = TypeVar("T")


class _LazyStackedMixin(Generic[T]):
    def __init__(self, *specs: tuple[T, ...], dim: int) -> None:
        self._specs = list(specs)
        self.dim = dim
        if self.dim < 0:
            self.dim = len(self.shape) + self.dim

    def clear_device_(self):
        """Clears the device of the Composite."""
        for spec in self._specs:
            spec.clear_device_()
        return self

    def __getitem__(self, item):
        is_key = isinstance(item, str) or (
            isinstance(item, tuple) and all(isinstance(_item, str) for _item in item)
        )
        if is_key:
            return torch.stack(
                [composite_spec[item] for composite_spec in self._specs], dim=self.dim
            )
        elif isinstance(item, tuple):
            # quick check that the index is along the stacked dim
            # case 1: index is a tuple, and the first arg is an ellipsis. Then dim must be the last dim of all composite_specs
            if item[0] is Ellipsis:
                if len(item) == 1:
                    return self
                elif self.dim == len(self.shape) - 1 and len(item) == 2:
                    # we can return
                    return self._specs[item[1]]
                elif len(item) > 2:
                    # check that there is only one non-slice index
                    assigned = False
                    dim_idx = self.dim
                    for i, _item in enumerate(item[1:]):
                        if (
                            isinstance(_item, slice)
                            and not (
                                _item.start is None
                                and _item.stop is None
                                and _item.step is None
                            )
                        ) or not isinstance(_item, slice):
                            if assigned:
                                raise RuntimeError(
                                    "Found more than one meaningful index in a stacked composite spec."
                                )
                            item = _item
                            dim_idx = i + 1
                            assigned = True
                        if not assigned:
                            return self
                        if dim_idx != self.dim:
                            raise RuntimeError(
                                f"Indexing occured along dimension {dim_idx} but stacking was done along dim {self.dim}."
                            )
                        out = self._specs[item]
                        if isinstance(out, TensorSpec):
                            return out
                        return torch.stack(list(out), 0)
                else:
                    raise IndexError(
                        f"Indexing a {self.__class__.__name__} with [..., idx] is only permitted if the stack dimension is the last dimension. "
                        f"Got self.dim={self.dim} and self.shape={self.shape}."
                    )
            elif len(item) >= 2 and item[-1] is Ellipsis:
                return self[item[:-1]]
            elif any(_item is Ellipsis for _item in item):
                raise IndexError("Cannot index along multiple dimensions.")
            # Ellipsis is now ruled out
            elif any(_item is None for _item in item):
                raise IndexError(
                    f"Cannot index a {self.__class__.__name__} with None values"
                )
            # Must be an index with slices then
            else:
                for i, _item in enumerate(item):
                    if i == self.dim:
                        out = self._specs[_item]
                        if isinstance(out, TensorSpec):
                            return out
                        return torch.stack(list(out), 0)
                    elif isinstance(_item, slice):
                        # then the slice must be trivial
                        if not (_item.step is _item.start is _item.stop is None):
                            raise IndexError(
                                f"Got a non-trivial index at dim {i} when only the dim {self.dim} could be indexed."
                            )
                else:
                    return self
        else:
            if not self.dim == 0:
                raise IndexError(
                    f"Trying to index a {self.__class__.__name__} along dimension 0 when the stack dimension is {self.dim}."
                )
            out = self._specs[item]
            if isinstance(out, TensorSpec):
                return out
            return torch.stack(list(out), 0)

    def clone(self) -> T:
        return torch.stack([spec.clone() for spec in self._specs], self.stack_dim)

    @property
    def stack_dim(self):
        return self.dim

    def zero(self, shape: torch.Size = None) -> TensorDictBase:
        if shape is not None:
            dim = self.dim + len(shape)
        else:
            dim = self.dim
        if dim != 0:
            raise RuntimeError(
                f"Cannot create a nested tensor with a stack dimension other than 0. Got dim={0}"
            )
        return torch.nested.nested_tensor([spec.zero(shape) for spec in self._specs])

    def one(self, shape: torch.Size = None) -> TensorDictBase:
        if shape is not None:
            dim = self.dim + len(shape)
        else:
            dim = self.dim
        if dim != 0:
            raise RuntimeError(
                f"Cannot create a nested tensor with a stack dimension other than 0. Got dim={0}"
            )
        return torch.nested.nested_tensor([spec.one(shape) for spec in self._specs])

    def rand(self, shape: torch.Size = None) -> TensorDictBase:
        if shape is not None:
            dim = self.dim + len(shape)
        else:
            dim = self.dim
        samples = [spec.rand(shape) for spec in self._specs]
        if dim != 0:
            raise RuntimeError(
                f"Cannot create a nested tensor with a stack dimension other than 0. Got self.dim={self.dim}."
            )
        return torch.nested.nested_tensor(samples)

    def to(self, dest: Union[torch.dtype, DEVICE_TYPING]) -> T:
        if dest is None:
            return self
        return torch.stack([spec.to(dest) for spec in self._specs], self.dim)

    def unbind(self, dim: int = 0):
        if dim < 0:
            dim = self.ndim + dim
        shape = self.shape
        if dim < 0 or dim > self.ndim - 1 or shape[dim] == -1:
            raise ValueError(
                f"Provided dim {dim} is not valid for unbinding shape {shape}"
            )
        if dim == self.stack_dim:
            return self._specs
        elif dim > self.dim:
            dim = dim - 1
            return type(self)(*[spec.unbind(dim) for spec in self._specs], dim=self.dim)
        else:
            return type(self)(
                *[spec.unbind(dim) for spec in self._specs], dim=self.dim - 1
            )

    def unsqueeze(self, dim: int):
        if dim < 0:
            new_dim = dim + len(self.shape) + 1
        else:
            new_dim = dim
        if new_dim > len(self.shape) or new_dim < 0:
            raise ValueError(f"Cannot unsqueeze along dim {dim}.")
        if new_dim > self.dim:
            # unsqueeze 2, stack is on 1 => unsqueeze 1, stack along 1
            new_stack_dim = self.dim
            new_dim = new_dim - 1
        else:
            # unsqueeze 0, stack is on 1 => unsqueeze 0, stack on 1
            new_stack_dim = self.dim + 1
        return torch.stack(
            [spec.unsqueeze(new_dim) for spec in self._specs], dim=new_stack_dim
        )

    def make_neg_dim(self, dim: int):
        if dim < 0:
            dim = self.ndim + dim
        if dim < 0 or dim > self.ndim - 1:
            raise ValueError(f"dim={dim} is out of bound for ndim={self.ndim}")
        if dim == self.dim:
            raise ValueError("Cannot make dim=self.dim negative")
        if dim < self.dim:
            for spec in self._specs:
                spec.make_neg_dim(dim)
        else:
            for spec in self._specs:
                spec.make_neg_dim(dim - 1)

    def squeeze(self, dim: int = None):
        if dim is None:
            size = self.shape
            if len(size) == 1 or size.count(1) == 0:
                return self
            first_singleton_dim = size.index(1)

            squeezed_dict = self.squeeze(first_singleton_dim)
            return squeezed_dict.squeeze(dim=None)

        if dim < 0:
            new_dim = self.ndim + dim
        else:
            new_dim = dim

        if self.shape and (new_dim >= self.ndim or new_dim < 0):
            raise RuntimeError(
                f"squeezing is allowed for dims comprised between 0 and "
                f"spec.ndim only. Got dim={dim} and shape"
                f"={self.shape}."
            )

        if new_dim >= self.ndim or self.shape[new_dim] != 1:
            return self

        if new_dim == self.dim:
            return self._specs[0]
        if new_dim > self.dim:
            # squeeze 2, stack is on 1 => squeeze 1, stack along 1
            new_stack_dim = self.dim
            new_dim = new_dim - 1
        else:
            # squeeze 0, stack is on 1 => squeeze 0, stack on 1
            new_stack_dim = self.dim - 1
        return torch.stack(
            [spec.squeeze(new_dim) for spec in self._specs], dim=new_stack_dim
        )


class Stacked(_LazyStackedMixin[TensorSpec], TensorSpec):
    """A lazy representation of a stack of tensor specs.

    Stacks tensor-specs together along one dimension.
    When random samples are drawn, a stack of samples is returned if possible.
    If not, an error is thrown.

    Indexing is allowed but only along the stack dimension.

    This class aims at being used in multi-tasks and multi-agent settings, where
    heterogeneous specs may occur (same semantic but different shape).

    """

    def __eq__(self, other):
        if not isinstance(other, Stacked):
            return False
        if self.device != other.device:
            raise RuntimeError((self, other))
            return False
        if len(self._specs) != len(other._specs):
            return False
        for _spec1, _spec2 in zip(self._specs, other._specs):
            if _spec1 != _spec2:
                return False
        return True

    def enumerate(self):
        return torch.stack(
            [spec.enumerate() for spec in self._specs], dim=self.stack_dim + 1
        )

    def __len__(self):
        return self.shape[0]

    def to_numpy(self, val: torch.Tensor, safe: bool = None) -> dict:
        if safe is None:
            safe = _CHECK_SPEC_ENCODE
        if safe:
            if val.shape[self.dim] != len(self._specs):
                raise ValueError(
                    "Size of Stacked and val differ along the stacking " "dimension"
                )
            for spec, v in zip(self._specs, torch.unbind(val, dim=self.dim)):
                spec.assert_is_in(v)
        return val.detach().cpu().numpy()

    def __repr__(self):
        shape_str = "shape=" + str(self.shape)
        device_str = "device=" + str(self.device)
        dtype_str = "dtype=" + str(self.dtype)
        domain_str = "domain=" + str(self._specs[0].domain)
        sub_string = ", ".join([shape_str, device_str, dtype_str, domain_str])
        string = f"Stacked{self._specs[0].__class__.__name__}(\n    {sub_string})"
        return string

    @property
    def device(self) -> DEVICE_TYPING:
        return self._specs[0].device

    @property
    def ndim(self):
        return self.ndimension()

    def ndimension(self):
        return len(self.shape)

    @property
    def shape(self):
        first_shape = self._specs[0].shape
        shape = []
        for i in range(len(first_shape)):
            homo_dim = True
            for spec in self._specs:
                if spec.shape[i] != first_shape[i]:
                    homo_dim = False
                    break
            shape.append(first_shape[i] if homo_dim else -1)

        dim = self.dim
        if dim < 0:
            dim = len(shape) + dim + 1
        shape.insert(dim, len(self._specs))
        return _size(shape)

    @shape.setter
    def shape(self, shape):
        if len(shape) != len(self.shape):
            raise RuntimeError(
                f"Cannot set shape of different length from self. shape={shape}, self.shape={self.shape}"
            )
        if shape[self.dim] != self.shape[self.dim]:
            raise RuntimeError(
                f"The shape attribute mismatches between the input {shape} and self.shape={self.shape}."
            )
        shape_strip = _size([s for i, s in enumerate(self.shape) if i != self.dim])
        for spec in self._specs:
            spec.shape = shape_strip

    def expand(self, *shape):
        if len(shape) == 1 and not isinstance(shape[0], (int,)):
            return self.expand(*shape[0])
        expand_shape = shape[: -len(self.shape)]
        existing_shape = self.shape
        shape_check = shape[-len(self.shape) :]
        for _i, (size1, size2) in enumerate(zip(existing_shape, shape_check)):
            if size1 != size2 and size1 != 1:
                raise RuntimeError(
                    f"Expanding a non-singletom dimension: existing shape={size1} vs expand={size2}"
                )
            elif size1 != size2 and size1 == 1 and _i == self.dim:
                # if we're expanding along the stack dim we just need to clone the existing spec
                return torch.stack(
                    [self._specs[0].clone() for _ in range(size2)], self.dim
                ).expand(*shape)
        if _i != len(self.shape) - 1:
            raise RuntimeError(
                f"Trying to expand non-congruent shapes: received {shape} when the shape is {self.shape}."
            )
        # remove the stack dim from the expanded shape, which we know to match
        shape_check = [s for i, s in enumerate(shape_check) if i != self.dim]
        specs = []
        for spec in self._specs:
            spec_shape = []
            for dim_check, spec_dim in zip(shape_check, spec.shape):
                spec_shape.append(dim_check if dim_check != -1 else spec_dim)
            unstack_shape = list(expand_shape) + list(spec_shape)
            specs.append(spec.expand(unstack_shape))
        return torch.stack(
            specs,
            self.dim + len(expand_shape),
        )

    def type_check(self, value: torch.Tensor, key: NestedKey | None = None) -> None:
        for (val, spec) in zip(value.unbind(self.dim), self._specs):
            spec.type_check(val)

    def is_in(self, value) -> bool:
        if self.dim == 0 and not hasattr(value, "unbind"):
            # We don't use unbind because value could be a tuple or a nested tensor
            return all(
                spec.contains(value) for (value, spec) in zip(value, self._specs)
            )
        return all(
            spec.contains(value)
            for (value, spec) in zip(value.unbind(self.dim), self._specs)
        )

    @property
    def space(self):
        raise NOT_IMPLEMENTED_ERROR

    def _project(self, val: TensorDictBase) -> TensorDictBase:
        raise NOT_IMPLEMENTED_ERROR

    def encode(
        self, val: Union[np.ndarray, torch.Tensor], *, ignore_device=False
    ) -> torch.Tensor:
        if self.dim != 0 and not isinstance(val, tuple):
            val = val.unbind(self.dim)
        samples = [spec.encode(_val) for _val, spec in zip(val, self._specs)]
        if is_tensor_collection(samples[0]):
            return LazyStackedTensorDict.maybe_dense_stack(samples, dim=self.dim)
        if isinstance(samples[0], torch.Tensor):
            if any(t.is_nested for t in samples):
                raise RuntimeError("Cannot stack nested tensors together.")
            if len(samples) > 1 and not all(
                t.shape == samples[0].shape for t in samples[1:]
            ):
                return torch.nested.nested_tensor(samples)
            return torch.stack(samples, dim=self.dim)


@dataclass(repr=False)
class OneHot(TensorSpec):
    """A unidimensional, one-hot discrete tensor spec.

    By default, TorchRL assumes that categorical variables are encoded as
    one-hot encodings of the variable. This allows for simple indexing of
    tensors, e.g.

        >>> batch, size = 3, 4
        >>> action_value = torch.arange(batch*size)
        >>> action_value = action_value.view(batch, size).to(torch.float)
        >>> action = (action_value == action_value.max(-1,
        ...    keepdim=True)[0]).to(torch.long)
        >>> chosen_action_value = (action * action_value).sum(-1)
        >>> print(chosen_action_value)
        tensor([ 3.,  7., 11.])

    The last dimension of the shape (variable domain) cannot be indexed.

    Args:
        n (int): number of possible outcomes.
        shape (torch.Size, optional): total shape of the sampled tensors.
            If provided, the last dimension must match ``n``.
        device (str, int or torch.device, optional): device of the tensors.
        dtype (str or torch.dtype, optional): dtype of the tensors.
        use_register (bool): experimental feature. If ``True``, every integer
            will be mapped onto a binary vector in the order in which they
            appear. This feature is designed for environment with no
            a-priori definition of the number of possible outcomes (e.g.
            discrete outcomes are sampled from an arbitrary set, whose
            elements will be mapped in a register to a series of unique
            one-hot binary vectors).
        mask (torch.Tensor or None): mask some of the possible outcomes when a
            sample is taken. See :meth:`~.update_mask` for more information.

    Examples:
        >>> from torchrl.data.tensor_specs import OneHot
        >>> spec = OneHot(5, shape=(2, 5))
        >>> spec.rand()
        tensor([[False,  True, False, False, False],
                [False,  True, False, False, False]])
        >>> mask = torch.tensor([
        ... [False, False, False, False, True],
        ... [False, False, False, False, True]
        ... ])
        >>> spec.update_mask(mask)
        >>> spec.rand()
        tensor([[False, False, False, False,  True],
                [False, False, False, False,  True]])

    """

    shape: torch.Size
    space: CategoricalBox
    device: torch.device | None = None
    dtype: torch.dtype = torch.float
    domain: str = ""

    def __init__(
        self,
        n: int,
        shape: Optional[torch.Size] = None,
        device: Optional[DEVICE_TYPING] = None,
        dtype: Optional[Union[str, torch.dtype]] = torch.bool,
        use_register: bool = False,
        mask: torch.Tensor | None = None,
    ):
        dtype, device = _default_dtype_and_device(dtype, device)
        self.use_register = use_register
        space = CategoricalBox(n)
        if shape is None:
            shape = _size((space.n,))
        else:
            shape = _size(shape)
            if not len(shape) or shape[-1] != space.n:
                raise ValueError(
                    f"The last value of the shape must match n for transform of type {self.__class__}. "
                    f"Got n={space.n} and shape={shape}."
                )
        super().__init__(
            shape=shape, space=space, device=device, dtype=dtype, domain="discrete"
        )
        self.update_mask(mask)

    @property
    def n(self):
        return self.space.n

    def update_mask(self, mask):
        """Sets a mask to prevent some of the possible outcomes when a sample is taken.

        The mask can also be set during initialization of the spec.

        Args:
            mask (torch.Tensor or None): boolean mask. If None, the mask is
                disabled. Otherwise, the shape of the mask must be expandable to
                the shape of the spec. ``False`` masks an outcome and ``True``
                leaves the outcome unmasked. If all the possible outcomes are
                masked, then an error is raised when a sample is taken.

        Examples:
            >>> mask = torch.tensor([True, False, False])
            >>> ts = OneHot(3, (2, 3,), dtype=torch.int64, mask=mask)
            >>> # All but one of the three possible outcomes are masked
            >>> ts.rand()
            tensor([[1, 0, 0],
                    [1, 0, 0]])
        """
        if mask is not None:
            try:
                mask = mask.expand(self._safe_shape)
            except RuntimeError as err:
                raise RuntimeError("Cannot expand mask to the desired shape.") from err
            if mask.dtype != torch.bool:
                raise ValueError("Only boolean masks are accepted.")
        self.mask = mask

    def to(self, dest: Union[torch.dtype, DEVICE_TYPING]) -> OneHot:
        if dest is None:
            return self
        if isinstance(dest, torch.dtype):
            dest_dtype = dest
            dest_device = self.device
        else:
            dest_dtype = self.dtype
            dest_device = torch.device(dest)
        if dest_device == self.device and dest_dtype == self.dtype:
            return self
        return self.__class__(
            n=self.space.n,
            shape=self.shape,
            device=dest_device,
            dtype=dest_dtype,
            use_register=self.use_register,
            mask=self.mask.to(dest) if self.mask is not None else None,
        )

    def clone(self) -> OneHot:
        return self.__class__(
            n=self.space.n,
            shape=self.shape,
            device=self.device,
            dtype=self.dtype,
            use_register=self.use_register,
            mask=self.mask.clone() if self.mask is not None else None,
        )

    def expand(self, *shape):
        if len(shape) == 1 and isinstance(shape[0], (tuple, list, torch.Size)):
            shape = shape[0]
        if any(s1 != s2 and s2 != 1 for s1, s2 in zip(shape[-self.ndim :], self.shape)):
            raise ValueError(
                f"The last {self.ndim} of the expanded shape {shape} must match the"
                f"shape of the {self.__class__.__name__} spec in expand()."
            )
        mask = self.mask
        if mask is not None:
            mask = mask.expand(_remove_neg_shapes(shape))
        return self.__class__(
            n=shape[-1],
            shape=shape,
            device=self.device,
            dtype=self.dtype,
            mask=mask,
        )

    def _reshape(self, shape):
        mask = self.mask
        if mask is not None:
            mask = mask.reshape(shape)
        return self.__class__(
            n=shape[-1],
            shape=shape,
            device=self.device,
            dtype=self.dtype,
            mask=mask,
        )

    def _unflatten(self, dim, sizes):
        mask = self.mask
        if mask is not None:
            mask = mask.unflatten(dim, sizes)
        shape = torch.zeros(self.shape, device="meta").unflatten(dim, sizes).shape
        return self.__class__(
            n=shape[-1],
            shape=shape,
            device=self.device,
            dtype=self.dtype,
            mask=mask,
        )

    def squeeze(self, dim=None):
        if self.shape[-1] == 1 and dim in (len(self.shape), -1, None):
            raise ValueError(f"Final dimension of {type(self)} must remain unchanged")

        shape = _squeezed_shape(self.shape, dim)
        if shape is None:
            return self
        mask = self.mask
        if mask is not None:
            mask = mask.reshape(shape)
        return self.__class__(
            n=shape[-1],
            shape=shape,
            device=self.device,
            dtype=self.dtype,
            use_register=self.use_register,
            mask=mask,
        )

    def unsqueeze(self, dim: int):
        if dim in (len(self.shape), -1):
            raise ValueError(f"Final dimension of {type(self)} must remain unchanged")

        shape = _unsqueezed_shape(self.shape, dim)
        mask = self.mask
        if mask is not None:
            mask = mask.reshape(shape)
        return self.__class__(
            n=shape[-1],
            shape=shape,
            device=self.device,
            dtype=self.dtype,
            use_register=self.use_register,
            mask=mask,
        )

    def unbind(self, dim: int = 0):
        if dim in (len(self.shape), -1):
            raise ValueError(f"Final dimension of {type(self)} must remain unchanged")
        orig_dim = dim
        if dim < 0:
            dim = len(self.shape) + dim
        if dim < 0:
            raise ValueError(
                f"Cannot unbind along dim {orig_dim} with shape {self.shape}."
            )
        shape = tuple(s for i, s in enumerate(self.shape) if i != dim)
        mask = self.mask
        if mask is not None:
            mask = mask.unbind(dim)
        else:
            mask = (None,) * self.shape[dim]
        return tuple(
            self.__class__(
                n=shape[-1],
                shape=shape,
                device=self.device,
                dtype=self.dtype,
                use_register=self.use_register,
                mask=mask[i],
            )
            for i in range(self.shape[dim])
        )

    def rand(self, shape: torch.Size = None) -> torch.Tensor:
        if shape is None:
            shape = self.shape[:-1]
        else:
            shape = _size([*shape, *self.shape[:-1]])
        mask = self.mask
        if mask is None:
            n = self.space.n
            m = torch.randint(n, shape, device=self.device)
        else:
            mask = mask.expand(_remove_neg_shapes(*shape, mask.shape[-1]))
            if mask.ndim > 2:
                mask_flat = torch.flatten(mask, 0, -2)
            else:
                mask_flat = mask
            shape_out = mask.shape[:-1]
            m = torch.multinomial(mask_flat.float(), 1).reshape(shape_out)
        out = torch.nn.functional.one_hot(m, self.space.n).to(self.dtype)
        # torch.zeros((*shape, self.space.n), device=self.device, dtype=self.dtype)
        # out.scatter_(-1, m, 1)
        return out

    def encode(
        self,
        val: Union[np.ndarray, torch.Tensor],
        space: Optional[CategoricalBox] = None,
        *,
        ignore_device: bool = False,
    ) -> torch.Tensor:
        if not isinstance(val, torch.Tensor):
            if ignore_device:
                val = torch.as_tensor(val)
            else:
                val = torch.as_tensor(val, device=self.device)

        if space is None:
            space = self.space

        if self.use_register:
            if val not in space.register:
                space.register[val] = len(space.register)
            val = space.register[val]

        if (val >= space.n).any():
            raise AssertionError("Value must be less than action space.")

        val = torch.nn.functional.one_hot(val.long(), space.n).to(self.dtype)
        return val

    def to_numpy(self, val: torch.Tensor, safe: bool = None) -> np.ndarray:
        if safe is None:
            safe = _CHECK_SPEC_ENCODE
        if safe:
            if not isinstance(val, torch.Tensor):
                raise NotImplementedError
            self.assert_is_in(val)
        val = val.long().argmax(-1).cpu().numpy()
        if self.use_register:
            inv_reg = self.space.register.inverse()
            vals = []
            for _v in val.view(-1):
                vals.append(inv_reg[int(_v)])
            return np.array(vals).reshape(tuple(val.shape))
        return val

    def enumerate(self):
        return (
            torch.eye(self.n, dtype=self.dtype, device=self.device)
            .expand(*self.shape, self.n)
            .permute(-2, *range(self.ndimension() - 1), -1)
        )

    def index(self, index: INDEX_TYPING, tensor_to_index: torch.Tensor) -> torch.Tensor:
        if not isinstance(index, torch.Tensor):
            raise ValueError(
                f"Only tensors are allowed for indexing using "
                f"{self.__class__.__name__}.index(...)"
            )
        index = index.nonzero().squeeze()
        index = index.expand((*tensor_to_index.shape[:-1], index.shape[-1]))
        return tensor_to_index.gather(-1, index)

    def __getitem__(self, idx: SHAPE_INDEX_TYPING):
        """Indexes the current TensorSpec based on the provided index.

        The last dimension of the spec corresponding to the variable domain cannot be indexed.
        """
        indexed_shape = _shape_indexing(self.shape[:-1], idx)
        return self.__class__(
            n=self.space.n,
            shape=_size(indexed_shape + [self.shape[-1]]),
            device=self.device,
            dtype=self.dtype,
            use_register=self.use_register,
            mask=self.mask[idx] if self.mask is not None else None,
        )

    def _project(self, val: torch.Tensor) -> torch.Tensor:
        if self.mask is None:
            out = torch.multinomial(val.to(torch.float), 1).squeeze(-1)
            out = torch.nn.functional.one_hot(out, self.space.n).to(self.dtype)
            return out
        shape = self.mask.shape
        shape = torch.broadcast_shapes(shape, val.shape)
        mask_expand = self.mask.expand(shape)
        gathered = mask_expand & val
        oob = ~gathered.any(-1)
        new_val = torch.multinomial(mask_expand[oob].float(), 1)
        val = val.clone()
        val[oob] = 0
        val[oob] = torch.scatter(val[oob], -1, new_val, 1)
        return val

    def is_in(self, val: torch.Tensor) -> bool:
        if self.mask is None:
            shape = torch.broadcast_shapes(self._safe_shape, val.shape)
            shape_match = val.shape == shape
            if not shape_match:
                return False
            dtype_match = val.dtype == self.dtype
            if not dtype_match:
                return False
            return (val.sum(-1) == 1).all()
        shape = self.mask.shape
        shape = torch.broadcast_shapes(shape, val.shape)
        mask_expand = self.mask.expand(shape)
        gathered = mask_expand & val
        return gathered.any(-1).all()

    def __eq__(self, other):
        if not hasattr(other, "mask"):
            return False
        mask_equal = (self.mask is None and other.mask is None) or (
            isinstance(self.mask, torch.Tensor)
            and isinstance(other.mask, torch.Tensor)
            and (self.mask.shape == other.mask.shape)
            and (self.mask == other.mask).all()
        )
        return (
            type(self) == type(other)
            and self.shape == other.shape
            and self.space == other.space
            and self.device == other.device
            and self.dtype == other.dtype
            and self.domain == other.domain
            and self.use_register == other.use_register
            and mask_equal
        )

    def to_categorical(self, val: torch.Tensor, safe: bool = None) -> torch.Tensor:
        """Converts a given one-hot tensor in categorical format.

        Args:
            val (torch.Tensor, optional): One-hot tensor to convert in categorical format.
            safe (bool): boolean value indicating whether a check should be
                performed on the value against the domain of the spec.
                Defaults to the value of the ``CHECK_SPEC_ENCODE`` environment variable.

        Returns:
            The categorical tensor.

        Examples:
            >>> one_hot = OneHot(3, shape=(2, 3))
            >>> one_hot_sample = one_hot.rand()
            >>> one_hot_sample
            tensor([[False,  True, False],
                    [False,  True, False]])
            >>> categ_sample = one_hot.to_categorical(one_hot_sample)
            >>> categ_sample
            tensor([1, 1])
        """
        if safe is None:
            safe = _CHECK_SPEC_ENCODE
        if safe:
            self.assert_is_in(val)
        return val.long().argmax(-1)

    def to_categorical_spec(self) -> Categorical:
        """Converts the spec to the equivalent categorical spec.

        Examples:
            >>> one_hot = OneHot(3, shape=(2, 3))
            >>> one_hot.to_categorical_spec()
            Categorical(
                shape=torch.Size([2]),
                space=CategoricalBox(n=3),
                device=cpu,
                dtype=torch.int64,
                domain=discrete)

        """
        return Categorical(
            self.space.n,
            device=self.device,
            shape=self.shape[:-1],
            mask=self.mask,
        )

    def to_one_hot(self, val: torch.Tensor, safe: bool = None) -> torch.Tensor:
        """No-op for OneHot."""
        return val

    def to_one_hot_spec(self) -> OneHot:
        """No-op for OneHot."""
        return self


class _BoundedMeta(abc.ABCMeta):
    def __call__(cls, *args, **kwargs):
        instance = super().__call__(*args, **kwargs)
        if instance.domain == "continuous":
            instance.__class__ = BoundedContinuous
        else:
            instance.__class__ = BoundedDiscrete
        return instance


@dataclass(repr=False)
class Bounded(TensorSpec, metaclass=_BoundedMeta):
    """A bounded tensor spec.

    ``Bounded`` specs will never appear as such and always be subclassed as :class:`BoundedContinuous`
    or :class:`BoundedDiscrete` depending on their dtype (floating points dtypes will result in
    :class:`BoundedContinuous` instances, all others in :class:`BoundedDiscrete` instances).

    Args:
        low (np.ndarray, torch.Tensor or number): lower bound of the box.
        high (np.ndarray, torch.Tensor or number): upper bound of the box.
        shape (torch.Size): the shape of the ``Bounded`` spec. The shape must be specified.
            Inputs ``low``, ``high`` and ``shape`` must be broadcastable.
        device (str, int or torch.device, optional): device of the tensors.
        dtype (str or torch.dtype, optional): dtype of the tensors.
        domain (str): `"continuous"` or `"discrete"`. Can be used to override the automatic type assignment.

    Examples:
        >>> spec = Bounded(low=-1, high=1, shape=(), dtype=torch.float)
        >>> spec
        BoundedContinuous(
            shape=torch.Size([]),
            space=ContinuousBox(
                low=Tensor(shape=torch.Size([]), device=cpu, dtype=torch.float32, contiguous=True),
                high=Tensor(shape=torch.Size([]), device=cpu, dtype=torch.float32, contiguous=True)),
            device=cpu,
            dtype=torch.float32,
            domain=continuous)
        >>> spec = Bounded(low=-1, high=1, shape=(), dtype=torch.int)
        >>> spec
        BoundedDiscrete(
            shape=torch.Size([]),
            space=ContinuousBox(
                low=Tensor(shape=torch.Size([]), device=cpu, dtype=torch.int32, contiguous=True),
                high=Tensor(shape=torch.Size([]), device=cpu, dtype=torch.int32, contiguous=True)),
            device=cpu,
            dtype=torch.int32,
            domain=discrete)
        >>> spec.to(torch.float)
        BoundedContinuous(
            shape=torch.Size([]),
            space=ContinuousBox(
                low=Tensor(shape=torch.Size([]), device=cpu, dtype=torch.float32, contiguous=True),
                high=Tensor(shape=torch.Size([]), device=cpu, dtype=torch.float32, contiguous=True)),
            device=cpu,
            dtype=torch.float32,
            domain=continuous)
        >>> spec = Bounded(low=-1, high=1, shape=(), dtype=torch.int, domain="continuous")
        >>> spec
        BoundedContinuous(
            shape=torch.Size([]),
            space=ContinuousBox(
                low=Tensor(shape=torch.Size([]), device=cpu, dtype=torch.int32, contiguous=True),
                high=Tensor(shape=torch.Size([]), device=cpu, dtype=torch.int32, contiguous=True)),
            device=cpu,
            dtype=torch.int32,
            domain=continuous)

    """

    # SPEC_HANDLED_FUNCTIONS = {}
    CONFLICTING_KWARGS = (
        "The keyword arguments {} and {} conflict. Only one of these can be passed."
    )

    def __init__(
        self,
        low: Union[float, torch.Tensor, np.ndarray] = None,
        high: Union[float, torch.Tensor, np.ndarray] = None,
        shape: Optional[Union[torch.Size, int]] = None,
        device: Optional[DEVICE_TYPING] = None,
        dtype: Optional[Union[torch.dtype, str]] = None,
        **kwargs,
    ):
        if "maximum" in kwargs:
            if high is not None:
                raise TypeError(self.CONFLICTING_KWARGS.format("high", "maximum"))
            high = kwargs.pop("maximum")
            warnings.warn(
                "Maximum is deprecated since v0.4.0, using high instead.",
                category=DeprecationWarning,
            )
        if "minimum" in kwargs:
            if low is not None:
                raise TypeError(self.CONFLICTING_KWARGS.format("low", "minimum"))
            low = kwargs.pop("minimum")
            warnings.warn(
                "Minimum is deprecated since v0.4.0, using low instead.",
                category=DeprecationWarning,
            )
        domain = kwargs.pop("domain", None)
        if len(kwargs):
            raise TypeError(f"Got unrecognised kwargs {tuple(kwargs.keys())}.")

        dtype, device = _default_dtype_and_device(dtype, device)
        if dtype is None:
            dtype = torch.get_default_dtype()
        if domain is None:
            if dtype.is_floating_point:
                domain = "continuous"
            else:
                domain = "discrete"

        if not isinstance(low, torch.Tensor):
            low = torch.tensor(low, dtype=dtype, device=device)
        if not isinstance(high, torch.Tensor):
            high = torch.tensor(high, dtype=dtype, device=device)
        if high.device != device:
            high = high.to(device)
        if low.device != device:
            low = low.to(device)
        if dtype is not None and low.dtype is not dtype:
            low = low.to(dtype)
        if dtype is not None and high.dtype is not dtype:
            high = high.to(dtype)
        err_msg = (
            "Bounded requires the shape to be explicitely (via "
            "the shape argument) or implicitely defined (via either the "
            "minimum or the maximum or both). If the maximum and/or the "
            "minimum have a non-singleton shape, they must match the "
            "provided shape if this one is set explicitely."
        )
        if shape is not None and not isinstance(shape, torch.Size):
            if isinstance(shape, int):
                shape = _size([shape])
            else:
                shape = _size(list(shape))
        if shape is not None:
            shape_corr = _remove_neg_shapes(shape)
        else:
            shape_corr = None
        if high.ndimension():
            if shape_corr is not None and shape_corr != high.shape:
                raise RuntimeError(err_msg)
            if shape is None:
                shape = high.shape
            if shape_corr is not None:
                low = low.expand(shape_corr).clone()
        elif low.ndimension():
            if shape_corr is not None and shape_corr != low.shape:
                raise RuntimeError(err_msg)
            if shape is None:
                shape = low.shape
            if shape_corr is not None:
                high = high.expand(shape_corr).clone()
        elif shape_corr is None:
            raise RuntimeError(err_msg)
        else:
            low = low.expand(shape_corr).clone()
            high = high.expand(shape_corr).clone()

        if low.numel() > high.numel():
            high = high.expand_as(low).clone()
        elif high.numel() > low.numel():
            low = low.expand_as(high).clone()
        if shape_corr is None:
            shape = low.shape
        else:
            if isinstance(shape_corr, float):
                shape_corr = _size([shape_corr])
            elif not isinstance(shape_corr, torch.Size):
                shape_corr = _size(shape_corr)
            shape_corr_err_msg = (
                f"low and shape_corr mismatch, got {low.shape} and {shape_corr}"
            )
            if len(low.shape) != len(shape_corr):
                raise RuntimeError(shape_corr_err_msg)
            if not all(_s == _sa for _s, _sa in zip(shape_corr, low.shape)):
                raise RuntimeError(shape_corr_err_msg)
        self.shape = shape

        super().__init__(
            shape=shape,
            space=ContinuousBox(low, high, device=device),
            device=device,
            dtype=dtype,
            domain=domain,
        )

    def enumerate(self):
        raise NotImplementedError(
            f"enumerate is not implemented for spec of class {type(self).__name__}."
        )

    def __eq__(self, other):
        return (
            type(other) == type(self)
            and self.device == other.device
            and self.shape == other.shape
            and self.space == other.space
            and self.dtype == other.dtype
        )

    @property
    def low(self):
        return self.space.low

    @property
    def high(self):
        return self.space.high

    def expand(self, *shape):
        if len(shape) == 1 and isinstance(shape[0], (tuple, list, torch.Size)):
            shape = shape[0]
        if any(
            orig_val != val and val < 0
            for val, orig_val in zip(shape[-len(self.shape) :], self.shape)
        ):
            raise ValueError(
                f"{self.__class__.__name__}.expand does not support negative shapes."
            )
        if any(s1 != s2 and s2 != 1 for s1, s2 in zip(shape[-self.ndim :], self.shape)):
            raise ValueError(
                f"The last {self.ndim} of the expanded shape {shape} must match the"
                f"shape of the {self.__class__.__name__} spec in expand()."
            )
        return self.__class__(
            low=self.space.low.expand(_remove_neg_shapes(shape)).clone(),
            high=self.space.high.expand(_remove_neg_shapes(shape)).clone(),
            shape=shape,
            device=self.device,
            dtype=self.dtype,
        )

    def _reshape(self, shape):
        return self.__class__(
            low=self.space.low.reshape(shape).clone(),
            high=self.space.high.reshape(shape).clone(),
            shape=shape,
            device=self.device,
            dtype=self.dtype,
        )

    def _unflatten(self, dim, sizes):
        shape = torch.zeros(self.shape, device="meta").unflatten(dim, sizes).shape
        return self.__class__(
            low=self.space.low.unflatten(dim, sizes).clone(),
            high=self.space.high.unflatten(dim, sizes).clone(),
            shape=shape,
            device=self.device,
            dtype=self.dtype,
        )

    def squeeze(self, dim: int | None = None):
        shape = _squeezed_shape(self.shape, dim)
        if shape is None:
            return self

        if dim is None:
            low = self.space.low.squeeze().clone()
            high = self.space.high.squeeze().clone()
        else:
            low = self.space.low.squeeze(dim).clone()
            high = self.space.high.squeeze(dim).clone()

        return self.__class__(
            low=low,
            high=high,
            shape=shape,
            device=self.device,
            dtype=self.dtype,
        )

    def unsqueeze(self, dim: int):
        shape = _unsqueezed_shape(self.shape, dim)
        return self.__class__(
            low=self.space.low.unsqueeze(dim).clone(),
            high=self.space.high.unsqueeze(dim).clone(),
            shape=shape,
            device=self.device,
            dtype=self.dtype,
        )

    def unbind(self, dim: int = 0):
        if dim in (len(self.shape), -1):
            raise ValueError(f"Final dimension of {type(self)} must remain unchanged")
        orig_dim = dim
        if dim < 0:
            dim = len(self.shape) + dim
        if dim < 0:
            raise ValueError(
                f"Cannot unbind along dim {orig_dim} with shape {self.shape}."
            )
        shape = tuple(s for i, s in enumerate(self.shape) if i != dim)
        low = self.space.low.unbind(dim)
        high = self.space.high.unbind(dim)
        return tuple(
            self.__class__(
                low=low,
                high=high,
                shape=shape,
                device=self.device,
                dtype=self.dtype,
            )
            for low, high in zip(low, high)
        )

    def rand(self, shape: torch.Size = None) -> torch.Tensor:
        if shape is None:
            shape = _size([])
        a, b = self.space
        if self.dtype in (torch.float, torch.double, torch.half):
            shape = [*shape, *self._safe_shape]
            out = (
                torch.zeros(shape, dtype=self.dtype, device=self.device).uniform_()
                * (b - a)
                + a
            )
            if (out > b).any():
                out[out > b] = b.expand_as(out)[out > b]
            if (out < a).any():
                out[out < a] = a.expand_as(out)[out < a]
            return out
        else:
            if self.space.high.dtype == torch.bool:
                maxi = self.space.high.int()
            else:
                maxi = self.space.high
            if self.space.low.dtype == torch.bool:
                mini = self.space.low.int()
            else:
                mini = self.space.low
            interval = maxi - mini
            r = torch.rand(_size([*shape, *self._safe_shape]), device=interval.device)
            r = interval * r
            r = self.space.low + r
            r = r.to(self.dtype).to(self.device)
            return r

    def _project(self, val: torch.Tensor) -> torch.Tensor:
        low = self.space.low.to(val.device)
        high = self.space.high.to(val.device)
        try:
            val = val.clamp_(low.item(), high.item())
        except ValueError:
            low = low.expand_as(val)
            high = high.expand_as(val)
            val[val < low] = low[val < low]
            val[val > high] = high[val > high]
        except RuntimeError:
            low = low.expand_as(val)
            high = high.expand_as(val)
            val[val < low] = low[val < low]
            val[val > high] = high[val > high]
        return val

    def is_in(self, val: torch.Tensor) -> bool:
        val_shape = _remove_neg_shapes(tensordict.utils._shape(val))
        shape = torch.broadcast_shapes(self._safe_shape, val_shape)
        shape = list(shape)
        shape[-len(self.shape) :] = [
            s_prev if s_prev >= 0 else s
            for (s_prev, s) in zip(self.shape, shape[-len(self.shape) :])
        ]
        shape_match = all(s1 == s2 or s1 == -1 for s1, s2 in zip(shape, val_shape))
        if not shape_match:
            return False
        dtype_match = val.dtype == self.dtype
        if not dtype_match:
            return False
        try:
            within_bounds = (val >= self.space.low.to(val.device)).all() and (
                val <= self.space.high.to(val.device)
            ).all()
            return within_bounds
        except NotImplementedError:
            within_bounds = all(
                (_val >= space.low.to(val.device)).all()
                and (_val <= space.high.to(val.device)).all()
                for (_val, space) in zip(val, self.space.unbind(0))
            )
            return within_bounds
        except RuntimeError as err:
            if "The size of tensor a" in str(err):
                warnings.warn(f"Got a shape mismatch: {str(err)}")
                return False
            raise err

    def to(self, dest: Union[torch.dtype, DEVICE_TYPING]) -> Bounded:
        if isinstance(dest, torch.dtype):
            dest_dtype = dest
            dest_device = self.device
        elif dest is None:
            return self
        else:
            dest_dtype = self.dtype
            dest_device = torch.device(dest)
        if dest_device == self.device and dest_dtype == self.dtype:
            return self
        self.space.device = dest_device
        return Bounded(
            low=self.space.low,
            high=self.space.high,
            shape=self.shape,
            device=dest_device,
            dtype=dest_dtype,
        )

    def clone(self) -> Bounded:
        return self.__class__(
            low=self.space.low.clone(),
            high=self.space.high.clone(),
            shape=self.shape,
            device=self.device,
            dtype=self.dtype,
        )

    def __getitem__(self, idx: SHAPE_INDEX_TYPING):
        """Indexes the current TensorSpec based on the provided index."""
        if _is_nested_list(idx):
            raise NotImplementedError(
                "Pending resolution of https://github.com/pytorch/pytorch/issues/100080."
            )

        indexed_shape = _size(_shape_indexing(self.shape, idx))
        # Expand is required as pytorch.tensor indexing
        return self.__class__(
            low=self.space.low[idx].clone().expand(indexed_shape),
            high=self.space.high[idx].clone().expand(indexed_shape),
            shape=indexed_shape,
            device=self.device,
            dtype=self.dtype,
        )


class BoundedContinuous(Bounded, metaclass=_BoundedMeta):
    """A specialized version of :class:`torchrl.data.Bounded` with continuous space."""

    def __init__(
        self,
        low: Union[float, torch.Tensor, np.ndarray] = None,
        high: Union[float, torch.Tensor, np.ndarray] = None,
        shape: Optional[Union[torch.Size, int]] = None,
        device: Optional[DEVICE_TYPING] = None,
        dtype: Optional[Union[torch.dtype, str]] = None,
        domain: str = "continuous",
    ):
        super().__init__(
            low=low, high=high, shape=shape, device=device, dtype=dtype, domain=domain
        )


class BoundedDiscrete(Bounded, metaclass=_BoundedMeta):
    """A specialized version of :class:`torchrl.data.Bounded` with discrete space."""

    def __init__(
        self,
        low: Union[float, torch.Tensor, np.ndarray] = None,
        high: Union[float, torch.Tensor, np.ndarray] = None,
        shape: Optional[Union[torch.Size, int]] = None,
        device: Optional[DEVICE_TYPING] = None,
        dtype: Optional[Union[torch.dtype, str]] = None,
        domain: str = "discrete",
    ):
        super().__init__(
            low=low,
            high=high,
            shape=shape,
            device=device,
            dtype=dtype,
            domain=domain,
        )


def _is_nested_list(index, notuple=False):
    if not notuple and isinstance(index, tuple):
        for idx in index:
            if _is_nested_list(idx, notuple=True):
                return True
    elif isinstance(index, list):
        for idx in index:
            if isinstance(idx, list):
                return True
        else:
            return False
    return False


class NonTensor(TensorSpec):
    """A spec for non-tensor data.

    This spec has a shae, device and dtype like :class:`~tensordict.NonTensorData`.

    :meth:`.rand` will return a :class:`~tensordict.NonTensorData` object with `None` data value.
    (same will go for :meth:`.zero` and :meth:`.one`).
    """

    def __init__(
        self,
        shape: Union[torch.Size, int] = _DEFAULT_SHAPE,
        device: Optional[DEVICE_TYPING] = None,
        dtype: torch.dtype | None = None,
        **kwargs,
    ):
        if isinstance(shape, int):
            shape = _size([shape])

        _, device = _default_dtype_and_device(None, device)
        domain = None
        super().__init__(
            shape=shape, space=None, device=device, dtype=dtype, domain=domain, **kwargs
        )

<<<<<<< HEAD
    def enumerate(self):
        raise NotImplementedError("Cannot enumerate a NonTensorSpec.")

    def to(self, dest: Union[torch.dtype, DEVICE_TYPING]) -> NonTensorSpec:
=======
    def to(self, dest: Union[torch.dtype, DEVICE_TYPING]) -> NonTensor:
>>>>>>> a0f9c6ff
        if isinstance(dest, torch.dtype):
            dest_dtype = dest
            dest_device = self.device
        elif dest is None:
            return self
        else:
            dest_dtype = self.dtype
            dest_device = torch.device(dest)
        if dest_device == self.device and dest_dtype == self.dtype:
            return self
        return self.__class__(shape=self.shape, device=dest_device, dtype=None)

    def clone(self) -> NonTensor:
        return self.__class__(shape=self.shape, device=self.device, dtype=self.dtype)

    def rand(self, shape=None):
        if shape is None:
            shape = ()
        return NonTensorData(
            data=None, batch_size=(*shape, *self._safe_shape), device=self.device
        )

    def zero(self, shape=None):
        if shape is None:
            shape = ()
        return NonTensorData(
            data=None, batch_size=(*shape, *self._safe_shape), device=self.device
        )

    def one(self, shape=None):
        if shape is None:
            shape = ()
        return NonTensorData(
            data=None, batch_size=(*shape, *self._safe_shape), device=self.device
        )

    def is_in(self, val: torch.Tensor) -> bool:
        shape = torch.broadcast_shapes(self._safe_shape, val.shape)
        return (
            isinstance(val, NonTensorData)
            and val.shape == shape
            # We relax constrains on device as they're hard to enforce for non-tensor
            #  tensordicts and pointless
            # and val.device == self.device
            and val.dtype == self.dtype
        )

    def expand(self, *shape):
        if len(shape) == 1 and isinstance(shape[0], (tuple, list, torch.Size)):
            shape = shape[0]
        shape = _size(shape)
        if not all(
            (old == 1) or (old == new)
            for old, new in zip(self.shape, shape[-len(self.shape) :])
        ):
            raise ValueError(
                f"The last elements of the expanded shape must match the current one. Got shape={shape} while self.shape={self.shape}."
            )
        return self.__class__(shape=shape, device=self.device, dtype=None)

    def _reshape(self, shape):
        return self.__class__(shape=shape, device=self.device, dtype=self.dtype)

    def _unflatten(self, dim, sizes):
        shape = torch.zeros(self.shape, device="meta").unflatten(dim, sizes).shape
        return self.__class__(
            shape=shape,
            device=self.device,
            dtype=self.dtype,
        )

    def __getitem__(self, idx: SHAPE_INDEX_TYPING):
        """Indexes the current TensorSpec based on the provided index."""
        indexed_shape = _size(_shape_indexing(self.shape, idx))
        return self.__class__(shape=indexed_shape, device=self.device, dtype=self.dtype)

    def unbind(self, dim: int = 0):
        orig_dim = dim
        if dim < 0:
            dim = len(self.shape) + dim
        if dim < 0:
            raise ValueError(
                f"Cannot unbind along dim {orig_dim} with shape {self.shape}."
            )
        shape = tuple(s for i, s in enumerate(self.shape) if i != dim)
        return tuple(
            self.__class__(
                shape=shape,
                device=self.device,
                dtype=self.dtype,
            )
            for i in range(self.shape[dim])
        )


class _UnboundedMeta(abc.ABCMeta):
    def __call__(cls, *args, **kwargs):
        instance = super().__call__(*args, **kwargs)
        if instance.domain == "continuous":
            instance.__class__ = UnboundedContinuous
        else:
            instance.__class__ = UnboundedDiscrete
        return instance


@dataclass(repr=False)
class Unbounded(TensorSpec, metaclass=_UnboundedMeta):
    """An unbounded tensor spec.

    ``Unbounded`` specs will never appear as such and always be subclassed as :class:`UnboundedContinuous`
    or :class:`UnboundedDiscrete` depending on their dtype (floating points dtypes will result in
    :class:`UnboundedContinuous` instances, all others in :class:`UnboundedDiscrete` instances).

    Although it is not properly limited above and below, this class still has a :attr:`Box` space that encodes
    the maximum and minimum value that the dtype accepts.

    Args:
        shape (torch.Size): the shape of the ``Bounded`` spec. The shape must be specified.
            Inputs ``low``, ``high`` and ``shape`` must be broadcastable.
        device (str, int or torch.device, optional): device of the tensors.
        dtype (str or torch.dtype, optional): dtype of the tensors.
        domain (str): `"continuous"` or `"discrete"`. Can be used to override the automatic type assignment.

    Examples:
        >>> spec = Unbounded(shape=(), dtype=torch.float)
        >>> spec
        UnboundedContinuous(
            shape=torch.Size([]),
            space=ContinuousBox(
                low=Tensor(shape=torch.Size([]), device=cpu, dtype=torch.float32, contiguous=True),
                high=Tensor(shape=torch.Size([]), device=cpu, dtype=torch.float32, contiguous=True)),
            device=cpu,
            dtype=torch.float32,
            domain=continuous)
        >>> spec = Unbounded(shape=(), dtype=torch.int)
        >>> spec
        UnboundedDiscrete(
            shape=torch.Size([]),
            space=ContinuousBox(
                low=Tensor(shape=torch.Size([]), device=cpu, dtype=torch.int32, contiguous=True),
                high=Tensor(shape=torch.Size([]), device=cpu, dtype=torch.int32, contiguous=True)),
            device=cpu,
            dtype=torch.int32,
            domain=discrete)
        >>> spec.to(torch.float)
        UnboundedContinuous(
            shape=torch.Size([]),
            space=ContinuousBox(
                low=Tensor(shape=torch.Size([]), device=cpu, dtype=torch.float32, contiguous=True),
                high=Tensor(shape=torch.Size([]), device=cpu, dtype=torch.float32, contiguous=True)),
            device=cpu,
            dtype=torch.float32,
            domain=continuous)
        >>> spec = Unbounded(shape=(), dtype=torch.int, domain="continuous")
        >>> spec
        UnboundedContinuous(
            shape=torch.Size([]),
            space=ContinuousBox(
                low=Tensor(shape=torch.Size([]), device=cpu, dtype=torch.int32, contiguous=True),
                high=Tensor(shape=torch.Size([]), device=cpu, dtype=torch.int32, contiguous=True)),
            device=cpu,
            dtype=torch.int32,
            domain=continuous)

    """

    def __init__(
        self,
        shape: Union[torch.Size, int] = _DEFAULT_SHAPE,
        device: Optional[DEVICE_TYPING] = None,
        dtype: Optional[Union[str, torch.dtype]] = None,
        **kwargs,
    ):
        if isinstance(shape, int):
            shape = _size([shape])

        dtype, device = _default_dtype_and_device(dtype, device)
        if dtype == torch.bool:
            min_value = False
            max_value = True
            default_domain = "discrete"
        else:
            if dtype.is_floating_point:
                min_value = torch.finfo(dtype).min
                max_value = torch.finfo(dtype).max
                default_domain = "continuous"
            else:
                min_value = torch.iinfo(dtype).min
                max_value = torch.iinfo(dtype).max
                default_domain = "discrete"
        box = ContinuousBox(
            torch.full(
                _remove_neg_shapes(shape), min_value, device=device, dtype=dtype
            ),
            torch.full(
                _remove_neg_shapes(shape), max_value, device=device, dtype=dtype
            ),
        )

        domain = kwargs.pop("domain", default_domain)
        super().__init__(
            shape=shape, space=box, device=device, dtype=dtype, domain=domain, **kwargs
        )

    def to(self, dest: Union[torch.dtype, DEVICE_TYPING]) -> Unbounded:
        if isinstance(dest, torch.dtype):
            dest_dtype = dest
            dest_device = self.device
        elif dest is None:
            return self
        else:
            dest_dtype = self.dtype
            dest_device = torch.device(dest)
        if dest_device == self.device and dest_dtype == self.dtype:
            return self
        return Unbounded(shape=self.shape, device=dest_device, dtype=dest_dtype)

    def clone(self) -> Unbounded:
        return self.__class__(shape=self.shape, device=self.device, dtype=self.dtype)

    def rand(self, shape: torch.Size = None) -> torch.Tensor:
        if shape is None:
            shape = _size([])
        shape = [*shape, *self.shape]
        if self.dtype.is_floating_point:
            return torch.randn(shape, device=self.device, dtype=self.dtype)
        return torch.empty(shape, device=self.device, dtype=self.dtype).random_()

    def is_in(self, val: torch.Tensor) -> bool:
        shape = torch.broadcast_shapes(self._safe_shape, val.shape)
        return val.shape == shape and val.dtype == self.dtype

    def _project(self, val: torch.Tensor) -> torch.Tensor:
        return torch.as_tensor(val, dtype=self.dtype).reshape(self.shape)

    def enumerate(self):
        raise NotImplementedError("enumerate cannot be called with continuous specs.")

    def expand(self, *shape):
        if len(shape) == 1 and isinstance(shape[0], (tuple, list, torch.Size)):
            shape = shape[0]
        # TODO: this blocks batched envs which expand shapes
        # if any(val < 0 for val in shape):
        #     raise ValueError(
        #         f"{self.__class__.__name__}.expand does not support negative shapes."
        #     )
        if any(s1 != s2 and s2 != 1 for s1, s2 in zip(shape[-self.ndim :], self.shape)):
            raise ValueError(
                f"The last {self.ndim} of the expanded shape {shape} must match the"
                f"shape of the {self.__class__.__name__} spec in expand()."
            )
        return self.__class__(shape=shape, device=self.device, dtype=self.dtype)

    def _reshape(self, shape):
        return self.__class__(shape=shape, device=self.device, dtype=self.dtype)

    def _unflatten(self, dim, sizes):
        shape = torch.zeros(self.shape, device="meta").unflatten(dim, sizes).shape
        return self.__class__(
            shape=shape,
            device=self.device,
            dtype=self.dtype,
        )

    def __getitem__(self, idx: SHAPE_INDEX_TYPING):
        """Indexes the current TensorSpec based on the provided index."""
        indexed_shape = _size(_shape_indexing(self.shape, idx))
        return self.__class__(shape=indexed_shape, device=self.device, dtype=self.dtype)

    def unbind(self, dim: int = 0):
        orig_dim = dim
        if dim < 0:
            dim = len(self.shape) + dim
        if dim < 0:
            raise ValueError(
                f"Cannot unbind along dim {orig_dim} with shape {self.shape}."
            )
        shape = tuple(s for i, s in enumerate(self.shape) if i != dim)
        return tuple(
            self.__class__(
                shape=shape,
                device=self.device,
                dtype=self.dtype,
            )
            for i in range(self.shape[dim])
        )

    def __eq__(self, other):
        # those specs are equivalent to a discrete spec
        if isinstance(other, Bounded):
            minval, maxval = _minmax_dtype(self.dtype)
            minval = torch.as_tensor(minval).to(self.device, self.dtype)
            maxval = torch.as_tensor(maxval).to(self.device, self.dtype)
            return (
                Bounded(
                    shape=self.shape,
                    high=maxval,
                    low=minval,
                    dtype=self.dtype,
                    device=self.device,
                    domain=self.domain,
                )
                == other
            )
        elif isinstance(other, Unbounded):
            if self.dtype != other.dtype:
                return False
            if self.shape != other.shape:
                return False
            if self.device != other.device:
                return False
            return True
        return super().__eq__(other)


class UnboundedContinuous(Unbounded):
    """A specialized version of :class:`torchrl.data.Unbounded` with continuous space."""

    ...

<<<<<<< HEAD
=======

class UnboundedDiscrete(Unbounded):
    """A specialized version of :class:`torchrl.data.Unbounded` with discrete space."""

>>>>>>> a0f9c6ff
    def __init__(
        self,
        shape: Union[torch.Size, int] = _DEFAULT_SHAPE,
        device: Optional[DEVICE_TYPING] = None,
        dtype: Optional[Union[str, torch.dtype]] = torch.int64,
        **kwargs,
    ):
<<<<<<< HEAD
        if isinstance(shape, int):
            shape = torch.Size([shape])

        dtype, device = _default_dtype_and_device(dtype, device)
        if dtype == torch.bool:
            min_value = False
            max_value = True
        else:
            if dtype.is_floating_point:
                min_value = torch.finfo(dtype).min
                max_value = torch.finfo(dtype).max
            else:
                min_value = torch.iinfo(dtype).min
                max_value = torch.iinfo(dtype).max
        space = ContinuousBox(
            torch.full(_remove_neg_shapes(shape), min_value, device=device),
            torch.full(_remove_neg_shapes(shape), max_value, device=device),
        )

        super().__init__(
            shape=shape,
            space=space,
            device=device,
            dtype=dtype,
            domain="discrete",
        )

    def to(self, dest: Union[torch.dtype, DEVICE_TYPING]) -> CompositeSpec:
        if isinstance(dest, torch.dtype):
            dest_dtype = dest
            dest_device = self.device
        elif dest is None:
            return self
        else:
            dest_dtype = self.dtype
            dest_device = torch.device(dest)
        if dest_device == self.device and dest_dtype == self.dtype:
            return self
        return self.__class__(shape=self.shape, device=dest_device, dtype=dest_dtype)

    def enumerate(self):
        raise NotImplementedError("Cannot enumerate an unbounded tensor spec.")

    def clone(self) -> UnboundedDiscreteTensorSpec:
        return self.__class__(shape=self.shape, device=self.device, dtype=self.dtype)

    def rand(self, shape=None) -> torch.Tensor:
        if shape is None:
            shape = torch.Size([])
        interval = self.space.high - self.space.low
        r = torch.rand(torch.Size([*shape, *interval.shape]), device=interval.device)
        r = r * interval
        r = self.space.low + r
        r = r.to(self.dtype)
        return r.to(self.device)

    def is_in(self, val: torch.Tensor) -> bool:
        shape = torch.broadcast_shapes(self._safe_shape, val.shape)
        return val.shape == shape and val.dtype == self.dtype

    def expand(self, *shape):
        if len(shape) == 1 and isinstance(shape[0], (tuple, list, torch.Size)):
            shape = shape[0]
        if any(s1 != s2 and s2 != 1 for s1, s2 in zip(shape[-self.ndim :], self.shape)):
            raise ValueError(
                f"The last {self.ndim} of the expanded shape {shape} must match the"
                f"shape of the {self.__class__.__name__} spec in expand()."
            )
        return self.__class__(shape=shape, device=self.device, dtype=self.dtype)

    def _reshape(self, shape):
        return self.__class__(shape=shape, device=self.device, dtype=self.dtype)

    def _unflatten(self, dim, sizes):
        shape = torch.zeros(self.shape, device="meta").unflatten(dim, sizes).shape
        return self.__class__(
            shape=shape,
            device=self.device,
            dtype=self.dtype,
        )

    def __getitem__(self, idx: SHAPE_INDEX_TYPING):
        """Indexes the current TensorSpec based on the provided index."""
        indexed_shape = torch.Size(_shape_indexing(self.shape, idx))
        return self.__class__(shape=indexed_shape, device=self.device, dtype=self.dtype)

    def unbind(self, dim: int = 0):
        orig_dim = dim
        if dim < 0:
            dim = len(self.shape) + dim
        if dim < 0:
            raise ValueError(
                f"Cannot unbind along dim {orig_dim} with shape {self.shape}."
            )
        shape = tuple(s for i, s in enumerate(self.shape) if i != dim)
        return tuple(
            self.__class__(
                shape=shape,
                device=self.device,
                dtype=self.dtype,
            )
            for i in range(self.shape[dim])
        )

    def __eq__(self, other):
        # those specs are equivalent to a discrete spec
        if isinstance(other, UnboundedContinuousTensorSpec):
            return (
                UnboundedContinuousTensorSpec(
                    shape=self.shape,
                    device=self.device,
                    dtype=self.dtype,
                    domain=self.domain,
                )
                == other
            )
        if isinstance(other, BoundedTensorSpec):
            return (
                BoundedTensorSpec(
                    shape=self.shape,
                    high=self.space.high,
                    low=self.space.low,
                    dtype=self.dtype,
                    device=self.device,
                    domain=self.domain,
                )
                == other
            )
        return super().__eq__(other)

    def __ne__(self, other):
        # those specs are equivalent to a discrete spec
        if isinstance(other, UnboundedContinuousTensorSpec):
            return (
                UnboundedContinuousTensorSpec(
                    shape=self.shape,
                    device=self.device,
                    dtype=self.dtype,
                    domain=self.domain,
                )
                != other
            )
        if isinstance(other, BoundedTensorSpec):
            return (
                BoundedTensorSpec(
                    shape=self.shape,
                    high=self.space.high,
                    low=self.space.low,
                    dtype=self.dtype,
                    device=self.device,
                    domain=self.domain,
                )
                != other
            )
        return super().__ne__(other)
=======
        super().__init__(shape=shape, device=device, dtype=dtype, **kwargs)
>>>>>>> a0f9c6ff


@dataclass(repr=False)
class MultiOneHot(OneHot):
    """A concatenation of one-hot discrete tensor spec.

    This class can be used when a single tensor must carry information about multiple one-hot encoded
    values.

    The last dimension of the shape (domain of the tensor elements) cannot be indexed.

    Args:
        nvec (iterable of integers): cardinality of each of the elements of
            the tensor.
        shape (torch.Size, optional): total shape of the sampled tensors.
            If provided, the last dimension must match sum(nvec).
        device (str, int or torch.device, optional): device of
            the tensors.
        dtype (str or torch.dtype, optional): dtype of the tensors.
        mask (torch.Tensor or None): mask some of the possible outcomes when a
            sample is taken. See :meth:`~.update_mask` for more information.

    Examples:
        >>> ts = MultiOneHot((3,2,3))
        >>> ts.rand()
        tensor([ True, False, False,  True, False, False, False,  True])
        >>> ts.is_in(torch.tensor([
        ...     0, 0, 1,
        ...     0, 1,
        ...     1, 0, 0], dtype=torch.bool))
        True
        >>> ts.is_in(torch.tensor([
        ...     1, 0, 1,
        ...     0, 1,
        ...     1, 0, 0], dtype=torch.bool))
        False

    """

    def __init__(
        self,
        nvec: Sequence[int],
        shape: Optional[torch.Size] = None,
        device=None,
        dtype=torch.bool,
        use_register=False,
        mask: torch.Tensor | None = None,
    ):
        self.nvec = nvec
        dtype, device = _default_dtype_and_device(dtype, device)
        if shape is None:
            shape = _size((sum(nvec),))
        else:
            shape = _size(shape)
            if shape[-1] != sum(nvec):
                raise ValueError(
                    f"The last value of the shape must match sum(nvec) for transform of type {self.__class__}. "
                    f"Got sum(nvec)={sum(nvec)} and shape={shape}."
                )
        space = BoxList([CategoricalBox(n) for n in nvec])
        self.use_register = use_register
        super(OneHot, self).__init__(
            shape,
            space,
            device,
            dtype,
            domain="discrete",
        )
        self.update_mask(mask)

    def enumerate(self):
        nvec = self.nvec
        enum_disc = self.to_categorical_spec().enumerate()
        enums = torch.cat(
            [
                torch.nn.functional.one_hot(enum_unb, nv).to(self.dtype)
                for nv, enum_unb in zip(nvec, enum_disc.unbind(-1))
            ],
            -1,
        )
        return enums

    def update_mask(self, mask):
        """Sets a mask to prevent some of the possible outcomes when a sample is taken.

        The mask can also be set during initialization of the spec.

        Args:
            mask (torch.Tensor or None): boolean mask. If None, the mask is
                disabled. Otherwise, the shape of the mask must be expandable to
                the shape of the spec. ``False`` masks an outcome and ``True``
                leaves the outcome unmasked. If all of the possible outcomes are
                masked, then an error is raised when a sample is taken.

        Examples:
            >>> mask = torch.tensor([True, False, False,
            ...                      True, True])
            >>> ts = MultiOneHot((3, 2), (2, 5), dtype=torch.int64, mask=mask)
            >>> # All but one of the three possible outcomes for the first
            >>> # one-hot group are masked, but neither of the two possible
            >>> # outcomes for the second one-hot group are masked.
            >>> ts.rand()
            tensor([[1, 0, 0, 0, 1],
                    [1, 0, 0, 1, 0]])
        """
        if mask is not None:
            try:
                mask = mask.expand(*self._safe_shape)
            except RuntimeError as err:
                raise RuntimeError("Cannot expand mask to the desired shape.") from err
            if mask.dtype != torch.bool:
                raise ValueError("Only boolean masks are accepted.")
        self.mask = mask

    def to(self, dest: Union[torch.dtype, DEVICE_TYPING]) -> MultiOneHot:
        if isinstance(dest, torch.dtype):
            dest_dtype = dest
            dest_device = self.device
        elif dest is None:
            return self
        else:
            dest_dtype = self.dtype
            dest_device = torch.device(dest)
        if dest_device == self.device and dest_dtype == self.dtype:
            return self
        return MultiOneHot(
            nvec=deepcopy(self.nvec),
            shape=self.shape,
            device=dest_device,
            dtype=dest_dtype,
            mask=self.mask.to(dest) if self.mask is not None else None,
        )

    def clone(self) -> MultiOneHot:
        return self.__class__(
            nvec=deepcopy(self.nvec),
            shape=self.shape,
            device=self.device,
            dtype=self.dtype,
            mask=self.mask.clone() if self.mask is not None else None,
        )

    def __eq__(self, other):
        if not hasattr(other, "mask"):
            return False
        mask_equal = (self.mask is None and other.mask is None) or (
            isinstance(self.mask, torch.Tensor)
            and isinstance(other.mask, torch.Tensor)
            and (self.mask.shape == other.mask.shape)
            and (self.mask == other.mask).all()
        )
        return (
            type(self) == type(other)
            and self.shape == other.shape
            and self.space == other.space
            and self.device == other.device
            and self.dtype == other.dtype
            and self.domain == other.domain
            and self.use_register == other.use_register
            and mask_equal
        )

    def rand(self, shape: Optional[torch.Size] = None) -> torch.Tensor:
        if shape is None:
            shape = self.shape[:-1]
        else:
            shape = _size([*shape, *self.shape[:-1]])
        mask = self.mask

        if mask is None:
            x = torch.cat(
                [
                    torch.nn.functional.one_hot(
                        torch.randint(
                            space.n,
                            (
                                *shape,
                                1,
                            ),
                            device=self.device,
                        ),
                        space.n,
                    ).to(self.dtype)
                    for space in self.space
                ],
                -1,
            ).squeeze(-2)
            return x
        mask = mask.expand(_remove_neg_shapes(*shape, mask.shape[-1]))
        mask_splits = torch.split(mask, [space.n for space in self.space], -1)
        out = []
        for _mask in mask_splits:
            if mask.ndim > 2:
                mask_flat = torch.flatten(_mask, 0, -2)
            else:
                mask_flat = _mask
            shape_out = _mask.shape[:-1]
            m = torch.multinomial(mask_flat.float(), 1).reshape(shape_out)
            m = torch.nn.functional.one_hot(m, _mask.shape[-1]).to(self.dtype)
            out.append(m)
        return torch.cat(out, -1)

    def encode(
        self, val: Union[np.ndarray, torch.Tensor], *, ignore_device: bool = False
    ) -> torch.Tensor:
        if not isinstance(val, torch.Tensor):
            if not ignore_device:
                val = torch.tensor(val, device=self.device)
            else:
                val = torch.as_tensor(val)

        x = []
        for v, space in zip(val.unbind(-1), self.space):
            if not (v < space.n).all():
                raise RuntimeError(
                    f"value {v} is greater than the allowed max {space.n}"
                )
            x.append(
                super(MultiOneHot, self).encode(v, space, ignore_device=ignore_device)
            )
        return torch.cat(x, -1).reshape(self.shape)

    def _split(self, val: torch.Tensor) -> Optional[torch.Tensor]:
        split_sizes = [space.n for space in self.space]
        if val.ndim < 1 or val.shape[-1] != sum(split_sizes):
            return None
        return val.split(split_sizes, dim=-1)

    def index(self, index: INDEX_TYPING, tensor_to_index: torch.Tensor) -> torch.Tensor:
        if not isinstance(index, torch.Tensor):
            raise ValueError(
                f"Only tensors are allowed for indexing using"
                f" {self.__class__.__name__}.index(...)"
            )
        indices = self._split(index)
        tensor_to_index = self._split(tensor_to_index)

        out = []
        for _index, _tensor_to_index in zip(indices, tensor_to_index):
            _index = _index.nonzero().squeeze()
            _index = _index.expand((*_tensor_to_index.shape[:-1], _index.shape[-1]))
            out.append(_tensor_to_index.gather(-1, _index))
        return torch.cat(out, -1)

    def is_in(self, val: torch.Tensor) -> bool:
        vals = self._split(val)
        if vals is None:
            return False
        return all(spec.is_in(val) for val, spec in zip(vals, self._split_self()))

    def _project(self, val: torch.Tensor) -> torch.Tensor:
        vals = self._split(val)
        return torch.cat(
            [spec._project(val) for val, spec in zip(vals, self._split_self())], -1
        )

    def _split_self(self):
        result = []
        device = self.device
        dtype = self.dtype
        use_register = self.use_register
        mask = (
            self.mask.split([space.n for space in self.space], -1)
            if self.mask is not None
            else [None] * len(self.space)
        )
        for _mask, space in zip(mask, self.space):
            n = space.n
            shape = self.shape[:-1] + (n,)
            result.append(
                OneHot(
                    n=n,
                    shape=shape,
                    device=device,
                    dtype=dtype,
                    use_register=use_register,
                    mask=_mask,
                )
            )
        return result

    def to_categorical(self, val: torch.Tensor, safe: bool = None) -> torch.Tensor:
        """Converts a given one-hot tensor in categorical format.

        Args:
            val (torch.Tensor, optional): One-hot tensor to convert in categorical format.
            safe (bool): boolean value indicating whether a check should be
                performed on the value against the domain of the spec.
                Defaults to the value of the ``CHECK_SPEC_ENCODE`` environment variable.

        Returns:
            The categorical tensor.

        Examples:
            >>> mone_hot = MultiOneHot((2, 3, 4))
            >>> onehot_sample = mone_hot.rand()
            >>> onehot_sample
            tensor([False,  True, False, False,  True, False,  True, False, False])
            >>> categ_sample = mone_hot.to_categorical(onehot_sample)
            >>> categ_sample
            tensor([1, 2, 1])

        """
        if safe is None:
            safe = _CHECK_SPEC_ENCODE
        if safe:
            self.assert_is_in(val)
        vals = self._split(val)
        return torch.stack([val.long().argmax(-1) for val in vals], -1)

    def to_categorical_spec(self) -> MultiCategorical:
        """Converts the spec to the equivalent categorical spec.

        Examples:
            >>> mone_hot = MultiOneHot((2, 3, 4))
            >>> categ = mone_hot.to_categorical_spec()
            >>> categ
            MultiCategorical(
                shape=torch.Size([3]),
                space=BoxList(boxes=[CategoricalBox(n=2), CategoricalBox(n=3), CategoricalBox(n=4)]),
                device=cpu,
                dtype=torch.int64,
                domain=discrete)

        """
        return MultiCategorical(
            [_space.n for _space in self.space],
            device=self.device,
            shape=[*self.shape[:-1], len(self.space)],
            mask=self.mask,
        )

    def to_one_hot(self, val: torch.Tensor, safe: bool = None) -> torch.Tensor:
        """No-op for MultiOneHot."""
        return val

    def to_one_hot_spec(self) -> OneHot:
        """No-op for MultiOneHot."""
        return self

    def expand(self, *shape):
        nvecs = [space.n for space in self.space]
        if len(shape) == 1 and isinstance(shape[0], (tuple, list, torch.Size)):
            shape = shape[0]
        if any(s1 != s2 and s2 != 1 for s1, s2 in zip(shape[-self.ndim :], self.shape)):
            raise ValueError(
                f"The last {self.ndim} of the expanded shape {shape} must match the"
                f"shape of the {self.__class__.__name__} spec in expand()."
            )
        mask = self.mask.expand(shape) if self.mask is not None else None
        return self.__class__(
            nvec=nvecs,
            shape=shape,
            device=self.device,
            dtype=self.dtype,
            mask=mask,
        )

    def _reshape(self, shape):
        nvecs = [space.n for space in self.space]
        mask = self.mask.reshape(shape) if self.mask is not None else None
        return self.__class__(
            nvec=nvecs,
            shape=shape,
            device=self.device,
            dtype=self.dtype,
            mask=mask,
        )

    def _unflatten(self, dim, sizes):
        nvecs = [space.n for space in self.space]
        shape = torch.zeros(self.shape, device="meta").unflatten(dim, sizes).shape
        mask = self.mask.reshape(shape) if self.mask is not None else None
        return self.__class__(
            nvec=nvecs,
            shape=shape,
            device=self.device,
            dtype=self.dtype,
            mask=mask,
        )

    def squeeze(self, dim=None):
        if self.shape[-1] == 1 and dim in (len(self.shape), -1, None):
            raise ValueError(f"Final dimension of {type(self)} must remain unchanged")

        shape = _squeezed_shape(self.shape, dim)
        if shape is None:
            return self
        mask = self.mask.reshape(shape) if self.mask is not None else None
        return self.__class__(
            nvec=self.nvec,
            shape=shape,
            device=self.device,
            dtype=self.dtype,
            mask=mask,
        )

    def unsqueeze(self, dim: int):
        if dim in (len(self.shape), -1):
            raise ValueError(f"Final dimension of {type(self)} must remain unchanged")
        shape = _unsqueezed_shape(self.shape, dim)
        mask = self.mask.reshape(shape) if self.mask is not None else None
        return self.__class__(
            nvec=self.nvec, shape=shape, device=self.device, dtype=self.dtype, mask=mask
        )

    def unbind(self, dim: int = 0):
        if dim in (len(self.shape), -1):
            raise ValueError(f"Final dimension of {type(self)} must remain unchanged")
        orig_dim = dim
        if dim < 0:
            dim = len(self.shape) + dim
        if dim < 0:
            raise ValueError(
                f"Cannot unbind along dim {orig_dim} with shape {self.shape}."
            )
        shape = tuple(s for i, s in enumerate(self.shape) if i != dim)
        mask = self.mask
        if mask is None:
            mask = (None,) * self.shape[dim]
        else:
            mask = mask.unbind(dim)

        return tuple(
            self.__class__(
                nvec=self.nvec,
                shape=shape,
                device=self.device,
                dtype=self.dtype,
                mask=mask[i],
            )
            for i in range(self.shape[dim])
        )

    def __getitem__(self, idx: SHAPE_INDEX_TYPING):
        """Indexes the current TensorSpec based on the provided index.

        The last dimension of the spec corresponding to the domain of the tensor elements is non-indexable.
        """
        indexed_shape = _shape_indexing(self.shape[:-1], idx)
        return self.__class__(
            nvec=self.nvec,
            shape=_size(indexed_shape + [self.shape[-1]]),
            device=self.device,
            dtype=self.dtype,
        )


class Categorical(TensorSpec):
    """A discrete tensor spec.

    An alternative to :class:`OneHot` for categorical variables in TorchRL.
    Categorical variables perform indexing insted of masking, which can speed-up
    computation and reduce memory cost for large categorical variables.

    The spec will have the shape defined by the ``shape`` argument: if a singleton dimension is
    desired for the training dimension, one should specify it explicitly.

    Args:
        n (int): number of possible outcomes.
        shape: (torch.Size, optional): shape of the variable, default is "torch.Size([])".
        device (str, int or torch.device, optional): device of the tensors.
        dtype (str or torch.dtype, optional): dtype of the tensors.
        mask (torch.Tensor or None): mask some of the possible outcomes when a
            sample is taken. See :meth:`~.update_mask` for more information.

    Examples:
        >>> categ = Categorical(3)
        >>> categ
        Categorical(
            shape=torch.Size([]),
            space=CategoricalBox(n=3),
            device=cpu,
            dtype=torch.int64,
            domain=discrete)
        >>> categ.rand()
        tensor(2)
        >>> categ = Categorical(3, shape=(1,))
        >>> categ
        Categorical(
            shape=torch.Size([1]),
            space=CategoricalBox(n=3),
            device=cpu,
            dtype=torch.int64,
            domain=discrete)
        >>> categ.rand()
        tensor([1])

    """

    shape: torch.Size
    space: CategoricalBox
    device: torch.device | None = None
    dtype: torch.dtype = torch.float
    domain: str = ""

    # SPEC_HANDLED_FUNCTIONS = {}

    def __init__(
        self,
        n: int,
        shape: torch.Size | None = None,
        device: DEVICE_TYPING | None = None,
        dtype: str | torch.dtype = torch.long,
        mask: torch.Tensor | None = None,
    ):
        if shape is None:
            shape = _size([])
        dtype, device = _default_dtype_and_device(dtype, device)
        space = CategoricalBox(n)
        super().__init__(
            shape=shape, space=space, device=device, dtype=dtype, domain="discrete"
        )
        self.update_mask(mask)

    def enumerate(self):
        arange = torch.arange(self.n, dtype=self.dtype, device=self.device)
        if self.ndim:
            arange = arange.view(-1, *(1,) * self.ndim)
        return arange.expand(self.n, *self.shape)

    @property
    def n(self):
        return self.space.n

    def update_mask(self, mask):
        """Sets a mask to prevent some of the possible outcomes when a sample is taken.

        The mask can also be set during initialization of the spec.

        Args:
            mask (torch.Tensor or None): boolean mask. If None, the mask is
                disabled. Otherwise, the shape of the mask must be expandable to
                the shape of the equivalent one-hot spec. ``False`` masks an
                outcome and ``True`` leaves the outcome unmasked. If all of the
                possible outcomes are masked, then an error is raised when a
                sample is taken.

        Examples:
            >>> mask = torch.tensor([True, False, True])
            >>> ts = Categorical(3, (10,), dtype=torch.int64, mask=mask)
            >>> # One of the three possible outcomes is masked
            >>> ts.rand()
            tensor([0, 2, 2, 0, 2, 0, 2, 2, 0, 2])
        """
        if mask is not None:
            try:
                mask = mask.expand(_remove_neg_shapes(*self.shape, self.space.n))
            except RuntimeError as err:
                raise RuntimeError("Cannot expand mask to the desired shape.") from err
            if mask.dtype != torch.bool:
                raise ValueError("Only boolean masks are accepted.")
        self.mask = mask

    def rand(self, shape: torch.Size = None) -> torch.Tensor:
        if shape is None:
            shape = _size([])
        if self.mask is None:
            return torch.randint(
                0,
                self.space.n,
                _size([*shape, *self.shape]),
                device=self.device,
                dtype=self.dtype,
            )
        mask = self.mask
        mask = mask.expand(_remove_neg_shapes(*shape, *mask.shape))
        if mask.ndim > 2:
            mask_flat = torch.flatten(mask, 0, -2)
        else:
            mask_flat = mask
        shape_out = mask.shape[:-1]
        out = torch.multinomial(mask_flat.float(), 1).reshape(shape_out)
        return out

    def _project(self, val: torch.Tensor) -> torch.Tensor:
        if val.dtype not in (torch.int, torch.long):
            val = torch.round(val)
        if self.mask is None:
            return val.clamp_(min=0, max=self.space.n - 1)
        shape = self.mask.shape
        shape = _size([*torch.broadcast_shapes(shape[:-1], val.shape), shape[-1]])
        mask_expand = self.mask.expand(shape)
        gathered = mask_expand.gather(-1, val.unsqueeze(-1))
        oob = ~gathered.all(-1)
        new_val = torch.multinomial(mask_expand[oob].float(), 1).squeeze(-1)
        val = torch.masked_scatter(val, oob, new_val)
        return val

    def is_in(self, val: torch.Tensor) -> bool:
        if self.mask is None:
            shape = torch.broadcast_shapes(self._safe_shape, val.shape)
            shape_match = val.shape == shape
            if not shape_match:
                return False
            dtype_match = val.dtype == self.dtype
            if not dtype_match:
                return False
            return (0 <= val).all() and (val < self.space.n).all()
        shape = self.mask.shape
        shape = _size([*torch.broadcast_shapes(shape[:-1], val.shape), shape[-1]])
        mask_expand = self.mask.expand(shape)
        gathered = mask_expand.gather(-1, val.unsqueeze(-1))
        return gathered.all()

    def __getitem__(self, idx: SHAPE_INDEX_TYPING):
        """Indexes the current TensorSpec based on the provided index."""
        indexed_shape = _size(_shape_indexing(self.shape, idx))
        return self.__class__(
            n=self.space.n,
            shape=indexed_shape,
            device=self.device,
            dtype=self.dtype,
        )

    def __eq__(self, other):
        if not hasattr(other, "mask"):
            return False
        mask_equal = (self.mask is None and other.mask is None) or (
            isinstance(self.mask, torch.Tensor)
            and isinstance(other.mask, torch.Tensor)
            and (self.mask.shape == other.mask.shape)
            and (self.mask == other.mask).all()
        )
        return (
            type(self) == type(other)
            and self.shape == other.shape
            and self.space == other.space
            and self.device == other.device
            and self.dtype == other.dtype
            and self.domain == other.domain
            and mask_equal
        )

    def to_numpy(self, val: torch.Tensor, safe: bool = None) -> dict:
        if safe is None:
            safe = _CHECK_SPEC_ENCODE
        # if not val.shape and not safe:
        #     return val.item()
        return super().to_numpy(val, safe)

    def to_one_hot(self, val: torch.Tensor, safe: bool = None) -> torch.Tensor:
        """Encodes a discrete tensor from the spec domain into its one-hot correspondent.

        Args:
            val (torch.Tensor, optional): Tensor to one-hot encode.
            safe (bool): boolean value indicating whether a check should be
                performed on the value against the domain of the spec.
                Defaults to the value of the ``CHECK_SPEC_ENCODE`` environment variable.

        Returns:
            The one-hot encoded tensor.

        Examples:
            >>> categ = Categorical(3)
            >>> categ_sample = categ.zero()
            >>> categ_sample
            tensor(0)
            >>> onehot_sample = categ.to_one_hot(categ_sample)
            >>> onehot_sample
            tensor([ True, False, False])
        """
        if safe is None:
            safe = _CHECK_SPEC_ENCODE
        if safe:
            self.assert_is_in(val)
        return torch.nn.functional.one_hot(val, self.space.n).bool()

    def to_categorical(self, val: torch.Tensor, safe: bool = None) -> torch.Tensor:
        """No-op for categorical."""
        return val

    def to_one_hot_spec(self) -> OneHot:
        """Converts the spec to the equivalent one-hot spec.

        Examples:
            >>> categ = Categorical(3)
            >>> categ.to_one_hot_spec()
            OneHot(
                shape=torch.Size([3]),
                space=CategoricalBox(n=3),
                device=cpu,
                dtype=torch.bool,
                domain=discrete)

        """
        shape = [*self.shape, self.space.n]
        return OneHot(
            n=self.space.n,
            shape=shape,
            device=self.device,
        )

    def to_categorical_spec(self) -> Categorical:
        """No-op for categorical."""
        return self

    def expand(self, *shape):
        if len(shape) == 1 and isinstance(shape[0], (tuple, list, torch.Size)):
            shape = shape[0]
        if any(s1 != s2 and s2 != 1 for s1, s2 in zip(shape[-self.ndim :], self.shape)):
            raise ValueError(
                f"The last {self.ndim} of the expanded shape {shape} must match the"
                f"shape of the {self.__class__.__name__} spec in expand()."
            )
        return self.__class__(
            n=self.space.n, shape=shape, device=self.device, dtype=self.dtype
        )

    def _reshape(self, shape):
        return self.__class__(
            n=self.space.n, shape=shape, device=self.device, dtype=self.dtype
        )

    def _unflatten(self, dim, sizes):
        shape = torch.zeros(self.shape, device="meta").unflatten(dim, sizes).shape
        return self.__class__(
            n=self.space.n, shape=shape, device=self.device, dtype=self.dtype
        )

    def squeeze(self, dim=None):
        shape = _squeezed_shape(self.shape, dim)
        mask = self.mask
        if mask is not None:
            mask = mask.view(*shape, mask.shape[-1])

        if shape is None:
            return self
        return self.__class__(
            n=self.space.n,
            shape=shape,
            device=self.device,
            dtype=self.dtype,
            mask=mask,
        )

    def unsqueeze(self, dim: int):
        shape = _unsqueezed_shape(self.shape, dim)
        mask = self.mask
        if mask is not None:
            mask = mask.view(*shape, mask.shape[-1])
        return self.__class__(
            n=self.space.n,
            shape=shape,
            device=self.device,
            dtype=self.dtype,
            mask=mask,
        )

    def unbind(self, dim: int = 0):
        orig_dim = dim
        if dim < 0:
            dim = len(self.shape) + dim
        if dim < 0:
            raise ValueError(
                f"Cannot unbind along dim {orig_dim} with shape {self.shape}."
            )
        shape = tuple(s for i, s in enumerate(self.shape) if i != dim)
        mask = self.mask
        if mask is None:
            mask = (None,) * self.shape[dim]
        else:
            mask = mask.unbind(dim)
        return tuple(
            self.__class__(
                n=self.space.n,
                shape=shape,
                device=self.device,
                dtype=self.dtype,
                mask=mask[i],
            )
            for i in range(self.shape[dim])
        )

    def to(self, dest: Union[torch.dtype, DEVICE_TYPING]) -> Categorical:
        if isinstance(dest, torch.dtype):
            dest_dtype = dest
            dest_device = self.device
        elif dest is None:
            return self
        else:
            dest_dtype = self.dtype
            dest_device = torch.device(dest)
        if dest_device == self.device and dest_dtype == self.dtype:
            return self
        return self.__class__(
            n=self.space.n, shape=self.shape, device=dest_device, dtype=dest_dtype
        )

    def clone(self) -> Categorical:
        return self.__class__(
            n=self.space.n,
            shape=self.shape,
            device=self.device,
            dtype=self.dtype,
            mask=self.mask.clone() if self.mask is not None else None,
        )


@dataclass(repr=False)
class Binary(Categorical):
    """A binary discrete tensor spec.

    A binary tensor spec encodes tensors of arbitrary size where the values are either 0 or 1 (or ``True`` or ``False``
    if the dtype it ``torch.bool``).

    Unlike :class:`OneHot`, `Binary` can have more than one non-null element along the last dimension.

    Args:
        n (int): length of the binary vector. If provided along with ``shape``, ``shape[-1]`` must match ``n``.
            If not provided, ``shape`` must be passed.

            .. warning:: the ``n`` argument from ``Binary`` must not be confused with the ``n`` argument from :class:`Categorical`
                or :class:`OneHot` which denotes the maximum nmber of elements that can be sampled.
                For clarity, use ``shape`` instead.

        shape (torch.Size, optional): total shape of the sampled tensors.
            If provided, the last dimension must match ``n``.
        device (str, int or torch.device, optional): device of the tensors.
        dtype (str or torch.dtype, optional): dtype of the tensors.
            Defaults to ``torch.int8``.

    Examples:
        >>> torch.manual_seed(0)
        >>> spec = Binary(n=4, shape=(2, 4))
        >>> print(spec.rand())
        tensor([[0, 1, 1, 0],
                [1, 1, 1, 1]], dtype=torch.int8)
        >>> spec = Binary(shape=(2, 4))
        >>> print(spec.rand())
        tensor([[1, 1, 1, 0],
                [0, 1, 0, 0]], dtype=torch.int8)
        >>> spec = Binary(n=4)
        >>> print(spec.rand())
        tensor([0, 0, 0, 1], dtype=torch.int8)

    """

    def __init__(
        self,
        n: int | None = None,
        shape: Optional[torch.Size] = None,
        device: Optional[DEVICE_TYPING] = None,
        dtype: Union[str, torch.dtype] = torch.int8,
    ):
        if n is None and not shape:
            raise TypeError("Must provide either n or shape.")
        if n is None:
            n = shape[-1]
        if shape is None or not len(shape):
            shape = _size((n,))
        else:
            shape = _size(shape)
            if shape[-1] != n:
                raise ValueError(
                    f"The last value of the shape must match n for spec {self.__class__}. "
                    f"Got n={n} and shape={shape}."
                )
        super().__init__(n=2, shape=shape, device=device, dtype=dtype)

    def expand(self, *shape):
        if len(shape) == 1 and isinstance(shape[0], (tuple, list, torch.Size)):
            shape = shape[0]
        if any(val < 0 for val in shape):
            raise ValueError(
                f"{self.__class__.__name__}.expand does not support negative shapes."
            )
        if any(s1 != s2 and s2 != 1 for s1, s2 in zip(shape[-self.ndim :], self.shape)):
            raise ValueError(
                f"The last {self.ndim} of the expanded shape {shape} must match the"
                f"shape of the {self.__class__.__name__} spec in expand()."
            )
        return self.__class__(
            n=self.shape[-1], shape=shape, device=self.device, dtype=self.dtype
        )

    def _reshape(self, shape):
        return self.__class__(
            n=self.shape[-1], shape=shape, device=self.device, dtype=self.dtype
        )

    def _unflatten(self, dim, sizes):
        shape = torch.zeros(self.shape, device="meta").unflatten(dim, sizes).shape
        return self.__class__(
            n=self.shape[-1], shape=shape, device=self.device, dtype=self.dtype
        )

    def squeeze(self, dim=None):
        shape = _squeezed_shape(self.shape, dim)
        if shape is None:
            return self
        return self.__class__(
            n=self.shape[-1], shape=shape, device=self.device, dtype=self.dtype
        )

    def unsqueeze(self, dim: int):
        shape = _unsqueezed_shape(self.shape, dim)
        return self.__class__(
            n=self.shape[-1], shape=shape, device=self.device, dtype=self.dtype
        )

    def unbind(self, dim: int = 0):
        if dim in (len(self.shape) - 1, -1):
            raise ValueError(f"Final dimension of {type(self)} must remain unchanged")

        orig_dim = dim
        if dim < 0:
            dim = len(self.shape) + dim
        if dim < 0:
            raise ValueError(
                f"Cannot unbind along dim {orig_dim} with shape {self.shape}."
            )
        shape = tuple(s for i, s in enumerate(self.shape) if i != dim)
        return tuple(
            self.__class__(
                n=self.shape[-1], shape=shape, device=self.device, dtype=self.dtype
            )
            for i in range(self.shape[dim])
        )

    def to(self, dest: Union[torch.dtype, DEVICE_TYPING]) -> Binary:
        if isinstance(dest, torch.dtype):
            dest_dtype = dest
            dest_device = self.device
        elif dest is None:
            return self
        else:
            dest_dtype = self.dtype
            dest_device = torch.device(dest)
        if dest_device == self.device and dest_dtype == self.dtype:
            return self
        return self.__class__(
            n=self.shape[-1], shape=self.shape, device=dest_device, dtype=dest_dtype
        )

    def clone(self) -> Binary:
        return self.__class__(
            n=self.shape[-1],
            shape=self.shape,
            device=self.device,
            dtype=self.dtype,
        )

    def __getitem__(self, idx: SHAPE_INDEX_TYPING):
        """Indexes the current TensorSpec based on the provided index.

        The last dimension of the spec (length n of the binary vector) cannot be indexed.
        """
        indexed_shape = _shape_indexing(self.shape[:-1], idx)
        return self.__class__(
            n=self.shape[-1],
            shape=_size(indexed_shape + [self.shape[-1]]),
            device=self.device,
            dtype=self.dtype,
        )

    def __eq__(self, other):
        if not isinstance(other, Binary):
            if isinstance(other, Categorical):
                return (
                    other.n == 2
                    and other.device == self.device
                    and other.shape == self.shape
                    and other.dtype == self.dtype
                )
            return False
        return super().__eq__(other)


@dataclass(repr=False)
class MultiCategorical(Categorical):
    """A concatenation of discrete tensor spec.

    Args:
        nvec (iterable of integers or torch.Tensor): cardinality of each of the elements of
            the tensor. Can have several axes.
        shape (torch.Size, optional): total shape of the sampled tensors.
            If provided, the last m dimensions must match nvec.shape.
        device (str, int or torch.device, optional): device of
            the tensors.
        dtype (str or torch.dtype, optional): dtype of the tensors.
        remove_singleton (bool, optional): if ``True``, singleton samples (of size [1])
            will be squeezed. Defaults to ``True``.
        mask (torch.Tensor or None): mask some of the possible outcomes when a
            sample is taken. See :meth:`~.update_mask` for more information.

    Examples:
        >>> ts = MultiCategorical((3, 2, 3))
        >>> ts.is_in(torch.tensor([2, 0, 1]))
        True
        >>> ts.is_in(torch.tensor([2, 10, 1]))
        False
    """

    def __init__(
        self,
        nvec: Union[Sequence[int], torch.Tensor, int],
        shape: Optional[torch.Size] = None,
        device: Optional[DEVICE_TYPING] = None,
        dtype: Optional[Union[str, torch.dtype]] = torch.int64,
        mask: torch.Tensor | None = None,
        remove_singleton: bool = True,
    ):
        if not isinstance(nvec, torch.Tensor):
            nvec = torch.tensor(nvec)
        if nvec.ndim < 1:
            nvec = nvec.unsqueeze(0)
        self.nvec = nvec
        dtype, device = _default_dtype_and_device(dtype, device)
        if shape is None:
            shape = nvec.shape
        else:
            shape = _size(shape)
            if shape[-1] != nvec.shape[-1]:
                raise ValueError(
                    f"The last value of the shape must match nvec.shape[-1] for transform of type {self.__class__}. "
                    f"Got nvec.shape[-1]={sum(nvec)} and shape={shape}."
                )

        self.nvec = self.nvec.expand(_remove_neg_shapes(shape))

        space = BoxList.from_nvec(self.nvec)
        super(Categorical, self).__init__(
            shape, space, device, dtype, domain="discrete"
        )
        self.update_mask(mask)
        self.remove_singleton = remove_singleton

    def enumerate(self):
        if self.mask is not None:
            raise RuntimeError(
                "Cannot enumerate a masked TensorSpec. Submit an issue on github if this feature is requested."
            )
        if self.nvec._base.ndim == 1:
            nvec = self.nvec._base
        else:
            # we have to use unique() to isolate the nvec
            nvec = self.nvec.view(-1, self.nvec.shape[-1]).unique(dim=0).squeeze(0)
            if nvec.ndim > 1:
                raise ValueError(
                    f"Cannot call enumerate on heterogeneous nvecs: unique nvecs={nvec}."
                )
        arange = torch.meshgrid(
            *[torch.arange(n, device=self.device, dtype=self.dtype) for n in nvec],
            indexing="ij",
        )
        arange = torch.stack([arange_.reshape(-1) for arange_ in arange], dim=-1)
        arange = arange.view(arange.shape[0], *(1,) * (self.ndim - 1), self.shape[-1])
        arange = arange.expand(arange.shape[0], *self.shape)
        return arange

    def update_mask(self, mask):
        """Sets a mask to prevent some of the possible outcomes when a sample is taken.

        The mask can also be set during initialization of the spec.

        Args:
            mask (torch.Tensor or None): boolean mask. If None, the mask is
                disabled. Otherwise, the shape of the mask must be expandable to
                the shape of the equivalent one-hot spec. ``False`` masks an
                outcome and ``True`` leaves the outcome unmasked. If all of the
                possible outcomes are masked, then an error is raised when a
                sample is taken.

        Examples:
            >>> torch.manual_seed(0)
            >>> mask = torch.tensor([False, False, True,
            ...                      True, True])
            >>> ts = MultiCategorical((3, 2), (5, 2,), dtype=torch.int64, mask=mask)
            >>> # All but one of the three possible outcomes for the first
            >>> # group are masked, but neither of the two possible
            >>> # outcomes for the second group are masked.
            >>> ts.rand()
            tensor([[2, 1],
                    [2, 0],
                    [2, 1],
                    [2, 1],
                    [2, 1]])
        """
        if mask is not None:
            try:
                mask = mask.expand(_remove_neg_shapes(*self.shape[:-1], mask.shape[-1]))
            except RuntimeError as err:
                raise RuntimeError("Cannot expand mask to the desired shape.") from err
            if mask.dtype != torch.bool:
                raise ValueError("Only boolean masks are accepted.")
        self.mask = mask

    def to(self, dest: Union[torch.dtype, DEVICE_TYPING]) -> MultiCategorical:
        if isinstance(dest, torch.dtype):
            dest_dtype = dest
            dest_device = self.device
        elif dest is None:
            return self
        else:
            dest_dtype = self.dtype
            dest_device = torch.device(dest)
        if dest_device == self.device and dest_dtype == self.dtype:
            return self
        mask = self.mask.to(dest) if self.mask is not None else None
        return self.__class__(
            nvec=self.nvec.to(dest),
            shape=None,
            device=dest_device,
            dtype=dest_dtype,
            mask=mask,
        )

    def __eq__(self, other):
        if not hasattr(other, "mask"):
            return False
        mask_equal = (self.mask is None and other.mask is None) or (
            isinstance(self.mask, torch.Tensor)
            and isinstance(other.mask, torch.Tensor)
            and (self.mask.shape == other.mask.shape)
            and (self.mask == other.mask).all()
        )
        return (
            type(self) == type(other)
            and self.shape == other.shape
            and self.space == other.space
            and self.device == other.device
            and self.dtype == other.dtype
            and self.domain == other.domain
            and mask_equal
        )

    def clone(self) -> MultiCategorical:
        return self.__class__(
            nvec=self.nvec.clone(),
            shape=None,
            device=self.device,
            dtype=self.dtype,
            mask=self.mask.clone() if self.mask is not None else None,
        )

    def _rand(self, space: Box, shape: torch.Size, i: int):
        x = []
        for _s in space:
            if isinstance(_s, BoxList):
                x.append(self._rand(_s, shape[:-1], i - 1))
            else:
                x.append(
                    torch.randint(
                        0,
                        _s.n,
                        shape,
                        device=self.device,
                        dtype=self.dtype,
                    )
                )
        return torch.stack(x, -1)

    def rand(self, shape: Optional[torch.Size] = None) -> torch.Tensor:
        if self.mask is not None:
            splits = self._split_self()
            return torch.stack([split.rand(shape) for split in splits], -1)
        if shape is None:
            shape = self.shape[:-1]
        else:
            shape = (
                *shape,
                *self.shape[:-1],
            )
        x = self._rand(space=self.space, shape=shape, i=self.nvec.ndim)
        if self.remove_singleton and self.shape == _size([1]):
            x = x.squeeze(-1)
        return x

    def _split_self(self):
        result = []
        device = self.device
        dtype = self.dtype
        nvec = self.nvec
        if nvec.ndim > 1:
            nvec = torch.flatten(nvec, 0, -2)[0]
            if (self.nvec != nvec).any():
                raise ValueError(
                    f"Only homogeneous MultiDiscrete specs can be masked, got nvec={self.nvec}."
                )
        nvec = nvec.tolist()
        mask = (
            self.mask.split(nvec, -1)
            if self.mask is not None
            else [None] * len(self.space)
        )
        for n, _mask in zip(nvec, mask):
            shape = self.shape[:-1]
            result.append(
                Categorical(n=n, shape=shape, device=device, dtype=dtype, mask=_mask)
            )
        return result

    def _project(self, val: torch.Tensor) -> torch.Tensor:
        if self.mask is not None:
            return torch.stack(
                [
                    spec._project(_val)
                    for (_val, spec) in zip(val.unbind(-1), self._split_self())
                ],
                -1,
            )

        val_is_scalar = val.ndim < 1
        if val_is_scalar:
            val = val.unsqueeze(0)
        if not self.dtype.is_floating_point:
            val = torch.round(val)
        val = val.type(self.dtype)
        val[val >= self.nvec] = (self.nvec.expand_as(val)[val >= self.nvec] - 1).type(
            self.dtype
        )
        return val.squeeze(0) if val_is_scalar else val

    def is_in(self, val: torch.Tensor) -> bool:
        if self.mask is not None:
            vals = val.unbind(-1)
            splits = self._split_self()
            if not len(vals) == len(splits):
                return False
            return all(spec.is_in(val) for (val, spec) in zip(vals, splits))

        if val.ndim < 1:
            val = val.unsqueeze(0)
        shape = _remove_neg_shapes(self.shape)
        shape = torch.broadcast_shapes(shape, val.shape)
        if shape != val.shape:
            return False
        if self.dtype != val.dtype:
            return False
        val_device = val.device
        return (
            (
                (val >= torch.zeros(self.nvec.size(), device=val_device))
                & (val < self.nvec.to(val_device))
            )
            .all()
            .item()
        )

    def to_one_hot(
        self, val: torch.Tensor, safe: bool = None
    ) -> Union[MultiOneHot, torch.Tensor]:
        """Encodes a discrete tensor from the spec domain into its one-hot correspondent.

        Args:
            val (torch.Tensor, optional): Tensor to one-hot encode.
            safe (bool): boolean value indicating whether a check should be
                performed on the value against the domain of the spec.
                Defaults to the value of the ``CHECK_SPEC_ENCODE`` environment variable.

        Returns:
            The one-hot encoded tensor.
        """
        if safe is None:
            safe = _CHECK_SPEC_ENCODE
        if safe:
            self.assert_is_in(val)
        return torch.cat(
            [
                torch.nn.functional.one_hot(val[..., i], n).bool()
                for i, n in enumerate(self.nvec)
            ],
            -1,
        ).to(self.device)

    def to_one_hot_spec(self) -> MultiOneHot:
        """Converts the spec to the equivalent one-hot spec."""
        if self.ndim > 1:
            return torch.stack([spec.to_one_hot_spec() for spec in self.unbind(0)])
        nvec = [_space.n for _space in self.space]
        return MultiOneHot(
            nvec,
            device=self.device,
            shape=[*self.shape[:-1], sum(nvec)],
            mask=self.mask,
        )

    def to_categorical(self, val: torch.Tensor, safe: bool = None) -> MultiCategorical:
        """Not op for MultiCategorical."""
        return val

    def to_categorical_spec(self) -> MultiCategorical:
        """Not op for MultiCategorical."""
        return self

    def expand(self, *shape):
        if len(shape) == 1 and isinstance(shape[0], (tuple, list, torch.Size)):
            shape = shape[0]
        if any(s1 != s2 and s2 != 1 for s1, s2 in zip(shape[-self.ndim :], self.shape)):
            raise ValueError(
                f"The last {self.ndim} of the expanded shape {shape} must match the"
                f"shape of the {self.__class__.__name__} spec in expand()."
            )
        mask = (
            self.mask.expand(*shape, self.mask.shape[-1])
            if self.mask is not None
            else None
        )
        return self.__class__(
            nvec=self.nvec,
            shape=shape,
            device=self.device,
            dtype=self.dtype,
            mask=mask,
        )

    def _reshape(self, shape):
        mask = (
            self.mask.reshape(*shape, self.mask.shape[-1])
            if self.mask is not None
            else None
        )
        return self.__class__(
            nvec=self.nvec,
            shape=shape,
            device=self.device,
            dtype=self.dtype,
            mask=mask,
        )

    def _unflatten(self, dim, sizes):
        shape = torch.zeros(self.shape, device="meta").unflatten(dim, sizes).shape
        return self._reshape(shape)

    def squeeze(self, dim: int | None = None):
        if self.shape[-1] == 1 and dim in (len(self.shape), -1, None):
            raise ValueError(f"Final dimension of {type(self)} must remain unchanged")
        shape = _squeezed_shape(self.shape, dim)
        if shape is None:
            return self

        if dim is None:
            nvec = self.nvec.squeeze()
        else:
            nvec = self.nvec.squeeze(dim)
        mask = self.mask
        if mask is not None:
            mask = mask.view(*shape[:-1], mask.shape[-1])
        return self.__class__(
            nvec=nvec, shape=shape, device=self.device, dtype=self.dtype, mask=mask
        )

    def unsqueeze(self, dim: int):
        if dim in (len(self.shape), -1):
            raise ValueError(f"Final dimension of {type(self)} must remain unchanged")
        shape = _unsqueezed_shape(self.shape, dim)
        nvec = self.nvec.unsqueeze(dim)
        mask = self.mask
        if mask is not None:
            mask = mask.view(*shape[:-1], mask.shape[-1])
        return self.__class__(
            nvec=nvec,
            shape=shape,
            device=self.device,
            dtype=self.dtype,
            mask=mask,
        )

    def unbind(self, dim: int = 0):
        if dim in (len(self.shape), -1):
            raise ValueError(f"Final dimension of {type(self)} must remain unchanged")
        orig_dim = dim
        if dim < 0:
            dim = len(self.shape) + dim
        if dim < 0:
            raise ValueError(
                f"Cannot unbind along dim {orig_dim} with shape {self.shape}."
            )
        shape = tuple(s for i, s in enumerate(self.shape) if i != dim)
        mask = self.mask
        nvec = self.nvec.unbind(dim)
        if mask is not None:
            mask = mask.unbind(dim)
        else:
            mask = (None,) * self.shape[dim]
        return tuple(
            self.__class__(
                nvec=nvec[i],
                shape=shape,
                device=self.device,
                dtype=self.dtype,
                mask=mask[i],
            )
            for i in range(self.shape[dim])
        )

    def __getitem__(self, idx: SHAPE_INDEX_TYPING):
        """Indexes the current TensorSpec based on the provided index."""
        if _is_nested_list(idx):
            raise NotImplementedError(
                "Pending resolution of https://github.com/pytorch/pytorch/issues/100080."
            )

        return self.__class__(
            nvec=self.nvec[idx].clone(),
            shape=None,
            device=self.device,
            dtype=self.dtype,
        )


class Composite(TensorSpec):
    """A composition of TensorSpecs.

    If a ``TensorSpec`` is the set-description of Tensor category, the ``Composite`` class is akin to
    the :class:`~tensordict.TensorDict` class. Like :class:`~tensordict.TensorDict`, it has a ``shape`` (akin to the
    ``TensorDict``'s ``batch_size``) and an optional ``device``.

    Args:
        *args: if an unnamed argument is passed, it must be a dictionary with keys
            matching the expected keys to be found in the :obj:`Composite` object.
            This is useful to build nested CompositeSpecs with tuple indices.
        **kwargs (key (str): value (TensorSpec)): dictionary of tensorspecs
            to be stored. Values can be None, in which case is_in will be assumed
            to be ``True`` for the corresponding tensors, and :obj:`project()` will have no
            effect. `spec.encode` cannot be used with missing values.

    Attributes:
        device (torch.device or None): if not specified, the device of the composite
            spec is ``None`` (as it is the case for TensorDicts). A non-none device
            constraints all leaves to be of the same device. On the other hand,
            a ``None`` device allows leaves to have different devices. Defaults
            to ``None``.
        shape (torch.Size): the leading shape of all the leaves. Equivalent
            to the batch-size of the corresponding tensordicts.

    Examples:
        >>> pixels_spec = Bounded(
        ...     low=torch.zeros(4, 3, 32, 32),
        ...     high=torch.ones(4, 3, 32, 32),
        ...     dtype=torch.uint8
        ... )
        >>> observation_vector_spec = Bounded(
        ...     low=torch.zeros(4, 33),
        ...     high=torch.ones(4, 33),
        ...     dtype=torch.float)
        >>> composite_spec = Composite(
        ...     pixels=pixels_spec,
        ...     observation_vector=observation_vector_spec,
        ...     shape=(4,)
        ... )
        >>> composite_spec
        Composite(
            pixels: BoundedDiscrete(
                shape=torch.Size([4, 3, 32, 32]),
                space=ContinuousBox(
                    low=Tensor(shape=torch.Size([4, 3, 32, 32]), device=cpu, dtype=torch.uint8, contiguous=True),
                    high=Tensor(shape=torch.Size([4, 3, 32, 32]), device=cpu, dtype=torch.uint8, contiguous=True)),
                device=cpu,
                dtype=torch.uint8,
                domain=discrete),
            observation_vector: BoundedContinuous(
                shape=torch.Size([4, 33]),
                space=ContinuousBox(
                    low=Tensor(shape=torch.Size([4, 33]), device=cpu, dtype=torch.float32, contiguous=True),
                    high=Tensor(shape=torch.Size([4, 33]), device=cpu, dtype=torch.float32, contiguous=True)),
                device=cpu,
                dtype=torch.float32,
                domain=continuous),
            device=None,
            shape=torch.Size([4]))
        >>> td = composite_spec.rand()
        >>> td
        TensorDict(
            fields={
                observation_vector: Tensor(shape=torch.Size([4, 33]), device=cpu, dtype=torch.float32, is_shared=False),
                pixels: Tensor(shape=torch.Size([4, 3, 32, 32]), device=cpu, dtype=torch.uint8, is_shared=False)},
            batch_size=torch.Size([4]),
            device=None,
            is_shared=False)
        >>> # we can build a nested composite spec using unnamed arguments
        >>> print(Composite({("a", "b"): None, ("a", "c"): None}))
        Composite(
            a: Composite(
                b: None,
                c: None,
                device=None,
                shape=torch.Size([])),
            device=None,
            shape=torch.Size([]))

    """

    shape: torch.Size
    domain: str = "composite"

    SPEC_HANDLED_FUNCTIONS = {}

    @classmethod
    def __new__(cls, *args, **kwargs):
        cls._device = None
        cls._locked = False
        return super().__new__(cls)

    @property
    def shape(self):
        return self._shape

    @shape.setter
    def shape(self, value: torch.Size):
        if self.locked:
            raise RuntimeError("Cannot modify shape of locked composite spec.")
        for key, spec in self.items():
            if isinstance(spec, Composite):
                if spec.shape[: len(value)] != value:
                    spec.shape = value
            elif spec is not None:
                if spec.shape[: len(value)] != value:
                    raise ValueError(
                        f"The shape of the spec and the Composite mismatch during shape resetting: the "
                        f"{self.ndim} first dimensions should match but got self['{key}'].shape={spec.shape} and "
                        f"Composite.shape={self.shape}."
                    )
        self._shape = _size(value)

    def is_empty(self):
        """Whether the composite spec contains specs or not."""
        return len(self._specs) == 0

    @property
    def ndim(self):
        return self.ndimension()

    def ndimension(self):
        return len(self.shape)

    def set(self, name, spec):
        if self.locked:
            raise RuntimeError("Cannot modify a locked Composite.")
        if spec is not None:
            shape = spec.shape
            if shape[: self.ndim] != self.shape:
                raise ValueError(
                    "The shape of the spec and the Composite mismatch: the first "
                    f"{self.ndim} dimensions should match but got spec.shape={spec.shape} and "
                    f"Composite.shape={self.shape}."
                )
        self._specs[name] = spec

    def __init__(
        self, *args, shape: torch.Size = None, device: torch.device = None, **kwargs
    ):
        # For compatibility with TensorDict
        batch_size = kwargs.pop("batch_size", None)
        if batch_size is not None:
            if shape is not None:
                raise TypeError("Cannot specify both batch_size and shape.")
            shape = batch_size

        if shape is None:
            shape = _size(())
        self._shape = _size(shape)
        self._specs = {}
        for key, value in kwargs.items():
            self.set(key, value)

        _device = (
            _make_ordinal_device(torch.device(device)) if device is not None else device
        )
        if len(kwargs):
            for key, item in self.items():
                if item is None:
                    continue
                if (
                    isinstance(item, Composite)
                    and item.device is None
                    and _device is not None
                ):
                    item = item.clone().to(_device)
                elif (_device is not None) and (item.device != _device):
                    raise RuntimeError(
                        f"Setting a new attribute ({key}) on another device "
                        f"({item.device} against {_device}). All devices of "
                        "Composite must match."
                    )
        self._device = _device
        if len(args):
            if len(args) > 1:
                raise RuntimeError(
                    "Got multiple arguments, when at most one is expected for Composite."
                )
            argdict = args[0]
            if not isinstance(argdict, (dict, Composite)):
                raise RuntimeError(
                    f"Expected a dictionary of specs, but got an argument of type {type(argdict)}."
                )
            for k, item in argdict.items():
                if isinstance(item, dict):
                    item = Composite(item, shape=shape, device=_device)
                self[k] = item

    @property
    def device(self) -> DEVICE_TYPING:
        return self._device

    @device.setter
    def device(self, device: DEVICE_TYPING):
        if device is None and self._device is not None:
            raise RuntimeError(
                "To erase the device of a composite spec, call " "spec.clear_device_()."
            )
        device = _make_ordinal_device(torch.device(device))
        self.to(device)

    def clear_device_(self):
        """Clears the device of the Composite."""
        self._device = None
        for spec in self._specs.values():
            spec.clear_device_()
        return self

    def __getitem__(self, idx):
        """Indexes the current Composite based on the provided index."""
        if isinstance(idx, (str, tuple)):
            idx_unravel = unravel_key(idx)
        else:
            idx_unravel = ()
        if idx_unravel:
            if isinstance(idx_unravel, tuple):
                return self[idx[0]][idx[1:]]
            if idx_unravel in {"shape", "device", "dtype", "space"}:
                raise AttributeError(f"Composite has no key {idx_unravel}")
            return self._specs[idx_unravel]

        indexed_shape = _shape_indexing(self.shape, idx)
        indexed_specs = {}
        for k, v in self._specs.items():
            _idx = idx
            if isinstance(idx, tuple):
                protected_dims = 0
                if any(
                    isinstance(v, spec_class)
                    for spec_class in [
                        Binary,
                        MultiCategorical,
                        OneHot,
                    ]
                ):
                    protected_dims = 1
                # TensorSpecs dims which are not part of the composite shape cannot be indexed
                _idx = idx + (slice(None),) * (
                    len(v.shape) - len(self.shape) - protected_dims
                )
            indexed_specs[k] = v[_idx] if v is not None else None

        try:
            device = self.device
        except RuntimeError:
            device = self._device

        return self.__class__(
            indexed_specs,
            shape=indexed_shape,
            device=device,
        )

    def get(self, item, default=NO_DEFAULT):
        """Gets an item from the Composite.

        If the item is absent, a default value can be passed.

        """
        try:
            return self[item]
        except KeyError:
            if item is not NO_DEFAULT:
                return default
            raise

    def __setitem__(self, key, value):
        if isinstance(key, tuple) and len(key) > 1:
            if key[0] not in self.keys(True):
                self[key[0]] = Composite(shape=self.shape, device=self.device)
            self[key[0]][key[1:]] = value
            return
        elif isinstance(key, tuple):
            self[key[0]] = value
            return
        elif not isinstance(key, str):
            raise TypeError(f"Got key of type {type(key)} when a string was expected.")
        if key in {"shape", "device", "dtype", "space"}:
            raise AttributeError(f"Composite[{key}] cannot be set")
        if isinstance(value, dict):
            value = Composite(value, device=self._device, shape=self.shape)
        if (
            value is not None
            and self.device is not None
            and value.device != self.device
        ):
            if isinstance(value, Composite) and value.device is None:
                value = value.clone().to(self.device)
            else:
                raise RuntimeError(
                    f"Setting a new attribute ({key}) on another device ({value.device} against {self.device}). "
                    f"All devices of Composite must match."
                )

        self.set(key, value)

    def __iter__(self):
        yield from self._specs

    def __delitem__(self, key: NestedKey) -> None:
        key = unravel_key(key)
        if isinstance(key, tuple):
            spec = self[key[:-1]]
            del spec[key[-1]]
            return
        elif not isinstance(key, str):
            raise TypeError(
                f"Got key of type {type(key)} when a string or a tuple of strings was expected."
            )

        if key in {"shape", "device", "dtype", "space"}:
            raise ValueError(f"Key name {key} is prohibited.")
        del self._specs[key]

    def encode(
        self, vals: Dict[str, Any], *, ignore_device: bool = False
    ) -> Dict[str, torch.Tensor]:
        if isinstance(vals, TensorDict):
            out = vals.empty()  # create and empty tensordict similar to vals
        else:
            out = TensorDict._new_unsafe({}, _size([]))
        for key, item in vals.items():
            if item is None:
                raise RuntimeError(
                    "Composite.encode cannot be used with missing values."
                )
            try:
                out[key] = self[key].encode(item, ignore_device=ignore_device)
            except KeyError:
                raise KeyError(
                    f"The Composite instance with keys {self.keys()} does not have a '{key}' key."
                )
            except RuntimeError as err:
                raise RuntimeError(
                    f"Encoding key {key} raised a RuntimeError. Scroll up to know more."
                ) from err
        return out

    def __repr__(self) -> str:
        sub_str = [
            indent(f"{k}: {str(item)}", 4 * " ") for k, item in self._specs.items()
        ]
        sub_str = ",\n".join(sub_str)
        return f"Composite(\n{sub_str},\n    device={self._device},\n    shape={self.shape})"

    def type_check(
        self,
        value: Union[torch.Tensor, TensorDictBase],
        selected_keys: Union[str, Optional[Sequence[str]]] = None,
    ):
        if isinstance(value, torch.Tensor) and isinstance(selected_keys, str):
            value = {selected_keys: value}
            selected_keys = [selected_keys]

        for _key in self.keys():
            if self[_key] is not None and (
                selected_keys is None or _key in selected_keys
            ):
                self._specs[_key].type_check(value[_key], _key)

    def is_in(self, val: Union[dict, TensorDictBase]) -> bool:
        for key, item in self._specs.items():
            if item is None or (isinstance(item, Composite) and item.is_empty()):
                continue
            val_item = val.get(key, NO_DEFAULT)
            if not item.is_in(val_item):
                return False
        return True

    def project(self, val: TensorDictBase) -> TensorDictBase:
        for key, item in self.items():
            if item is None:
                continue
            _val = val.get(key)
            if not self._specs[key].is_in(_val):
                val.set(key, self._specs[key].project(_val))
        return val

    def rand(self, shape: torch.Size = None) -> TensorDictBase:
        if shape is None:
            shape = _size([])
        _dict = {}
        for key, item in self.items():
            if item is not None:
                _dict[key] = item.rand(shape)
        # No need to run checks since we know Composite is compliant with
        # TensorDict requirements
        return TensorDict._new_unsafe(
            _dict,
            batch_size=_size([*shape, *self.shape]),
            device=self._device,
        )

    def keys(
        self,
        include_nested: bool = False,
        leaves_only: bool = False,
        *,
        is_leaf: Callable[[type], bool] | None = None,
    ) -> _CompositeSpecKeysView:  # noqa: D417
        """Keys of the Composite.

        The keys argument reflect those of :class:`tensordict.TensorDict`.

        Args:
            include_nested (bool, optional): if ``False``, the returned keys will not be nested. They will
                represent only the immediate children of the root, and not the whole nested sequence, i.e. a
                :obj:`Composite(next=Composite(obs=None))` will lead to the keys
                :obj:`["next"]. Default is ``False``, i.e. nested keys will not
                be returned.
            leaves_only (bool, optional): if ``False``, the values returned
                will contain every level of nesting, i.e. a :obj:`Composite(next=Composite(obs=None))`
                will lead to the keys :obj:`["next", ("next", "obs")]`.
                Default is ``False``.

        Keyword Args:
            is_leaf (callable, optional): reads a type and returns a boolean indicating if that type
                should be seen as a leaf. By default, all non-Composite nodes are considered as
                leaves.

        """
        return _CompositeSpecItemsView(
            self,
            include_nested=include_nested,
            leaves_only=leaves_only,
            is_leaf=is_leaf,
        )._keys()

    def items(
        self,
        include_nested: bool = False,
        leaves_only: bool = False,
        *,
        is_leaf: Callable[[type], bool] | None = None,
    ) -> _CompositeSpecItemsView:  # noqa: D417
        """Items of the Composite.

        Args:
            include_nested (bool, optional): if ``False``, the returned keys will not be nested. They will
                represent only the immediate children of the root, and not the whole nested sequence, i.e. a
                :obj:`Composite(next=Composite(obs=None))` will lead to the keys
                :obj:`["next"]. Default is ``False``, i.e. nested keys will not
                be returned.
            leaves_only (bool, optional): if ``False``, the values returned
                will contain every level of nesting, i.e. a :obj:`Composite(next=Composite(obs=None))`
                will lead to the keys :obj:`["next", ("next", "obs")]`.
                Default is ``False``.

        Keyword Args:
            is_leaf (callable, optional): reads a type and returns a boolean indicating if that type
                should be seen as a leaf. By default, all non-Composite nodes are considered as
                leaves.
        """
        return _CompositeSpecItemsView(
            self,
            include_nested=include_nested,
            leaves_only=leaves_only,
            is_leaf=is_leaf,
        )

    def values(
        self,
        include_nested: bool = False,
        leaves_only: bool = False,
        *,
        is_leaf: Callable[[type], bool] | None = None,
    ) -> _CompositeSpecValuesView:  # noqa: D417
        """Values of the Composite.

        Args:
            include_nested (bool, optional): if ``False``, the returned keys will not be nested. They will
                represent only the immediate children of the root, and not the whole nested sequence, i.e. a
                :obj:`Composite(next=Composite(obs=None))` will lead to the keys
                :obj:`["next"]. Default is ``False``, i.e. nested keys will not
                be returned.
            leaves_only (bool, optional): if ``False``, the values returned
                will contain every level of nesting, i.e. a :obj:`Composite(next=Composite(obs=None))`
                will lead to the keys :obj:`["next", ("next", "obs")]`.
                Default is ``False``.

        Keyword Args:
            is_leaf (callable, optional): reads a type and returns a boolean indicating if that type
                should be seen as a leaf. By default, all non-Composite nodes are considered as
                leaves.
        """
        return _CompositeSpecItemsView(
            self,
            include_nested=include_nested,
            leaves_only=leaves_only,
            is_leaf=is_leaf,
        )._values()

    def _reshape(self, shape):
        _specs = {
            key: val.reshape((*shape, *val.shape[self.ndimension() :]))
            for key, val in self._specs.items()
        }
        return Composite(_specs, shape=shape)

    def _unflatten(self, dim, sizes):
        shape = torch.zeros(self.shape, device="meta").unflatten(dim, sizes).shape
        return self._reshape(shape)

    def __len__(self):
        return len(self.keys())

    def to(self, dest: Union[torch.dtype, DEVICE_TYPING]) -> Composite:
        if dest is None:
            return self
        if not isinstance(dest, (str, int, torch.device)):
            raise ValueError(
                "Only device casting is allowed with specs of type Composite."
            )
        if self._device and self._device == torch.device(dest):
            return self

        _device = torch.device(dest)
        items = list(self.items())
        kwargs = {}
        for key, value in items:
            if value is None:
                kwargs[key] = value
                continue
            kwargs[key] = value.to(dest)
        return self.__class__(**kwargs, device=_device, shape=self.shape)

    def clone(self) -> Composite:
        try:
            device = self.device
        except RuntimeError:
            device = self._device
        return self.__class__(
            {
                key: item.clone() if item is not None else None
                for key, item in self.items()
            },
            device=device,
            shape=self.shape,
        )

    def enumerate(self):
        # We are going to use meshgrid to create samples of all the subspecs in here
        #  but first let's get rid of the batch size, we'll put it back later
        self_without_batch = self
        while self_without_batch.ndim:
            self_without_batch = self_without_batch[0]
        samples = {key: spec.enumerate() for key, spec in self_without_batch.items()}
        if samples:
            idx_rep = torch.meshgrid(
                *(torch.arange(s.shape[0]) for s in samples.values()), indexing="ij"
            )
            idx_rep = tuple(idx.reshape(-1) for idx in idx_rep)
            samples = {
                key: sample[idx]
                for ((key, sample), idx) in zip(samples.items(), idx_rep)
            }
            samples = TensorDict(
                samples, batch_size=idx_rep[0].shape[:1], device=self.device
            )
            # Expand
            if self.ndim:
                samples = samples.reshape(-1, *(1,) * self.ndim)
                samples = samples.expand(samples.shape[0], *self.shape)
        else:
            samples = TensorDict(batch_size=self.shape, device=self.device)
        return samples

    def empty(self):
        """Create a spec like self, but with no entries."""
        try:
            device = self.device
        except RuntimeError:
            device = self._device
        return self.__class__(
            {},
            device=device,
            shape=self.shape,
        )

    def to_numpy(self, val: TensorDict, safe: bool = None) -> dict:
        return {key: self[key].to_numpy(val) for key, val in val.items()}

    def zero(self, shape: torch.Size = None) -> TensorDictBase:
        if shape is None:
            shape = _size([])
        try:
            device = self.device
        except RuntimeError:
            device = self._device
        return TensorDict(
            {
                key: self[key].zero(shape)
                for key in self.keys(True)
                if isinstance(key, str) and self[key] is not None
            },
            _size([*shape, *self._safe_shape]),
            device=device,
        )

    def __eq__(self, other):
        return (
            type(self) is type(other)
            and self.shape == other.shape
            and self._device == other._device
            and set(self._specs.keys()) == set(other._specs.keys())
            and all((self._specs[key] == spec) for (key, spec) in other._specs.items())
        )

    def update(self, dict_or_spec: Union[Composite, Dict[str, TensorSpec]]) -> None:
        for key, item in dict_or_spec.items():
            if key in self.keys(True) and isinstance(self[key], Composite):
                self[key].update(item)
                continue
            try:
                if isinstance(item, TensorSpec) and item.device != self.device:
                    item = deepcopy(item)
                    if self.device is not None:
                        item = item.to(self.device)
            except RuntimeError as err:
                if DEVICE_ERR_MSG in str(err):
                    try:
                        item_device = item.device
                        self.device = item_device
                    except RuntimeError as suberr:
                        if DEVICE_ERR_MSG in str(suberr):
                            pass
                        else:
                            raise suberr
                else:
                    raise err
            self[key] = item
        return self

    def expand(self, *shape):
        if len(shape) == 1 and isinstance(shape[0], (tuple, list, torch.Size)):
            shape = shape[0]
        if any(s1 != s2 and s2 != 1 for s1, s2 in zip(shape[-self.ndim :], self.shape)):
            raise ValueError(
                f"The last {self.ndim} of the expanded shape {shape} must match the "
                f"shape of the {self.__class__.__name__} spec in expand()."
            )
        try:
            device = self.device
        except RuntimeError:
            device = self._device
        specs = {
            key: value.expand((*shape, *value.shape[self.ndim :]))
            if value is not None
            else None
            for key, value in tuple(self.items())
        }
        out = Composite(
            specs,
            shape=shape,
            device=device,
        )
        return out

    def squeeze(self, dim: int | None = None):
        if dim is not None:
            if dim < 0:
                dim += len(self.shape)

            shape = _squeezed_shape(self.shape, dim)
            if shape is None:
                return self

            try:
                device = self.device
            except RuntimeError:
                device = self._device

            return Composite(
                {key: value.squeeze(dim) for key, value in self.items()},
                shape=shape,
                device=device,
            )

        if self.shape.count(1) == 0:
            return self

        # we can't just recursively apply squeeze with dim=None because we don't want
        # to squeeze non-batch dims of the values. Instead we find the first dim in
        # the batch dims with size 1, squeeze that, then recurse on the root spec
        out = self.squeeze(self.shape.index(1))
        return out.squeeze()

    def unsqueeze(self, dim: int):
        if dim < 0:
            dim += len(self.shape) + 1

        shape = _unsqueezed_shape(self.shape, dim)

        try:
            device = self.device
        except RuntimeError:
            device = self._device

        return Composite(
            {
                key: value.unsqueeze(dim) if value is not None else None
                for key, value in self.items()
            },
            shape=shape,
            device=device,
        )

    def unbind(self, dim: int = 0):
        orig_dim = dim
        if dim < 0:
            dim = len(self.shape) + dim
        if dim < 0:
            raise ValueError(
                f"Cannot unbind along dim {orig_dim} with shape {self.shape}."
            )
        shape = (s for i, s in enumerate(self.shape) if i != dim)
        unbound_vals = {key: val.unbind(dim) for key, val in self.items()}
        return tuple(
            self.__class__(
                {key: val[i] for key, val in unbound_vals.items()},
                shape=shape,
                device=self.device,
            )
            for i in range(self.shape[dim])
        )

    def lock_(self, recurse=False):
        """Locks the Composite and prevents modification of its content.

        This is only a first-level lock, unless specified otherwise through the
        ``recurse`` arg.

        Leaf specs can always be modified in place, but they cannot be replaced
        in their Composite parent.

        Examples:
            >>> shape = [3, 4, 5]
            >>> spec = Composite(
            ...         a=Composite(
            ...         b=Composite(shape=shape[:3], device="cpu"), shape=shape[:2]
            ...     ),
            ...     shape=shape[:1],
            ... )
            >>> spec["a"] = spec["a"].clone()
            >>> recurse = False
            >>> spec.lock_(recurse=recurse)
            >>> try:
            ...     spec["a"] = spec["a"].clone()
            ... except RuntimeError:
            ...     print("failed!")
            failed!
            >>> try:
            ...     spec["a", "b"] = spec["a", "b"].clone()
            ...     print("succeeded!")
            ... except RuntimeError:
            ...     print("failed!")
            succeeded!
            >>> recurse = True
            >>> spec.lock_(recurse=recurse)
            >>> try:
            ...     spec["a", "b"] = spec["a", "b"].clone()
            ...     print("succeeded!")
            ... except RuntimeError:
            ...     print("failed!")
            failed!

        """
        self._locked = True
        if recurse:
            for value in self.values():
                if isinstance(value, Composite):
                    value.lock_(recurse)
        return self

    def unlock_(self, recurse=False):
        """Unlocks the Composite and allows modification of its content.

        This is only a first-level lock modification, unless specified
        otherwise through the ``recurse`` arg.

        """
        self._locked = False
        if recurse:
            for value in self.values():
                if isinstance(value, Composite):
                    value.unlock_(recurse)
        return self

    @property
    def locked(self):
        return self._locked


class StackedComposite(_LazyStackedMixin[Composite], Composite):
    """A lazy representation of a stack of composite specs.

    Stacks composite specs together along one dimension.
    When random samples are drawn, a LazyStackedTensorDict is returned.

    Indexing is allowed but only along the stack dimension.

    This class is aimed to be used in multi-task and multi-agent settings, where
    heterogeneous specs may occur (same semantic but different shape).

    """

    def update(self, dict) -> None:
        for key, item in dict.items():
            if key in self.keys() and isinstance(
                item, (Dict, Composite, StackedComposite)
            ):
                for spec, sub_item in zip(self._specs, item.unbind(self.dim)):
                    spec[key].update(sub_item)
                continue
            self[key] = item
        return self

    def enumerate(self):
        dim = self.stack_dim
        return LazyStackedTensorDict.maybe_dense_stack(
            [spec.enumerate() for spec in self._specs], dim + 1
        )

    def __eq__(self, other):
        if not isinstance(other, StackedComposite):
            return False
        if len(self._specs) != len(other._specs):
            return False
        if self.stack_dim != other.stack_dim:
            return False
        if self.device != other.device:
            return False
        for _spec1, _spec2 in zip(self._specs, other._specs):
            if _spec1 != _spec2:
                return False
        return True

    def to_numpy(self, val: TensorDict, safe: bool = None) -> dict:
        if safe is None:
            safe = _CHECK_SPEC_ENCODE
        if safe:
            if val.shape[self.dim] != len(self._specs):
                raise ValueError(
                    "Size of StackedComposite and val differ along the "
                    "stacking dimension"
                )
            for spec, v in zip(self._specs, torch.unbind(val, dim=self.dim)):
                spec.assert_is_in(v)
        return {key: self[key].to_numpy(val) for key, val in val.items()}

    def __len__(self):
        return self.shape[0]

    def keys(
        self,
        include_nested: bool = False,
        leaves_only: bool = False,
        *,
        is_leaf: Callable[[type], bool] | None = None,
    ) -> _CompositeSpecKeysView:
        return _CompositeSpecItemsView(
            self,
            include_nested=include_nested,
            leaves_only=leaves_only,
            is_leaf=is_leaf,
        )._keys()

    def items(
        self,
        include_nested: bool = False,
        leaves_only: bool = False,
        *,
        is_leaf: Callable[[type], bool] | None = None,
    ) -> _CompositeSpecItemsView:
        return list(
            _CompositeSpecItemsView(
                self,
                include_nested=include_nested,
                leaves_only=leaves_only,
                is_leaf=is_leaf,
            )
        )

    def values(
        self,
        include_nested: bool = False,
        leaves_only: bool = False,
        *,
        is_leaf: Callable[[type], bool] | None = None,
    ) -> _CompositeSpecValuesView:
        return _CompositeSpecItemsView(
            self,
            include_nested=include_nested,
            leaves_only=leaves_only,
            is_leaf=is_leaf,
        )._values()

    def project(self, val: TensorDictBase) -> TensorDictBase:
        vals = []
        for spec, subval in zip(self._specs, val.unbind(self.dim)):
            if not spec.is_in(subval):
                vals.append(spec.project(subval))
            else:
                vals.append(subval)
        res = LazyStackedTensorDict.maybe_dense_stack(vals, dim=self.dim)
        if not isinstance(val, LazyStackedTensorDict):
            res = res.to_tensordict()
        return res

    def type_check(
        self,
        value: Union[torch.Tensor, TensorDictBase],
        selected_keys: Union[NestedKey, Optional[Sequence[NestedKey]]] = None,
    ):
        if selected_keys is None:
            if isinstance(value, torch.Tensor):
                raise ValueError(
                    "value must be of type TensorDictBase when key is None"
                )
            for spec, subvalue in zip(self._specs, value.unbind(self.dim)):
                spec.type_check(subvalue)
        else:
            if isinstance(value, torch.Tensor) and isinstance(selected_keys, str):
                value = {selected_keys: value}
                selected_keys = [selected_keys]
            for _key in self.keys():
                if self[_key] is not None and _key in selected_keys:
                    self[_key].type_check(value[_key], _key)

    def __repr__(self) -> str:
        sub_str = ",\n".join(
            [indent(f"{k}: {repr(item)}", 4 * " ") for k, item in self.items()]
        )
        sub_str = indent(f"fields={{\n{', '.join([sub_str])}}}", 4 * " ")
        exclusive_key_str = self.repr_exclusive_keys()
        device_str = indent(f"device={self._specs[0].device}", 4 * " ")
        shape_str = indent(f"shape={self.shape}", 4 * " ")
        stack_dim = indent(f"stack_dim={self.dim}", 4 * " ")
        string = ",\n".join(
            [sub_str, exclusive_key_str, device_str, shape_str, stack_dim]
        )
        return f"StackedComposite(\n{string})"

    def repr_exclusive_keys(self):
        keys = set(self.keys())
        exclusive_keys = [
            ",\n".join(
                [
                    indent(f"{k}: {repr(spec[k])}", 4 * " ")
                    for k in spec.keys()
                    if k not in keys
                ]
            )
            for spec in self._specs
        ]
        exclusive_key_str = ",\n".join(
            [
                indent(f"{i} ->\n{line}", 4 * " ")
                for i, line in enumerate(exclusive_keys)
                if line != ""
            ]
        )

        return indent(f"exclusive_fields={{\n{exclusive_key_str}}}", 4 * " ")

    def is_in(self, value) -> bool:
        for spec, subval in zip(self._specs, value.unbind(self.dim)):
            if not spec.contains(subval):
                return False
        return True

    def __delitem__(self, key: NestedKey):
        """Deletes a key from the stacked composite spec.

        This method will be executed if the key is present in at least one of the stacked specs,
        otherwise it will raise an error.

        Args:
            key (NestedKey): the key to delete.
        """
        at_least_one_deletion = False
        for spec in self._specs:
            try:
                del spec[key]
                at_least_one_deletion = True
            except KeyError:
                continue
        if not at_least_one_deletion:
            raise KeyError(
                f"Key {key} must be present in at least one of the stacked specs."
            )
        return self

    def __iter__(self):
        for k in self.keys():
            yield self[k]

    def __setitem__(self, key: NestedKey, value):
        key = unravel_key(key)
        is_key = isinstance(key, str) or (
            isinstance(key, tuple) and all(isinstance(_item, str) for _item in key)
        )
        if is_key:
            self.set(key, value)
        else:
            raise ValueError(
                f"{self.__class__} expects str or tuple of str as key to set values "
            )

    @property
    def device(self) -> DEVICE_TYPING:
        device = self.__dict__.get("_device", NO_DEFAULT)
        if device is NO_DEFAULT:
            devices = {spec.device for spec in self._specs}
            if len(devices) == 1:
                device = list(devices)[0]
            elif len(devices) == 2:
                device0, device1 = devices
                if device0 is None:
                    device = device1
                elif device1 is None:
                    device = device0
                else:
                    device = None
            else:
                device = None
            self.__dict__["_device"] = device
        return device

    @property
    def ndim(self):
        return self.ndimension()

    def ndimension(self):
        return len(self.shape)

    def set(self, name, spec):
        for sub_spec, sub_item in zip(self._specs, spec.unbind(self.dim)):
            sub_spec[name] = sub_item

    @property
    def shape(self):
        shape = list(self._specs[0].shape)
        dim = self.dim
        if dim < 0:
            dim = len(shape) + dim + 1
        shape.insert(dim, len(self._specs))
        return _size(shape)

    def expand(self, *shape):
        if len(shape) == 1 and not isinstance(shape[0], (int,)):
            return self.expand(*shape[0])
        expand_shape = shape[: -len(self.shape)]
        existing_shape = self.shape
        shape_check = shape[-len(self.shape) :]
        for _i, (size1, size2) in enumerate(zip(existing_shape, shape_check)):
            if size1 != size2 and size1 != 1:
                raise RuntimeError(
                    f"Expanding a non-singletom dimension: existing shape={size1} vs expand={size2}"
                )
            elif size1 != size2 and size1 == 1 and _i == self.dim:
                # if we're expanding along the stack dim we just need to clone the existing spec
                return torch.stack(
                    [self._specs[0].clone() for _ in range(size2)], self.dim
                ).expand(*shape)
        if _i != len(self.shape) - 1:
            raise RuntimeError(
                f"Trying to expand non-congruent shapes: received {shape} when the shape is {self.shape}."
            )
        # remove the stack dim from the expanded shape, which we know to match
        unstack_shape = list(expand_shape) + [
            s for i, s in enumerate(shape_check) if i != self.dim
        ]
        return torch.stack(
            [spec.expand(unstack_shape) for spec in self._specs],
            self.dim + len(expand_shape),
        )

    def empty(self):
        return StackedComposite.maybe_dense_stack(
            [spec.empty() for spec in self._specs], dim=self.stack_dim
        )

    def encode(
        self, vals: Dict[str, Any], ignore_device: bool = False
    ) -> Dict[str, torch.Tensor]:
        raise NOT_IMPLEMENTED_ERROR

    def zero(self, shape: torch.Size = None) -> TensorDictBase:
        if shape is not None:
            dim = self.dim + len(shape)
        else:
            dim = self.dim
        return LazyStackedTensorDict.maybe_dense_stack(
            [spec.zero(shape) for spec in self._specs], dim
        )

    def one(self, shape: torch.Size = None) -> TensorDictBase:
        if shape is not None:
            dim = self.dim + len(shape)
        else:
            dim = self.dim
        return LazyStackedTensorDict.maybe_dense_stack(
            [spec.one(shape) for spec in self._specs], dim
        )

    def rand(self, shape: torch.Size = None) -> TensorDictBase:
        if shape is not None:
            dim = self.dim + len(shape)
        else:
            dim = self.dim
        return LazyStackedTensorDict.maybe_dense_stack(
            [spec.rand(shape) for spec in self._specs], dim
        )


@TensorSpec.implements_for_spec(torch.stack)
def _stack_specs(list_of_spec, dim=0, out=None):
    if out is not None:
        raise NotImplementedError(
            "In-place spec modification is not a feature of torchrl, hence "
            "torch.stack(list_of_specs, dim, out=spec) is not implemented."
        )
    if not len(list_of_spec):
        raise ValueError("Cannot stack an empty list of specs.")
    spec0 = list_of_spec[0]
    if isinstance(spec0, TensorSpec):
        device = spec0.device

        all_equal = True
        for spec in list_of_spec[1:]:
            if not isinstance(spec, spec0.__class__):
                raise RuntimeError(
                    "Stacking specs cannot occur: Found more than one type of specs in the list."
                )
            if device != spec.device:
                raise RuntimeError(f"Devices differ, got {device} and {spec.device}")
            if spec.dtype != spec0.dtype:
                raise RuntimeError(f"Dtypes differ, got {spec0.dtype} and {spec.dtype}")
            if spec.ndim != spec0.ndim:
                raise RuntimeError(f"Ndims differ, got {spec0.ndim} and {spec.ndim}")
            all_equal = all_equal and spec == spec0
        if all_equal:
            shape = list(spec0.shape)
            if dim < 0:
                dim += len(shape) + 1
            shape.insert(dim, len(list_of_spec))
            return spec0.clone().unsqueeze(dim).expand(shape)
        return Stacked(*list_of_spec, dim=dim)
    else:
        raise NotImplementedError


<<<<<<< HEAD
@CompositeSpec.implements_for_spec(torch.stack)
def _stack_composite_specs(list_of_spec, dim=0, out=None):
=======
@Composite.implements_for_spec(torch.stack)
def _stack_composite_specs(list_of_spec, dim, out=None):
>>>>>>> a0f9c6ff
    if out is not None:
        raise NotImplementedError(
            "In-place spec modification is not a feature of torchrl, hence "
            "torch.stack(list_of_specs, dim, out=spec) is not implemented."
        )
    if not len(list_of_spec):
        raise ValueError("Cannot stack an empty list of specs.")
    spec0 = list_of_spec[0]
    if isinstance(spec0, Composite):
        devices = {spec.device for spec in list_of_spec}
        if len(devices) == 1:
            device = list(devices)[0]
        elif len(devices) == 2:
            device0, device1 = devices
            if device0 is None:
                device = device1
            elif device1 is None:
                device = device0
            else:
                device = None

        all_equal = True
        for spec in list_of_spec[1:]:
            if not isinstance(spec, Composite):
                raise RuntimeError(
                    "Stacking specs cannot occur: Found more than one type of spec in "
                    "the list."
                )
            if device != spec.device and device is not None:
                # spec.device must be None
                spec = spec.to(device)
            if spec.shape != spec0.shape:
                raise RuntimeError(f"Shapes differ, got {spec.shape} and {spec0.shape}")
            all_equal = all_equal and spec == spec0
        if all_equal:
            shape = list(spec0.shape)
            if dim < 0:
                dim += len(shape) + 1
            shape.insert(dim, len(list_of_spec))
            return spec0.clone().unsqueeze(dim).expand(shape)
        return StackedComposite(*list_of_spec, dim=dim)
    else:
        raise NotImplementedError


@TensorSpec.implements_for_spec(torch.squeeze)
def _squeeze_spec(spec: TensorSpec, *args, **kwargs) -> TensorSpec:
    return spec.squeeze(*args, **kwargs)


@Composite.implements_for_spec(torch.squeeze)
def _squeeze_composite_spec(spec: Composite, *args, **kwargs) -> Composite:
    return spec.squeeze(*args, **kwargs)


@TensorSpec.implements_for_spec(torch.unsqueeze)
def _unsqueeze_spec(spec: TensorSpec, *args, **kwargs) -> TensorSpec:
    return spec.unsqueeze(*args, **kwargs)


@Composite.implements_for_spec(torch.unsqueeze)
def _unsqueeze_composite_spec(spec: Composite, *args, **kwargs) -> Composite:
    return spec.unsqueeze(*args, **kwargs)


def _keys_to_empty_composite_spec(keys):
    """Given a list of keys, creates a Composite tree where each leaf is assigned a None value."""
    if not len(keys):
        return
    c = Composite()
    for key in keys:
        if isinstance(key, str):
            c[key] = None
        elif key[0] in c.keys():
            if c[key[0]] is None:
                # if the value is None we just replace it
                c[key[0]] = _keys_to_empty_composite_spec([key[1:]])
            elif isinstance(c[key[0]], Composite):
                # if the value is Composite, we update it
                out = _keys_to_empty_composite_spec([key[1:]])
                if out is not None:
                    c[key[0]].update(out)
            else:
                raise RuntimeError("Conflicting keys")
        else:
            c[key[0]] = _keys_to_empty_composite_spec(key[1:])
    return c


def _squeezed_shape(shape: torch.Size, dim: int | None) -> torch.Size | None:
    if dim is None:
        if len(shape) == 1 or shape.count(1) == 0:
            return None
        new_shape = _size([s for s in shape if s != 1])
    else:
        if dim < 0:
            dim += len(shape)

        if shape[dim] != 1:
            return None

        new_shape = _size([s for i, s in enumerate(shape) if i != dim])
    return new_shape


def _unsqueezed_shape(shape: torch.Size, dim: int) -> torch.Size:
    n = len(shape)
    if dim < -(n + 1) or dim > n:
        raise ValueError(
            f"Dimension out of range, expected value in the range [{-(n+1)}, {n}], but "
            f"got {dim}"
        )
    if dim < 0:
        dim += n + 1

    new_shape = list(shape)
    new_shape.insert(dim, 1)
    return _size(new_shape)


class _CompositeSpecItemsView:
    """Wrapper class that enables richer behavior of `items` for Composite."""

    def __init__(
        self,
        composite: Composite,
        include_nested,
        leaves_only,
        *,
        is_leaf,
    ):
        self.composite = composite
        self.leaves_only = leaves_only
        self.include_nested = include_nested
        self.is_leaf = is_leaf

    def __iter__(self):
        from tensordict.base import _NESTED_TENSORS_AS_LISTS

        is_leaf = self.is_leaf
        if is_leaf in (None, _NESTED_TENSORS_AS_LISTS):

            def _is_leaf(cls):
                return not issubclass(cls, Composite)

        else:
            _is_leaf = is_leaf

        def _iter_from_item(key, item):
            if self.include_nested and isinstance(item, Composite):
                for subkey, subitem in item.items(
                    include_nested=True,
                    leaves_only=self.leaves_only,
                    is_leaf=is_leaf,
                ):
                    if not isinstance(subkey, tuple):
                        subkey = (subkey,)
                    yield (key, *subkey), subitem
            if not self.leaves_only and not _is_leaf(type(item)):
                yield (key, item)
            elif not self.leaves_only or _is_leaf(type(item)):
                yield key, item

        for key, item in self._get_composite_items(is_leaf):
            if is_leaf is _NESTED_TENSORS_AS_LISTS and isinstance(
                item, _LazyStackedMixin
            ):
                for (i, spec) in enumerate(item._specs):
                    yield from _iter_from_item(unravel_key((key, str(i))), spec)
            else:
                yield from _iter_from_item(key, item)

    def _get_composite_items(self, is_leaf):

        if isinstance(self.composite, StackedComposite):
            from tensordict.base import _NESTED_TENSORS_AS_LISTS

            if is_leaf is _NESTED_TENSORS_AS_LISTS:
                for i, spec in enumerate(self.composite._specs):
                    for key, item in spec.items():
                        yield ((str(i), key), item)
            else:
                keys = self.composite._specs[0].keys()
                keys = set(keys)
                for spec in self.composite._specs[1:]:
                    keys = keys.intersection(spec.keys())
                yield from ((key, self.composite[key]) for key in sorted(keys, key=str))
        else:
            yield from self.composite._specs.items()

    def __len__(self):
        i = 0
        for _ in self:
            i += 1
        return i

    def __repr__(self):
        return f"{type(self).__name__}(keys={list(self)})"

    def __contains__(self, item):
        item = unravel_key(item)

        if len(item) == 1:
            item = item[0]
        for key in self.__iter__():
            if key == item:
                return True
        else:
            return False

    def _keys(self):
        return _CompositeSpecKeysView(self)

    def _values(self):
        return _CompositeSpecValuesView(self)


class _CompositeSpecKeysView:
    def __init__(self, items: _CompositeSpecItemsView):
        self.items = items

    def __iter__(self):
        yield from (key for (key, _) in self.items)

    def __contains__(self, item):
        item = unravel_key(item)
        return any(key == item for key in self)

    def __len__(self):
        return len(self.items)

    def __repr__(self):
        return f"{type(self).__name__}(keys={list(self)})"


class _CompositeSpecValuesView:
    def __init__(self, items: _CompositeSpecItemsView):
        self.items = items

    def __iter__(self):
        yield from (val for (_, val) in self.items)

    def __len__(self):
        return len(self.items)

    def __repr__(self):
        return f"{type(self).__name__}(values={list(self)})"


def _minmax_dtype(dtype):
    if dtype is torch.bool:
        return False, True
    if dtype.is_floating_point:
        info = torch.finfo(dtype)
    else:
        info = torch.iinfo(dtype)
    return info.min, info.max


def _remove_neg_shapes(*shape):
    if len(shape) == 1 and not isinstance(shape[0], int):
        shape = shape[0]
        if isinstance(shape, np.integer):
            shape = (int(shape),)
        return _remove_neg_shapes(*shape)
    return _size([int(d) if d >= 0 else 1 for d in shape])


##############
# Legacy
#
class _LegacySpecMeta(abc.ABCMeta):
    def __call__(cls, *args, **kwargs):
        warnings.warn(
            f"The {cls.__name__} has been deprecated and will be removed in v0.7. Please use "
            f"{cls.__bases__[-1].__name__} instead.",
            category=DeprecationWarning,
        )
        instance = super().__call__(*args, **kwargs)
        if (
            type(instance) in (UnboundedDiscreteTensorSpec, UnboundedDiscrete)
            and instance.domain == "continuous"
        ):
            instance.__class__ = UnboundedContinuous
        elif (
            type(instance) in (UnboundedContinuousTensorSpec, UnboundedContinuous)
            and instance.domain == "discrete"
        ):
            instance.__class__ = UnboundedDiscrete
        return instance

    def __instancecheck__(cls, instance):
        check0 = super().__instancecheck__(instance)
        if check0:
            return True
        parent_cls = cls.__bases__[-1]
        return isinstance(instance, parent_cls)


class CompositeSpec(Composite, metaclass=_LegacySpecMeta):
    """Deprecated version of :class:`torchrl.data.Composite`."""

    ...


class OneHotDiscreteTensorSpec(OneHot, metaclass=_LegacySpecMeta):
    """Deprecated version of :class:`torchrl.data.OneHot`."""

    ...


class MultiOneHotDiscreteTensorSpec(MultiOneHot, metaclass=_LegacySpecMeta):
    """Deprecated version of :class:`torchrl.data.MultiOneHot`."""

    ...


class NonTensorSpec(NonTensor, metaclass=_LegacySpecMeta):
    """Deprecated version of :class:`torchrl.data.NonTensor`."""

    ...


class MultiDiscreteTensorSpec(MultiCategorical, metaclass=_LegacySpecMeta):
    """Deprecated version of :class:`torchrl.data.MultiCategorical`."""

    ...


class LazyStackedTensorSpec(Stacked, metaclass=_LegacySpecMeta):
    """Deprecated version of :class:`torchrl.data.Stacked`."""

    ...


class LazyStackedCompositeSpec(StackedComposite, metaclass=_LegacySpecMeta):
    """Deprecated version of :class:`torchrl.data.StackedComposite`."""

    ...


class DiscreteTensorSpec(Categorical, metaclass=_LegacySpecMeta):
    """Deprecated version of :class:`torchrl.data.Categorical`."""

    ...


class BinaryDiscreteTensorSpec(Binary, metaclass=_LegacySpecMeta):
    """Deprecated version of :class:`torchrl.data.Binary`."""

    ...


_BoundedLegacyMeta = type("_BoundedLegacyMeta", (_LegacySpecMeta, _BoundedMeta), {})


class BoundedTensorSpec(Bounded, metaclass=_BoundedLegacyMeta):
    """Deprecated version of :class:`torchrl.data.Bounded`."""

    ...


class _UnboundedContinuousMetaclass(_UnboundedMeta):
    def __instancecheck__(cls, instance):
        return isinstance(instance, Unbounded) and instance.domain == "continuous"


_LegacyUnboundedContinuousMetaclass = type(
    "_LegacyUnboundedDiscreteMetaclass",
    (_UnboundedContinuousMetaclass, _LegacySpecMeta),
    {},
)


class UnboundedContinuousTensorSpec(
    Unbounded, metaclass=_LegacyUnboundedContinuousMetaclass
):
    """Deprecated version of :class:`torchrl.data.Unbounded` with continuous space."""

    ...


class _UnboundedDiscreteMetaclass(_UnboundedMeta):
    def __instancecheck__(cls, instance):
        return isinstance(instance, Unbounded) and instance.domain == "discrete"


_LegacyUnboundedDiscreteMetaclass = type(
    "_LegacyUnboundedDiscreteMetaclass",
    (_UnboundedDiscreteMetaclass, _LegacySpecMeta),
    {},
)


class UnboundedDiscreteTensorSpec(
    Unbounded, metaclass=_LegacyUnboundedDiscreteMetaclass
):
    """Deprecated version of :class:`torchrl.data.Unbounded` with discrete space."""

    def __init__(
        self,
        shape: Union[torch.Size, int] = _DEFAULT_SHAPE,
        device: Optional[DEVICE_TYPING] = None,
        dtype: Optional[Union[str, torch.dtype]] = torch.int64,
        **kwargs,
    ):
        super().__init__(shape=shape, device=device, dtype=dtype, **kwargs)<|MERGE_RESOLUTION|>--- conflicted
+++ resolved
@@ -834,7 +834,6 @@
         """
         return self.is_in(item)
 
-<<<<<<< HEAD
     @abc.abstractmethod
     def enumerate(self):
         """Returns all the samples that can be obtained from the TensorSpec.
@@ -845,14 +844,10 @@
         """
         ...
 
-    def project(self, val: torch.Tensor) -> torch.Tensor:
-        """If the input tensor is not in the TensorSpec box, it maps it back to it given some heuristic.
-=======
     def project(
         self, val: torch.Tensor | TensorDictBase
     ) -> torch.Tensor | TensorDictBase:
         """If the input tensor is not in the TensorSpec box, it maps it back to it given some defined heuristic.
->>>>>>> a0f9c6ff
 
         Args:
             val (torch.Tensor): tensor to be mapped to the box.
@@ -2407,14 +2402,10 @@
             shape=shape, space=None, device=device, dtype=dtype, domain=domain, **kwargs
         )
 
-<<<<<<< HEAD
     def enumerate(self):
         raise NotImplementedError("Cannot enumerate a NonTensorSpec.")
 
-    def to(self, dest: Union[torch.dtype, DEVICE_TYPING]) -> NonTensorSpec:
-=======
     def to(self, dest: Union[torch.dtype, DEVICE_TYPING]) -> NonTensor:
->>>>>>> a0f9c6ff
         if isinstance(dest, torch.dtype):
             dest_dtype = dest
             dest_device = self.device
@@ -2735,13 +2726,10 @@
 
     ...
 
-<<<<<<< HEAD
-=======
 
 class UnboundedDiscrete(Unbounded):
     """A specialized version of :class:`torchrl.data.Unbounded` with discrete space."""
 
->>>>>>> a0f9c6ff
     def __init__(
         self,
         shape: Union[torch.Size, int] = _DEFAULT_SHAPE,
@@ -2749,165 +2737,7 @@
         dtype: Optional[Union[str, torch.dtype]] = torch.int64,
         **kwargs,
     ):
-<<<<<<< HEAD
-        if isinstance(shape, int):
-            shape = torch.Size([shape])
-
-        dtype, device = _default_dtype_and_device(dtype, device)
-        if dtype == torch.bool:
-            min_value = False
-            max_value = True
-        else:
-            if dtype.is_floating_point:
-                min_value = torch.finfo(dtype).min
-                max_value = torch.finfo(dtype).max
-            else:
-                min_value = torch.iinfo(dtype).min
-                max_value = torch.iinfo(dtype).max
-        space = ContinuousBox(
-            torch.full(_remove_neg_shapes(shape), min_value, device=device),
-            torch.full(_remove_neg_shapes(shape), max_value, device=device),
-        )
-
-        super().__init__(
-            shape=shape,
-            space=space,
-            device=device,
-            dtype=dtype,
-            domain="discrete",
-        )
-
-    def to(self, dest: Union[torch.dtype, DEVICE_TYPING]) -> CompositeSpec:
-        if isinstance(dest, torch.dtype):
-            dest_dtype = dest
-            dest_device = self.device
-        elif dest is None:
-            return self
-        else:
-            dest_dtype = self.dtype
-            dest_device = torch.device(dest)
-        if dest_device == self.device and dest_dtype == self.dtype:
-            return self
-        return self.__class__(shape=self.shape, device=dest_device, dtype=dest_dtype)
-
-    def enumerate(self):
-        raise NotImplementedError("Cannot enumerate an unbounded tensor spec.")
-
-    def clone(self) -> UnboundedDiscreteTensorSpec:
-        return self.__class__(shape=self.shape, device=self.device, dtype=self.dtype)
-
-    def rand(self, shape=None) -> torch.Tensor:
-        if shape is None:
-            shape = torch.Size([])
-        interval = self.space.high - self.space.low
-        r = torch.rand(torch.Size([*shape, *interval.shape]), device=interval.device)
-        r = r * interval
-        r = self.space.low + r
-        r = r.to(self.dtype)
-        return r.to(self.device)
-
-    def is_in(self, val: torch.Tensor) -> bool:
-        shape = torch.broadcast_shapes(self._safe_shape, val.shape)
-        return val.shape == shape and val.dtype == self.dtype
-
-    def expand(self, *shape):
-        if len(shape) == 1 and isinstance(shape[0], (tuple, list, torch.Size)):
-            shape = shape[0]
-        if any(s1 != s2 and s2 != 1 for s1, s2 in zip(shape[-self.ndim :], self.shape)):
-            raise ValueError(
-                f"The last {self.ndim} of the expanded shape {shape} must match the"
-                f"shape of the {self.__class__.__name__} spec in expand()."
-            )
-        return self.__class__(shape=shape, device=self.device, dtype=self.dtype)
-
-    def _reshape(self, shape):
-        return self.__class__(shape=shape, device=self.device, dtype=self.dtype)
-
-    def _unflatten(self, dim, sizes):
-        shape = torch.zeros(self.shape, device="meta").unflatten(dim, sizes).shape
-        return self.__class__(
-            shape=shape,
-            device=self.device,
-            dtype=self.dtype,
-        )
-
-    def __getitem__(self, idx: SHAPE_INDEX_TYPING):
-        """Indexes the current TensorSpec based on the provided index."""
-        indexed_shape = torch.Size(_shape_indexing(self.shape, idx))
-        return self.__class__(shape=indexed_shape, device=self.device, dtype=self.dtype)
-
-    def unbind(self, dim: int = 0):
-        orig_dim = dim
-        if dim < 0:
-            dim = len(self.shape) + dim
-        if dim < 0:
-            raise ValueError(
-                f"Cannot unbind along dim {orig_dim} with shape {self.shape}."
-            )
-        shape = tuple(s for i, s in enumerate(self.shape) if i != dim)
-        return tuple(
-            self.__class__(
-                shape=shape,
-                device=self.device,
-                dtype=self.dtype,
-            )
-            for i in range(self.shape[dim])
-        )
-
-    def __eq__(self, other):
-        # those specs are equivalent to a discrete spec
-        if isinstance(other, UnboundedContinuousTensorSpec):
-            return (
-                UnboundedContinuousTensorSpec(
-                    shape=self.shape,
-                    device=self.device,
-                    dtype=self.dtype,
-                    domain=self.domain,
-                )
-                == other
-            )
-        if isinstance(other, BoundedTensorSpec):
-            return (
-                BoundedTensorSpec(
-                    shape=self.shape,
-                    high=self.space.high,
-                    low=self.space.low,
-                    dtype=self.dtype,
-                    device=self.device,
-                    domain=self.domain,
-                )
-                == other
-            )
-        return super().__eq__(other)
-
-    def __ne__(self, other):
-        # those specs are equivalent to a discrete spec
-        if isinstance(other, UnboundedContinuousTensorSpec):
-            return (
-                UnboundedContinuousTensorSpec(
-                    shape=self.shape,
-                    device=self.device,
-                    dtype=self.dtype,
-                    domain=self.domain,
-                )
-                != other
-            )
-        if isinstance(other, BoundedTensorSpec):
-            return (
-                BoundedTensorSpec(
-                    shape=self.shape,
-                    high=self.space.high,
-                    low=self.space.low,
-                    dtype=self.dtype,
-                    device=self.device,
-                    domain=self.domain,
-                )
-                != other
-            )
-        return super().__ne__(other)
-=======
         super().__init__(shape=shape, device=device, dtype=dtype, **kwargs)
->>>>>>> a0f9c6ff
 
 
 @dataclass(repr=False)
@@ -5465,13 +5295,8 @@
         raise NotImplementedError
 
 
-<<<<<<< HEAD
-@CompositeSpec.implements_for_spec(torch.stack)
+@Composite.implements_for_spec(torch.stack)
 def _stack_composite_specs(list_of_spec, dim=0, out=None):
-=======
-@Composite.implements_for_spec(torch.stack)
-def _stack_composite_specs(list_of_spec, dim, out=None):
->>>>>>> a0f9c6ff
     if out is not None:
         raise NotImplementedError(
             "In-place spec modification is not a feature of torchrl, hence "
