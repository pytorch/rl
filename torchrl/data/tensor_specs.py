--- conflicted
+++ resolved
@@ -2546,17 +2546,10 @@
         raise NotImplementedError("Cannot use index with a NonTensorSpec.")
 
     def cardinality(self) -> Any:
-<<<<<<< HEAD
-        raise RuntimeError("Cannot enumerate a NonTensor spec.")
+        raise NotImplementedError("Cannot enumerate a NonTensor spec.")
 
     def enumerate(self, use_mask: bool = False) -> Any:
-        raise RuntimeError("Cannot enumerate a NonTensor spec.")
-=======
-        raise NotImplementedError("Cannot enumerate a NonTensorSpec.")
-
-    def enumerate(self, use_mask: bool = False) -> Any:
-        raise NotImplementedError("Cannot enumerate a NonTensorSpec.")
->>>>>>> 319cbc34
+        raise NotImplementedError("Cannot enumerate a NonTensor spec.")
 
     def to(self, dest: Union[torch.dtype, DEVICE_TYPING]) -> NonTensor:
         if isinstance(dest, torch.dtype):
