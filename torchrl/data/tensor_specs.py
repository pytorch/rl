# Copyright (c) Meta Platforms, Inc. and affiliates.
#
# This source code is licensed under the MIT license found in the
# LICENSE file in the root directory of this source tree.

from __future__ import annotations

import abc
from copy import deepcopy
from dataclasses import dataclass
from textwrap import indent
from typing import (
    Any,
    Dict,
    ItemsView,
    KeysView,
    List,
    Optional,
    Sequence,
    Tuple,
    Union,
    ValuesView,
)

import numpy as np
import torch
from tensordict.tensordict import TensorDict, TensorDictBase

from torchrl._utils import get_binary_env_var

_CHECK_IMAGES = get_binary_env_var("CHECK_IMAGES")

DEVICE_TYPING = Union[torch.device, str, int]

INDEX_TYPING = Union[int, torch.Tensor, np.ndarray, slice, List]

_NO_CHECK_SPEC_ENCODE = get_binary_env_var("NO_CHECK_SPEC_ENCODE")

_DEFAULT_SHAPE = torch.Size((1,))


def _default_dtype_and_device(
    dtype: Union[None, torch.dtype],
    device: Union[None, str, int, torch.device],
) -> Tuple[torch.dtype, torch.device]:
    if dtype is None:
        dtype = torch.get_default_dtype()
    if device is None:
        device = torch.device("cpu")
    device = torch.device(device)
    return dtype, device


class invertible_dict(dict):
    """An invertible dictionary.

    Examples:
        >>> my_dict = invertible_dict(a=3, b=2)
        >>> inv_dict = my_dict.invert()
        >>> assert {2, 3} == set(inv_dict.keys())
    """

    def __init__(self, *args, inv_dict=None, **kwargs):
        if inv_dict is None:
            inv_dict = {}
        super().__init__(*args, **kwargs)
        self.inv_dict = inv_dict

    def __setitem__(self, k, v):
        if v in self.inv_dict or k in self:
            raise Exception("overwriting in invertible_dict is not permitted")
        self.inv_dict[v] = k
        return super().__setitem__(k, v)

    def update(self, d):
        raise NotImplementedError

    def invert(self):
        d = invertible_dict()
        for k, value in self.items():
            d[value] = k
        return d

    def inverse(self):
        return self.inv_dict


class Box:
    """A box of values."""

    def __iter__(self):
        raise NotImplementedError

    def to(self, dest: Union[torch.dtype, DEVICE_TYPING]) -> ContinuousBox:
        raise NotImplementedError

    def __repr__(self):
        return f"{self.__class__.__name__}()"


@dataclass(repr=False)
class ContinuousBox(Box):
    """A continuous box of values, in between a minimum and a maximum."""

    minimum: torch.Tensor
    maximum: torch.Tensor

    def __iter__(self):
        yield self.minimum
        yield self.maximum

    def to(self, dest: Union[torch.dtype, DEVICE_TYPING]) -> ContinuousBox:
        self.minimum = self.minimum.to(dest)
        self.maximum = self.maximum.to(dest)
        return self

    def __repr__(self):
        min_str = f"minimum={self.minimum}"
        max_str = f"maximum={self.maximum}"
        return f"{self.__class__.__name__}({min_str}, {max_str})"

    def __eq__(self, other):
        return (
            type(self) == type(other)
            and self.minimum.dtype == other.minimum.dtype
            and self.maximum.dtype == other.maximum.dtype
            and torch.equal(self.minimum, other.minimum)
            and torch.equal(self.maximum, other.maximum)
        )


@dataclass(repr=False)
class DiscreteBox(Box):
    """A box of discrete values."""

    n: int
    register = invertible_dict()

    def to(self, dest: Union[torch.dtype, DEVICE_TYPING]) -> DiscreteBox:
        return self

    def __repr__(self):
        return f"{self.__class__.__name__}(n={self.n})"


@dataclass(repr=False)
class BoxList(Box):
    """A box of discrete values."""

    boxes: List

    def to(self, dest: Union[torch.dtype, DEVICE_TYPING]) -> BoxList:
        return BoxList([box.to(dest) for box in self.boxes])

    def __iter__(self):
        for elt in self.boxes:
            yield elt

    def __repr__(self):
        return f"{self.__class__.__name__}(boxes={self.boxes})"

    @staticmethod
    def from_nvec(nvec: torch.Tensor):
        if nvec.ndim == 0:
            return DiscreteBox(nvec.item())
        else:
            return BoxList([BoxList.from_nvec(n) for n in nvec])


@dataclass(repr=False)
class BinaryBox(Box):
    """A box of n binary values."""

    n: int

    def to(self, dest: Union[torch.dtype, DEVICE_TYPING]) -> ContinuousBox:
        return self

    def __repr__(self):
        return f"{self.__class__.__name__}(n={self.n})"


@dataclass(repr=False)
class TensorSpec:
    """Parent class of the tensor meta-data containers for observation, actions and rewards.

    Args:
        shape (torch.Size): size of the tensor
        space (Box): Box instance describing what kind of values can be
            expected
        device (torch.device): device of the tensor
        dtype (torch.dtype): dtype of the tensor

    """

    shape: torch.Size
    space: Union[None, Box]
    device: torch.device = torch.device("cpu")
    dtype: torch.dtype = torch.float
    domain: str = ""

    def encode(self, val: Union[np.ndarray, torch.Tensor]) -> torch.Tensor:
        """Encodes a value given the specified spec, and return the corresponding tensor.

        Args:
            val (np.ndarray or torch.Tensor): value to be encoded as tensor.

        Returns:
            torch.Tensor matching the required tensor specs.

        """
        if not isinstance(val, torch.Tensor):
            if isinstance(val, list):
                if len(val) == 1:
                    # gym used to return lists of images since 0.26.0
                    # We convert these lists in np.array or take the first element
                    # if there is just one.
                    # See https://github.com/pytorch/rl/pull/403/commits/73d77d033152c61d96126ccd10a2817fecd285a1
                    val = val[0]
                else:
                    val = np.array(val)
            if _CHECK_IMAGES and val.dtype is np.dtype("uint8"):
                # images can become noisy during training. if the CHECK_IMAGES
                # env variable is True, we check that no more than half of the
                # pixels are black or white.
                v = (val == 0) | (val == 255)
                v = v.sum() / v.size
                assert v < 0.5, f"numpy: {val.shape}"
            if isinstance(val, np.ndarray) and not all(
                stride > 0 for stride in val.strides
            ):
                val = val.copy()
            val = torch.tensor(val, dtype=self.dtype, device=self.device)
            if val.shape[-len(self.shape) :] != self.shape:
                # option 1: add a singleton dim at the end
                if self.shape == torch.Size([1]):
                    val = val.unsqueeze(-1)
                else:
                    raise RuntimeError(
                        f"Shape mismatch: the value has shape {val.shape} which "
                        f"is incompatible with the spec shape {self.shape}."
                    )
        if not _NO_CHECK_SPEC_ENCODE:
            self.assert_is_in(val)
        return val

    def __setattr__(self, key, value):
        if key == "shape":
            value = torch.Size(value)
        super().__setattr__(key, value)

    def to_numpy(self, val: torch.Tensor, safe: bool = True) -> np.ndarray:
        """Returns the np.ndarray correspondent of an input tensor.

        Args:
            val (torch.Tensor): tensor to be transformed_in to numpy
            safe (bool): boolean value indicating whether a check should be
                performed on the value against the domain of the spec.

        Returns:
            a np.ndarray

        """
        if safe:
            self.assert_is_in(val)
        return val.detach().cpu().numpy()

    @abc.abstractmethod
    def index(self, index: INDEX_TYPING, tensor_to_index: torch.Tensor) -> torch.Tensor:
        """Indexes the input tensor.

        Args:
            index (int, torch.Tensor, slice or list): index of the tensor
            tensor_to_index: tensor to be indexed

        Returns:
            indexed tensor

        """
        raise NotImplementedError

    def _project(self, val: torch.Tensor) -> torch.Tensor:
        raise NotImplementedError

    @abc.abstractmethod
    def is_in(self, val: torch.Tensor) -> bool:
        """If the value :obj:`val` is in the box defined by the TensorSpec, returns True, otherwise False.

        Args:
            val (torch.Tensor): value to be checked

        Returns:
            boolean indicating if values belongs to the TensorSpec box

        """
        raise NotImplementedError

    def project(self, val: torch.Tensor) -> torch.Tensor:
        """If the input tensor is not in the TensorSpec box, it maps it back to it given some heuristic.

        Args:
            val (torch.Tensor): tensor to be mapped to the box.

        Returns:
            a torch.Tensor belonging to the TensorSpec box.

        """
        if not self.is_in(val):
            return self._project(val)
        return val

    def assert_is_in(self, value: torch.Tensor) -> None:
        """Asserts whether a tensor belongs to the box, and raises an exception otherwise.

        Args:
            value (torch.Tensor): value to be checked.

        """
        if not self.is_in(value):
            raise AssertionError(
                f"Encoding failed because value is not in space. "
                f"Consider calling project(val) first. value was = {value} "
                f"and spec was {self}."
            )

    def type_check(self, value: torch.Tensor, key: str = None) -> None:
        """Checks the input value dtype against the TensorSpec dtype and raises an exception if they don't match.

        Args:
            value (torch.Tensor): tensor whose dtype has to be checked
            key (str, optional): if the TensorSpec has keys, the value
                dtype will be checked against the spec pointed by the
                indicated key.

        """
        if value.dtype is not self.dtype:
            raise TypeError(
                f"value.dtype={value.dtype} but"
                f" {self.__class__.__name__}.dtype={self.dtype}"
            )

    @abc.abstractmethod
    def rand(self, shape=None) -> torch.Tensor:
        """Returns a random tensor in the box. The sampling will be uniform unless the box is unbounded.

        Args:
            shape (torch.Size): shape of the random tensor

        Returns:
            a random tensor sampled in the TensorSpec box.

        """
        raise NotImplementedError

    def zero(self, shape=None) -> torch.Tensor:
        """Returns a zero-filled tensor in the box.

        Args:
            shape (torch.Size): shape of the zero-tensor

        Returns:
            a zero-filled tensor sampled in the TensorSpec box.

        """
        if shape is None:
            shape = torch.Size([])
        return torch.zeros((*shape, *self.shape), dtype=self.dtype, device=self.device)

    def to(self, dest: Union[torch.dtype, DEVICE_TYPING]) -> "TensorSpec":
        if self.space is not None:
            self.space.to(dest)
        if isinstance(dest, (torch.device, str, int)):
            self.device = torch.device(dest)
        else:
            self.dtype = dest
        return self

    def __repr__(self):
        shape_str = "shape=" + str(self.shape)
        space_str = "space=" + str(self.space)
        device_str = "device=" + str(self.device)
        dtype_str = "dtype=" + str(self.dtype)
        domain_str = "domain=" + str(self.domain)
        sub_string = ", ".join(
            [shape_str, space_str, device_str, dtype_str, domain_str]
        )
        string = f"{self.__class__.__name__}(\n     {sub_string})"
        return string


@dataclass(repr=False)
class OneHotDiscreteTensorSpec(TensorSpec):
    """A unidimensional, one-hot discrete tensor spec.

    By default, TorchRL assumes that categorical variables are encoded as
    one-hot encodings of the variable. This allows for simple indexing of
    tensors, e.g.

        >>> batch, size = 3, 4
        >>> action_value = torch.arange(batch*size)
        >>> action_value = action_value.view(batch, size).to(torch.float)
        >>> action = (action_value == action_value.max(-1,
        ...    keepdim=True)[0]).to(torch.long)
        >>> chosen_action_value = (action * action_value).sum(-1)
        >>> print(chosen_action_value)
        tensor([ 3.,  7., 11.])

    Args:
        n (int): number of possible outcomes.
        device (str, int or torch.device, optional): device of the tensors.
        dtype (str or torch.dtype, optional): dtype of the tensors.
        user_register (bool): experimental feature. If True, every integer
            will be mapped onto a binary vector in the order in which they
            appear. This feature is designed for environment with no
            a-priori definition of the number of possible outcomes (e.g.
            discrete outcomes are sampled from an arbitrary set, whose
            elements will be mapped in a register to a series of unique
            one-hot binary vectors).

    """

    shape: torch.Size
    space: DiscreteBox
    device: torch.device = torch.device("cpu")
    dtype: torch.dtype = torch.float
    domain: str = ""

    def __init__(
        self,
        n: int,
        device: Optional[DEVICE_TYPING] = None,
        dtype: Optional[Union[str, torch.dtype]] = torch.long,
        use_register: bool = False,
    ):

        dtype, device = _default_dtype_and_device(dtype, device)
        self.use_register = use_register
        space = DiscreteBox(
            n,
        )
        shape = torch.Size((space.n,))
        super().__init__(shape, space, device, dtype, "discrete")

    def rand(self, shape=None) -> torch.Tensor:
        if shape is None:
            shape = torch.Size([])
        return torch.nn.functional.gumbel_softmax(
            torch.rand(torch.Size([*shape, self.space.n]), device=self.device),
            hard=True,
            dim=-1,
        ).to(torch.long)

    def encode(
        self,
        val: Union[np.ndarray, torch.Tensor],
        space: Optional[DiscreteBox] = None,
    ) -> torch.Tensor:
        if not isinstance(val, torch.Tensor):
            val = torch.tensor(val, dtype=self.dtype, device=self.device)

        if space is None:
            space = self.space

        if self.use_register:
            if val not in space.register:
                space.register[val] = len(space.register)
            val = space.register[val]

        if (val >= space.n).any():
            raise AssertionError("Value must be less than action space.")

        val = torch.nn.functional.one_hot(val, space.n).to(torch.long)
        return val

    def to_numpy(self, val: torch.Tensor, safe: bool = True) -> np.ndarray:
        if safe:
            if not isinstance(val, torch.Tensor):
                raise NotImplementedError
            self.assert_is_in(val)
        val = val.argmax(-1).cpu().numpy()
        if self.use_register:
            inv_reg = self.space.register.inverse()
            vals = []
            for _v in val.view(-1):
                vals.append(inv_reg[int(_v)])
            return np.array(vals).reshape(tuple(val.shape))
        return val

    def index(self, index: INDEX_TYPING, tensor_to_index: torch.Tensor) -> torch.Tensor:
        if not isinstance(index, torch.Tensor):
            raise ValueError(
                f"Only tensors are allowed for indexing using "
                f"{self.__class__.__name__}.index(...)"
            )
        index = index.nonzero().squeeze()
        index = index.expand(*tensor_to_index.shape[:-1], index.shape[-1])
        return tensor_to_index.gather(-1, index)

    def _project(self, val: torch.Tensor) -> torch.Tensor:
        # idx = val.sum(-1) != 1
        out = torch.nn.functional.gumbel_softmax(val.to(torch.float))
        out = (out == out.max(dim=-1, keepdim=True)[0]).to(torch.long)
        return out

    def is_in(self, val: torch.Tensor) -> bool:
        return (val.sum(-1) == 1).all()

    def __eq__(self, other):
        return (
            type(self) == type(other)
            and self.shape == other.shape
            and self.space == other.space
            and self.device == other.device
            and self.dtype == other.dtype
            and self.domain == other.domain
            and self.use_register == other.use_register
        )

<<<<<<< HEAD

@dataclass(repr=False)
class NdOneHotDiscreteTensorSpec(OneHotDiscreteTensorSpec):
    """An N-dimensional One hot discrete tensor spec data class."""

    def __init__(
        self,
        n: int,
        *shape: int,
        device: Optional[DEVICE_TYPING] = None,
        dtype: Optional[Union[str, torch.dtype]] = torch.long,
        use_register: bool = False,
    ):
        dtype, device = _default_dtype_and_device(dtype, device)
        self.use_register = use_register
        space = DiscreteBox(
            n,
        )
        self.shape = shape
        total_shape = torch.Size(
            (
                *shape,
                space.n,
            )
        )
        super(OneHotDiscreteTensorSpec, self).__init__(
            total_shape, space, device, dtype, "discrete"
        )

    def rand(self, shape: Optional[torch.Size] = None) -> torch.Tensor:
        return torch.nn.functional.gumbel_softmax(
            torch.rand(*shape, self.d, self.space.n, device=self.device),
            hard=True,
            dim=-1,
        ).to(torch.long)


@dataclass(repr=False)
class CustomNdOneHotDiscreteTensorSpec(NdOneHotDiscreteTensorSpec):
    """A masked N-dimensional One-Hot discrete tensor spec data-class.

    The aim of this class is to check / project or document a discrete space
    when it varies from environment to environment, or from step to step in the
    same environment.
    """

    def __init__(
        self,
        mask: torch.Tensor,
        device: Optional[DEVICE_TYPING] = None,
        dtype: Optional[Union[str, torch.dtype]] = torch.long,
        use_register: bool = False,
    ):
        if mask.dtype is not torch.bool:
            raise RuntimeError(
                f"Expected a mask with dtype torch.bool but got {mask.dtype}"
            )
        if (mask.sum(-1) == 0).any():
            raise RuntimeError("Got an empty mask for some dimension.")
        self.mask = mask
        *shape, n = mask.shape

        dtype, device = _default_dtype_and_device(dtype, device)
        self.use_register = use_register
        space = DiscreteBox(
            n,
        )
        self.shape = shape
        total_shape = torch.Size(
            (
                *shape,
                space.n,
            )
        )
        super(OneHotDiscreteTensorSpec, self).__init__(
            total_shape, space, device, dtype, "discrete"
        )

    def to(self, dest):
        out = super().to(dest)
        out.mask = self.mask.to(dest)
        return out

    def rand(self, shape: Optional[torch.Size] = None) -> torch.Tensor:
        mask = self.mask.expand(*shape, *self.mask.shape)
        r = torch.rand(mask.shape, device=mask.device).masked_fill_(~mask, 0.0)
        return (r == r.max(-1, keepdim=True)[0]).to(torch.long)

    def is_in(self, value):
        congruent = self.mask & value.to(torch.bool)
        return (congruent.sum(-1) == 1).all()


@dataclass(repr=False)
class UnboundedContinuousTensorSpec(TensorSpec):
    """An unbounded, unidimensional, continuous tensor spec.

    Args:
        device (str, int or torch.device, optional): device of the tensors.
        dtype (str or torch.dtype, optional): dtype of the tensors.
            (should be an floating point dtype such as float, double etc.)

    """

    shape: torch.Size
    space: ContinuousBox
    device: torch.device = torch.device("cpu")
    dtype: torch.dtype = torch.float
    domain: str = ""

    def __init__(self, device=None, dtype=None):
        dtype, device = _default_dtype_and_device(dtype, device)
        box = ContinuousBox(torch.tensor(-np.inf), torch.tensor(np.inf))
        super().__init__(torch.Size((1,)), box, device, dtype, "composite")

    def rand(self, shape=None) -> torch.Tensor:
        if shape is None:
            shape = torch.Size([])
        shape = [*shape, *self.shape]
        return torch.randn(shape, device=self.device, dtype=self.dtype)

    def is_in(self, val: torch.Tensor) -> bool:
        return True


@dataclass(repr=False)
class UnboundedDiscreteTensorSpec(TensorSpec):
    """An unbounded, unidimensional, discrete tensor spec.

    Args:
        device (str, int or torch.device, optional): device of the tensors.
        dtype (str or torch.dtype, optional): dtype of the tensors
            (should be an integer dtype such as long, uint8 etc.)

    """

    shape: torch.Size
    space: ContinuousBox
    device: torch.device = torch.device("cpu")
    dtype: torch.dtype = torch.uint8
    domain: str = ""

    def __init__(self, device=None, dtype=None):
        dtype, device = _default_dtype_and_device(dtype, device)
        box = ContinuousBox(
            torch.tensor(torch.iinfo(dtype).min, device=device),
            torch.tensor(torch.iinfo(dtype).max, device=device),
        )
        super().__init__(torch.Size((1,)), box, device, dtype, "composite")

    def rand(self, shape=None) -> torch.Tensor:
        if shape is None:
            shape = torch.Size([])
        interval = self.space.maximum - self.space.minimum
        r = torch.rand(torch.Size([*shape, *interval.shape]), device=interval.device)
        r = r * interval
        r = self.space.minimum + r
        r = r.to(self.dtype)
        return r.to(self.device)

    def is_in(self, val: torch.Tensor) -> bool:
        return True
=======
    def to_categorical(self) -> DiscreteTensorSpec:
        return DiscreteTensorSpec(self.space.n, device=self.device, dtype=self.dtype)
>>>>>>> e23151b3


@dataclass(repr=False)
class BoundedTensorSpec(TensorSpec):
    """A bounded continuous tensor spec.

    Args:
        minimum (np.ndarray, torch.Tensor or number): lower bound of the box.
        maximum (np.ndarray, torch.Tensor or number): upper bound of the box.
        device (str, int or torch.device, optional): device of the tensors.
        dtype (str or torch.dtype, optional): dtype of the tensors.

    """

    def __init__(
        self,
        minimum: Union[float, torch.Tensor, np.ndarray],
        maximum: Union[float, torch.Tensor, np.ndarray],
        shape: Optional[Union[torch.Size, int]] = None,
        device: Optional[DEVICE_TYPING] = None,
        dtype: Optional[Union[torch.dtype, str]] = None,
    ):
        dtype, device = _default_dtype_and_device(dtype, device)
        if dtype is None:
            dtype = torch.get_default_dtype()
        if device is None:
            device = torch._get_default_device()

        if not isinstance(minimum, torch.Tensor):
            minimum = torch.tensor(minimum, dtype=dtype, device=device)
        if not isinstance(maximum, torch.Tensor):
            maximum = torch.tensor(maximum, dtype=dtype, device=device)
        if maximum.device != device:
            maximum = maximum.to(device)
        if minimum.device != device:
            minimum = minimum.to(device)
        if dtype is not None and minimum.dtype is not dtype:
            minimum = minimum.to(dtype)
        if dtype is not None and maximum.dtype is not dtype:
            maximum = maximum.to(dtype)
        err_msg = (
            "BoundedTensorSpec requires the shape to be explicitely (via "
            "the shape argument) or implicitely defined (via either the "
            "minimum or the maximum or both). If the maximum and/or the "
            "minimum have a non-singleton shape, they must match the "
            "provided shape if this one is set explicitely."
        )
        if shape is not None and not isinstance(shape, torch.Size):
            if isinstance(shape, int):
                shape = torch.Size([shape])
            else:
                shape = torch.Size(list(shape))

        if maximum.ndimension():
            if shape is not None and shape != maximum.shape:
                raise RuntimeError(err_msg)
            shape = maximum.shape
            minimum = minimum.expand(*shape)
        elif minimum.ndimension():
            if shape is not None and shape != minimum.shape:
                raise RuntimeError(err_msg)
            shape = minimum.shape
            maximum = maximum.expand(*shape)
        elif shape is None:
            raise RuntimeError(err_msg)
        else:
            minimum = minimum.expand(*shape)
            maximum = maximum.expand(*shape)

        if minimum.numel() > maximum.numel():
            maximum = maximum.expand_as(minimum)
        elif maximum.numel() > minimum.numel():
            minimum = minimum.expand_as(maximum)
        if shape is None:
            shape = minimum.shape
        else:
            if isinstance(shape, float):
                shape = torch.Size([shape])
            elif not isinstance(shape, torch.Size):
                shape = torch.Size(shape)
            shape_err_msg = (
                f"minimum and shape mismatch, got {minimum.shape} and {shape}"
            )
            if len(minimum.shape) != len(shape):
                raise RuntimeError(shape_err_msg)
            if not all(_s == _sa for _s, _sa in zip(shape, minimum.shape)):
                raise RuntimeError(shape_err_msg)
        self.shape = shape

        super().__init__(
            shape, ContinuousBox(minimum, maximum), device, dtype, "continuous"
        )

    def rand(self, shape=None) -> torch.Tensor:
        if shape is None:
            shape = torch.Size([])
        a, b = self.space
        if self.dtype in (torch.float, torch.double, torch.half):
            shape = [*shape, *self.shape]
            out = (
                torch.zeros(shape, dtype=self.dtype, device=self.device).uniform_()
                * (b - a)
                + a
            )
            if (out > b).any():
                out[out > b] = b.expand_as(out)[out > b]
            if (out < a).any():
                out[out < a] = a.expand_as(out)[out < a]
            return out
        else:
            interval = self.space.maximum - self.space.minimum
            r = torch.rand(
                torch.Size([*shape, *interval.shape]), device=interval.device
            )
            r = interval * r
            r = self.space.minimum + r
            r = r.to(self.dtype).to(self.device)
            return r

    def _project(self, val: torch.Tensor) -> torch.Tensor:
        minimum = self.space.minimum.to(val.device)
        maximum = self.space.maximum.to(val.device)
        try:
            val = val.clamp_(minimum.item(), maximum.item())
        except ValueError:
            minimum = minimum.expand_as(val)
            maximum = maximum.expand_as(val)
            val[val < minimum] = minimum[val < minimum]
            val[val > maximum] = maximum[val > maximum]
        except RuntimeError:
            minimum = minimum.expand_as(val)
            maximum = maximum.expand_as(val)
            val[val < minimum] = minimum[val < minimum]
            val[val > maximum] = maximum[val > maximum]
        return val

    def is_in(self, val: torch.Tensor) -> bool:
        return (val >= self.space.minimum.to(val.device)).all() and (
            val <= self.space.maximum.to(val.device)
        ).all()


@dataclass(repr=False)
class UnboundedContinuousTensorSpec(TensorSpec):
    """An unbounded continuous tensor spec.

    Args:
        device (str, int or torch.device, optional): device of the tensors.
        dtype (str or torch.dtype, optional): dtype of the tensors
            (should be an floating point dtype such as float, double etc.)
    """

    def __init__(
        self,
        shape: Union[torch.Size, int] = _DEFAULT_SHAPE,
        device: Optional[DEVICE_TYPING] = None,
        dtype: Optional[Union[str, torch.dtype]] = None,
    ):
        if isinstance(shape, int):
            shape = torch.Size([shape])

        dtype, device = _default_dtype_and_device(dtype, device)
        box = (
            ContinuousBox(torch.tensor(-np.inf), torch.tensor(np.inf))
            if shape == _DEFAULT_SHAPE
            else None
        )
        super().__init__(
            shape=shape,
            space=box,
            device=device,
            dtype=dtype,
            domain="continuous",
        )

    def rand(self, shape=None) -> torch.Tensor:
        if shape is None:
            shape = torch.Size([])
        shape = [*shape, *self.shape]
        return torch.randn(shape, device=self.device, dtype=self.dtype)

    def is_in(self, val: torch.Tensor) -> bool:
        return True


@dataclass(repr=False)
class UnboundedDiscreteTensorSpec(TensorSpec):
    """An unbounded discrete tensor spec.

    Args:
        device (str, int or torch.device, optional): device of the tensors.
        dtype (str or torch.dtype, optional): dtype of the tensors
            (should be an integer dtype such as long, uint8 etc.)
    """

    def __init__(
        self,
        shape: Union[torch.Size, int] = _DEFAULT_SHAPE,
        device: Optional[DEVICE_TYPING] = None,
        dtype: Optional[Union[str, torch.dtype]] = None,
    ):
        if isinstance(shape, int):
            shape = torch.Size([shape])

        dtype, device = _default_dtype_and_device(dtype, device)
        if dtype == torch.bool:
            min_value = False
            max_value = True
        else:
            min_value = torch.iinfo(dtype).min
            max_value = torch.iinfo(dtype).max
        space = ContinuousBox(
            torch.full(shape, min_value, device=device),
            torch.full(shape, max_value, device=device),
        )

        super().__init__(
            shape=shape,
            space=space,
            device=device,
            dtype=dtype,
            domain="continuous",
        )

    def rand(self, shape=None) -> torch.Tensor:
        if shape is None:
            shape = torch.Size([])
        interval = self.space.maximum - self.space.minimum
        r = torch.rand(torch.Size([*shape, *interval.shape]), device=interval.device)
        r = r * interval
        r = self.space.minimum + r
        r = r.to(self.dtype)
        return r.to(self.device)

    def is_in(self, val: torch.Tensor) -> bool:
        return True


@dataclass(repr=False)
class BinaryDiscreteTensorSpec(TensorSpec):
    """A binary discrete tensor spec.

    Args:
        n (int): length of the binary vector.
        device (str, int or torch.device, optional): device of the tensors.
        dtype (str or torch.dtype, optional): dtype of the tensors.

    """

    shape: torch.Size
    space: BinaryBox
    device: torch.device = torch.device("cpu")
    dtype: torch.dtype = torch.float
    domain: str = ""

    def __init__(
        self,
        n: int,
        device: Optional[DEVICE_TYPING] = None,
        dtype: Union[str, torch.dtype] = torch.long,
    ):
        dtype, device = _default_dtype_and_device(dtype, device)
        shape = torch.Size((n,))
        box = BinaryBox(n)
        super().__init__(shape, box, device, dtype, domain="discrete")

    def rand(self, shape=None) -> torch.Tensor:
        if shape is None:
            shape = torch.Size([])
        shape = [*shape, *self.shape]
        return torch.zeros(shape, device=self.device, dtype=self.dtype).bernoulli_()

    def index(self, index: INDEX_TYPING, tensor_to_index: torch.Tensor) -> torch.Tensor:
        if not isinstance(index, torch.Tensor):
            raise ValueError(
                f"Only tensors are allowed for indexing using"
                f" {self.__class__.__name__}.index(...)"
            )
        index = index.nonzero().squeeze()
        index = index.expand(*tensor_to_index.shape[:-1], index.shape[-1])
        return tensor_to_index.gather(-1, index)

    def is_in(self, val: torch.Tensor) -> bool:
        return ((val == 0) | (val == 1)).all()


@dataclass(repr=False)
class MultOneHotDiscreteTensorSpec(OneHotDiscreteTensorSpec):
    """A concatenation of one-hot discrete tensor spec.

    Args:
        nvec (iterable of integers): cardinality of each of the elements of
            the tensor.
        device (str, int or torch.device, optional): device of
            the tensors.
        dtype (str or torch.dtype, optional): dtype of the tensors.

    Examples:
        >>> ts = MultOneHotDiscreteTensorSpec((3,2,3))
        >>> ts.is_in(torch.tensor([0,0,1,
        ...                        0,1,
        ...                        1,0,0]))
        True
        >>> ts.is_in(torch.tensor([1,0,1,
        ...                        0,1,
        ...                        1,0,0])) # False
        False

    """

    def __init__(
        self,
        nvec: Sequence[int],
        device=None,
        dtype=torch.long,
        use_register=False,
    ):
        dtype, device = _default_dtype_and_device(dtype, device)
        shape = torch.Size((sum(nvec),))
        space = BoxList([DiscreteBox(n) for n in nvec])
        self.use_register = use_register
        super(OneHotDiscreteTensorSpec, self).__init__(
            shape, space, device, dtype, domain="discrete"
        )

    def rand(self, shape: Optional[torch.Size] = None) -> torch.Tensor:
        if shape is None:
            shape = torch.Size([])
        x = torch.cat(
            [
                torch.nn.functional.one_hot(
                    torch.randint(
                        space.n,
                        (
                            *shape,
                            1,
                        ),
                        device=self.device,
                    ),
                    space.n,
                ).to(torch.long)
                for space in self.space
            ],
            -1,
        ).squeeze(-2)
        return x

    def encode(self, val: Union[np.ndarray, torch.Tensor]) -> torch.Tensor:
        if not isinstance(val, torch.Tensor):
            val = torch.tensor(val, device=self.device)

        x = []
        for v, space in zip(val.unbind(-1), self.space):
            if not (v < space.n).all():
                raise RuntimeError(
                    f"value {v} is greater than the allowed max {space.n}"
                )
            x.append(super(MultOneHotDiscreteTensorSpec, self).encode(v, space))
        return torch.cat(x, -1)

    def _split(self, val: torch.Tensor) -> torch.Tensor:
        vals = val.split([space.n for space in self.space], dim=-1)
        return vals

    def to_numpy(self, val: torch.Tensor, safe: bool = True) -> np.ndarray:
        if safe:
            self.assert_is_in(val)
        vals = self._split(val)
        out = torch.stack([val.argmax(-1) for val in vals], -1).numpy()
        return out

    def index(self, index: INDEX_TYPING, tensor_to_index: torch.Tensor) -> torch.Tensor:
        if not isinstance(index, torch.Tensor):
            raise ValueError(
                f"Only tensors are allowed for indexing using"
                f" {self.__class__.__name__}.index(...)"
            )
        indices = self._split(index)
        tensor_to_index = self._split(tensor_to_index)

        out = []
        for _index, _tensor_to_index in zip(indices, tensor_to_index):
            _index = _index.nonzero().squeeze()
            _index = _index.expand(*_tensor_to_index.shape[:-1], _index.shape[-1])
            out.append(_tensor_to_index.gather(-1, _index))
        return torch.cat(out, -1)

    def is_in(self, val: torch.Tensor) -> bool:
        vals = self._split(val)
        return all(
            [super(MultOneHotDiscreteTensorSpec, self).is_in(_val) for _val in vals]
        )

    def _project(self, val: torch.Tensor) -> torch.Tensor:
        vals = self._split(val)
        return torch.cat([super()._project(_val) for _val in vals], -1)

    def to_categorical(self) -> MultiDiscreteTensorSpec:
        return MultiDiscreteTensorSpec(
            [_space.n for _space in self.space], self.device, self.dtype
        )


class DiscreteTensorSpec(TensorSpec):
    """A discrete tensor spec.

    An alternative to OneHotTensorSpec for categorical variables in TorchRL. Instead of
    using multiplication, categorical variables perform indexing which can speed up
    computation and reduce memory cost for large categorical variables.

    Example:
        >>> batch, size = 3, 4
        >>> action_value = torch.arange(batch*size)
        >>> action_value = action_value.view(batch, size).to(torch.float)
        >>> action = torch.argmax(action_value, dim=-1).to(torch.long)
        >>> chosen_action_value = action_value[range(batch), action]
        >>> print(chosen_action_value)
        tensor([ 3.,  7., 11.])

    Args:
        n (int): number of possible outcomes.
        shape: (torch.Size, optional): shape of the variable, default is "(1,)".
        device (str, int or torch.device, optional): device of the tensors.
        dtype (str or torch.dtype, optional): dtype of the tensors.

    """

    shape: torch.Size
    space: DiscreteBox
    device: torch.device = torch.device("cpu")
    dtype: torch.dtype = torch.float
    domain: str = ""

    def __init__(
        self,
        n: int,
        shape: Optional[torch.Size] = None,
        device: Optional[DEVICE_TYPING] = None,
        dtype: Optional[Union[str, torch.dtype]] = torch.long,
    ):
        if shape is None:
            shape = torch.Size([])
        dtype, device = _default_dtype_and_device(dtype, device)
        space = DiscreteBox(n)
        super().__init__(shape, space, device, dtype, domain="discrete")

    def rand(self, shape=None) -> torch.Tensor:
        if shape is None:
            shape = torch.Size([])
        return torch.randint(
            0,
            self.space.n,
            torch.Size([*shape, *self.shape]),
            device=self.device,
            dtype=self.dtype,
        )

    def _project(self, val: torch.Tensor) -> torch.Tensor:
        if val.dtype not in (torch.int, torch.long):
            val = torch.round(val)
        return val.clamp_(min=0, max=self.space.n - 1)

    def is_in(self, val: torch.Tensor) -> bool:
        return (0 <= val).all() and (val < self.space.n).all()

    def __eq__(self, other):
        return (
            type(self) == type(other)
            and self.shape == other.shape
            and self.space == other.space
            and self.device == other.device
            and self.dtype == other.dtype
            and self.domain == other.domain
        )

    def to_numpy(self, val: TensorDict, safe: bool = True) -> dict:
        return super().to_numpy(val, safe)

    def to_onehot(self) -> OneHotDiscreteTensorSpec:
        if len(self.shape) > 1:
            raise RuntimeError(
                f"DiscreteTensorSpec with shape that has several dimensions can't be converted to "
                f"OneHotDiscreteTensorSpec. Got shape={self.shape}."
            )
        return OneHotDiscreteTensorSpec(self.space.n, self.device, self.dtype)


@dataclass(repr=False)
class MultiDiscreteTensorSpec(DiscreteTensorSpec):
    """A concatenation of discrete tensor spec.

    Args:
        nvec (iterable of integers or torch.Tensor): cardinality of each of the elements of
            the tensor. Can have several axes.
        device (str, int or torch.device, optional): device of
            the tensors.
        dtype (str or torch.dtype, optional): dtype of the tensors.

    Examples:
        >>> ts = MultiDiscreteTensorSpec((3,2,3))
        >>> ts.is_in(torch.tensor([2, 0, 1]))
        True
        >>> ts.is_in(torch.tensor([2, 2, 1]))
        False
    """

    def __init__(
        self,
        nvec: Union[Sequence[int], torch.Tensor, int],
        device: Optional[DEVICE_TYPING] = None,
        dtype: Optional[Union[str, torch.dtype]] = torch.long,
    ):
        if not isinstance(nvec, torch.Tensor):
            nvec = torch.tensor(nvec)
        if nvec.ndim < 1:
            nvec = nvec.unsqueeze(0)
        self.nvec = nvec
        dtype, device = _default_dtype_and_device(dtype, device)
        shape = nvec.shape
        space = BoxList.from_nvec(nvec)
        super(DiscreteTensorSpec, self).__init__(
            shape, space, device, dtype, domain="discrete"
        )

    def _rand(self, space: Box, shape: torch.Size, i: int):
        x = []
        for _s in space:
            if isinstance(_s, BoxList):
                x.append(self._rand(_s, shape, i - 1))
            else:
                x.append(
                    torch.randint(
                        0,
                        _s.n,
                        shape,
                        device=self.device,
                        dtype=self.dtype,
                    )
                )
        return torch.stack(x, -i)

    def rand(self, shape: Optional[torch.Size] = None) -> torch.Tensor:
        if shape is None:
            shape = torch.Size([])
        x = self._rand(self.space, shape, self.nvec.ndim)
        if self.shape == torch.Size([1]):
            x = x.squeeze(-1)
        return x

    def _project(self, val: torch.Tensor) -> torch.Tensor:
        val_is_scalar = val.ndim < 1
        if val_is_scalar:
            val = val.unsqueeze(0)
        if not self.dtype.is_floating_point:
            val = torch.round(val)
        val = val.type(self.dtype)
        val[val >= self.nvec] = (self.nvec.expand_as(val)[val >= self.nvec] - 1).type(
            self.dtype
        )
        return val.squeeze(0) if val_is_scalar else val

    def is_in(self, val: torch.Tensor) -> bool:
        if val.ndim < 1:
            val = val.unsqueeze(0)
        val_have_wrong_dim = (
            self.shape != torch.Size([1])
            and val.shape[-len(self.shape) :] != self.shape
        )
        if self.dtype != val.dtype or len(self.shape) > val.ndim or val_have_wrong_dim:
            return False

        return ((val >= torch.zeros(self.nvec.size())) & (val < self.nvec)).all().item()

    def to_onehot(self) -> MultOneHotDiscreteTensorSpec:
        if len(self.shape) > 1:
            raise RuntimeError(
                f"DiscreteTensorSpec with shape that has several dimensions can't be converted to"
                f"OneHotDiscreteTensorSpec. Got shape={self.shape}. This could be accomplished via padding or "
                f"nestedtensors but it is not implemented yet. If you would like to see that feature, please submit "
                f"an issue of torchrl's github repo. "
            )
        return MultOneHotDiscreteTensorSpec(
            [_space.n for _space in self.space], self.device, self.dtype
        )


class CompositeSpec(TensorSpec):
    """A composition of TensorSpecs.

    Args:
        *args: if an unnamed argument is passed, it must be a dictionary with keys
            matching the expected keys to be found in the :obj:`CompositeSpec` object.
            This is useful to build nested CompositeSpecs with tuple indices.
        **kwargs (key (str): value (TensorSpec)): dictionary of tensorspecs
            to be stored. Values can be None, in which case is_in will be assumed
            to be :obj:`True` for the corresponding tensors, and :obj:`project()` will have no
            effect. `spec.encode` cannot be used with missing values.

    Examples:
        >>> pixels_spec = BoundedTensorSpec(
        ...    torch.zeros(3,32,32),
        ...    torch.ones(3, 32, 32))
        >>> observation_vector_spec = BoundedTensorSpec(torch.zeros(33),
        ...    torch.ones(33))
        >>> composite_spec = CompositeSpec(
        ...     pixels=pixels_spec,
        ...     observation_vector=observation_vector_spec)
        >>> td = TensorDict({"pixels": torch.rand(10,3,32,32),
        ...    "observation_vector": torch.rand(10,33)}, batch_size=[10])
        >>> print("td (rand) is within bounds: ", composite_spec.is_in(td))
        td (rand) is within bounds:  True
        >>> td = TensorDict({"pixels": torch.randn(10,3,32,32),
        ...    "observation_vector": torch.randn(10,33)}, batch_size=[10])
        >>> print("td (randn) is within bounds: ", composite_spec.is_in(td))
        td (randn) is within bounds:  False
        >>> td_project = composite_spec.project(td)
        >>> print("td modification done in place: ", td_project is td)
        td modification done in place:  True
        >>> print("check td is within bounds after projection: ",
        ...    composite_spec.is_in(td_project))
        check td is within bounds after projection:  True
        >>> print("random td: ", composite_spec.rand([3,]))
        random td:  TensorDict(
            fields={
                observation_vector: Tensor(torch.Size([3, 33]), dtype=torch.float32),
                pixels: Tensor(torch.Size([3, 3, 32, 32]), dtype=torch.float32)},
            batch_size=torch.Size([3]),
            device=None,
            is_shared=False)


    Examples:
        >>> # we can build a nested composite spec using unnamed arguments
        >>> print(CompositeSpec({("a", "b"): None, ("a", "c"): None}))
        CompositeSpec(
            a: CompositeSpec(
                b: None,
                c: None))

    CompositeSpec supports nested indexing:
        >>> spec = CompositeSpec(obs=None)
        >>> spec["nested", "x"] = None
        >>> print(spec)
        CompositeSpec(
            nested: CompositeSpec(
                x: None),
            x: None)

    """

    domain: str = "composite"

    @classmethod
    def __new__(cls, *args, **kwargs):
        cls._device = torch.device("cpu")
        return super().__new__(cls)

    def __init__(self, *args, **kwargs):
        self._specs = kwargs
        if len(kwargs):
            _device = None
            for key, item in self.items():
                if item is None:
                    continue
                if _device is None:
                    _device = item.device
                elif item.device != _device:
                    raise RuntimeError(
                        f"Setting a new attribute ({key}) on another device ({item.device} against {self.device}). "
                        f"All devices of CompositeSpec must match."
                    )
            self._device = _device
        if len(args):
            if not len(kwargs):
                self._device = None
            if len(args) > 1:
                raise RuntimeError(
                    "Got multiple arguments, when at most one is expected for CompositeSpec."
                )
            argdict = args[0]
            if not isinstance(argdict, dict):
                raise RuntimeError(
                    f"Expected a dictionary of specs, but got an argument of type {type(argdict)}."
                )
            for k, item in argdict.items():
                if item is None:
                    continue
                if self._device is None:
                    self._device = item.device
                self[k] = item

    @property
    def device(self) -> DEVICE_TYPING:
        if self._device is None:
            # try to replace device by the true device
            _device = None
            for value in self.values():
                if value is not None:
                    _device = value.device
            if _device is None:
                raise RuntimeError(
                    "device of empty CompositeSpec is not defined. "
                    "You can set it directly by calling"
                    "`spec.device = device`."
                )
            self._device = _device
        return self._device

    @device.setter
    def device(self, value: DEVICE_TYPING):
        self._device = value

    def __getitem__(self, item):
        if isinstance(item, tuple) and len(item) > 1:
            return self[item[0]][item[1:]]
        elif isinstance(item, tuple):
            return self[item[0]]

        if item in {"shape", "device", "dtype", "space"}:
            raise AttributeError(f"CompositeSpec has no key {item}")
        return self._specs[item]

    def __setitem__(self, key, value):
        if isinstance(key, tuple) and len(key) > 1:
            if key[0] not in self.keys(True):
                self[key[0]] = CompositeSpec()
            self[key[0]][key[1:]] = value
            return
        elif isinstance(key, tuple):
            self[key[0]] = value
            return
        elif not isinstance(key, str):
            raise TypeError(f"Got key of type {type(key)} when a string was expected.")
        if key in {"shape", "device", "dtype", "space"}:
            raise AttributeError(f"CompositeSpec[{key}] cannot be set")
        if value is not None and value.device != self.device:
            raise RuntimeError(
                f"Setting a new attribute ({key}) on another device ({value.device} against {self.device}). "
                f"All devices of CompositeSpec must match."
            )
        self._specs[key] = value

    def __iter__(self):
        for k in self._specs:
            yield k

    def __delitem__(self, key: str) -> None:
        del self._specs[key]

    def encode(self, vals: Dict[str, Any]) -> Dict[str, torch.Tensor]:
        if isinstance(vals, TensorDict):
            out = vals.select()  # create and empty tensordict similar to vals
        else:
            out = TensorDict({}, [], _run_checks=False)
        for key, item in vals.items():
            if item is None:
                raise RuntimeError(
                    "CompositeSpec.encode cannot be used with missing values."
                )
            try:
                out[key] = self[key].encode(item)
            except KeyError:
                raise KeyError(
                    f"The CompositeSpec instance with keys {self.keys()} does not have a '{key}' key."
                )
        return out

    def __repr__(self) -> str:
        sub_str = [
            indent(f"{k}: {str(item)}", 4 * " ") for k, item in self._specs.items()
        ]
        sub_str = ",\n".join(sub_str)
        return f"CompositeSpec(\n{sub_str})"

    def type_check(
        self,
        value: Union[torch.Tensor, TensorDictBase],
        selected_keys: Union[str, Optional[Sequence[str]]] = None,
    ):
        if isinstance(value, torch.Tensor) and isinstance(selected_keys, str):
            value = {selected_keys: value}
            selected_keys = [selected_keys]

        for _key in self:
            if self[_key] is not None and (
                selected_keys is None or _key in selected_keys
            ):
                self._specs[_key].type_check(value[_key], _key)

    def is_in(self, val: Union[dict, TensorDictBase]) -> bool:
        return all(
            [
                item.is_in(val.get(key))
                for (key, item) in self._specs.items()
                if item is not None
            ]
        )

    def project(self, val: TensorDictBase) -> TensorDictBase:
        for key, item in self.items():
            if item is None:
                continue
            _val = val.get(key)
            if not self._specs[key].is_in(_val):
                val.set(key, self._specs[key].project(_val))
        return val

    def rand(self, shape=None) -> TensorDictBase:
        if shape is None:
            shape = torch.Size([])
        _dict = {
            key: self[key].rand(shape)
            for key in self.keys(True)
            if isinstance(key, str) and self[key] is not None
        }
        return TensorDict(
            _dict,
            batch_size=shape,
        )

    def keys(self, yield_nesting_keys: bool = False) -> KeysView:
        """Keys of the CompositeSpec.

        Args:
            yield_nesting_keys (bool, optional): if :obj:`True`, the values returned
                will contain every level of nesting, i.e. a :obj:`CompositeSpec(next=CompositeSpec(obs=None))`
                will lead to the keys :obj:`["next", ("next", "obs")]`. Default is :obj:`False`, i.e.
                only nested keys will be returned.
        """
        return _CompositeSpecKeysView(self, _yield_nesting_keys=yield_nesting_keys)

    def items(self) -> ItemsView:
        return self._specs.items()

    def values(self) -> ValuesView:
        return self._specs.values()

    def __len__(self):
        return len(self.keys())

    def to(self, dest: Union[torch.dtype, DEVICE_TYPING]) -> CompositeSpec:
        if not isinstance(dest, (str, int, torch.device)):
            raise ValueError(
                "Only device casting is allowed with specs of type CompositeSpec."
            )

        self.device = torch.device(dest)
        for key, value in list(self.items()):
            if value is None:
                continue
            self[key] = value.to(dest)
        return self

    def to_numpy(self, val: TensorDict, safe: bool = True) -> dict:
        return {key: self[key]._to_numpy(val) for key, val in val.items()}

    def zero(self, shape=None) -> TensorDictBase:
        if shape is None:
            shape = torch.Size([])
        return TensorDict(
            {
                key: self[key].zero(shape)
                for key in self.keys(True)
                if isinstance(key, str) and self[key] is not None
            },
            shape,
            device=self.device,
        )

    def __eq__(self, other):
        return (
            type(self) == type(other)
            and self._device == other._device
            and self._specs == other._specs
        )

    def update(self, dict_or_spec: Union[CompositeSpec, Dict[str, TensorSpec]]) -> None:
        for key, item in dict_or_spec.items():
            if key in self.keys(True) and isinstance(self[key], CompositeSpec):
                self[key].update(item)
                continue
            if isinstance(item, TensorSpec) and item.device != self.device:
                item = deepcopy(item).to(self.device)
            self[key] = item


def _keys_to_empty_composite_spec(keys):
    if not len(keys):
        return
    c = CompositeSpec()
    for key in keys:
        if isinstance(key, str):
            c[key] = None
        elif key[0] in c.keys(yield_nesting_keys=True):
            if c[key[0]] is None:
                # if the value is None we just replace it
                c[key[0]] = _keys_to_empty_composite_spec([key[1:]])
            elif isinstance(c[key[0]], CompositeSpec):
                # if the value is Composite, we update it
                out = _keys_to_empty_composite_spec([key[1:]])
                if out is not None:
                    c[key[0]].update(out)
            else:
                raise RuntimeError("Conflicting keys")
        else:
            c[key[0]] = _keys_to_empty_composite_spec(key[1:])
    return c


class _CompositeSpecKeysView:
    """Wrapper class that enables richer behaviour of `key in tensordict.keys()`."""

    def __init__(
        self,
        composite: CompositeSpec,
        nested_keys: bool = True,
        _yield_nesting_keys: bool = False,
    ):
        self.composite = composite
        self._yield_nesting_keys = _yield_nesting_keys
        self.nested_keys = nested_keys

    def __iter__(
        self,
    ):
        for key, item in self.composite.items():
            if self.nested_keys and isinstance(item, CompositeSpec):
                for subkey in item.keys():
                    yield (key, *subkey) if isinstance(subkey, tuple) else (key, subkey)
                if self._yield_nesting_keys:
                    yield key
            else:
                yield key

    def __len__(self):
        i = 0
        for _ in self:
            i += 1
        return i<|MERGE_RESOLUTION|>--- conflicted
+++ resolved
@@ -516,7 +516,9 @@
             and self.use_register == other.use_register
         )
 
-<<<<<<< HEAD
+    def to_categorical(self) -> DiscreteTensorSpec:
+        return DiscreteTensorSpec(self.space.n, device=self.device, dtype=self.dtype)
+
 
 @dataclass(repr=False)
 class NdOneHotDiscreteTensorSpec(OneHotDiscreteTensorSpec):
@@ -608,81 +610,6 @@
     def is_in(self, value):
         congruent = self.mask & value.to(torch.bool)
         return (congruent.sum(-1) == 1).all()
-
-
-@dataclass(repr=False)
-class UnboundedContinuousTensorSpec(TensorSpec):
-    """An unbounded, unidimensional, continuous tensor spec.
-
-    Args:
-        device (str, int or torch.device, optional): device of the tensors.
-        dtype (str or torch.dtype, optional): dtype of the tensors.
-            (should be an floating point dtype such as float, double etc.)
-
-    """
-
-    shape: torch.Size
-    space: ContinuousBox
-    device: torch.device = torch.device("cpu")
-    dtype: torch.dtype = torch.float
-    domain: str = ""
-
-    def __init__(self, device=None, dtype=None):
-        dtype, device = _default_dtype_and_device(dtype, device)
-        box = ContinuousBox(torch.tensor(-np.inf), torch.tensor(np.inf))
-        super().__init__(torch.Size((1,)), box, device, dtype, "composite")
-
-    def rand(self, shape=None) -> torch.Tensor:
-        if shape is None:
-            shape = torch.Size([])
-        shape = [*shape, *self.shape]
-        return torch.randn(shape, device=self.device, dtype=self.dtype)
-
-    def is_in(self, val: torch.Tensor) -> bool:
-        return True
-
-
-@dataclass(repr=False)
-class UnboundedDiscreteTensorSpec(TensorSpec):
-    """An unbounded, unidimensional, discrete tensor spec.
-
-    Args:
-        device (str, int or torch.device, optional): device of the tensors.
-        dtype (str or torch.dtype, optional): dtype of the tensors
-            (should be an integer dtype such as long, uint8 etc.)
-
-    """
-
-    shape: torch.Size
-    space: ContinuousBox
-    device: torch.device = torch.device("cpu")
-    dtype: torch.dtype = torch.uint8
-    domain: str = ""
-
-    def __init__(self, device=None, dtype=None):
-        dtype, device = _default_dtype_and_device(dtype, device)
-        box = ContinuousBox(
-            torch.tensor(torch.iinfo(dtype).min, device=device),
-            torch.tensor(torch.iinfo(dtype).max, device=device),
-        )
-        super().__init__(torch.Size((1,)), box, device, dtype, "composite")
-
-    def rand(self, shape=None) -> torch.Tensor:
-        if shape is None:
-            shape = torch.Size([])
-        interval = self.space.maximum - self.space.minimum
-        r = torch.rand(torch.Size([*shape, *interval.shape]), device=interval.device)
-        r = r * interval
-        r = self.space.minimum + r
-        r = r.to(self.dtype)
-        return r.to(self.device)
-
-    def is_in(self, val: torch.Tensor) -> bool:
-        return True
-=======
-    def to_categorical(self) -> DiscreteTensorSpec:
-        return DiscreteTensorSpec(self.space.n, device=self.device, dtype=self.dtype)
->>>>>>> e23151b3
 
 
 @dataclass(repr=False)
