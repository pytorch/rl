# Copyright (c) Meta Platforms, Inc. and affiliates.
#
# This source code is licensed under the MIT license found in the
# LICENSE file in the root directory of this source tree.

from __future__ import annotations

import functools
import os
import tempfile
from copy import copy, deepcopy
from tempfile import _TemporaryFileWrapper
from typing import Any, Callable, List, Optional, Tuple, Union, Dict

import numpy as np
import torch

from torchrl._utils import prod
from torchrl.data.tensordict.utils import _getitem_batch_size
from torchrl.data.utils import (
    DEVICE_TYPING,
    INDEX_TYPING,
    torch_to_numpy_dtype_dict,
)

MEMMAP_HANDLED_FN = {}

__all__ = ["MemmapTensor", "set_transfer_ownership"]

NoneType = type(None)
EllipsisType = type(Ellipsis)


def implements_for_memmap(torch_function) -> Callable:
    """Register a torch function override for ScalarTensor."""

    @functools.wraps(torch_function)
    def decorator(func):
        MEMMAP_HANDLED_FN[torch_function] = func
        return func

    return decorator


def to_numpy(tensor: Union[torch.Tensor, np.ndarray]) -> np.ndarray:
    if isinstance(tensor, torch.Tensor):
        return tensor.detach().cpu().numpy()
    else:
        return tensor


class MemmapTensor(object):
    """A torch.tensor interface with a np.memmap array.

    A temporary file is created and cleared once the object is out-of-scope.
    This class is aimed at being used for data transfer in between processes
    and remote workers that have access to
    a common storage, and as such it supports serialization and
    deserialization. It is possible to choose if the ownership is
    transferred upon serialization / deserialization: If ownership is not
    transferred (transfer_ownership=False, default), then the process where
    the MemmapTensor was created will be responsible of clearing it once it
    gets out of scope (in that process). Otherwise, the process that
    deserialize the MemmapTensor will be responsible of clearing the files
    once the object is out of scope.

    Supports (almost) all tensor operations.

    Args:
        *tensor_or_size (torch.Tensor, MemmapTensor, torch.Size or sequence of integers):
            If a size is provided (with a sequence of integers, a torch.Size object
            or a list/tuple of integers) it indicates the size of the MemmapTensor created.
            If a te is provided, its content will be stored on physical storage.
            If MemmapTensor, a new MemmapTensor is created and the same data is stored in it.
        device (torch.device or equivalent, optional): device where the loaded
            tensor will be sent. This should not be used with MemmapTensors
            created from torch.Tensor objects. Default is "cpu".
        dtype (torch.dtype, optional): dtype of the loaded tensor.
            This should not be used with MemmapTensors created from torch.Tensor
            objects. Default is :obj:`torch.get_default_dtype()`.
        transfer_ownership (bool, optional): affects the ownership after serialization:
            if True, the current process looses ownership immediately after
            serialization. If False, the current process keeps the ownership
            of the temporary file.
            Default: False.
        prefix (str or path, optional): prefix of the file location.

    Examples:
        >>> x = torch.ones(3,4)
        >>> x_memmap = MemmapTensor(x)
        >>> # indexing
        >>> x0 = x_memmap[0]
        >>> x0[:] = 2
        >>> assert (x_memmap[0]==2).all()
        >>>
        >>> # device
        >>> x = x.to('cuda:0')
        >>> x_memmap = MemmapTensor(x)
        >>> assert (x_memmap.clone()).device == torch.device('cuda:0')
        >>>
        >>> # operations
        >>> assert (x_memmap + 1 == x+1).all()
        >>> assert (x_memmap / 2 == x/2).all()
        >>> assert (x_memmap * 2 == x*2).all()
        >>>
        >>> # temp file clearance
        >>> filename = x_memmap.filename
        >>> assert os.path.isfile(filename)
        >>> del x_memmap
        >>> assert not os.path.isfile(filename)

    """

    requires_grad = False

    def __init__(
        self,
        elem: Union[torch.Tensor, MemmapTensor],
        *size: int,
        device: DEVICE_TYPING = None,
        dtype: torch.dtype = None,
        transfer_ownership: bool = False,
        prefix: Optional[str] = None,
    ):
        self.idx = None
        self._memmap_array = None
        self.prefix = prefix
        self.is_meta = False
        self.file = tempfile.NamedTemporaryFile(prefix=prefix, delete=False)
        self.filename = self.file.name
        self.file.close()  # we close the file for now, but don't delete it

        if isinstance(elem, (torch.Tensor, MemmapTensor, np.ndarray)):
            if device is not None:
                raise TypeError(
                    "device cannot be passed when creating a MemmapTensor from a tensor"
                )
            if dtype is not None:
                raise TypeError(
                    "dtype cannot be passed when creating a MemmapTensor from a tensor"
                )
            self._init_tensor(elem, transfer_ownership)
        else:
            if not isinstance(elem, int) and size:
                raise TypeError(
                    "Valid init methods for MemmapTensor are: "
                    "\n- MemmapTensor(tensor, ...)"
                    "\n- MemmapTensor(size, ...)"
                    "\n- MemmapTensor(*size, ...)"
                )
            shape = (
                torch.Size([elem] + list(size))
                if isinstance(elem, int)
                else torch.Size(elem)
            )
            device = device if device is not None else torch.device("cpu")
            dtype = dtype if dtype is not None else torch.get_default_dtype()
            self._init_shape(shape, device, dtype, transfer_ownership)
        self._index = None

    @staticmethod
    def _create_memmap_with_index(memmap_tensor, index):
        memmap_copy = copy(memmap_tensor)
        if memmap_copy._index is None:
            memmap_copy._index = []
        else:
            # avoid extending someone else's index
            memmap_copy._index = deepcopy(memmap_copy._index)
        memmap_copy._index.append(index)
        memmap_copy.transfer_ownership = False
        memmap_copy._shape_indexed = None
        return memmap_copy

    def __iter__(self):
        for i in range(self.shape[0]):
            yield self[i]

    def _init_shape(
        self,
        shape: torch.Size,
        device: DEVICE_TYPING,
        dtype: torch.dtype,
        transfer_ownership: bool,
    ):
        self._device = device
        self._shape = shape
        self._shape_indexed = None
        self.transfer_ownership = transfer_ownership
        self.np_shape = tuple(self._shape)
        self._dtype = dtype
        self._ndim = len(shape)
        self._numel = prod(shape)
        self.mode = "r+"
        self._has_ownership = True

        self._tensor_dir = torch.zeros(1, device=device, dtype=dtype).__dir__()
        self._save_item(shape)

    def _init_tensor(
        self, elem: Union[torch.Tensor, MemmapTensor], transfer_ownership: bool
    ):
        if not isinstance(elem, (torch.Tensor, MemmapTensor)):
            raise TypeError(
                "convert input to torch.Tensor before calling MemmapTensor() " "on it."
            )

        if elem.requires_grad:
            raise RuntimeError(
                "MemmapTensor is incompatible with tensor.requires_grad. "
                "Consider calling tensor.detach() first."
            )

        self._device = elem.device
        self._shape = elem.shape
        self._shape_indexed = None
        self.transfer_ownership = transfer_ownership
        self.np_shape = tuple(self._shape)
        self._dtype = elem.dtype
        self._tensor_dir = elem.__dir__()
        self._ndim = elem.ndimension()
        self._numel = elem.numel()
        self.mode = "r+"
        self._has_ownership = True
        self._had_ownership = True
        if isinstance(elem, MemmapTensor):
            prev_filename = elem.filename
            self._copy_item(prev_filename)
            # Do we want to raise an error?
            # if self.memmap_array is elem.memmap_array:
            #     raise RuntimeError
        else:
            if elem.requires_grad:
                raise Exception(
                    "memmap is not compatible with gradients, Tensor has requires_grad equals True"
                )
            self._save_item(elem)

    def _get_memmap_array(self) -> np.memmap:
        if self._memmap_array is None:
            self._memmap_array = np.memmap(
                self.filename,
                dtype=torch_to_numpy_dtype_dict[self.dtype],
                mode=self.mode,
                shape=self.np_shape,
            )
        return self._memmap_array

    def _set_memmap_array(self, value: np.memmap) -> None:
        self._memmap_array = value

    memmap_array = property(_get_memmap_array, _set_memmap_array)

    def _save_item(
        self,
        value: Union[torch.Tensor, torch.Size, MemmapTensor, np.ndarray],
        idx: Optional[int] = None,
    ):
        if isinstance(value, MemmapTensor):
            np_array = value.memmap_array
        elif isinstance(value, (torch.Tensor,)):
            np_array = value.cpu().numpy()
        elif isinstance(value, torch.Size):
            # create the memmap array on disk
            _ = self.memmap_array
            return
        else:
            np_array = value
        memmap_array = self.memmap_array
        if idx is None:
            memmap_array[:] = np_array
        else:
            memmap_array[idx] = np_array

    def _copy_item(self, filename: Union[bytes, str]) -> None:
        self.memmap_array[:] = np.memmap(
            filename,
            dtype=torch_to_numpy_dtype_dict[self.dtype],
            mode="r",
            shape=self.np_shape,
        )

    def _get_item(self, idx, memmap_array):
        if isinstance(idx, torch.Tensor):
            idx = idx.cpu()
        elif isinstance(idx, tuple) and any(
            isinstance(sub_index, torch.Tensor) for sub_index in idx
        ):
            idx = tuple(
                sub_index.cpu() if isinstance(sub_index, torch.Tensor) else sub_index
                for sub_index in idx
            )
        memmap_array = memmap_array[idx]
        return memmap_array

    def _load_item(
        self,
        idx: Optional[Union[int, tuple, list]] = None,
        memmap_array: Optional[np.ndarray] = None,
        from_numpy: bool = False,
    ) -> torch.Tensor:
        if memmap_array is None:
            memmap_array = self.memmap_array
        if idx is not None:
            if not isinstance(idx, list):
                idx = [idx]
            for _idx in idx:
                memmap_array = self._get_item(_idx, memmap_array)
        out = self._np_to_tensor(memmap_array, from_numpy=from_numpy)
        if (
            idx is not None
            and not isinstance(idx, (int, np.integer, slice))
            and len(idx) == 1
            and not (isinstance(idx, torch.Tensor) and idx.dtype is torch.bool)
        ):  # and isinstance(idx, torch.Tensor) and len(idx) == 1:
            size = self.shape
            out = out.view(size)
        return out

    def _np_to_tensor(self, memmap_array: np.ndarray, from_numpy: bool) -> torch.Tensor:
        if from_numpy:
            return torch.from_numpy(memmap_array)
        return torch.as_tensor(memmap_array, device=self.device)

    @classmethod
    def __torch_function__(
        cls,
        func: Callable,
        types,
        args: Tuple = (),
        kwargs: Optional[dict] = None,
    ):
        if kwargs is None:
            kwargs = {}
        if func not in MEMMAP_HANDLED_FN:
            args = tuple(a._tensor if hasattr(a, "_tensor") else a for a in args)
            ret = func(*args, **kwargs)
            return ret

        return MEMMAP_HANDLED_FN[func](*args, **kwargs)

    @property
    def _tensor(self) -> torch.Tensor:
        if not os.path.isfile(self.filename):
            # close ref to file if it has been deleted -- ensures all processes
            # loose access to a file once it's deleted
            # see https://stackoverflow.com/questions/44691030/numpy-memmap-with-file-deletion
            self._memmap_array = None
        return self._load_item(self._index)

    @property
    def _tensor_from_numpy(self) -> torch.Tensor:
        # a tensor created with `from_numpy` to make sure that changes are done in-place
        return self._load_item(from_numpy=True)

    def ndimension(self) -> int:
        return self._ndim

    def numel(self) -> int:
        return self._numel

    def clone(self) -> MemmapTensor:
        """Clones the MemmapTensor onto another tensor.

        Returns:
            a new torch.Tensor with the same data but a new storage.

        """
        return self._tensor.clone()

    def contiguous(self) -> torch.Tensor:
        """Copies the MemmapTensor onto a torch.Tensor object.

        Returns:
            a torch.Tensor instance with the data of the MemmapTensor
        stored on the desired device.

        """
        return self._tensor

    @property
    def device(self) -> torch.device:
        return self._device

    @device.setter
    def device(self, device):
        self._device = torch.device(device)

    @property
    def dtype(self) -> torch.dtype:
        return self._dtype

    @property
    def shape(self) -> torch.Size:
        if self._shape_indexed is None:
            size = self._shape
            idx = self._index if self._index is not None else []
            for _idx in idx:
                size = _getitem_batch_size(size, _idx)
            self._shape_indexed = size
        return self._shape_indexed

    def cpu(self) -> torch.Tensor:
        """Defines the device of the MemmapTensor as "cpu".

        Returns: a MemmapTensor where device has been modified in-place

        """
        self.device = torch.device("cpu")
        return self

    def cuda(self) -> torch.Tensor:
        """Defines the device of the MemmapTensor as "cuda".

        Returns: a MemmapTensor where device has been modified in-place

        """
        self.device = torch.device("cuda")
        return self

    def numpy(self) -> np.ndarray:
        return self._tensor.numpy()

    def copy_(self, other: Union[torch.Tensor, MemmapTensor]) -> MemmapTensor:
<<<<<<< HEAD
        shape = self.shape
        if isinstance(other, MemmapTensor) and other.filename == self.filename:
            if not shape == other.shape:
                raise ValueError(
                    f"""Cannot copy a MemmapTensor of shape {other.shape} on a
MemmapTensor of shape {shape}."""
=======
        if isinstance(other, MemmapTensor) and other.filename == self.filename:
            if not self.shape == other.shape:
                raise ValueError(
                    f"""Cannot copy a MemmapTensor of shape {other.shape} on a
MemmapTensor of shape {self.shape}."""
>>>>>>> 1e45f2a8
                )
            self._index = other._index
            return self
        self._save_item(other)
        return self

    def set_transfer_ownership(self, value: bool = True) -> MemmapTensor:
        """Controls whether the ownership will be transferred to another process upon serialization/deserialization.

        Args:
            value (bool): if True, the ownership will be transferred.
                Otherwise the process will keep ownership of the
                MemmapTensor temp file.
                Default = True

        Returns:
            the MemmapTensor

        """
        if not isinstance(value, bool):
            raise TypeError(
                f"value provided to set_transfer_ownership should be a "
                f"boolean, got {type(value)}"
            )
        self.transfer_ownership = value
        return self

    def __deepcopy__(self, memodict={}):
        return MemmapTensor(self)

    def __del__(self) -> None:
        if "_has_ownership" in self.__dir__() and self._has_ownership:
            os.unlink(self.filename)
            del self.file

    def __eq__(self, other: Any) -> torch.Tensor:
        # if not isinstance(other, (MemmapTensor, torch.Tensor, float, int, np.ndarray)):
        #     raise NotImplementedError(f"Unknown type {type(other)}")
        return self._tensor == other

    def __ne__(self, other: Any) -> torch.Tensor:
        # if not isinstance(other, (MemmapTensor, torch.Tensor, float, int, np.ndarray)):
        #     raise NotImplementedError(f"Unknown type {type(other)}")
        return self._tensor == other

    def __getattr__(self, attr: str) -> Any:
        if attr in self.__dir__():
            return self.__getattribute__(
                attr
            )  # make sure that appropriate exceptions are raised

        if ("_tensor_dir" not in self.__dir__()) or (
            attr not in self.__getattribute__("_tensor_dir")
        ):
            raise AttributeError(f"{attr} not found")
        _tensor = self.__getattribute__("_tensor")
        return getattr(_tensor, attr)

    def masked_fill_(self, mask: torch.Tensor, value: float):
        self.memmap_array[mask.cpu().numpy()] = value
        return self

    def __len__(self):
        return self.shape[0] if len(self.shape) else 0

    def is_shared(self) -> bool:
        return False

    def __add__(self, other: Union[float, MemmapTensor, torch.Tensor]) -> torch.Tensor:
        return torch.add(self, other)

    def __truediv__(
        self, other: Union[float, MemmapTensor, torch.Tensor]
    ) -> torch.Tensor:
        return torch.div(self, other)

    def __neg__(self: Union[float, MemmapTensor, torch.Tensor]) -> torch.Tensor:
        return torch.neg(self)

    def __sub__(self, other: Union[float, MemmapTensor, torch.Tensor]) -> torch.Tensor:
        return torch.sub(self, other)

    def __matmul__(
        self, other: Union[float, MemmapTensor, torch.Tensor]
    ) -> torch.Tensor:
        return torch.matmul(self, other)

    def __mul__(self, other: Union[float, MemmapTensor, torch.Tensor]) -> torch.Tensor:
        return torch.mul(self, other)

    def __pow__(self, other: Union[float, MemmapTensor, torch.Tensor]) -> torch.Tensor:
        return torch.pow(self, other)

    def __repr__(self) -> str:
        size = self.shape
        return (
            f"MemmapTensor(shape={size}, device={self.device}, " f"dtype={self.dtype})"
        )

    def __getitem__(self, item: INDEX_TYPING) -> torch.Tensor:
        # return self._load_item(memmap_array=self.memmap_array[item])#[item]
        # return self._load_item()[item]
        if isinstance(item, (NoneType, EllipsisType, int, np.integer, slice)):
            item = (item,)
        return MemmapTensor._create_memmap_with_index(self, item)

    def __setitem__(self, idx: INDEX_TYPING, value: torch.Tensor):
        if self.device == torch.device("cpu"):
            self._load_item()[idx] = value
        else:
            if isinstance(idx, torch.Tensor):
                idx = idx.cpu()
            elif isinstance(idx, tuple) and any(
                isinstance(_idx, torch.Tensor) for _idx in idx
            ):
                idx = tuple(
                    _idx.cpu() if isinstance(_idx, torch.Tensor) else _idx
                    for _idx in idx
                )
            self.memmap_array[idx] = to_numpy(value)

    def __setstate__(self, state: Dict[str, Any]) -> None:
        if state["file"] is None:
            # state["_had_ownership"] = state["_had_ownership"]
            # state["_has_ownership"] = delete
            # tmpfile = tempfile.NamedTemporaryFile(delete=False)
            # tmpfile.close()
            tmpfile = _TemporaryFileWrapper(None, state["filename"], delete=True)
            tmpfile.name = state["filename"]
            tmpfile._closer.name = state["filename"]
            state["file"] = tmpfile
        self.__dict__.update(state)

    def __getstate__(self) -> Dict[str, Any]:
        state = self.__dict__.copy()
        state["file"] = None
        state["_memmap_array"] = None
        state["_fake"] = None
        state["_has_ownership"] = (
            state["transfer_ownership"] and state["_had_ownership"]
        )
        self._had_ownership = self._has_ownership
        # self._had_ownership = self._has_ownership = state["_had_ownership"]
        return state

    def __reduce__(self, *args, **kwargs):
        if self.transfer_ownership and self._has_ownership:
            self._has_ownership = False
            # those values should already be False
            # self.file.delete = False
            # self.file._closer.delete = False
        return super(MemmapTensor, self).__reduce__(*args, **kwargs)

    def to(
        self,
        dest: Union[DEVICE_TYPING, torch.dtype],
        non_blocking=False,
    ) -> Union[torch.Tensor, MemmapTensor]:
        """Maps a MemmapTensor to a given dtype or device.

        Args:
            dest (device indicator or torch.dtype): where to cast the
                MemmapTensor. For devices, this is a lazy operation
                (as the data is stored on physical memory). For dtypes, the
                tensor will be retrieved, mapped to the
                desired dtype and cast to a new MemmapTensor.
            non_blocking (bool, optional): no-op for MemmapTensors. Default: False.

        Returns: the same memmap-tensor with the changed device.

        """
        if isinstance(dest, (int, str, torch.device)):
            dest = torch.device(dest)
            self.device = dest
            return self
        elif isinstance(dest, torch.dtype):
            return MemmapTensor(self._tensor.to(dest))
        else:
            raise NotImplementedError(
                f"argument dest={dest} to MemmapTensor.to(dest) is not "
                f"handled. "
                f"Please provide a dtype or a device."
            )

    def unbind(self, dim: int) -> Tuple[torch.Tensor, ...]:
        """Unbinds a MemmapTensor along the desired dimension.

        Args:
            dim (int): dimension along which the MemmapTensor will be split.

        Returns:
            A tuple of indexed MemmapTensors that share the same storage.

        """
        idx = [
            (tuple(slice(None) for _ in range(dim)) + (i,))
            for i in range(self.shape[dim])
        ]
        return tuple(self[_idx] for _idx in idx)


def _stack(
    list_of_memmap: List[MemmapTensor],
    dim: int,
    out: Optional[Union[torch.Tensor]] = None,
) -> torch.Tensor:
    list_of_tensors = [
        a._tensor if isinstance(a, (MemmapTensor,)) else a for a in list_of_memmap
    ]
    if isinstance(out, (MemmapTensor,)):
        list_of_tensors = [tensor.cpu() for tensor in list_of_tensors]
        return torch.stack(list_of_tensors, dim, out=out._tensor_from_numpy)
    else:
        return torch.stack(list_of_tensors, dim, out=out)


implements_for_memmap(torch.stack)(_stack)


def _unbind(memmap: MemmapTensor, dim: int) -> Tuple[torch.Tensor, ...]:
    return memmap.unbind(dim)


implements_for_memmap(torch.unbind)(_unbind)


def _tensor(memmap: MemmapTensor) -> torch.Tensor:
    return memmap._tensor


implements_for_memmap(torch.tensor)(_tensor)


def _cat(
    list_of_memmap: List[MemmapTensor],
    dim: int,
    out: Optional[Union[torch.Tensor, MemmapTensor]] = None,
) -> torch.Tensor:
    list_of_tensors = [
        a._tensor if isinstance(a, (MemmapTensor,)) else a for a in list_of_memmap
    ]
    return torch.cat(list_of_tensors, dim, out=out)


implements_for_memmap(torch.cat)(_cat)


def set_transfer_ownership(memmap: MemmapTensor, value: bool = True) -> None:
    """Changes the transfer_ownership attribute of a MemmapTensor."""
    if isinstance(memmap, MemmapTensor):
        memmap.set_transfer_ownership(value)<|MERGE_RESOLUTION|>--- conflicted
+++ resolved
@@ -421,20 +421,11 @@
         return self._tensor.numpy()
 
     def copy_(self, other: Union[torch.Tensor, MemmapTensor]) -> MemmapTensor:
-<<<<<<< HEAD
-        shape = self.shape
-        if isinstance(other, MemmapTensor) and other.filename == self.filename:
-            if not shape == other.shape:
-                raise ValueError(
-                    f"""Cannot copy a MemmapTensor of shape {other.shape} on a
-MemmapTensor of shape {shape}."""
-=======
         if isinstance(other, MemmapTensor) and other.filename == self.filename:
             if not self.shape == other.shape:
                 raise ValueError(
                     f"""Cannot copy a MemmapTensor of shape {other.shape} on a
 MemmapTensor of shape {self.shape}."""
->>>>>>> 1e45f2a8
                 )
             self._index = other._index
             return self
