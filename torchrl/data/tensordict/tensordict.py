--- conflicted
+++ resolved
@@ -2189,13 +2189,10 @@
     def set_at_(
         self, key: str, value: Union[dict, COMPATIBLE_TYPES], idx: INDEX_TYPING
     ) -> TensorDictBase:
-<<<<<<< HEAD
         if isinstance(value, dict):
             value = TensorDict(value, batch_size=self.batch_size, device=self.device)
         if self.is_locked:
             raise RuntimeError("Cannot modify immutable TensorDict")
-=======
->>>>>>> da025243
         if not isinstance(key, str):
             raise TypeError(f"Expected key to be a string but found {type(key)}")
 
@@ -2807,13 +2804,10 @@
         inplace: bool = False,
         _run_checks: bool = True,
     ) -> TensorDictBase:
-<<<<<<< HEAD
         if isinstance(tensor, dict):
             tensor = TensorDict(tensor, batch_size=self.batch_size, device=self.device)
         if self.is_locked:
             raise RuntimeError("Cannot modify immutable TensorDict")
-=======
->>>>>>> da025243
         keys = set(self.keys())
         if self.is_locked:
             if not inplace or key not in keys:
@@ -2940,13 +2934,11 @@
         idx: INDEX_TYPING,
         discard_idx_attr: bool = False,
     ) -> SubTensorDict:
-<<<<<<< HEAD
         if isinstance(value, dict):
             value = TensorDict(value, batch_size=self.batch_size, device=self.device)
         if self.is_locked:
             raise RuntimeError("Cannot modify immutable TensorDict")
-=======
->>>>>>> da025243
+
         if not isinstance(idx, tuple):
             idx = (idx,)
         if discard_idx_attr:
@@ -3373,13 +3365,10 @@
     def set_at_(
         self, key: str, value: Union[dict, COMPATIBLE_TYPES], idx: INDEX_TYPING
     ) -> TensorDictBase:
-<<<<<<< HEAD
         if isinstance(value, dict):
             value = TensorDict(value, batch_size=self.batch_size, device=self.device)
         if self.is_locked:
             raise RuntimeError("Cannot modify immutable TensorDict")
-=======
->>>>>>> da025243
         sub_td = self[idx]
         sub_td.set_(key, value)
         return self
@@ -3881,26 +3870,20 @@
     def set_(
         self, key: str, value: Union[dict, COMPATIBLE_TYPES], no_check: bool = False
     ) -> TensorDictBase:
-<<<<<<< HEAD
         if isinstance(value, dict):
             value = TensorDict(value, batch_size=self.batch_size, device=self.device)
         if not no_check and self.is_locked:
             raise RuntimeError("Cannot modify immutable TensorDict")
-=======
->>>>>>> da025243
         self.set(key, value)
         return self
 
     def set_at_(
         self, key: str, value: Union[dict, COMPATIBLE_TYPES], idx: INDEX_TYPING
     ) -> TensorDictBase:
-<<<<<<< HEAD
         if isinstance(value, dict):
             value = TensorDict(value, batch_size=self.batch_size, device=self.device)
         if self.is_locked:
             raise RuntimeError("Cannot modify immutable TensorDict")
-=======
->>>>>>> da025243
         td = self._load()
         td.set_at_(key, value, idx)
         self._save(td)
@@ -4294,13 +4277,10 @@
     def set_at_(
         self, key: str, value: Union[dict, COMPATIBLE_TYPES], idx: INDEX_TYPING
     ) -> _CustomOpTensorDict:
-<<<<<<< HEAD
         if isinstance(value, dict):
             value = TensorDict(value, batch_size=self.batch_size, device=self.device)
         if self.is_locked:
             raise RuntimeError("Cannot modify immutable TensorDict")
-=======
->>>>>>> da025243
         transformed_tensor, original_tensor = self.get(
             key, _return_original_tensor=True
         )
