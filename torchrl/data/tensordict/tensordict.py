--- conflicted
+++ resolved
@@ -34,16 +34,12 @@
 
 import numpy as np
 import torch
-<<<<<<< HEAD
+from torch import Tensor
 
 try:
     from torch.jit._shape_functions import infer_size_impl
 except ImportError:
     from torchrl.data.tensordict.utils import infer_size_impl
-=======
-from torch import Tensor
-from torch.jit._shape_functions import infer_size_impl
->>>>>>> 86a1a139
 
 # from torch.utils._pytree import _register_pytree_node
 
@@ -1714,11 +1710,7 @@
         return self.select()
 
     def is_empty(self):
-<<<<<<< HEAD
-        for i in self.items():
-=======
         for _ in self.items_meta():
->>>>>>> 86a1a139
             return False
         return True
 
