# Copyright (c) Meta Platforms, Inc. and affiliates.
#
# This source code is licensed under the MIT license found in the
# LICENSE file in the root directory of this source tree.

from __future__ import annotations

from numbers import Number
from typing import Tuple, List, Union

import numpy as np
import torch

try:
    try:
        from functorch._C import is_batchedtensor, get_unwrapped
    except ImportError:
        from torch._C._functorch import is_batchedtensor, get_unwrapped

    _has_functorch = True
except ImportError:
    _has_functorch = False

from torchrl.data.utils import INDEX_TYPING


def _sub_index(tensor: torch.Tensor, idx: INDEX_TYPING) -> torch.Tensor:
    """Allows indexing of tensors with nested tuples, i.e.
    tensor[tuple1][tuple2] can be indexed via _sub_index(tensor, (tuple1,
    tuple2))
    """
    if isinstance(idx, tuple) and len(idx) and isinstance(idx[0], tuple):
        idx0 = idx[0]
        idx1 = idx[1:]
        return _sub_index(_sub_index(tensor, idx0), idx1)
    return tensor[idx]


def _getitem_batch_size(
    shape: torch.Size,
    items: INDEX_TYPING,
) -> torch.Size:
    """
    Given an input shape and an index, returns the size of the resulting
    indexed tensor.

    This function is aimed to be used when indexing is an
    expensive operation.
    Args:
        shape: Input shape
        items: Index of the hypothetical tensor

    Returns:
        Size of the resulting object (tensor or tensordict)
    """
    # let's start with simple cases
    if isinstance(items, tuple) and len(items) == 1:
        items = items[0]
    if isinstance(items, int):
        return shape[1:]
    if isinstance(items, torch.Tensor) and items.dtype is torch.bool:
        return torch.Size([items.sum(), *shape[items.ndimension() :]])
    if (
        isinstance(items, (torch.Tensor, np.ndarray)) and len(items.shape) <= 1
    ) or isinstance(items, list):
        if len(items):
            return torch.Size([len(items), *shape[1:]])
        else:
            return shape[1:]

    if not isinstance(items, tuple):
        items = (items,)
    bs = []
    iter_bs = iter(shape)
    if all(isinstance(_item, torch.Tensor) for _item in items) and len(items) == len(
        shape
    ):
        shape0 = items[0].shape
        for _item in items[1:]:
            if _item.shape != shape0:
                raise RuntimeError(
                    f"all tensor indices must have the same shape, "
                    f"got {_item.shape} and {shape0}"
                )
        return shape0

    for _item in items:
        if isinstance(_item, slice):
            batch = next(iter_bs)
            v = len(range(*_item.indices(batch)))
        elif isinstance(_item, (list, torch.Tensor, np.ndarray)):
            batch = next(iter_bs)
            if isinstance(_item, torch.Tensor) and _item.dtype is torch.bool:
                v = _item.sum()
            else:
                v = len(_item)
        elif _item is None:
            v = 1
        elif isinstance(_item, Number):
            try:
                batch = next(iter_bs)
            except StopIteration:
                raise RuntimeError(
                    f"The shape {shape} is incompatible with " f"the index {items}."
                )
            continue
        else:
            raise NotImplementedError(
                f"batch dim cannot be computed for type {type(_item)}"
            )
        bs.append(v)
    list_iter_bs = list(iter_bs)
    bs += list_iter_bs
    return torch.Size(bs)


def convert_ellipsis_to_idx(idx: Union[Tuple, Ellipsis], batch_size: List[int]):
    """
    Given an index containing an ellipsis or just an ellipsis, converts any ellipsis to slice(None)
    Example: idx = (..., 0), batch_size = [1,2,3] -> new_index = (slice(None), slice(None), 0)

    Args:
        idx (tuple, Ellipsis): Input index
        batch_size (list): Shape of tensor to be indexed

    Returns:
        new_index (tuple): Output index
    """
    new_index = ()
    num_dims = len(batch_size)

    if idx is Ellipsis:
        idx = (...,)
    num_ellipsis = sum(_idx is Ellipsis for _idx in idx)
    if num_dims < (len(idx) - num_ellipsis):
        raise RuntimeError("Not enough dimensions in TensorDict for index provided.")

    start_pos, after_ellipsis_length = None, 0
    for i, item in enumerate(idx):
        if item is Ellipsis:
            if start_pos is not None:
                raise RuntimeError("An index can only have one ellipsis at most.")
            else:
                start_pos = i
        if item is not Ellipsis and start_pos is not None:
            after_ellipsis_length += 1

    before_ellipsis_length = start_pos
    ellipsis_length = num_dims - after_ellipsis_length - before_ellipsis_length

    new_index += idx[:start_pos]

    ellipsis_start = start_pos
    ellipsis_end = start_pos + ellipsis_length
    new_index += (slice(None),) * (ellipsis_end - ellipsis_start)

    new_index += idx[start_pos + 1 : start_pos + 1 + after_ellipsis_length]

    if len(new_index) != num_dims:
        raise RuntimeError(
            f"The new index {new_index} is incompatible with the dimensions of the batch size {num_dims}."
        )

    return new_index


<<<<<<< HEAD
def _copy(self: List[int]):
    out: List[int] = []
    for elem in self:
        out.append(elem)
    return out


def infer_size_impl(shape: List[int], numel: int) -> List[int]:
    # Copy-paste from https://github.com/pytorch/pytorch/blob/35d4fa444b67cbcbe34a862782ddf2d92f5b1ce7/torch/jit/_shape_functions.py
    # for torch < 1.11

    newsize = 1
    infer_dim: Optional[int] = None
    for dim in range(len(shape)):
        if shape[dim] == -1:
            if infer_dim is not None:
                raise AssertionError("only one dimension can be inferred")
            infer_dim = dim
        elif shape[dim] >= 0:
            newsize *= shape[dim]
        else:
            raise AssertionError("invalid shape dimensions")
    if not (
        numel == newsize
        or (infer_dim is not None and newsize > 0 and numel % newsize == 0)
    ):
        raise AssertionError("invalid shape")
    out = _copy(shape)
    if infer_dim is not None:
        out[infer_dim] = numel // newsize
    return out
=======
def _get_shape(value):
    # we call it "legacy code"
    return value.shape


def _unwrap_value(value):
    # batch_dims = value.ndimension()
    if not isinstance(value, torch.Tensor):
        out = value
    elif is_batchedtensor(value):
        out = get_unwrapped(value)
    else:
        out = value
    return out
    # batch_dims = out.ndimension() - batch_dims
    # batch_size = out.shape[:batch_dims]
    # return out, batch_size
>>>>>>> 86a1a139
<|MERGE_RESOLUTION|>--- conflicted
+++ resolved
@@ -164,7 +164,6 @@
     return new_index
 
 
-<<<<<<< HEAD
 def _copy(self: List[int]):
     out: List[int] = []
     for elem in self:
@@ -196,7 +195,8 @@
     if infer_dim is not None:
         out[infer_dim] = numel // newsize
     return out
-=======
+
+
 def _get_shape(value):
     # we call it "legacy code"
     return value.shape
@@ -213,5 +213,4 @@
     return out
     # batch_dims = out.ndimension() - batch_dims
     # batch_size = out.shape[:batch_dims]
-    # return out, batch_size
->>>>>>> 86a1a139
+    # return out, batch_size