--- conflicted
+++ resolved
@@ -17,13 +17,9 @@
     TensorSpec,
     UnboundedContinuousTensorSpec,
 )
-<<<<<<< HEAD
 from torchrl.data.tensordict.tensordict import TensorDict, _TensorDict
 from torchrl.data.transforms import functional as F
 from torchrl.data.transforms.utils import FiniteTensor
-=======
-from torchrl.data.tensordict.tensordict import _TensorDict, TensorDict
->>>>>>> b7b4930f
 from torchrl.envs.common import _EnvClass, make_tensor_dict
 from torchrl.envs.utils import step_tensor_dict
 
@@ -53,8 +49,7 @@
 
 
 class Transform(nn.Module):
-    """
-    Environment transform parent class.
+    """Environment transform parent class.
 
     In principle, a transform receives a tensordict as input and returns (the same or another) tensordict as output,
     where a series of values have been modified or created with a new key.
@@ -649,7 +644,6 @@
 
 class ObservationNorm(ObservationTransform):
     """
-
     Normalizes an observation according to
 
     .. math::
@@ -813,7 +807,6 @@
 
 class RewardScaling(Transform):
     """
-
     Affine transform of the reward according to
 
     .. math::
@@ -1324,10 +1317,9 @@
 
         Args:
             env (_EnvClass): example environment to be used to create the tensordict
-            keys_prefix (iterable of str, optional): prefix of the keys that
-                have to be normalized. Default: ["next_", "reward"]
-            memmap (bool): if True, the resulting tensordict will be cast into
-                emmory map (using `memmap_()`).
+            keys_prefix (iterable of str, optional): prefix of the keys that have to be normalized.
+                default: ["next_", "reward"]
+            memmap (bool): if True, the resulting tensordict will be cast into memmory map (using `memmap_()`).
                 Otherwise, the tensordict will be placed in shared memory.
 
         Returns: A memory in shared memory to be sent to each process.
