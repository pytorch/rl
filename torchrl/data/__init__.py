# Copyright (c) Meta Platforms, Inc. and affiliates.
#
# This source code is licensed under the MIT license found in the
# LICENSE file in the root directory of this source tree.

from .map import (
    BinaryToDecimal,
    HashToInt,
    MCTSForest,
    QueryModule,
    RandomProjectionHash,
    SipHash,
    TensorDictMap,
    TensorMap,
    Tree,
)
from .postprocs import DensifyReward, MultiStep
from .replay_buffers import (
    Flat2TED,
    FlatStorageCheckpointer,
    H5Combine,
    H5Split,
    H5StorageCheckpointer,
    ImmutableDatasetWriter,
    LazyMemmapStorage,
    LazyStackStorage,
    LazyTensorStorage,
    ListStorage,
    ListStorageCheckpointer,
    Nested2TED,
    NestedStorageCheckpointer,
    PrioritizedReplayBuffer,
    PrioritizedSampler,
    PrioritizedSliceSampler,
    RandomSampler,
    RayReplayBuffer,
    RemoteTensorDictReplayBuffer,
    ReplayBuffer,
    ReplayBufferEnsemble,
    RoundRobinWriter,
    SamplerEnsemble,
    SamplerWithoutReplacement,
    SliceSampler,
    SliceSamplerWithoutReplacement,
    Storage,
    StorageCheckpointerBase,
    StorageEnsemble,
    StorageEnsembleCheckpointer,
    TED2Flat,
    TED2Nested,
    TensorDictMaxValueWriter,
    TensorDictPrioritizedReplayBuffer,
    TensorDictReplayBuffer,
    TensorDictRoundRobinWriter,
    TensorStorage,
    TensorStorageCheckpointer,
    Writer,
    WriterEnsemble,
)
from .rlhf import (
    AdaptiveKLController,
    ConstantKLController,
    create_infinite_iterator,
    get_dataloader,
    PairwiseDataset,
    PromptData,
    PromptTensorDictTokenizer,
    RewardData,
    RolloutFromModel,
    TensorDictTokenizer,
    TokenizedDatasetLoader,
)
from .tensor_specs import (
    Binary,
    BinaryDiscreteTensorSpec,
    Bounded,
    BoundedContinuous,
    BoundedTensorSpec,
    Categorical,
    Choice,
    Composite,
    CompositeSpec,
    DEVICE_TYPING,
    DiscreteTensorSpec,
    LazyStackedCompositeSpec,
    LazyStackedTensorSpec,
    MultiCategorical,
    MultiDiscreteTensorSpec,
    MultiOneHot,
    MultiOneHotDiscreteTensorSpec,
    NonTensor,
    NonTensorSpec,
    OneHot,
    OneHotDiscreteTensorSpec,
    Stacked,
    StackedComposite,
    TensorSpec,
    Unbounded,
    UnboundedContinuous,
    UnboundedContinuousTensorSpec,
    UnboundedDiscrete,
    UnboundedDiscreteTensorSpec,
)
from .utils import check_no_exclusive_keys, consolidate_spec, contains_lazy_spec

__all__ = [
    "AdaptiveKLController",
    "Binary",
    "BinaryDiscreteTensorSpec",
    "BinaryToDecimal",
    "Bounded",
    "BoundedContinuous",
    "BoundedTensorSpec",
    "Categorical",
    "Choice",
    "Composite",
    "CompositeSpec",
    "ConstantKLController",
    "DEVICE_TYPING",
    "DensifyReward",
    "DiscreteTensorSpec",
    "Flat2TED",
    "FlatStorageCheckpointer",
    "H5Combine",
    "H5Split",
    "H5StorageCheckpointer",
    "HashToInt",
    "ImmutableDatasetWriter",
    "LazyMemmapStorage",
    "LazyStackStorage",
    "LazyStackedCompositeSpec",
    "LazyStackedTensorSpec",
    "LazyTensorStorage",
    "ListStorage",
    "ListStorageCheckpointer",
    "MCTSForest",
    "MultiCategorical",
    "MultiDiscreteTensorSpec",
    "MultiOneHot",
    "MultiOneHotDiscreteTensorSpec",
    "MultiStep",
    "Nested2TED",
    "NestedStorageCheckpointer",
    "NonTensor",
    "NonTensorSpec",
    "OneHot",
    "OneHotDiscreteTensorSpec",
    "PairwiseDataset",
    "PrioritizedReplayBuffer",
    "PrioritizedSampler",
    "PrioritizedSliceSampler",
    "PromptData",
    "PromptTensorDictTokenizer",
    "QueryModule",
    "RandomProjectionHash",
    "RandomSampler",
    "RemoteTensorDictReplayBuffer",
    "ReplayBuffer",
    "ReplayBufferEnsemble",
    "RewardData",
    "RolloutFromModel",
    "RoundRobinWriter",
    "SamplerEnsemble",
    "SamplerWithoutReplacement",
    "SipHash",
    "SliceSampler",
    "SliceSamplerWithoutReplacement",
    "Stacked",
    "StackedComposite",
    "Storage",
    "StorageCheckpointerBase",
    "StorageEnsemble",
    "StorageEnsembleCheckpointer",
    "TED2Flat",
    "TED2Nested",
    "TensorDictMap",
    "TensorDictMaxValueWriter",
    "TensorDictPrioritizedReplayBuffer",
    "TensorDictReplayBuffer",
    "TensorDictRoundRobinWriter",
    "TensorDictTokenizer",
    "TensorMap",
    "TensorSpec",
    "TensorStorage",
    "TensorStorageCheckpointer",
    "TokenizedDatasetLoader",
<<<<<<< HEAD
    "Tree",
=======
    "Binary",
    "BinaryDiscreteTensorSpec",
    "Bounded",
    "BoundedContinuous",
    "BoundedTensorSpec",
    "Categorical",
    "Choice",
    "Composite",
    "CompositeSpec",
    "DEVICE_TYPING",
    "DiscreteTensorSpec",
    "LazyStackedCompositeSpec",
    "LazyStackedTensorSpec",
    "MultiCategorical",
    "MultiDiscreteTensorSpec",
    "MultiOneHot",
    "MultiOneHotDiscreteTensorSpec",
    "RayReplayBuffer",
    "NonTensor",
    "NonTensorSpec",
    "OneHot",
    "OneHotDiscreteTensorSpec",
    "Stacked",
    "StackedComposite",
    "TensorSpec",
>>>>>>> 1e4a9169
    "Unbounded",
    "UnboundedContinuous",
    "UnboundedContinuousTensorSpec",
    "UnboundedDiscrete",
    "UnboundedDiscreteTensorSpec",
    "Writer",
    "WriterEnsemble",
    "check_no_exclusive_keys",
    "consolidate_spec",
    "contains_lazy_spec",
    "create_infinite_iterator",
    "get_dataloader",
]<|MERGE_RESOLUTION|>--- conflicted
+++ resolved
@@ -184,9 +184,6 @@
     "TensorStorage",
     "TensorStorageCheckpointer",
     "TokenizedDatasetLoader",
-<<<<<<< HEAD
-    "Tree",
-=======
     "Binary",
     "BinaryDiscreteTensorSpec",
     "Bounded",
@@ -212,7 +209,7 @@
     "Stacked",
     "StackedComposite",
     "TensorSpec",
->>>>>>> 1e4a9169
+    "Tree",
     "Unbounded",
     "UnboundedContinuous",
     "UnboundedContinuousTensorSpec",
