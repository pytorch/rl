--- conflicted
+++ resolved
@@ -8,11 +8,7 @@
 
 import numpy as np
 import torch
-<<<<<<< HEAD
-from tensordict import is_tensor_collection, LazyStackedTensorDict, TensorDictBase
-=======
 from tensordict import is_tensor_collection, LazyStackedTensorDict
->>>>>>> dcde4f30
 from torch import Tensor
 
 
@@ -41,21 +37,6 @@
 INDEX_TYPING = Union[None, int, slice, str, Tensor, List[Any], Tuple[Any, ...]]
 
 
-<<<<<<< HEAD
-def dense_stack_tds(td_list: List[TensorDictBase], stack_dim: int) -> TensorDictBase:
-    """Temp."""
-    shape = list(td_list[0].shape)
-    shape.insert(stack_dim, len(td_list))
-
-    out = td_list[0].unsqueeze(stack_dim).expand(shape).clone()
-    for i in range(1, len(td_list)):
-        index = (slice(None),) * stack_dim + (i,)  # this is index_select
-        out[index] = td_list[i]
-    return out
-
-
-=======
->>>>>>> dcde4f30
 def unlazyfy_keys(
     td,
     recurse_through_entries: bool = True,
@@ -71,11 +52,7 @@
         keys = set(td.keys())  # shared keys
         lazy_keys_per_td = [
             set() for _ in range(len(td.tensordicts))
-<<<<<<< HEAD
-        ]  # list of lay keys per td
-=======
         ]  # list of lazy keys per td
->>>>>>> dcde4f30
         lazy_keys_examples = {}  # set of all lazy keys with an example for each
         for td_index in range(len(td.tensordicts)):  # gather all lazy keys
             sub_td = td.tensordicts[td_index]
