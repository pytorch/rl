--- conflicted
+++ resolved
@@ -17,27 +17,7 @@
 import torch
 import torch.cuda
 import tqdm
-<<<<<<< HEAD
 
-=======
-from tensordict.nn import InteractionType
-
-from torch import nn, optim
-from torchrl.collectors import MultiaSyncDataCollector
-from torchrl.data import TensorDictPrioritizedReplayBuffer, TensorDictReplayBuffer
-
-from torchrl.data.replay_buffers.storages import LazyMemmapStorage
-from torchrl.envs import (
-    Compose,
-    DoubleToFloat,
-    EnvCreator,
-    ObservationNorm,
-    ParallelEnv,
-    TransformedEnv,
-)
-from torchrl.envs.libs.gym import GymEnv
-from torchrl.envs.transforms import RewardScaling
->>>>>>> f3e9a1d0
 from torchrl.envs.utils import ExplorationType, set_exploration_type
 
 from torchrl.record.loggers import generate_exp_name, get_logger
@@ -66,7 +46,6 @@
     torch.manual_seed(cfg.seed)
     np.random.seed(cfg.seed)
 
-<<<<<<< HEAD
     # Create Environments
     train_env, eval_env = make_environment(cfg)
 
@@ -78,137 +57,6 @@
 
     # Make Off-Policy Collector
     collector = make_collector(cfg, train_env, exploration_policy)
-=======
-    parallel_env = ParallelEnv(
-        cfg.env_per_collector,
-        EnvCreator(lambda: env_maker(task=cfg.env_name, device=device)),
-    )
-    parallel_env.set_seed(cfg.seed)
-
-    train_env = apply_env_transforms(parallel_env)
-
-    train_env.transform[1].init_stats(
-        num_iter=cfg.init_env_steps, reduce_dim=(0, 1), cat_dim=0
-    )
-    # check the shape of our summary stats
-    print("normalization constant shape:", train_env.transform[1].loc.shape)
-
-    eval_env = TransformedEnv(
-        ParallelEnv(
-            cfg.env_per_collector,
-            EnvCreator(lambda: env_maker(task=cfg.env_name, device=device)),
-        ),
-        train_env.transform.clone(),
-    )
-    assert (eval_env.transform[1].loc == train_env.transform[1].loc).all()
-
-    # Create Agent
-
-    # Define Actor Network
-    in_keys = ["observation"]
-    action_spec = train_env.action_spec
-    actor_net_kwargs = {
-        "num_cells": [256, 256],
-        "out_features": action_spec.shape[-1],
-        "activation_class": nn.ReLU,
-    }
-
-    actor_net = MLP(**actor_net_kwargs)
-
-    dist_class = TanhDelta
-    dist_kwargs = {
-        "min": action_spec.space.minimum,
-        "max": action_spec.space.maximum,
-    }
-
-    in_keys_actor = in_keys
-    actor_module = SafeModule(
-        actor_net,
-        in_keys=in_keys_actor,
-        out_keys=[
-            "param",
-        ],
-    )
-    actor = ProbabilisticActor(
-        spec=action_spec,
-        in_keys=["param"],
-        module=actor_module,
-        distribution_class=dist_class,
-        distribution_kwargs=dist_kwargs,
-        default_interaction_type=InteractionType.RANDOM,
-        return_log_prob=False,
-    )
-
-    # Define Critic Network
-    qvalue_net_kwargs = {
-        "num_cells": [256, 256],
-        "out_features": 1,
-        "activation_class": nn.ReLU,
-    }
-
-    qvalue_net = MLP(
-        **qvalue_net_kwargs,
-    )
-
-    qvalue = ValueOperator(
-        in_keys=["action"] + in_keys,
-        module=qvalue_net,
-    )
-
-    model = nn.ModuleList([actor, qvalue]).to(device)
-
-    # init nets
-    with torch.no_grad(), set_exploration_type(ExplorationType.RANDOM):
-        td = eval_env.reset()
-        td = td.to(device)
-        for net in model:
-            net(td)
-    del td
-    eval_env.close()
-
-    # Exploration wrappers:
-    # actor_model_explore = OrnsteinUhlenbeckProcessWrapper(
-    #     actor,
-    #     annealing_num_steps=1_000_000,
-    # ).to(device)
-
-    actor_model_explore = AdditiveGaussianWrapper(
-        actor,
-        sigma_init=1,
-        sigma_end=1,
-        mean=0,
-        std=0.1,
-    ).to(device)
-
-    # Create TD3 loss
-    if cfg.loss == "double":
-        double = True
-    elif cfg.loss == "single":
-        double = False
-    else:
-        raise NotImplementedError
-    loss_module = TD3Loss(
-        actor_network=model[0],
-        qvalue_network=model[1],
-        num_qvalue_nets=2 if double else 1,
-        loss_function=cfg.loss_function,
-    )
-    loss_module.make_value_estimator(gamma=cfg.gamma)
-
-    # Define Target Network Updater
-    target_net_updater = SoftUpdate(loss_module, eps=cfg.target_update_polyak)
-
-    # Make Off-Policy Collector
-    collector = MultiaSyncDataCollector(
-        [train_env],
-        actor_model_explore,
-        frames_per_batch=cfg.frames_per_batch,
-        max_frames_per_traj=cfg.max_frames_per_traj,
-        total_frames=cfg.total_frames,
-        device=cfg.collector_device,
-    )
-    collector.set_seed(cfg.seed)
->>>>>>> f3e9a1d0
 
     # Make Replay Buffer
     replay_buffer = make_replay_buffer(
@@ -238,10 +86,6 @@
             r0 = tensordict["next", "reward"].sum(-1).mean().item()
         pbar.update(tensordict.numel())
 
-<<<<<<< HEAD
-=======
-        # extend the replay buffer with the new data
->>>>>>> f3e9a1d0
         tensordict = tensordict.view(-1)
         current_frames = tensordict.numel()
         replay_buffer.extend(tensordict.cpu())
@@ -270,11 +114,7 @@
                 optimizer_critic.step()
                 q_losses.append(q_loss.item())
 
-<<<<<<< HEAD
                 if j % cfg.policy_update_delay == 0:
-=======
-                if update_actor:
->>>>>>> f3e9a1d0
                     optimizer_actor.zero_grad()
                     actor_loss.backward()
                     optimizer_actor.step()
