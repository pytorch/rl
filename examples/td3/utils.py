--- conflicted
+++ resolved
@@ -42,20 +42,16 @@
 # -----------------
 
 
-<<<<<<< HEAD
-def env_maker(task, device="cpu", from_pixels=False, max_episode_steps=1000):
-=======
-def env_maker(task, device="cpu"):
->>>>>>> e2c28c8b
+def env_maker(
+    task,
+    device="cpu",
+    from_pixels=False,
+):
     with set_gym_backend("gym"):
         return GymEnv(
             task,
             device=device,
-<<<<<<< HEAD
             from_pixels=from_pixels,
-            max_episode_steps=max_episode_steps,
-=======
->>>>>>> e2c28c8b
         )
 
 
