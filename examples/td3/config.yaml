--- conflicted
+++ resolved
@@ -21,11 +21,7 @@
 replay_buffer:
   prb: 0 # use prioritized experience replay
   size: 1000000
-<<<<<<< HEAD
-  scratch_dir: ${torchrl_logger.exp_name}_${env.seed}
-=======
   scratch_dir: null
->>>>>>> deb8b2e4
 
 # optim
 optim:
