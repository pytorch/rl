--- conflicted
+++ resolved
@@ -56,17 +56,13 @@
     ctx = setup(cfg.sys)
 
     logger = get_logger(
-        logger_type=cfg.io.torchrl_logger,
+        logger_type=cfg.io.logger,
         logger_name="./log",
         experiment_name="torchrlhf-gpt2",
         wandb_kwargs={
             "config": dict(cfg),
             "project": cfg.io.project_name,
-<<<<<<< HEAD
-            "group": cfg.torchrl_logger.group_name,
-=======
             "group": cfg.io.group_name,
->>>>>>> deb8b2e4
         },
     )
 
