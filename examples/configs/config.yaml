--- conflicted
+++ resolved
@@ -5,9 +5,6 @@
   - replay_buffer: circular
   - model: dqn/distributional
   - network: dqn/pixels
-<<<<<<< HEAD
+  - exploration: noisy_linear
   - loss: dqn_loss
-=======
-  - exploration: noisy_linear
->>>>>>> 936d86cd
 num_workers: 0