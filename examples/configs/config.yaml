defaults:
  - collector: sync_single
  - env: cartpole
  - transforms: pixels
  - replay_buffer: circular
  - model: dqn/distributional
  - network: dqn/pixels
<<<<<<< HEAD
  - exploration: noisy_linear
  - loss: dqn_loss
=======
  - exploration: linear
>>>>>>> 273b5b1d
num_workers: 0<|MERGE_RESOLUTION|>--- conflicted
+++ resolved
@@ -5,10 +5,6 @@
   - replay_buffer: circular
   - model: dqn/distributional
   - network: dqn/pixels
-<<<<<<< HEAD
-  - exploration: noisy_linear
+  - exploration: linear
   - loss: dqn_loss
-=======
-  - exploration: linear
->>>>>>> 273b5b1d
 num_workers: 0