--- conflicted
+++ resolved
@@ -1,14 +1,13 @@
-<<<<<<< HEAD
 # task and env
 env:
   name: Pendulum-v1
   task: ""
-  library: gym
   exp_name: iql_${env.name}
   n_samples_stats: 1000
   seed: 0
   train_num_envs: 1
   eval_num_envs: 1
+  backend: gym
 
 
 # collector
@@ -60,52 +59,4 @@
 
 # IQL specific hyperparameter
   temperature: 3.0
-  expectile: 0.7
-=======
-env:
-  name: Pendulum-v1
-  library: gym
-  async_collection: 1
-  record_video: 0
-  frame_skip: 1
-
-logger:
-  exp_name: "iql_pendulum"
-  backend: wandb
-  mode: online
-
-optim:
-  seed: 42
-  utd_ratio: 1.0
-  lr: 3e-4
-  weight_decay: 0.0
-  eps: 1e-4
-
-network:
-  tanh_loc: False
-  default_policy_scale: 1.0
-  scale_lb: 0.1
-  device: "cuda:0"
-
-collector:
-  total_frames: 1000000
-  init_random_frames: 5000
-  device: cuda:0
-  frames_per_batch: 1000 # 5*200
-  env_per_collector: 5
-  max_frames_per_traj: 200
-
-# IQL hyperparameter
-loss:
-  temperature: 3.0
-  expectile: 0.7
-  gamma: 0.99
-  target_update_polyak: 0.995
-  loss_function: smooth_l1
-
-buffer:
-  prefetch: 64
-  prb: 0
-  size: 100000
-  batch_size: 256
->>>>>>> 7300ff56
+  expectile: 0.7