# Copyright (c) Meta Platforms, Inc. and affiliates.
#
# This source code is licensed under the MIT license found in the
# LICENSE file in the root directory of this source tree.
import torch.nn
import torch.optim
from tensordict.nn import TensorDictModule
from tensordict.nn.distributions import NormalParamExtractor

from torchrl.collectors import SyncDataCollector
from torchrl.data import (
    LazyMemmapStorage,
    TensorDictPrioritizedReplayBuffer,
    TensorDictReplayBuffer,
)
from torchrl.data.datasets.d4rl import D4RLExperienceReplay
from torchrl.data.replay_buffers import SamplerWithoutReplacement
from torchrl.envs import (
    CatTensors,
    Compose,
    DMControlEnv,
    DoubleToFloat,
    EnvCreator,
    ParallelEnv,
    RewardSum,
    TransformedEnv,
)
from torchrl.envs.libs.gym import GymEnv, set_gym_backend
from torchrl.envs.utils import ExplorationType, set_exploration_type
from torchrl.modules import MLP, ProbabilisticActor, TanhNormal, ValueOperator
from torchrl.objectives import CQLLoss, SoftUpdate

from torchrl.trainers.helpers.models import ACTIVATIONS


# ====================================================================
# Environment utils
# -----------------


<<<<<<< HEAD
def env_maker(task, device="cpu", from_pixels=False):
    with set_gym_backend("gym"):
        return GymEnv(task, device=device, from_pixels=from_pixels)
=======
def env_maker(cfg, device="cpu"):
    lib = cfg.env.library
    if lib in ("gym", "gymnasium"):
        with set_gym_backend(lib):
            return GymEnv(
                cfg.env.name,
                device=device,
            )
    elif lib == "dm_control":
        env = DMControlEnv(cfg.env.name, cfg.env.task)
        return TransformedEnv(
            env, CatTensors(in_keys=env.observation_spec.keys(), out_key="observation")
        )
    else:
        raise NotImplementedError(f"Unknown lib {lib}.")
>>>>>>> 7300ff56


def apply_env_transforms(
    env,
):
    transformed_env = TransformedEnv(
        env,
        Compose(
            DoubleToFloat(),
            RewardSum(),
        ),
    )
    return transformed_env


def make_environment(cfg, train_num_envs=1, eval_num_envs=1):
    """Make environments for training and evaluation."""
    parallel_env = ParallelEnv(
<<<<<<< HEAD
        train_num_envs,
        EnvCreator(lambda: env_maker(task=cfg.env.name)),
=======
        num_envs,
        EnvCreator(lambda cfg=cfg: env_maker(cfg)),
>>>>>>> 7300ff56
    )
    parallel_env.set_seed(cfg.env.seed)

    train_env = apply_env_transforms(parallel_env)

    eval_env = TransformedEnv(
        ParallelEnv(
<<<<<<< HEAD
            eval_num_envs,
            EnvCreator(lambda: env_maker(task=cfg.env.name)),
=======
            num_envs,
            EnvCreator(lambda cfg=cfg: env_maker(cfg)),
>>>>>>> 7300ff56
        ),
        train_env.transform.clone(),
    )
    return train_env, eval_env


# ====================================================================
# Collector and replay buffer
# ---------------------------


def make_collector(cfg, train_env, actor_model_explore):
    """Make collector."""
    collector = SyncDataCollector(
        train_env,
        actor_model_explore,
        init_random_frames=cfg.collector.init_random_frames,
        frames_per_batch=cfg.collector.frames_per_batch,
        max_frames_per_traj=cfg.collector.max_frames_per_traj,
        total_frames=cfg.collector.total_frames,
        device=cfg.collector.device,
    )
    collector.set_seed(cfg.env.seed)
    return collector


def make_replay_buffer(
    batch_size,
    prb=False,
    buffer_size=1000000,
    buffer_scratch_dir=None,
    device="cpu",
    prefetch=3,
):
    if prb:
        replay_buffer = TensorDictPrioritizedReplayBuffer(
            alpha=0.7,
            beta=0.5,
            pin_memory=False,
            prefetch=prefetch,
            storage=LazyMemmapStorage(
                buffer_size,
                scratch_dir=buffer_scratch_dir,
                device=device,
            ),
            batch_size=batch_size,
        )
    else:
        replay_buffer = TensorDictReplayBuffer(
            pin_memory=False,
            prefetch=prefetch,
            storage=LazyMemmapStorage(
                buffer_size,
                scratch_dir=buffer_scratch_dir,
                device=device,
            ),
            batch_size=batch_size,
        )
    return replay_buffer


def make_offline_replay_buffer(rb_cfg):
    data = D4RLExperienceReplay(
        rb_cfg.dataset,
        split_trajs=False,
        batch_size=rb_cfg.batch_size,
        sampler=SamplerWithoutReplacement(drop_last=False),
    )

    data.append_transform(DoubleToFloat())

    return data


# ====================================================================
# Model
# -----
#
# We give one version of the model for learning from pixels, and one for state.
# TorchRL comes in handy at this point, as the high-level interactions with
# these models is unchanged, regardless of the modality.
#


def make_cql_model(cfg, train_env, eval_env, device="cpu"):
    model_cfg = cfg.model

    action_spec = train_env.action_spec

    actor_net, q_net = make_cql_modules_state(model_cfg, eval_env)
    in_keys = ["observation"]
    out_keys = ["loc", "scale"]

    actor_module = TensorDictModule(actor_net, in_keys=in_keys, out_keys=out_keys)

    # We use a ProbabilisticActor to make sure that we map the
    # network output to the right space using a TanhDelta
    # distribution.
    actor = ProbabilisticActor(
        module=actor_module,
        in_keys=["loc", "scale"],
        spec=action_spec,
        distribution_class=TanhNormal,
        distribution_kwargs={
            "min": action_spec.space.low,
            "max": action_spec.space.high,
            "tanh_loc": False,
        },
        default_interaction_type=ExplorationType.RANDOM,
    )

    in_keys = ["observation", "action"]

    out_keys = ["state_action_value"]
    qvalue = ValueOperator(
        in_keys=in_keys,
        out_keys=out_keys,
        module=q_net,
    )

    model = torch.nn.ModuleList([actor, qvalue]).to(device)
    # init nets
    with torch.no_grad(), set_exploration_type(ExplorationType.RANDOM):
        td = eval_env.reset()
        td = td.to(device)
        for net in model:
            net(td)
    del td
    eval_env.close()

    return model


def make_cql_modules_state(model_cfg, proof_environment):
    action_spec = proof_environment.action_spec

    actor_net_kwargs = {
        "num_cells": model_cfg.hidden_sizes,
        "out_features": 2 * action_spec.shape[-1],
        "activation_class": ACTIVATIONS[model_cfg.activation],
    }
    actor_net = MLP(**actor_net_kwargs)
    actor_extractor = NormalParamExtractor(
        scale_mapping=f"biased_softplus_{model_cfg.default_policy_scale}",
        scale_lb=model_cfg.scale_lb,
    )
    actor_net = torch.nn.Sequential(actor_net, actor_extractor)

    qvalue_net_kwargs = {
        "num_cells": model_cfg.hidden_sizes,
        "out_features": 1,
        "activation_class": ACTIVATIONS[model_cfg.activation],
    }

    q_net = MLP(**qvalue_net_kwargs)

    return actor_net, q_net


# ====================================================================
# CQL Loss
# ---------


def make_loss(loss_cfg, model):
    loss_module = CQLLoss(
        model[0],
        model[1],
        loss_function=loss_cfg.loss_function,
        temperature=loss_cfg.temperature,
        min_q_weight=loss_cfg.min_q_weight,
        max_q_backup=loss_cfg.max_q_backup,
        deterministic_backup=loss_cfg.deterministic_backup,
        num_random=loss_cfg.num_random,
        with_lagrange=loss_cfg.with_lagrange,
        lagrange_thresh=loss_cfg.lagrange_thresh,
    )
    loss_module.make_value_estimator(gamma=loss_cfg.gamma)
    target_net_updater = SoftUpdate(loss_module, tau=loss_cfg.tau)

    return loss_module, target_net_updater


def make_cql_optimizer_continuous(cfg, loss_module):
    critic_params = loss_module.qvalue_network_params.flatten_keys().values()
    actor_params = loss_module.actor_network_params.flatten_keys().values()
    actor_optim = torch.optim.Adam(
        actor_params,
        lr=cfg.optim.actor_lr,
        weight_decay=cfg.optim.weight_decay,
    )
    critic_optim = torch.optim.Adam(
        critic_params,
        lr=cfg.optim.critic_lr,
        weight_decay=cfg.optim.weight_decay,
    )
    alpha_optim = torch.optim.Adam(
        [loss_module.log_alpha],
        lr=cfg.optim.actor_lr,
        weight_decay=cfg.optim.weight_decay,
    )
    if loss_module.with_lagrange:
        alpha_prime_optim = torch.optim.Adam(
            [loss_module.log_alpha_prime],
            lr=cfg.optim.critic_lr,
        )
    else:
        alpha_prime_optim = None
    return actor_optim, critic_optim, alpha_optim, alpha_prime_optim


# ====================================================================
# General utils
# ---------


def log_metrics(logger, metrics, step):
    for metric_name, metric_value in metrics.items():
        logger.log_scalar(metric_name, metric_value, step)<|MERGE_RESOLUTION|>--- conflicted
+++ resolved
@@ -32,19 +32,13 @@
 
 from torchrl.trainers.helpers.models import ACTIVATIONS
 
-
 # ====================================================================
 # Environment utils
 # -----------------
 
 
-<<<<<<< HEAD
-def env_maker(task, device="cpu", from_pixels=False):
-    with set_gym_backend("gym"):
-        return GymEnv(task, device=device, from_pixels=from_pixels)
-=======
 def env_maker(cfg, device="cpu"):
-    lib = cfg.env.library
+    lib = cfg.env.backend
     if lib in ("gym", "gymnasium"):
         with set_gym_backend(lib):
             return GymEnv(
@@ -58,7 +52,6 @@
         )
     else:
         raise NotImplementedError(f"Unknown lib {lib}.")
->>>>>>> 7300ff56
 
 
 def apply_env_transforms(
@@ -77,13 +70,8 @@
 def make_environment(cfg, train_num_envs=1, eval_num_envs=1):
     """Make environments for training and evaluation."""
     parallel_env = ParallelEnv(
-<<<<<<< HEAD
         train_num_envs,
-        EnvCreator(lambda: env_maker(task=cfg.env.name)),
-=======
-        num_envs,
         EnvCreator(lambda cfg=cfg: env_maker(cfg)),
->>>>>>> 7300ff56
     )
     parallel_env.set_seed(cfg.env.seed)
 
@@ -91,13 +79,8 @@
 
     eval_env = TransformedEnv(
         ParallelEnv(
-<<<<<<< HEAD
             eval_num_envs,
-            EnvCreator(lambda: env_maker(task=cfg.env.name)),
-=======
-            num_envs,
             EnvCreator(lambda cfg=cfg: env_maker(cfg)),
->>>>>>> 7300ff56
         ),
         train_env.transform.clone(),
     )
