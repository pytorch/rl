# Copyright (c) Meta Platforms, Inc. and affiliates.
#
# This source code is licensed under the MIT license found in the
# LICENSE file in the root directory of this source tree.

import dataclasses
import uuid
from datetime import datetime

import hydra
import torch.cuda
from hydra.core.config_store import ConfigStore
<<<<<<< HEAD
=======
from omegaconf import OmegaConf
>>>>>>> 796c3bc6
from torchrl.envs import ParallelEnv, EnvCreator
from torchrl.envs.transforms import RewardScaling, TransformedEnv
from torchrl.envs.utils import set_exploration_mode
from torchrl.modules import OrnsteinUhlenbeckProcessWrapper
from torchrl.record import VideoRecorder
from torchrl.trainers.helpers.collectors import (
    make_collector_offpolicy,
    OffPolicyCollectorConfig,
)
from torchrl.trainers.helpers.envs import (
    correct_for_frame_skip,
    get_stats_random_rollout,
    parallel_env_constructor,
    transformed_env_constructor,
    EnvConfig,
)
from torchrl.trainers.helpers.losses import make_sac_loss, LossConfig
from torchrl.trainers.helpers.models import (
    make_sac_model,
    SACModelConfig,
)
from torchrl.trainers.helpers.recorder import RecorderConfig
from torchrl.trainers.helpers.replay_buffer import (
    make_replay_buffer,
    ReplayArgsConfig,
)
from torchrl.trainers.helpers.trainers import make_trainer, TrainerConfig

config_fields = [
    (config_field.name, config_field.type, config_field)
    for config_cls in (
        TrainerConfig,
        OffPolicyCollectorConfig,
        EnvConfig,
        LossConfig,
        SACModelConfig,
        RecorderConfig,
        ReplayArgsConfig,
    )
    for config_field in dataclasses.fields(config_cls)
]

Config = dataclasses.make_dataclass(cls_name="Config", fields=config_fields)
cs = ConfigStore.instance()
cs.store(name="config", node=Config)

DEFAULT_REWARD_SCALING = {
    "Hopper-v1": 5,
    "Walker2d-v1": 5,
    "HalfCheetah-v1": 5,
    "cheetah": 5,
    "Ant-v2": 5,
    "Humanoid-v2": 20,
    "humanoid": 100,
}


@hydra.main(version_base=None, config_path=None, config_name="config")
def main(cfg: "DictConfig"):
    from torch.utils.tensorboard import SummaryWriter

<<<<<<< HEAD
=======
    if cfg.config_file is not None:
        overriding_cfg = OmegaConf.load(cfg.config_file)
        cfg = OmegaConf.merge(cfg, overriding_cfg)

>>>>>>> 796c3bc6
    cfg = correct_for_frame_skip(cfg)

    if not isinstance(cfg.reward_scaling, float):
        cfg.reward_scaling = DEFAULT_REWARD_SCALING.get(cfg.env_name, 5.0)

    device = (
        torch.device("cpu")
        if torch.cuda.device_count() == 0
        else torch.device("cuda:0")
    )

    exp_name = "_".join(
        [
            "SAC",
            cfg.exp_name,
            str(uuid.uuid4())[:8],
            datetime.now().strftime("%y_%m_%d-%H_%M_%S"),
        ]
    )
    writer = SummaryWriter(f"sac_logging/{exp_name}")
    video_tag = exp_name if cfg.record_video else ""

    stats = None
    if not cfg.vecnorm and cfg.norm_stats:
        proof_env = transformed_env_constructor(cfg=cfg, use_env_creator=False)()
        stats = get_stats_random_rollout(
            cfg, proof_env, key="next_pixels" if cfg.from_pixels else None
        )
        # make sure proof_env is closed
        proof_env.close()
    elif cfg.from_pixels:
        stats = {"loc": 0.5, "scale": 0.5}
    proof_env = transformed_env_constructor(
        cfg=cfg, use_env_creator=False, stats=stats
    )()
    model = make_sac_model(
        proof_env,
        cfg=cfg,
        device=device,
    )
    loss_module, target_net_updater = make_sac_loss(model, cfg)

    actor_model_explore = model[0]
    if cfg.ou_exploration:
        actor_model_explore = OrnsteinUhlenbeckProcessWrapper(
            actor_model_explore,
            annealing_num_steps=cfg.annealing_frames,
            sigma=cfg.ou_sigma,
            theta=cfg.ou_theta,
        ).to(device)
    if device == torch.device("cpu"):
        # mostly for debugging
        actor_model_explore.share_memory()

    if cfg.gSDE:
        with torch.no_grad(), set_exploration_mode("random"):
            # get dimensions to build the parallel env
            proof_td = actor_model_explore(proof_env.reset().to(device))
        action_dim_gsde, state_dim_gsde = proof_td.get("_eps_gSDE").shape[-2:]
        del proof_td
    else:
        action_dim_gsde, state_dim_gsde = None, None
    proof_env.close()
    create_env_fn = parallel_env_constructor(
        cfg=cfg,
        stats=stats,
        action_dim_gsde=action_dim_gsde,
        state_dim_gsde=state_dim_gsde,
    )

    collector = make_collector_offpolicy(
        make_env=create_env_fn,
        actor_model_explore=actor_model_explore,
        cfg=cfg,
        # make_env_kwargs=[
        #     {"device": device} if device >= 0 else {}
        #     for device in args.env_rendering_devices
        # ],
    )

    replay_buffer = make_replay_buffer(device, cfg)

    recorder = transformed_env_constructor(
        cfg,
        video_tag=video_tag,
        norm_obs_only=True,
        stats=stats,
        writer=writer,
    )()

    # remove video recorder from recorder to have matching state_dict keys
    if cfg.record_video:
        recorder_rm = TransformedEnv(recorder.env)
        for transform in recorder.transform:
            if not isinstance(transform, VideoRecorder):
                recorder_rm.append_transform(transform)
    else:
        recorder_rm = recorder

    if isinstance(create_env_fn, ParallelEnv):
        recorder_rm.load_state_dict(create_env_fn.state_dict()["worker0"])
        create_env_fn.close()
    elif isinstance(create_env_fn, EnvCreator):
        recorder_rm.load_state_dict(create_env_fn().state_dict())
    else:
        recorder_rm.load_state_dict(create_env_fn.state_dict())

    # reset reward scaling, as it was just overwritten by state_dict load
    for t in recorder.transform:
        if isinstance(t, RewardScaling):
            t.scale.fill_(1.0)
            t.loc.fill_(0.0)

    trainer = make_trainer(
        collector,
        loss_module,
        recorder,
        target_net_updater,
        actor_model_explore,
        replay_buffer,
        writer,
        cfg,
    )

    def select_keys(batch):
        return batch.select(
            "reward",
            "done",
            "steps_to_next_obs",
            "pixels",
            "next_pixels",
            "observation_vector",
            "next_observation_vector",
            "action",
        )

    trainer.register_op("batch_process", select_keys)

    final_seed = collector.set_seed(cfg.seed)
    print(f"init seed: {cfg.seed}, final seed: {final_seed}")

    trainer.train()
    return (writer.log_dir, trainer._log_dict, trainer.state_dict())


if __name__ == "__main__":
    main()<|MERGE_RESOLUTION|>--- conflicted
+++ resolved
@@ -10,10 +10,7 @@
 import hydra
 import torch.cuda
 from hydra.core.config_store import ConfigStore
-<<<<<<< HEAD
-=======
 from omegaconf import OmegaConf
->>>>>>> 796c3bc6
 from torchrl.envs import ParallelEnv, EnvCreator
 from torchrl.envs.transforms import RewardScaling, TransformedEnv
 from torchrl.envs.utils import set_exploration_mode
@@ -75,13 +72,10 @@
 def main(cfg: "DictConfig"):
     from torch.utils.tensorboard import SummaryWriter
 
-<<<<<<< HEAD
-=======
     if cfg.config_file is not None:
         overriding_cfg = OmegaConf.load(cfg.config_file)
         cfg = OmegaConf.merge(cfg, overriding_cfg)
 
->>>>>>> 796c3bc6
     cfg = correct_for_frame_skip(cfg)
 
     if not isinstance(cfg.reward_scaling, float):
