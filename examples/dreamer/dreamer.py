import dataclasses
import uuid
from datetime import datetime
from pathlib import Path

import hydra
import torch
import torch.cuda
import tqdm
from dreamer_utils import (
    parallel_env_constructor,
    transformed_env_constructor,
    call_record,
    grad_norm,
    make_recorder_env,
    EnvConfig,
)
from hydra.core.config_store import ConfigStore

# float16
from torch.cuda.amp import autocast, GradScaler
from torch.nn.utils import clip_grad_norm_
from torchrl.modules.tensordict_module.exploration import (
    AdditiveGaussianWrapper,
    OrnsteinUhlenbeckProcessWrapper,
)
from torchrl.objectives.costs.dreamer import (
    DreamerActorLoss,
    DreamerModelLoss,
    DreamerValueLoss,
)
from torchrl.trainers.helpers.collectors import (
    make_collector_offpolicy,
    OffPolicyCollectorConfig,
)
from torchrl.trainers.helpers.envs import (
    correct_for_frame_skip,
    get_stats_random_rollout,
)
from torchrl.trainers.helpers.logger import LoggerConfig
from torchrl.trainers.helpers.models import (
    make_dreamer,
    DreamerConfig,
)
from torchrl.trainers.helpers.replay_buffer import (
    make_replay_buffer,
    ReplayArgsConfig,
)
from torchrl.trainers.helpers.trainers import TrainerConfig
from torchrl.trainers.trainers import Recorder, RewardNormalizer


config_fields = [
    (config_field.name, config_field.type, config_field)
    for config_cls in (
        OffPolicyCollectorConfig,
        EnvConfig,
        LoggerConfig,
        ReplayArgsConfig,
        DreamerConfig,
        TrainerConfig,
    )
    for config_field in dataclasses.fields(config_cls)
]
Config = dataclasses.make_dataclass(cls_name="Config", fields=config_fields)
cs = ConfigStore.instance()
cs.store(name="config", node=Config)


<<<<<<< HEAD
def grad_norm(optimizer: torch.optim.Optimizer):
    sum_of_sq = 0.0
    for pg in optimizer.param_groups:
        for p in pg["params"]:
            sum_of_sq += p.grad.pow(2).sum()
    return sum_of_sq.sqrt().detach().item()


def make_recorder_env(cfg, video_tag, pixel_stats, state_stats, logger, create_env_fn):
    recorder = transformed_env_constructor(
        cfg,
        video_tag=video_tag,
        norm_obs_only=True,
        pixel_stats=pixel_stats,
        state_stats=state_stats,
        logger=logger,
        use_env_creator=False,
    )()

    # remove video recorder from recorder to have matching state_dict keys
    if cfg.record_video:
        recorder_rm = TransformedEnv(recorder.base_env)
        for transform in recorder.transform:
            if not isinstance(transform, VideoRecorder):
                recorder_rm.append_transform(transform)
    else:
        recorder_rm = recorder

    if isinstance(create_env_fn, ParallelEnv):
        recorder_rm.load_state_dict(create_env_fn.state_dict()["worker0"])
        create_env_fn.close()
    elif isinstance(create_env_fn, EnvCreator):
        recorder_rm.load_state_dict(create_env_fn().state_dict())
    else:
        recorder_rm.load_state_dict(create_env_fn.state_dict())
    # reset reward scaling
    for t in recorder.transform:
        if isinstance(t, RewardScaling):
            t.scale.fill_(1.0)
            t.loc.fill_(0.0)
    return recorder


@torch.inference_mode()
def call_record(
    logger,
    record,
    collected_frames,
    sampled_tensordict,
    stats,
    model_based_env,
    actor_model,
    cfg,
):
    td_record = record(None)
    if td_record is not None and logger is not None:
        for key, value in td_record.items():
            if key in ["r_evaluation", "total_r_evaluation"]:
                logger.log_scalar(
                    key,
                    value.detach().item(),
                    step=collected_frames,
                )
    # Compute observation reco
    if cfg.record_video and record._count % cfg.record_interval == 0:
        world_model_td = sampled_tensordict

        true_pixels = recover_pixels(world_model_td["next_pixels"], stats)

        reco_pixels = recover_pixels(world_model_td["next_reco_pixels"], stats)
        with autocast(dtype=torch.float16):
            world_model_td = world_model_td.select("state", "belief", "reward")
            world_model_td = model_based_env.rollout(
                max_steps=true_pixels.shape[1],
                policy=actor_model,
                auto_reset=False,
                tensordict=world_model_td[:, 0],
            )
        imagine_pxls = recover_pixels(
            model_based_env.decode_obs(world_model_td)["next_reco_pixels"],
            stats,
        )

        stacked_pixels = torch.cat([true_pixels, reco_pixels, imagine_pxls], dim=-1)
        if logger is not None:
            logger.log_video(
                "pixels_rec_and_imag",
                stacked_pixels.detach().cpu(),
            )


=======
>>>>>>> ef5bce93
@hydra.main(version_base=None, config_path=".", config_name="config")
def main(cfg: "DictConfig"):  # noqa: F821

    cfg = correct_for_frame_skip(cfg)

    if not isinstance(cfg.reward_scaling, float):
        cfg.reward_scaling = 1.0

    if torch.cuda.is_available() and not cfg.model_device != "":
        device = torch.device("cuda:0")
    elif cfg.model_device:
        device = torch.device(cfg.model_device)
    else:
        device = torch.device("cpu")
    print(f"Using device {device}")
    exp_name = "_".join(
        [
            "Dreamer",
            cfg.exp_name,
            str(uuid.uuid4())[:8],
            datetime.now().strftime("%y_%m_%d-%H_%M_%S"),
        ]
    )

    if cfg.logger == "wandb":
        from torchrl.trainers.loggers.wandb import WandbLogger

        logger = WandbLogger(
            f"dreamer/{exp_name}",
            project="torchrl",
            group=f"Dreamer_{cfg.env_name}",
            offline=cfg.offline_logging,
        )
    elif cfg.logger == "csv":
        from torchrl.trainers.loggers.csv import CSVLogger

        logger = CSVLogger(
            f"{exp_name}",
            log_dir="dreamer",
        )
    elif cfg.logger == "tensorboard":
        from torchrl.trainers.loggers.tensorboard import TensorboardLogger

        logger = TensorboardLogger(
            f"{exp_name}",
            log_dir="dreamer",
        )
    else:
        raise NotImplementedError(cfg.logger)

    video_tag = f"Dreamer_{cfg.env_name}_policy_test" if cfg.record_video else ""

<<<<<<< HEAD
    pixel_stats = None
    state_stats = None
    if not cfg.vecnorm and cfg.norm_stats:
        if cfg.from_pixels:
            pixel_stats = get_stats_random_rollout(
                cfg,
                proof_environment=transformed_env_constructor(cfg)(),
                key="next_pixels" if not cfg.use_r3m else "r3m_vec",
            )
            pixel_stats = {k: v.clone() for k, v in pixel_stats.items()}
        if not cfg.from_pixels or not cfg.pixels_only:
            state_stats = get_stats_random_rollout(
                cfg,
                proof_environment=transformed_env_constructor(cfg)(),
                key="next_observation_vector",
            )
            state_stats = {k: v.clone() for k, v in state_stats.items()}
    else:
        if cfg.from_pixels:
            pixel_stats = {"loc": 0.5, "scale": 0.5}
        if not cfg.from_pixels or not cfg.pixels_only:
            state_stats = {"loc": 0.0, "scale": 1.0}
    obs_keys = []
    if cfg.from_pixels:
        if cfg.use_r3m:
            obs_keys.append("r3m_vec")
        else:
            obs_keys.append("pixels")
    if not cfg.pixels_only or not cfg.from_pixels:
        obs_keys.append("observation_vector")

=======
    stats = None

    # Compute the stats of the observations
    if not cfg.vecnorm and cfg.norm_stats:
        stats = get_stats_random_rollout(
            cfg,
            proof_environment=transformed_env_constructor(cfg)(),
            key="next_pixels" if cfg.from_pixels else "next_observation_vector",
        )
        stats = {k: v.clone() for k, v in stats.items()}
    elif cfg.from_pixels:
        stats = {"loc": 0.5, "scale": 0.5}

    # Create the different components of dreamer
>>>>>>> ef5bce93
    world_model, model_based_env, actor_model, value_model, policy = make_dreamer(
        proof_environment=transformed_env_constructor(cfg)(),
        pixel_stats=pixel_stats,
        state_stats=state_stats,
        cfg=cfg,
        device=device,
        use_decoder_in_env=True,
        action_key="action",
        value_key="state_value",
        obs_keys=obs_keys,
    )

    # reward normalization
    if cfg.normalize_rewards_online:
        # if used the running statistics of the rewards are computed and the
        # rewards used for training will be normalized based on these.
        reward_normalizer = RewardNormalizer(
            scale=cfg.normalize_rewards_online_scale,
            decay=cfg.normalize_rewards_online_decay,
        )
    else:
        reward_normalizer = None

    # Losses
    world_model_loss = DreamerModelLoss(world_model, observation_keys=obs_keys)
    actor_loss = DreamerActorLoss(
        actor_model,
        value_model,
        model_based_env,
        imagination_horizon=cfg.imagination_horizon,
    )
    value_loss = DreamerValueLoss(value_model)

    # Exploration noise to be added to the actions
    if cfg.exploration == "additive_gaussian":
        exploration_policy = AdditiveGaussianWrapper(
            policy,
            sigma_init=0.3,
            sigma_end=0.3,
        ).to(device)
    elif cfg.exploration == "ou_exploration":
        exploration_policy = OrnsteinUhlenbeckProcessWrapper(
            policy,
            annealing_num_steps=cfg.total_frames,
        ).to(device)
    elif cfg.exploration == "":
        exploration_policy = policy.to(device)

    action_dim_gsde, state_dim_gsde = None, None
    create_env_fn = parallel_env_constructor(
        cfg=cfg,
        pixel_stats=pixel_stats,
        state_stats=state_stats,
        action_dim_gsde=action_dim_gsde,
        state_dim_gsde=state_dim_gsde,
    )

    # Create the replay buffer

    collector = make_collector_offpolicy(
        make_env=create_env_fn,
        actor_model_explore=exploration_policy,
        cfg=cfg,
        # make_env_kwargs=[
        #     {"device": device}
        #     for device in cfg.collector_devices
        # ],
    )
    print("collector:", collector)

    replay_buffer = make_replay_buffer(device, cfg)

    record = Recorder(
        record_frames=cfg.record_frames,
        frame_skip=cfg.frame_skip,
        policy_exploration=policy,
        recorder=make_recorder_env(
            cfg,
            video_tag,
            pixel_stats,
            state_stats,
            logger,
            create_env_fn,
        ),
        record_interval=cfg.record_interval,
        log_keys=cfg.recorder_log_keys,
    )

    final_seed = collector.set_seed(cfg.seed)
    print(f"init seed: {cfg.seed}, final seed: {final_seed}")
    # Training loop
    collected_frames = 0
    pbar = tqdm.tqdm(total=cfg.total_frames)
    path = Path("./log")
    path.mkdir(exist_ok=True)

    # optimizers
    world_model_opt = torch.optim.Adam(world_model.parameters(), lr=cfg.world_model_lr)
    actor_opt = torch.optim.Adam(actor_model.parameters(), lr=cfg.actor_value_lr)
    value_opt = torch.optim.Adam(value_model.parameters(), lr=cfg.actor_value_lr)

    scaler1 = GradScaler()
    scaler2 = GradScaler()
    scaler3 = GradScaler()

    for i, tensordict in enumerate(collector):
        cmpt = 0
        if reward_normalizer is not None:
            reward_normalizer.update_reward_stats(tensordict)
        pbar.update(tensordict.numel())
        current_frames = tensordict.numel()
        collected_frames += current_frames

        # Compared to the original paper, the replay buffer is not temporally sampled. We fill it with trajectories of length batch_length.
        # To be closer to the paper, we would need to fill it with trajectories of lentgh 1000 and then sample subsequences of length batch_length.

        # tensordict = tensordict.reshape(-1, cfg.batch_length)
        replay_buffer.extend(tensordict.cpu())
        logger.log_scalar(
            "r_training",
            tensordict["reward"].mean().detach().item(),
            step=collected_frames,
        )

        if (i % cfg.record_interval) == 0:
            do_log = True
        else:
            do_log = False

        if collected_frames >= cfg.init_random_frames:
            if i % cfg.record_interval == 0:
                logger.log_scalar("cmpt", cmpt)
            for j in range(cfg.optim_steps_per_batch):
                cmpt += 1
                # sample from replay buffer
                sampled_tensordict = replay_buffer.sample(cfg.batch_size).to(
                    device, non_blocking=True
                )
                if reward_normalizer is not None:
                    sampled_tensordict = reward_normalizer.normalize_reward(
                        sampled_tensordict
                    )
                # update world model
                with autocast(dtype=torch.float16):
                    model_loss_td, sampled_tensordict = world_model_loss(
                        sampled_tensordict
                    )
                    loss_world_model = (
                        model_loss_td["loss_model_kl"]
                        + model_loss_td["loss_model_reco"]
                        + model_loss_td["loss_model_reward"]
                    )
                    # If we are logging videos, we keep some frames.
                    if (
                        cfg.record_video
                        and (record._count + 1) % cfg.record_interval == 0
                    ):
                        sampled_tensordict_save = (
                            sampled_tensordict.select(
                                "next_pixels",
                                "next_reco_pixels",
                                "state",
                                "belief",
                            )[:4]
                            .detach()
                            .to_tensordict()
                        )
                    else:
                        sampled_tensordict_save = None

                    scaler1.scale(loss_world_model).backward()
                    scaler1.unscale_(world_model_opt)
                    clip_grad_norm_(world_model.parameters(), cfg.grad_clip)
                    scaler1.step(world_model_opt)
                    if j == cfg.optim_steps_per_batch - 1 and do_log:
                        logger.log_scalar(
                            "loss_world_model",
                            loss_world_model.detach().item(),
                            step=collected_frames,
                        )
                        logger.log_scalar(
                            "grad_world_model",
                            grad_norm(world_model_opt),
                            step=collected_frames,
                        )
                        logger.log_scalar(
                            "loss_model_kl",
                            model_loss_td["loss_model_kl"].detach().item(),
                            step=collected_frames,
                        )
                        logger.log_scalar(
                            "loss_model_reco",
                            model_loss_td["loss_model_reco"].detach().item(),
                            step=collected_frames,
                        )
                        logger.log_scalar(
                            "loss_model_reward",
                            model_loss_td["loss_model_reward"].detach().item(),
                            step=collected_frames,
                        )
                    world_model_opt.zero_grad()
                    scaler1.update()

                # update actor network
                with autocast(dtype=torch.float16):
                    actor_loss_td, sampled_tensordict = actor_loss(sampled_tensordict)
                scaler2.scale(actor_loss_td["loss_actor"]).backward()
                scaler2.unscale_(actor_opt)
                clip_grad_norm_(actor_model.parameters(), cfg.grad_clip)
                scaler2.step(actor_opt)
                if j == cfg.optim_steps_per_batch - 1 and do_log:
                    logger.log_scalar(
                        "loss_actor",
                        actor_loss_td["loss_actor"].detach().item(),
                        step=collected_frames,
                    )
                    logger.log_scalar(
                        "grad_actor",
                        grad_norm(actor_opt),
                        step=collected_frames,
                    )
                actor_opt.zero_grad()
                scaler2.update()

                # update value network
                with autocast(dtype=torch.float16):
                    value_loss_td, sampled_tensordict = value_loss(sampled_tensordict)
                scaler3.scale(value_loss_td["loss_value"]).backward()
                scaler3.unscale_(value_opt)
                clip_grad_norm_(value_model.parameters(), cfg.grad_clip)
                scaler3.step(value_opt)
                if j == cfg.optim_steps_per_batch - 1 and do_log:
                    logger.log_scalar(
                        "loss_value",
                        value_loss_td["loss_value"].detach().item(),
                        step=collected_frames,
                    )
                    logger.log_scalar(
                        "grad_value",
                        grad_norm(value_opt),
                        step=collected_frames,
                    )
                value_opt.zero_grad()
                scaler3.update()
                if j == cfg.optim_steps_per_batch - 1:
                    do_log = False

            call_record(
                logger,
                record,
                collected_frames,
                sampled_tensordict_save,
                pixel_stats,
                model_based_env,
                actor_model,
                cfg,
            )
        if cfg.exploration != "":
            exploration_policy.step(current_frames)
        collector.update_policy_weights_()


if __name__ == "__main__":
    main()<|MERGE_RESOLUTION|>--- conflicted
+++ resolved
@@ -67,100 +67,6 @@
 cs.store(name="config", node=Config)
 
 
-<<<<<<< HEAD
-def grad_norm(optimizer: torch.optim.Optimizer):
-    sum_of_sq = 0.0
-    for pg in optimizer.param_groups:
-        for p in pg["params"]:
-            sum_of_sq += p.grad.pow(2).sum()
-    return sum_of_sq.sqrt().detach().item()
-
-
-def make_recorder_env(cfg, video_tag, pixel_stats, state_stats, logger, create_env_fn):
-    recorder = transformed_env_constructor(
-        cfg,
-        video_tag=video_tag,
-        norm_obs_only=True,
-        pixel_stats=pixel_stats,
-        state_stats=state_stats,
-        logger=logger,
-        use_env_creator=False,
-    )()
-
-    # remove video recorder from recorder to have matching state_dict keys
-    if cfg.record_video:
-        recorder_rm = TransformedEnv(recorder.base_env)
-        for transform in recorder.transform:
-            if not isinstance(transform, VideoRecorder):
-                recorder_rm.append_transform(transform)
-    else:
-        recorder_rm = recorder
-
-    if isinstance(create_env_fn, ParallelEnv):
-        recorder_rm.load_state_dict(create_env_fn.state_dict()["worker0"])
-        create_env_fn.close()
-    elif isinstance(create_env_fn, EnvCreator):
-        recorder_rm.load_state_dict(create_env_fn().state_dict())
-    else:
-        recorder_rm.load_state_dict(create_env_fn.state_dict())
-    # reset reward scaling
-    for t in recorder.transform:
-        if isinstance(t, RewardScaling):
-            t.scale.fill_(1.0)
-            t.loc.fill_(0.0)
-    return recorder
-
-
-@torch.inference_mode()
-def call_record(
-    logger,
-    record,
-    collected_frames,
-    sampled_tensordict,
-    stats,
-    model_based_env,
-    actor_model,
-    cfg,
-):
-    td_record = record(None)
-    if td_record is not None and logger is not None:
-        for key, value in td_record.items():
-            if key in ["r_evaluation", "total_r_evaluation"]:
-                logger.log_scalar(
-                    key,
-                    value.detach().item(),
-                    step=collected_frames,
-                )
-    # Compute observation reco
-    if cfg.record_video and record._count % cfg.record_interval == 0:
-        world_model_td = sampled_tensordict
-
-        true_pixels = recover_pixels(world_model_td["next_pixels"], stats)
-
-        reco_pixels = recover_pixels(world_model_td["next_reco_pixels"], stats)
-        with autocast(dtype=torch.float16):
-            world_model_td = world_model_td.select("state", "belief", "reward")
-            world_model_td = model_based_env.rollout(
-                max_steps=true_pixels.shape[1],
-                policy=actor_model,
-                auto_reset=False,
-                tensordict=world_model_td[:, 0],
-            )
-        imagine_pxls = recover_pixels(
-            model_based_env.decode_obs(world_model_td)["next_reco_pixels"],
-            stats,
-        )
-
-        stacked_pixels = torch.cat([true_pixels, reco_pixels, imagine_pxls], dim=-1)
-        if logger is not None:
-            logger.log_video(
-                "pixels_rec_and_imag",
-                stacked_pixels.detach().cpu(),
-            )
-
-
-=======
->>>>>>> ef5bce93
 @hydra.main(version_base=None, config_path=".", config_name="config")
 def main(cfg: "DictConfig"):  # noqa: F821
 
@@ -213,7 +119,6 @@
 
     video_tag = f"Dreamer_{cfg.env_name}_policy_test" if cfg.record_video else ""
 
-<<<<<<< HEAD
     pixel_stats = None
     state_stats = None
     if not cfg.vecnorm and cfg.norm_stats:
@@ -245,22 +150,6 @@
     if not cfg.pixels_only or not cfg.from_pixels:
         obs_keys.append("observation_vector")
 
-=======
-    stats = None
-
-    # Compute the stats of the observations
-    if not cfg.vecnorm and cfg.norm_stats:
-        stats = get_stats_random_rollout(
-            cfg,
-            proof_environment=transformed_env_constructor(cfg)(),
-            key="next_pixels" if cfg.from_pixels else "next_observation_vector",
-        )
-        stats = {k: v.clone() for k, v in stats.items()}
-    elif cfg.from_pixels:
-        stats = {"loc": 0.5, "scale": 0.5}
-
-    # Create the different components of dreamer
->>>>>>> ef5bce93
     world_model, model_based_env, actor_model, value_model, policy = make_dreamer(
         proof_environment=transformed_env_constructor(cfg)(),
         pixel_stats=pixel_stats,
