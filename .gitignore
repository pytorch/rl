# Byte-compiled / optimized / DLL files
__pycache__/
*.py[cod]
*$py.class

# C extensions
*.so

# Distribution / packaging
.Python
build/
develop-eggs/
dist/
downloads/
eggs/
.eggs/
lib/
lib64/
parts/
sdist/
var/
wheels/
share/python-wheels/
*.egg-info/
.installed.cfg
*.egg
MANIFEST

# PyInstaller
#  Usually these files are written by a python script from a template
#  before PyInstaller builds the exe, so as to inject date/other infos into it.
*.manifest
*.spec

# Installer logs
pip-log.txt
pip-delete-this-directory.txt

# Unit test / coverage reports
htmlcov/
.tox/
.nox/
.coverage
.coverage.*
.cache
nosetests.xml
coverage.xml
*.cover
*.py,cover
.hypothesis/
.pytest_cache/
cover/

# Translations
*.mo
*.pot

# Django stuff:
*.log
local_settings.py
db.sqlite3
db.sqlite3-journal

# Flask stuff:
instance/
.webassets-cache

# Scrapy stuff:
.scrapy

# Sphinx documentation
docs/_build/

# PyBuilder
.pybuilder/
target/

# Jupyter Notebook
.ipynb_checkpoints

# IPython
profile_default/
ipython_config.py

# pyenv
#   For a library or package, you might want to ignore these files since the code is
#   intended to run in multiple environments; otherwise, check them in:
# .python-version

# pipenv
#   According to pypa/pipenv#598, it is recommended to include Pipfile.lock in version control.
#   However, in case of collaboration, if having platform-specific dependencies or dependencies
#   having no cross-platform support, pipenv may install dependencies that don't work, or not
#   install all needed dependencies.
#Pipfile.lock

# poetry
#   Similar to Pipfile.lock, it is generally recommended to include poetry.lock in version control.
#   This is especially recommended for binary packages to ensure reproducibility, and is more
#   commonly ignored for libraries.
#   https://python-poetry.org/docs/basic-usage/#commit-your-poetrylock-file-to-version-control
#poetry.lock

# pdm
#   Similar to Pipfile.lock, it is generally recommended to include pdm.lock in version control.
#pdm.lock
#   pdm stores project-wide configurations in .pdm.toml, but it is recommended to not include it
#   in version control.
#   https://pdm.fming.dev/#use-with-ide
.pdm.toml

# PEP 582; used by e.g. github.com/David-OConnor/pyflow and github.com/pdm-project/pdm
__pypackages__/

# Celery stuff
celerybeat-schedule
celerybeat.pid

# SageMath parsed files
*.sage.py

# Environments
.env
.venv
env/
venv/
ENV/
env.bak/
venv.bak/

# Spyder project settings
.spyderproject
.spyproject

# Rope project settings
.ropeproject

# mkdocs documentation
/site

# mypy
.mypy_cache/
.dmypy.json
dmypy.json

# Pyre type checker
.pyre/

# pytype static type analyzer
.pytype/

# Cython debug symbols
cython_debug/

# PyCharm
#  JetBrains specific template is maintained in a separate JetBrains.gitignore that can
#  be found at https://github.com/github/gitignore/blob/main/Global/JetBrains.gitignore
#  and can be added to the global gitignore or merged into this file.  For a more nuclear
#  option (not recommended) you can uncomment the following to ignore the entire idea folder.
#.idea/

# vim
*.swp
*.swo

# Vscode
.vscode
version.py
<<<<<<< HEAD
=======
torchrl/version.py
>>>>>>> c0ea046b
wandb
outputs<|MERGE_RESOLUTION|>--- conflicted
+++ resolved
@@ -166,9 +166,6 @@
 # Vscode
 .vscode
 version.py
-<<<<<<< HEAD
-=======
 torchrl/version.py
->>>>>>> c0ea046b
 wandb
 outputs