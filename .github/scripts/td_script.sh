#!/bin/bash

export TORCHRL_BUILD_VERSION=0.8.0
pip install --upgrade setuptools

# Check if ARCH is set to aarch64
ARCH=${ARCH:-}  # This sets ARCH to an empty string if it's not defined

if pip list | grep -q torch; then
    echo "Torch is installed."

    ${CONDA_RUN} pip install "pybind11[global]"
<<<<<<< HEAD
    ${CONDA_RUN} conda install anaconda::cmake -y --no-update-deps
=======

    if conda list cmake | grep -q 'cmake'; then
        echo "CMake is already installed."
    else
        echo "CMake is not installed. Installing now..."
        ${CONDA_RUN} conda install anaconda::cmake -y --no-update-deps
    fi

>>>>>>> e2615d23
    ${CONDA_RUN} pip install git+https://github.com/pytorch/tensordict.git -U --no-deps
elif [[ -n "${SMOKE_TEST_SCRIPT:-}" ]]; then
    ${CONDA_RUN} ${PIP_INSTALL_TORCH}
    #    TODO: revert when nightlies of tensordict are fixed
    #    if [[ "$ARCH" == "aarch64" ]]; then

    ${CONDA_RUN} pip install "pybind11[global]"
<<<<<<< HEAD
    ${CONDA_RUN} conda install anaconda::cmake -y --no-update-deps
=======

    if conda list cmake | grep -q 'cmake'; then
        echo "CMake is already installed."
    else
        echo "CMake is not installed. Installing now..."
        ${CONDA_RUN} conda install anaconda::cmake -y --no-update-deps
    fi

>>>>>>> e2615d23
    ${CONDA_RUN} pip install git+https://github.com/pytorch/tensordict.git -U --no-deps
else
    echo "Torch is not installed - tensordict will be installed later."
fi<|MERGE_RESOLUTION|>--- conflicted
+++ resolved
@@ -10,9 +10,6 @@
     echo "Torch is installed."
 
     ${CONDA_RUN} pip install "pybind11[global]"
-<<<<<<< HEAD
-    ${CONDA_RUN} conda install anaconda::cmake -y --no-update-deps
-=======
 
     if conda list cmake | grep -q 'cmake'; then
         echo "CMake is already installed."
@@ -21,7 +18,6 @@
         ${CONDA_RUN} conda install anaconda::cmake -y --no-update-deps
     fi
 
->>>>>>> e2615d23
     ${CONDA_RUN} pip install git+https://github.com/pytorch/tensordict.git -U --no-deps
 elif [[ -n "${SMOKE_TEST_SCRIPT:-}" ]]; then
     ${CONDA_RUN} ${PIP_INSTALL_TORCH}
@@ -29,9 +25,6 @@
     #    if [[ "$ARCH" == "aarch64" ]]; then
 
     ${CONDA_RUN} pip install "pybind11[global]"
-<<<<<<< HEAD
-    ${CONDA_RUN} conda install anaconda::cmake -y --no-update-deps
-=======
 
     if conda list cmake | grep -q 'cmake'; then
         echo "CMake is already installed."
@@ -40,7 +33,6 @@
         ${CONDA_RUN} conda install anaconda::cmake -y --no-update-deps
     fi
 
->>>>>>> e2615d23
     ${CONDA_RUN} pip install git+https://github.com/pytorch/tensordict.git -U --no-deps
 else
     echo "Torch is not installed - tensordict will be installed later."
