--- conflicted
+++ resolved
@@ -149,30 +149,17 @@
   replay_buffer.size=120 \
   env.name=CartPole-v1 \
   logger.backend=
-<<<<<<< HEAD
-=======
-#  logger.record_video=True \
-#  logger.record_frames=4 \
->>>>>>> 75d4ceef
 python .github/unittest/helpers/coverage_run_parallel.py sota-implementations/crossq/crossq.py \
   collector.total_frames=48 \
   collector.init_random_frames=10 \
   collector.frames_per_batch=16 \
   collector.env_per_collector=2 \
-<<<<<<< HEAD
-  collector.device=cuda:0 \
-=======
   collector.device= \
->>>>>>> 75d4ceef
-  optim.batch_size=10 \
-  optim.utd_ratio=1 \
-  replay_buffer.size=120 \
-  env.name=Pendulum-v1 \
-<<<<<<< HEAD
-  network.device=cuda:0 \
-=======
+  optim.batch_size=10 \
+  optim.utd_ratio=1 \
+  replay_buffer.size=120 \
+  env.name=Pendulum-v1 \
   network.device= \
->>>>>>> 75d4ceef
   logger.backend=
 python .github/unittest/helpers/coverage_run_parallel.py sota-implementations/dreamer/dreamer.py \
   collector.total_frames=200 \
