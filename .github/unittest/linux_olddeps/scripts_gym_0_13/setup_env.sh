--- conflicted
+++ resolved
@@ -9,14 +9,6 @@
 set -v
 
 this_dir="$( cd "$( dirname "${BASH_SOURCE[0]}" )" >/dev/null 2>&1 && pwd )"
-<<<<<<< HEAD
-# Avoid error: "fatal: unsafe repository"
-apt-get update
-apt-get install -y git wget gcc g++ vim cmake
-apt-get install -y mesa-utils libgl1-mesa-glx libsdl2-dev libsdl2-2.0-0
-apt-get install -y libglfw3 libosmesa6 libglew-dev libglvnd0 libgl1 libglx0
-apt-get install -y libegl1 libgles2 xvfb
-=======
 
 apt-get update && apt-get upgrade -y
 apt-get install -y vim git wget libsdl2-dev libsdl2-2.0-0 cmake
@@ -32,7 +24,6 @@
 else
   apt-get install -y g++ gcc
 fi
->>>>>>> 85a36111
 
 git config --global --add safe.directory '*'
 root_dir="$(git rev-parse --show-toplevel)"
@@ -103,7 +94,7 @@
   MAX_IDLE_COUNT=1000 \
   MUJOCO_GL=egl \
   SDL_VIDEODRIVER=dummy \
-  DISPLAY=:99 \
+  DISPLAY=unix:0.0 \
   PYOPENGL_PLATFORM=egl \
   LD_PRELOAD=$glew_path \
   NVIDIA_PATH=/usr/src/nvidia-470.63.01 \
