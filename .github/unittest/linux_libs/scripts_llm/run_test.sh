#!/usr/bin/env bash

set -e

eval "$(./conda/bin/conda shell.bash hook)"
conda activate ./env

apt-get update && apt-get install -y git gcc cmake
ln -s /usr/bin/swig3.0 /usr/bin/swig

export PYTORCH_TEST_WITH_SLOW='1'
export LAZY_LEGACY_OP=False

# to solve RuntimeError: Cannot re-initialize CUDA in forked subprocess. To use CUDA with multiprocessing, you must use the 'spawn' start method
export VLLM_WORKER_MULTIPROC_METHOD=spawn
python -m torch.utils.collect_env
# Avoid error: "fatal: unsafe repository"
git config --global --add safe.directory '*'

root_dir="$(git rev-parse --show-toplevel)"
env_dir="${root_dir}/env"
lib_dir="${env_dir}/lib"

conda deactivate && conda activate ./env

python -c "import transformers, datasets"

pytest test/test_rlhf.py --instafail -v --durations 200 --capture no --error-for-skips

<<<<<<< HEAD
pytest examples/rlhf/train_rlhf.py \
=======
python examples/rlhf/train_rlhf.py \
>>>>>>> 21ef7253
  sys.device=cuda:0 sys.ref_device=cuda:0 \
  model.name_or_path=gpt2 train.max_epochs=2 \
  data.batch_size=2 train.ppo.ppo_batch_size=2 \
  train.ppo.ppo_num_epochs=1 reward_model.name_or_path= \
  train.ppo.episode_length=8 train.ppo.num_rollouts_per_epoch=4 \
  data.block_size=110 io.logger=csv<|MERGE_RESOLUTION|>--- conflicted
+++ resolved
@@ -27,11 +27,7 @@
 
 pytest test/test_rlhf.py --instafail -v --durations 200 --capture no --error-for-skips
 
-<<<<<<< HEAD
-pytest examples/rlhf/train_rlhf.py \
-=======
 python examples/rlhf/train_rlhf.py \
->>>>>>> 21ef7253
   sys.device=cuda:0 sys.ref_device=cuda:0 \
   model.name_or_path=gpt2 train.max_epochs=2 \
   data.batch_size=2 train.ppo.ppo_batch_size=2 \
