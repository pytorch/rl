--- conflicted
+++ resolved
@@ -127,29 +127,12 @@
 # Install ray for Python < 3.14 (ray doesn't support Python 3.14 yet)
 if [[ "$PYTHON_VERSION" != "3.14" ]]; then
   echo "installing ray"
-<<<<<<< HEAD
-  pip3 install ray
-=======
   uv pip install ray
->>>>>>> 78599b4e
 fi
 
 # Install mujoco for Python < 3.14 (mujoco doesn't have Python 3.14 wheels yet)
 if [[ "$PYTHON_VERSION" != "3.14" ]]; then
   echo "installing mujoco"
-<<<<<<< HEAD
-  pip3 install "mujoco<3.3.6"
-fi
-
-echo "installing gymnasium"
-if [[ "$PYTHON_VERSION" == "3.14" ]]; then
-  # Python 3.14: no mujoco wheels available
-  pip3 install "gymnasium[atari]>=1.1"
-elif [[ "$PYTHON_VERSION" == "3.12" ]]; then
-  pip3 install ale-py
-  pip3 install sympy
-  pip3 install "gymnasium[mujoco]>=1.1" mo-gymnasium[mujoco]
-=======
   uv pip install "mujoco<3.3.6"
 fi
 
@@ -161,7 +144,6 @@
 elif [[ "$PYTHON_VERSION" == "3.12" ]]; then
   uv pip install ale-py sympy
   uv pip install "gymnasium[mujoco]>=1.1" "mo-gymnasium[mujoco]"
->>>>>>> 78599b4e
 else
   uv pip install "gymnasium[atari,mujoco]>=1.1" "mo-gymnasium[mujoco]"
 fi
