--- conflicted
+++ resolved
@@ -184,20 +184,13 @@
 pytest test/smoke_test_deps.py -v --durations 200 -k 'test_gym or test_dm_control_pixels or test_dm_control or test_tb'
 if [ "${CU_VERSION:-}" != cpu ] ; then
   python .github/unittest/helpers/coverage_run_parallel.py -m pytest test \
-<<<<<<< HEAD
-    --instafail --durations 200 -vvv --capture no --ignore test/test_rlhf.py
+    --instafail --durations 200 -vvv --capture no --ignore test/test_rlhf.py \
+    --timeout=120
 else
 #  python .github/unittest/helpers/coverage_run_parallel.py -m pytest test \
   pytest test \
-    --instafail --durations 200 -vvv --capture no --ignore test/test_rlhf.py --ignore test/test_distributed.py
-=======
-    --instafail --durations 200 -vv --capture no --ignore test/test_rlhf.py \
+    --instafail --durations 200 -vvv --capture no --ignore test/test_rlhf.py --ignore test/test_distributed.py \
     --timeout=120
-else
-  python .github/unittest/helpers/coverage_run_parallel.py -m pytest test \
-    --instafail --durations 200 -vv --capture no --ignore test/test_rlhf.py --ignore test/test_distributed.py \
-    --timeout=120
->>>>>>> e7630f1b
 fi
 
 coverage combine
