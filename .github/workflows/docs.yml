# This workflow builds the torchrl docs and deploys them to gh-pages.
name: Generate documentation
on:
  push:
    branches:
      - main
  pull_request:
    branches:
      - "*"
  workflow_dispatch:

concurrency:
  # Documentation suggests ${{ github.head_ref }}, but that's only available on pull_request/pull_request_target triggers, so using ${{ github.ref }}.
  # On master, we want all builds to complete even if merging happens faster to make it easier to discover at which point something broke.
  group: ${{ github.workflow }}-${{ github.ref == 'refs/heads/main' && format('ci-master-{0}', github.sha) || format('ci-{0}', github.ref) }}
  cancel-in-progress: true

jobs:
  build_docs_job:
    runs-on: linux.g5.4xlarge.nvidia.gpu
    defaults:
      run:
        shell: bash -l {0}
    container: nvidia/cudagl:11.4.0-runtime
    steps:
    - name: Install deps
      run: |
        apt-get update && apt-get install -y git wget gcc g++
    - name: Checkout
      uses: actions/checkout@v3
    # Update references
    - name: Script
      run: |
        root_dir="$(pwd)"
        conda_dir="${root_dir}/conda"
        env_dir="${root_dir}/env"
        os=Linux
        
        # 1. Install conda at ./conda
        printf "* Installing conda\n"
        wget -O miniconda.sh "http://repo.continuum.io/miniconda/Miniconda3-latest-${os}-x86_64.sh"
        bash ./miniconda.sh -b -f -p "${conda_dir}"
        eval "$(${conda_dir}/bin/conda shell.bash hook)"
        printf "* Creating a test environment\n"
        conda create --prefix "${env_dir}" -y python=3.8
        printf "* Activating\n"
        conda activate "${env_dir}"
        
        # 2. upgrade pip, ninja and packaging
        apt-get install python3.8 python3-pip -y
        python3 -m pip install --upgrade pip
        python3 -m pip install setuptools ninja packaging -U
        
        # 3. check python version
        python3 --version
        
        # 4. Check git version
        git version
        
        # 5. Install PyTorch
        python3 -m pip install --pre torch torchvision --index-url https://download.pytorch.org/whl/nightly/cpu --quiet --root-user-action=ignore
        
        # 6. Install tensordict
        python3 -m pip install git+https://github.com/pytorch/tensordict.git --quiet --root-user-action=ignore
        
        # 7. Install TorchRL
        python3 setup.py develop
        
        # 8. Install requirements
        python3 -m pip install -r docs/requirements.txt --quiet --root-user-action=ignore
        
        # 9. Test torchrl installation
        mkdir _tmp
        cd _tmp
        PYOPENGL_PLATFORM=egl MUJOCO_GL=egl python3 -c """from torchrl.envs.libs.dm_control import DMControlEnv
        print(DMControlEnv('cheetah', 'run', from_pixels=True).reset())"""
        cd ..
<<<<<<< HEAD
        # Build the docset
=======
        
        # 10. Build doc
>>>>>>> 6b5a7085
        cd ./docs
        # timeout 7m bash -ic "MUJOCO_GL=egl sphinx-build ./source _local_build" || code=$?; if [[ $code -ne 124 && $code -ne 0 ]]; then exit $code; fi
        bash -ic "PYOPENGL_PLATFORM=egl MUJOCO_GL=egl sphinx-build ./source _local_build" || code=$?; if [[ $code -ne 124 && $code -ne 0 ]]; then exit $code; fi
        # PYOPENGL_PLATFORM=egl MUJOCO_GL=egl sphinx-build ./source _local_build
        cd ..
    - name: Install rsync 📚
      run: |
        apt-get update && apt-get install -y rsync
    - name: Pull TensorDict docs
      run: |
        git clone --branch gh-pages https://github.com/pytorch/tensordict.git docs/_local_build/tensordict
        rm -rf docs/_local_build/tensordict/.git
    - name: Get output time
      run: echo "The time was ${{ steps.build.outputs.time }}"
    - name: Upload wheel for download
      uses: actions/upload-artifact@v2
      with:
        name: build
        path: docs/_local_build/
    - name: Deploy
      if: ${{ github.ref == 'refs/heads/main' || github.event_name == 'workflow_dispatch' }}
      uses: JamesIves/github-pages-deploy-action@releases/v4
      with:
          token: ${{ secrets.GITHUB_TOKEN }}
          branch: gh-pages # The branch the action should deploy to.
          folder: docs/_local_build/ # The folder the action should deploy.
          CLEAN: false

  upload-docs:
    needs: build_docs_job
    uses: pytorch/test-infra/.github/workflows/linux_job.yml@main
    with:
      runner: linux.2xlarge
      script: |
        cp -r docs/_local_build/* "${RUNNER_DOCS_DIR}"<|MERGE_RESOLUTION|>--- conflicted
+++ resolved
@@ -75,12 +75,8 @@
         PYOPENGL_PLATFORM=egl MUJOCO_GL=egl python3 -c """from torchrl.envs.libs.dm_control import DMControlEnv
         print(DMControlEnv('cheetah', 'run', from_pixels=True).reset())"""
         cd ..
-<<<<<<< HEAD
-        # Build the docset
-=======
         
         # 10. Build doc
->>>>>>> 6b5a7085
         cd ./docs
         # timeout 7m bash -ic "MUJOCO_GL=egl sphinx-build ./source _local_build" || code=$?; if [[ $code -ne 124 && $code -ne 0 ]]; then exit $code; fi
         bash -ic "PYOPENGL_PLATFORM=egl MUJOCO_GL=egl sphinx-build ./source _local_build" || code=$?; if [[ $code -ne 124 && $code -ne 0 ]]; then exit $code; fi
