name: Wheels
on:
  pull_request:
    types: [opened, synchronize, reopened]
  push:
    branches:
      - release/0.1.1

concurrency:
  # Documentation suggests ${{ github.head_ref }}, but that's only available on pull_request/pull_request_target triggers, so using ${{ github.ref }}.
  # On master, we want all builds to complete even if merging happens faster to make it easier to discover at which point something broke.
  group: ${{ github.workflow }}-${{ github.ref == 'refs/heads/main' && format('ci-master-{0}', github.sha) || format('ci-{0}', github.ref) }}
  cancel-in-progress: true

jobs:

  build-wheel-linux:
    runs-on: ubuntu-20.04
    strategy:
      matrix:
        python_version: [["3.8", "cp38-cp38"], ["3.9", "cp39-cp39"], ["3.10", "cp310-cp310"]]
        cuda_support: [["", "--extra-index-url https://download.pytorch.org/whl/cpu", "\"['cpu', '11.3', '11.6']\"", "cpu"]]
    container: pytorch/manylinux-${{ matrix.cuda_support[3] }}
    steps:
      - name: Checkout torchrl
        uses: actions/checkout@v2
      - name: Install PyTorch RC
        run: |
          export PATH="/opt/python/${{ matrix.python_version[1] }}/bin:$PATH"
          python3 -mpip install torch ${{ matrix.cuda_support[1] }}
      - name: Build wheel
        run: |
          export PATH="/opt/python/${{ matrix.python_version[1] }}/bin:$PATH"
          python3 -mpip install wheel
          BUILD_VERSION=0.1.1 python3 setup.py bdist_wheel
          # NB: wheels have the linux_x86_64 tag so we rename to manylinux1
          # find . -name 'dist/*whl' -exec bash -c ' mv $0 ${0/linux/manylinux1}' {} \;
      # pytorch/pytorch binaries are also manylinux_2_17 compliant but they
      # pretend that they're manylinux1 compliant so we do the same.
      - name: Show auditwheel output; confirm 2-17
        run: |
          python3 -mpip install auditwheel
          auditwheel show dist/*
      - name: Upload wheel for the test-wheel job
        uses: actions/upload-artifact@v2
        with:
          name: torchrl-linux-${{ matrix.python_version[0] }}.whl
          path: dist/torchrl-*.whl
      - name: Upload wheel for download
        uses: actions/upload-artifact@v2
        with:
          name: torchrl-batch.whl
          path: dist/*.whl

  build-wheel-mac:
    runs-on: macos-latest
    strategy:
      matrix:
        python_version: [["3.8", "3.8"], ["3.9", "3.9"], ["3.10", "3.10.3"]]
    steps:
      - name: Setup Python
        uses: actions/setup-python@v2
        with:
          python-version: ${{ matrix.python_version[1] }}
          architecture: x64
      - name: Checkout torchrl
        uses: actions/checkout@v2
      - name: Install PyTorch RC
        run: |
          python3 -mpip install torch --extra-index-url https://download.pytorch.org/whl/cpu
      - name: Build wheel
        run: |
          export CC=clang CXX=clang++
          python3 -mpip install wheel
          BUILD_VERSION=0.1.1 python3 setup.py bdist_wheel
      - name: Upload wheel for the test-wheel job
        uses: actions/upload-artifact@v2
        with:
          name: torchrl-mac-${{ matrix.python_version[0] }}.whl
          path: dist/torchrl-*.whl
      - name: Upload wheel for download
        uses: actions/upload-artifact@v2
        with:
          name: torchrl-batch.whl
          path: dist/*.whl

  build-wheel-windows:
    runs-on: windows-latest
    strategy:
      matrix:
        python_version: [["3.8", "3.8"], ["3.9", "3.9"], ["3.10", "3.10.3"]]
    steps:
      - name: Setup Python
        uses: actions/setup-python@v2
        with:
          python-version: ${{ matrix.python_version[1] }}
      - name: Checkout torchrl
        uses: actions/checkout@v2
      - name: Install PyTorch RC
        shell: bash
        run: |
          python3 -mpip install torch --extra-index-url https://download.pytorch.org/whl/cpu
      - name: Build wheel
        shell: bash
        run: |
            python3 -mpip install wheel
            BUILD_VERSION=0.1.1 python3 setup.py bdist_wheel
      - name: Upload wheel for the test-wheel job
        uses: actions/upload-artifact@v2
        with:
          name: torchrl-win-${{ matrix.python_version[0] }}.whl
          path: dist/torchrl-*.whl
      - name: Upload wheel for download
        uses: actions/upload-artifact@v2
        with:
          name: torchrl-batch.whl
          path: dist/*.whl


  test-wheel:
    needs: [build-wheel-linux, build-wheel-mac]
    strategy:
      matrix:
        os: [["linux", "ubuntu-20.04"], ["mac", "macos-latest"]]
<<<<<<< HEAD
        python_version: ["3.8", "3.9", "3.10" ]
=======
        python_version: [ "3.8", "3.9", "3.10" ]
>>>>>>> b0e19ffc
    runs-on: ${{ matrix.os[1] }}
    steps:
      - name: Setup Python
        uses: actions/setup-python@v2
        with:
          python-version: ${{ matrix.python_version }}
          architecture: x64
      - name: Checkout torchrl
        uses: actions/checkout@v2
      - name: Install PyTorch RC
        run: |
          python3 -mpip install torch torchvision --extra-index-url https://download.pytorch.org/whl/cpu
      - name: Upgrade pip
        run: |
          python3 -mpip install --upgrade pip
      - name: Install tensordict
        run: |
          python3 -mpip install git+https://github.com/pytorch-labs/tensordict.git
      - name: Install test dependencies
        run: |
          python3 -mpip install numpy pytest pytest-cov codecov unittest-xml-reporting pillow>=4.1.1 scipy av networkx expecttest pyyaml
      - name: Download built wheels
        uses: actions/download-artifact@v2
        with:
          name: torchrl-${{ matrix.os[0] }}-${{ matrix.python_version }}.whl
          path: /tmp/wheels
      - name: Install built wheels
        run: |
          python3 -mpip install /tmp/wheels/*
      - name: Log version string
        run: |
          # Avoid ambiguity of "import torchrl" by deleting the source files.
          rm -rf torchrl/
          python -c "import torchrl; print(torchrl.__version__)"
      - name: Run tests
        run: |
          set -e
          export IN_CI=1
          mkdir test-reports
          python -m torch.utils.collect_env
          python -c "import torchrl; print(torchrl.__version__)"
          EXIT_STATUS=0
          pytest test/smoke_test.py -v --durations 200
          exit $EXIT_STATUS

  test-wheel-windows:
    needs: build-wheel-windows
    strategy:
      matrix:
<<<<<<< HEAD
        python_version: ["3.8", "3.9", "3.10" ]
=======
        python_version: [ "3.8", "3.9", "3.10" ]
>>>>>>> b0e19ffc
    runs-on: windows-latest
    steps:
      - name: Setup Python
        uses: actions/setup-python@v2
        with:
          python-version: ${{ matrix.python_version }}
      - name: Checkout torchrl
        uses: actions/checkout@v2
      - name: Install PyTorch RC
        shell: bash
        run: |
          python3 -mpip install torch torchvision --extra-index-url https://download.pytorch.org/whl/cpu
      - name: Upgrade pip
        shell: bash
        run: |
          python3 -mpip install --upgrade pip
      - name: Install tensordict
        shell: bash
        run: |
          python3 -mpip install git+https://github.com/pytorch-labs/tensordict.git
      - name: Install test dependencies
        shell: bash
        run: |
          python3 -mpip install numpy pytest pytest-cov codecov unittest-xml-reporting pillow>=4.1.1 scipy av networkx expecttest pyyaml
      - name: Download built wheels
        uses: actions/download-artifact@v2
        with:
          name: torchrl-win-${{ matrix.python_version }}.whl
          path: wheels
      - name: Install built wheels
        shell: bash
        run: |
          python3 -mpip install wheels/*
      - name: Log version string
        shell: bash
        run: |
          # Avoid ambiguity of "import torchrl" by deleting the source files.
          rm -rf torchrl/
          python -c "import torchrl; print(torchrl.__version__)"
      - name: Run tests
        shell: bash
        run: |
          set -e
          export IN_CI=1
          mkdir test-reports
          python -m torch.utils.collect_env
          python -c "import torchrl; print(torchrl.__version__)"
          EXIT_STATUS=0
          pytest test/smoke_test.py -v --durations 200
          exit $EXIT_STATUS<|MERGE_RESOLUTION|>--- conflicted
+++ resolved
@@ -122,11 +122,7 @@
     strategy:
       matrix:
         os: [["linux", "ubuntu-20.04"], ["mac", "macos-latest"]]
-<<<<<<< HEAD
-        python_version: ["3.8", "3.9", "3.10" ]
-=======
         python_version: [ "3.8", "3.9", "3.10" ]
->>>>>>> b0e19ffc
     runs-on: ${{ matrix.os[1] }}
     steps:
       - name: Setup Python
@@ -176,11 +172,7 @@
     needs: build-wheel-windows
     strategy:
       matrix:
-<<<<<<< HEAD
-        python_version: ["3.8", "3.9", "3.10" ]
-=======
         python_version: [ "3.8", "3.9", "3.10" ]
->>>>>>> b0e19ffc
     runs-on: windows-latest
     steps:
       - name: Setup Python
